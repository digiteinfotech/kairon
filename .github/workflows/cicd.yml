--- conflicted
+++ resolved
@@ -21,16 +21,10 @@
         python-version: 3.6
     - name: Install dependencies
       run: |
-<<<<<<< HEAD
-        python -m pip install --upgrade pip
-        pip install flake8
-        if [ -f requirements.txt ]; then pip install -r requirements.txt; fi
-=======
         python3.6 -m pip install flake8
         python3.6 -m pip install wheel
         chmod 777 ./setup.sh
         ./setup.sh
->>>>>>> c17898f0
     - name: Lint with flake8
       run: |
         # stop the build if there are Python syntax errors or undefined names
@@ -39,18 +33,7 @@
         flake8 . --count --exit-zero --max-complexity=10 --max-line-length=127 --statistics
     - name: Test with pytest
       run: |
-<<<<<<< HEAD
-        #export PYTHONPATH=$(pwd)
-        python -m nltk.downloader punkt
-        python -m nltk.downloader wordnet
-        python -m nltk.downloader averaged_perceptron_tagger
-        python -m spacy download en_core_web_sm
-        python -m pytest --html=report.html --cov=bot_trainer tests/ --cov-report html:coverage_html
-        ls
-        pwd
-=======
         python3.6 -m pytest --html=report.html --cov=bot_trainer tests/ --cov-report html:coverage_html --ignore tests/unit_test/augmentation/
->>>>>>> c17898f0
     - name: Archive pytest results
       uses: actions/upload-artifact@v1
       if: failure()
