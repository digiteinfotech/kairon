# This workflow will install Python dependencies, run tests and lint with a single version of Python
# For more information see: https://help.github.com/actions/language-and-framework-guides/using-python-with-github-actions

name: Python application

on:
  push:
    branches: [ master ]
  pull_request:
    branches: [ master ]

jobs:
  build:
    name: Python CI
    runs-on: ubuntu-latest
    steps:
    - uses: actions/checkout@v2
    - name: Set up Python 3.6
      uses: actions/setup-python@v1
      with:
        python-version: 3.6
    - name: Install dependencies
      run: |
        python3.6 -m pip install flake8
        python3.6 -m pip install wheel
        chmod 777 ./setup.sh
        ./setup.sh
    - name: Lint with flake8
      run: |
        # stop the build if there are Python syntax errors or undefined names
        flake8 . --count --select=E9,F63,F7,F82 --show-source --statistics
        # exit-zero treats all errors as warnings. The GitHub editor is 127 chars wide
        flake8 . --count --exit-zero --max-complexity=10 --max-line-length=127 --statistics
    - name: Test with pytest
      id: pytest
      run: |
        python3.6 -m pytest --html=report.html --cov=bot_trainer tests/ --cov-report html:coverage_html --ignore tests/unit_test/augmentation/
    - name: Archive pytest results
      uses: actions/upload-artifact@v1
      if: failure()
      with:
        name: pytest-report
        path: report.html
<<<<<<< HEAD
    - name: Create Sphinx html
=======
    - name: Generate Sphinx files
>>>>>>> a6e4a0a4
      run: |
        pip install -U sphinx
        pip install sphinx_rtd_theme
        cd docs
        # sphinx-quickstart
<<<<<<< HEAD
        #set system_file=../system.yaml
        export system_file=../system.yaml
        echo '::set-env name=system_file::../system.yaml'
        make html
    - name: Archive Sphinx html files
      uses: actions/upload-artifact@v1
      with:
        name: sphinx-html
        path: docs/_build/html
      
=======
        # set system_file=../system.yaml
        export system_file=../system.yaml
        make html
    - name: Archive Sphinx html folder
      uses: actions/upload-artifact@v1
      with:
        name: sphinx-html
        path: docs/_build/html
>>>>>>> a6e4a0a4
<|MERGE_RESOLUTION|>--- conflicted
+++ resolved
@@ -41,34 +41,17 @@
       with:
         name: pytest-report
         path: report.html
-<<<<<<< HEAD
-    - name: Create Sphinx html
-=======
     - name: Generate Sphinx files
->>>>>>> a6e4a0a4
       run: |
         pip install -U sphinx
         pip install sphinx_rtd_theme
         cd docs
         # sphinx-quickstart
-<<<<<<< HEAD
         #set system_file=../system.yaml
-        export system_file=../system.yaml
-        echo '::set-env name=system_file::../system.yaml'
-        make html
-    - name: Archive Sphinx html files
-      uses: actions/upload-artifact@v1
-      with:
-        name: sphinx-html
-        path: docs/_build/html
-      
-=======
-        # set system_file=../system.yaml
         export system_file=../system.yaml
         make html
     - name: Archive Sphinx html folder
       uses: actions/upload-artifact@v1
       with:
         name: sphinx-html
-        path: docs/_build/html
->>>>>>> a6e4a0a4
+        path: docs/_build/html