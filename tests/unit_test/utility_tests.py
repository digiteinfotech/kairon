import os
import shutil
import tempfile
from datetime import datetime
from io import BytesIO
import pytest
from fastapi import UploadFile
from mongoengine import connect

from kairon.exceptions import AppException
from kairon.utils import Utility


class TestUtility:

    @pytest.fixture(autouse=True, scope="session")
    def init_connection(self):
        os.environ["system_file"] = "./tests/testing_data/system.yaml"
        Utility.load_evironment()
        connect(host=Utility.environment["database"]['url'])
        pytest.bot = 'test'
        yield None
        shutil.rmtree(os.path.join('training_data', pytest.bot))

    @pytest.fixture()
    def resource_make_dirs(self):
        path = tempfile.mkdtemp()
        pytest.temp_path = path
        yield "resource"
        shutil.rmtree(path)

    @pytest.fixture()
    def resource_validate_files(self):
        bot_data_home_dir = os.path.join(tempfile.mkdtemp(), str(datetime.now()))
        shutil.copytree('tests/testing_data/yml_training_files', bot_data_home_dir)
        pytest.bot_data_home_dir = bot_data_home_dir
        yield "resource_validate_files"
        shutil.rmtree(bot_data_home_dir)

    @pytest.fixture()
    def resource_validate_no_training_files(self):
        bot_data_home_dir = tempfile.mkdtemp()
        os.mkdir(os.path.join(bot_data_home_dir, 'data'))
        pytest.bot_data_home_dir = bot_data_home_dir
        yield "resource_validate_no_training_files"
        shutil.rmtree(bot_data_home_dir)

    @pytest.fixture()
    def resource_unzip_and_validate(self):
        data_path = 'tests/testing_data/yml_training_files'
        tmp_dir = tempfile.gettempdir()
        zip_file = os.path.join(tmp_dir, 'test')
        shutil.make_archive(zip_file, 'zip', data_path)
        pytest.zip = UploadFile(filename="test.zip", file=BytesIO(open(zip_file + '.zip', 'rb').read()))
        yield "resource_unzip_and_validate"
        os.remove(zip_file+'.zip')

    @pytest.fixture()
    def resource_unzip_and_validate_exception(self):
        data_path = 'tests/testing_data/yml_training_files/data'
        tmp_dir = tempfile.gettempdir()
        zip_file = os.path.join(tmp_dir, 'test')
        shutil.make_archive(zip_file, 'zip', data_path)
        pytest.zip = UploadFile(filename="test.zip", file=BytesIO(open(zip_file + '.zip', 'rb').read()))
        yield "resource_unzip_and_validate_exception"
        os.remove(zip_file+'.zip')

    @pytest.fixture()
    def resource_validate_no_training_files_delete_dir(self):
        bot_data_home_dir = tempfile.mkdtemp()
        os.mkdir(os.path.join(bot_data_home_dir, 'data'))
        pytest.bot_data_home_dir = bot_data_home_dir
        yield "resource_validate_no_training_files_delete_dir"

    @pytest.fixture()
    def resource_save_and_validate_training_files(self):
        config_path = 'tests/testing_data/yml_training_files/config.yml'
        domain_path = 'tests/testing_data/yml_training_files/domain.yml'
        nlu_path = 'tests/testing_data/yml_training_files/data/nlu.yml'
        stories_path = 'tests/testing_data/yml_training_files/data/stories.yml'
        http_action_path = 'tests/testing_data/yml_training_files/http_action.yml'
        rules_path = 'tests/testing_data/yml_training_files/data/rules.yml'
        pytest.config = UploadFile(filename="config.yml", file=BytesIO(open(config_path, 'rb').read()))
        pytest.domain = UploadFile(filename="domain.yml", file=BytesIO(open(domain_path, 'rb').read()))
        pytest.nlu = UploadFile(filename="nlu.yml", file=BytesIO(open(nlu_path, 'rb').read()))
        pytest.stories = UploadFile(filename="stories.yml", file=BytesIO(open(stories_path, 'rb').read()))
        pytest.http_actions = UploadFile(filename="http_action.yml", file=BytesIO(open(http_action_path, 'rb').read()))
        pytest.rules = UploadFile(filename="rules.yml", file=BytesIO(open(rules_path, 'rb').read()))
        pytest.non_nlu = UploadFile(filename="non_nlu.yml", file=BytesIO(open(rules_path, 'rb').read()))
        yield "resource_save_and_validate_training_files"

    @pytest.mark.asyncio
    async def test_save_training_files(self):
        nlu_content = "## intent:greet\n- hey\n- hello".encode()
        stories_content = "## greet\n* greet\n- utter_offer_help\n- action_restart".encode()
        config_content = "language: en\npipeline:\n- name: WhitespaceTokenizer\n- name: RegexFeaturizer\n- name: LexicalSyntacticFeaturizer\n- name: CountVectorsFeaturizer\n- analyzer: char_wb\n  max_ngram: 4\n  min_ngram: 1\n  name: CountVectorsFeaturizer\n- epochs: 5\n  name: DIETClassifier\n- name: EntitySynonymMapper\n- epochs: 5\n  name: ResponseSelector\npolicies:\n- name: MemoizationPolicy\n- epochs: 5\n  max_history: 5\n  name: TEDPolicy\n- name: RulePolicy\n- core_threshold: 0.3\n  fallback_action_name: action_small_talk\n  name: FallbackPolicy\n  nlu_threshold: 0.75\n".encode()
        domain_content = "intents:\n- greet\nresponses:\n  utter_offer_help:\n  - text: 'how may i help you'\nactions:\n- utter_offer_help\n".encode()
        rules_content = "rules:\n\n- rule: Only say `hello` if the user provided a location\n  condition:\n  - slot_was_set:\n    - location: true\n  steps:\n  - intent: greet\n  - action: utter_greet\n".encode()
        http_action_content = "http_actions:\n- action_name: action_performanceUsers1000@digite.com\n  auth_token: bearer hjklfsdjsjkfbjsbfjsvhfjksvfjksvfjksvf\n  http_url: http://www.alphabet.com\n  params_list:\n  - key: testParam1\n    parameter_type: value\n    value: testValue1\n  - key: testParam2\n    parameter_type: slot\n    value: testValue1\n  request_method: GET\n  response: json\n".encode()
        nlu = UploadFile(filename="nlu.yml", file=BytesIO(nlu_content))
        stories = UploadFile(filename="stories.md", file=BytesIO(stories_content))
        config = UploadFile(filename="config.yml", file=BytesIO(config_content))
        domain = UploadFile(filename="domain.yml", file=BytesIO(domain_content))
        rules = UploadFile(filename="rules.yml", file=BytesIO(rules_content))
        http_action = UploadFile(filename="http_action.yml", file=BytesIO(http_action_content))
        training_file_loc = await Utility.save_training_files(nlu, domain, config, stories, rules, http_action)
        assert os.path.exists(training_file_loc['nlu'])
        assert os.path.exists(training_file_loc['config'])
        assert os.path.exists(training_file_loc['stories'])
        assert os.path.exists(training_file_loc['domain'])
        assert os.path.exists(training_file_loc['rules'])
        assert os.path.exists(training_file_loc['http_action'])
        assert os.path.exists(training_file_loc['root'])

    @pytest.mark.asyncio
    async def test_upload_and_save(self):
        nlu_content = "## intent:greet\n- hey\n- hello".encode()
        stories_content = "## greet\n* greet\n- utter_offer_help\n- action_restart".encode()
        config_content = "language: en\npipeline:\n- name: WhitespaceTokenizer\n- name: RegexFeaturizer\n- name: LexicalSyntacticFeaturizer\n- name: CountVectorsFeaturizer\n- analyzer: char_wb\n  max_ngram: 4\n  min_ngram: 1\n  name: CountVectorsFeaturizer\n- epochs: 5\n  name: DIETClassifier\n- name: EntitySynonymMapper\n- epochs: 5\n  name: ResponseSelector\npolicies:\n- name: MemoizationPolicy\n- epochs: 5\n  max_history: 5\n  name: TEDPolicy\n- name: RulePolicy\n- core_threshold: 0.3\n  fallback_action_name: action_small_talk\n  name: FallbackPolicy\n  nlu_threshold: 0.75\n".encode()
        domain_content = "intents:\n- greet\nresponses:\n  utter_offer_help:\n  - text: 'how may i help you'\nactions:\n- utter_offer_help\n".encode()
        nlu = UploadFile(filename="nlu.yml", file=BytesIO(nlu_content))
        stories = UploadFile(filename="stories.md", file=BytesIO(stories_content))
        config = UploadFile(filename="config.yml", file=BytesIO(config_content))
        domain = UploadFile(filename="domain.yml", file=BytesIO(domain_content))
        training_file_loc = await Utility.save_training_files(nlu, domain, config, stories, None)
        assert os.path.exists(training_file_loc['nlu'])
        assert os.path.exists(training_file_loc['config'])
        assert os.path.exists(training_file_loc['stories'])
        assert os.path.exists(training_file_loc['domain'])
        assert not training_file_loc.get('rules')
        assert not training_file_loc.get('http_action')
        assert os.path.exists(training_file_loc['root'])

    @pytest.mark.asyncio
    async def test_write_training_data(self):
        from kairon.data_processor.processor import MongoProcessor
        processor = MongoProcessor()
        await (
            processor.save_from_path(
                "./tests/testing_data/yml_training_files", bot="test_load_from_path_yml_training_files", user="testUser"
            )
        )
        training_data = processor.load_nlu("test_load_from_path_yml_training_files")
        story_graph = processor.load_stories("test_load_from_path_yml_training_files")
        domain = processor.load_domain("test_load_from_path_yml_training_files")
        config = processor.load_config("test_load_from_path_yml_training_files")
        http_action = processor.load_http_action("test_load_from_path_yml_training_files")
        training_data_path = Utility.write_training_data(training_data, domain, config, story_graph, None, http_action)
        assert os.path.exists(training_data_path)

    def test_write_training_data_with_rules(self):
        from kairon.data_processor.processor import MongoProcessor
        processor = MongoProcessor()
        training_data = processor.load_nlu("test_load_from_path_yml_training_files")
        story_graph = processor.load_stories("test_load_from_path_yml_training_files")
        domain = processor.load_domain("test_load_from_path_yml_training_files")
        config = processor.load_config("test_load_from_path_yml_training_files")
        http_action = processor.load_http_action("test_load_from_path_yml_training_files")
        rules = processor.get_rules_for_training("test_load_from_path_yml_training_files")
        training_data_path = Utility.write_training_data(training_data, domain, config, story_graph, rules, http_action)
        assert os.path.exists(training_data_path)

<<<<<<< HEAD
    def test_read_yaml(self):
        path = 'tests/testing_data/yml_training_files/http_action.yml'
        content = Utility.read_yaml(path)
        assert len(content['http_actions']) == 5

    def test_read_yaml_not_found_exception(self):
        path = 'tests/testing_data/yml_training_files/path_not_found.yml'
        with pytest.raises(AppException):
            Utility.read_yaml(path, True)

    def test_read_yaml_not_found(self):
        path = 'tests/testing_data/yml_training_files/path_not_found.yml'
        assert not Utility.read_yaml(path, False)

    def test_replace_file_name(self):
        msg = "Invalid /home/digite/kairon/domain.yaml:\n Error found in /home/digite/kairon/domain.yaml at line 6"
        output = Utility.replace_file_name(msg, '/home')
        assert output == "Invalid domain.yaml:\n Error found in domain.yaml at line 6"

    def test_replace_file_name_key_not_in_msg(self):
        msg = "Invalid domain.yaml:\n Error found in domain.yaml at line 6"
        output = Utility.replace_file_name(msg, '/home')
        assert output == "Invalid domain.yaml:\n Error found in domain.yaml at line 6"

    def test_make_dirs(self, resource_make_dirs):
        path = os.path.join(pytest.temp_path, str(datetime.now()))
        Utility.make_dirs(path)
        assert os.path.exists(path)

    def test_make_dirs_exception(self, resource_make_dirs):
        assert os.path.exists(pytest.temp_path)
        with pytest.raises(AppException):
            Utility.make_dirs(pytest.temp_path, True)

    def test_make_dirs_path_already_exists(self, resource_make_dirs):
        assert os.path.exists(pytest.temp_path)
        assert not Utility.make_dirs(pytest.temp_path)

    def test_validate_files(self, resource_validate_files):
        assert not Utility.validate_files(pytest.bot_data_home_dir)

    def test_validate_path_not_found(self):
        with pytest.raises(AppException):
            Utility.validate_files('/tests/path_not_found')

    def test_validate_no_files(self, resource_validate_no_training_files):
        with pytest.raises(AppException):
            Utility.validate_files(pytest.bot_data_home_dir)
        assert os.path.exists(pytest.bot_data_home_dir)

    def test_validate_no_files_delete_dir(self, resource_validate_no_training_files_delete_dir):
        with pytest.raises(AppException):
            Utility.validate_files(pytest.bot_data_home_dir, True)
        assert not os.path.exists(pytest.bot_data_home_dir)

    @pytest.mark.asyncio
    async def test_unzip_and_validate(self, resource_unzip_and_validate):
        assert not await Utility.unzip_and_validate(pytest.bot, pytest.zip)

    @pytest.mark.asyncio
    async def test_unzip_and_validate_exception(self, resource_unzip_and_validate_exception):
        with pytest.raises(AppException):
            await Utility.unzip_and_validate(pytest.bot, pytest.zip)

    @pytest.mark.asyncio
    async def test_save_and_validate_training_files_zip(self, resource_unzip_and_validate):
        assert not await Utility.save_and_validate_training_files(pytest.bot, [pytest.zip])

    @pytest.mark.asyncio
    async def test_save_and_validate_training_files_no_files_received(self):
        with pytest.raises(AppException):
            await Utility.save_and_validate_training_files(pytest.bot, [])

    @pytest.mark.asyncio
    async def test_save_and_validate_training_files(self, resource_save_and_validate_training_files):
        training_files = [pytest.config, pytest.domain, pytest.nlu, pytest.stories, pytest.rules, pytest.http_actions]
        assert not await Utility.save_and_validate_training_files(pytest.bot, training_files)

    @pytest.mark.asyncio
    async def test_save_and_validate_training_files_no_rules_and_http_actions(self, resource_save_and_validate_training_files):
        training_files = [pytest.config, pytest.domain, pytest.nlu, pytest.stories]
        assert not await Utility.save_and_validate_training_files(pytest.bot, training_files)

    @pytest.mark.asyncio
    async def test_save_and_validate_training_files_invalid(self, resource_save_and_validate_training_files):
        training_files = [pytest.config, pytest.domain, pytest.non_nlu, pytest.stories]
        with pytest.raises(AppException):
            await Utility.save_and_validate_training_files(pytest.bot, training_files)
=======
    def test_config_validation(self):
        config = Utility.load_yaml("./tests/testing_data/yml_training_files/config.yml")
        Utility.validate_rasa_config(config)

    def test_config_validation_invalid_pipeline(self):
        config = Utility.load_yaml("./tests/testing_data/yml_training_files/config.yml")
        config.get('pipeline').append({'name':"XYZ"})
        with pytest.raises(Exception):
            Utility.validate_rasa_config(config)

    def test_config_validation_invalid_config(self):
        config = Utility.load_yaml("./tests/testing_data/yml_training_files/config.yml")
        config.get('policies').append({'name': "XYZ"})
        with pytest.raises(Exception):
            Utility.validate_rasa_config(config)

    def test_prepare_nlu_text_with_entities(self):
        expected = "n=[8](n), p=1[8](n), k=2[8](n) ec=[14](ec), ph=[3](p)"
        text, entities = Utility.extract_text_and_entities(expected)
        actual = Utility.prepare_nlu_text(text, entities)
        assert expected == actual

    def test_prepare_nlu_text(self):
        expected = "India is beautiful"
        text, entities = Utility.extract_text_and_entities(expected)
        actual = Utility.prepare_nlu_text(text, entities)
        assert expected == actual

    def test_get_action_url(self, monkeypatch):
        actual = Utility.get_action_url({})
        assert actual.url == "http://localhost:5055/webhook"
        actual = Utility.get_action_url({"action_endpoint": {"url": "http://action-server:5055/webhook"}})
        assert actual.url == "http://action-server:5055/webhook"
        monkeypatch.setitem(Utility.environment['action'], "url", None)
        actual = Utility.get_action_url({})
        assert actual is None

    def test_get_interpreter_with_no_model(self):
        actual = Utility.get_interpreter("test.tar.gz")
        assert actual is None
>>>>>>> 25bf6f77
<|MERGE_RESOLUTION|>--- conflicted
+++ resolved
@@ -160,7 +160,6 @@
         training_data_path = Utility.write_training_data(training_data, domain, config, story_graph, rules, http_action)
         assert os.path.exists(training_data_path)
 
-<<<<<<< HEAD
     def test_read_yaml(self):
         path = 'tests/testing_data/yml_training_files/http_action.yml'
         content = Utility.read_yaml(path)
@@ -249,22 +248,6 @@
         training_files = [pytest.config, pytest.domain, pytest.non_nlu, pytest.stories]
         with pytest.raises(AppException):
             await Utility.save_and_validate_training_files(pytest.bot, training_files)
-=======
-    def test_config_validation(self):
-        config = Utility.load_yaml("./tests/testing_data/yml_training_files/config.yml")
-        Utility.validate_rasa_config(config)
-
-    def test_config_validation_invalid_pipeline(self):
-        config = Utility.load_yaml("./tests/testing_data/yml_training_files/config.yml")
-        config.get('pipeline').append({'name':"XYZ"})
-        with pytest.raises(Exception):
-            Utility.validate_rasa_config(config)
-
-    def test_config_validation_invalid_config(self):
-        config = Utility.load_yaml("./tests/testing_data/yml_training_files/config.yml")
-        config.get('policies').append({'name': "XYZ"})
-        with pytest.raises(Exception):
-            Utility.validate_rasa_config(config)
 
     def test_prepare_nlu_text_with_entities(self):
         expected = "n=[8](n), p=1[8](n), k=2[8](n) ec=[14](ec), ph=[3](p)"
@@ -289,5 +272,4 @@
 
     def test_get_interpreter_with_no_model(self):
         actual = Utility.get_interpreter("test.tar.gz")
-        assert actual is None
->>>>>>> 25bf6f77
+        assert actual is None