--- conflicted
+++ resolved
@@ -8,11 +8,8 @@
 from unittest.mock import patch
 from urllib.parse import urljoin
 
-<<<<<<< HEAD
 import mock
-=======
 import mongomock
->>>>>>> d365f3dd
 import pytest
 import responses
 from fastapi import UploadFile
@@ -21,8 +18,6 @@
 from rasa.shared.importers.rasa import RasaFileImporter
 from responses import matchers
 
-<<<<<<< HEAD
-=======
 from kairon.events.definitions.scheduled_base import ScheduledEventsBase
 from kairon.shared.channels.broadcast.whatsapp import WhatsappBroadcast
 from kairon.shared.utils import Utility
@@ -32,7 +27,6 @@
 from kairon.events.definitions.message_broadcast import MessageBroadcastEvent
 
 from kairon.shared.chat.notifications.processor import MessageBroadcastProcessor
->>>>>>> d365f3dd
 from kairon.events.definitions.data_importer import TrainingDataImporterEvent
 from kairon.events.definitions.faq_importer import FaqDataImporterEvent
 from kairon.events.definitions.history_delete import DeleteHistoryEvent
@@ -1273,12 +1267,9 @@
         assert len(settings) == 1
         assert settings[0]["status"] == False
 
-<<<<<<< HEAD
     @responses.activate
-=======
     @mongomock.patch(servers=(('localhost', 27017),))
     @patch("kairon.shared.channels.whatsapp.bsp.dialog360.BSP360Dialog.get_partner_auth_token", autospec=True)
->>>>>>> d365f3dd
     @patch("kairon.chat.handlers.channels.clients.whatsapp.dialog360.BSP360Dialog.send_template_message", autospec=True)
     @patch("kairon.shared.data.processor.MongoProcessor.get_bot_settings")
     @patch("kairon.shared.chat.processor.ChatDataProcessor.get_channel_config")
@@ -1331,11 +1322,7 @@
         }
 
         url = f"http://localhost:5001/api/events/execute/{EventClass.message_broadcast}?is_scheduled=False"
-<<<<<<< HEAD
-=======
         template_url = 'https://hub.360dialog.io/api/v2/partners/sdfghjkjhgfddfghj/waba_accounts/asdfghjk/waba_templates?filters={"business_templates.name": "brochure_pdf"}&sort=business_templates.name'
-        responses.start()
->>>>>>> d365f3dd
         responses.add(
             "POST", url,
             json={"message": "Event Triggered!", "success": True, "error_code": 0, "data": None}
@@ -1351,19 +1338,10 @@
         mock_send.return_value = {"contacts": [{"input": "+55123456789", "status": "valid", "wa_id": "55123456789"}]}
         mock_get_partner_auth_token.return_value = None
 
-<<<<<<< HEAD
-        event = MessageBroadcastEvent(bot, user)
+        with patch.dict(Utility.environment["channels"]["360dialog"], {"partner_id": "sdfghjkjhgfddfghj"}):event = MessageBroadcastEvent(bot, user)
         event.validate()
         event_id = event.enqueue(EventRequestType.trigger_async.value, config=config)
         event.execute(event_id)
-=======
-        with patch.dict(Utility.environment["channels"]["360dialog"], {"partner_id": "sdfghjkjhgfddfghj"}):
-            event = MessageBroadcastEvent(bot, user)
-            event.validate()
-            event_id = event.enqueue(EventRequestType.trigger_async.value, config=config)
-            event.execute(event_id)
-            responses.reset()
->>>>>>> d365f3dd
 
         logs = MessageBroadcastProcessor.get_broadcast_logs(bot)
         print(logs)
@@ -1697,12 +1675,9 @@
             with pytest.raises(Exception):
                 ScheduledEventsBase("test", "test").enqueue(event_request_type, config={})
 
-<<<<<<< HEAD
     @responses.activate
-=======
     @mongomock.patch(servers=(('localhost', 27017),))
     @patch("kairon.shared.channels.whatsapp.bsp.dialog360.BSP360Dialog.get_partner_auth_token", autospec=True)
->>>>>>> d365f3dd
     @patch("kairon.chat.handlers.channels.clients.whatsapp.dialog360.BSP360Dialog.send_template_message", autospec=True)
     @patch("kairon.shared.data.processor.MongoProcessor.get_bot_settings")
     @patch("kairon.shared.chat.processor.ChatDataProcessor.get_channel_config")
@@ -1756,11 +1731,7 @@
             ]
 
         url = f"http://localhost:5001/api/events/execute/{EventClass.message_broadcast}?is_scheduled=False"
-<<<<<<< HEAD
-=======
         template_url = 'https://hub.360dialog.io/api/v2/partners/sdfghjkjhgfddfghj/waba_accounts/asdfghjk/waba_templates?filters={"business_templates.name": "brochure_pdf"}&sort=business_templates.name'
-        responses.start()
->>>>>>> d365f3dd
         responses.add(
             "POST", url,
             json={"message": "Event Triggered!", "success": True, "error_code": 0, "data": None}
@@ -1782,19 +1753,10 @@
         mock_send.return_value = {"contacts": [{"input": "+55123456789", "status": "valid", "wa_id": "55123456789"}]}
         mock_get_partner_auth_token.return_value = None
 
-<<<<<<< HEAD
-        event = MessageBroadcastEvent(bot, user)
+        with patch.dict(Utility.environment["channels"]["360dialog"], {"partner_id": "sdfghjkjhgfddfghj"}):event = MessageBroadcastEvent(bot, user)
         event.validate()
         event_id = event.enqueue(EventRequestType.trigger_async.value, config=config)
         event.execute(event_id)
-=======
-        with patch.dict(Utility.environment["channels"]["360dialog"], {"partner_id": "sdfghjkjhgfddfghj"}):
-            event = MessageBroadcastEvent(bot, user)
-            event.validate()
-            event_id = event.enqueue(EventRequestType.trigger_async.value, config=config)
-            event.execute(event_id)
-            responses.reset()
->>>>>>> d365f3dd
 
         logs = MessageBroadcastProcessor.get_broadcast_logs(bot)
 
