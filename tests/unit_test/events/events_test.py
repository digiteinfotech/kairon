import asyncio
import os
import shutil
import tempfile
import textwrap
import uuid
from io import BytesIO
from unittest.mock import patch
from urllib.parse import urljoin

import mock
import mongomock
import pytest
import responses
from fastapi import UploadFile
from mongoengine import connect
from rasa.shared.constants import DEFAULT_DOMAIN_PATH, DEFAULT_DATA_PATH, DEFAULT_CONFIG_PATH
from rasa.shared.importers.rasa import RasaFileImporter
from responses import matchers

from kairon.events.definitions.scheduled_base import ScheduledEventsBase
from kairon.shared.channels.broadcast.whatsapp import WhatsappBroadcast
from kairon.shared.chat.data_objects import ChannelLogs
from kairon.shared.utils import Utility

os.environ["system_file"] = "./tests/testing_data/system.yaml"

from kairon.events.definitions.message_broadcast import MessageBroadcastEvent

from kairon.shared.chat.broadcast.processor import MessageBroadcastProcessor
from kairon.events.definitions.data_importer import TrainingDataImporterEvent
from kairon.events.definitions.faq_importer import FaqDataImporterEvent
from kairon.events.definitions.history_delete import DeleteHistoryEvent
from kairon.events.definitions.message_broadcast import MessageBroadcastEvent
from kairon.events.definitions.model_testing import ModelTestingEvent
from kairon.events.definitions.model_training import ModelTrainingEvent
from kairon.events.definitions.scheduled_base import ScheduledEventsBase
from kairon.exceptions import AppException
<<<<<<< HEAD
from kairon.shared.chat.broadcast.processor import MessageBroadcastProcessor
from kairon.shared.constants import EventClass, EventRequestType
=======
from kairon.shared.constants import EventClass, EventRequestType, ChannelTypes
>>>>>>> ba7c6482
from kairon.shared.data.constant import EVENT_STATUS, REQUIREMENTS
from kairon.shared.data.data_objects import Configs, BotSettings
from kairon.shared.data.history_log_processor import HistoryDeletionLogProcessor
from kairon.shared.data.processor import MongoProcessor
from kairon.shared.importer.processor import DataImporterLogProcessor
from kairon.shared.test.processor import ModelTestingLogProcessor
from kairon.shared.utils import Utility
from kairon.test.test_models import ModelTester

os.environ["system_file"] = "./tests/testing_data/system.yaml"


class TestEventExecution:

    @pytest.fixture(scope='class', autouse=True)
    def init(self):
        os.environ["system_file"] = "./tests/testing_data/system.yaml"
        Utility.load_environment()
        connect(**Utility.mongoengine_connection(Utility.environment['database']["url"]))
        tmp_dir = tempfile.mkdtemp()
        pytest.tmp_dir = tmp_dir
        yield None
        shutil.rmtree(tmp_dir)
        shutil.rmtree('models/test_events_bot')

    @pytest.fixture()
    def get_training_data(self):
        async def _read_and_get_data(path: str):
            domain_path = os.path.join(path, DEFAULT_DOMAIN_PATH)
            training_data_path = os.path.join(path, DEFAULT_DATA_PATH)
            config_path = os.path.join(path, DEFAULT_CONFIG_PATH)
            http_actions_path = os.path.join(path, 'actions.yml')
            multiflow_stories_path = os.path.join(path, 'multiflow_stories.yml')
            importer = RasaFileImporter.load_from_config(config_path=config_path,
                                                         domain_path=domain_path,
                                                         training_data_paths=training_data_path)
            domain = importer.get_domain()
            story_graph = importer.get_stories()
            config = importer.get_config()
            nlu = importer.get_nlu_data(config.get('language'))
            http_actions = Utility.read_yaml(http_actions_path)
            multiflow_stories = Utility.read_yaml(multiflow_stories_path)
            return nlu, story_graph, domain, config, http_actions, multiflow_stories

        return _read_and_get_data

    def test_trigger_data_importer_validate_only(self, monkeypatch):
        bot = 'test_events'
        user = 'test'
        test_data_path = os.path.join(pytest.tmp_dir, str(uuid.uuid4()))
        shutil.copytree('tests/testing_data/validator/valid', test_data_path)

        def _path(*args, **kwargs):
            return test_data_path

        monkeypatch.setattr(Utility, "get_latest_file", _path)

        DataImporterLogProcessor.add_log(bot, user,
                                         files_received=REQUIREMENTS - {"http_actions", "chat_client_config"})
        TrainingDataImporterEvent(bot, user, import_data=True, overwrite=False).execute()
        logs = list(DataImporterLogProcessor.get_logs(bot))
        assert len(logs) == 1
        assert not logs[0].get('intents').get('data')
        assert not logs[0].get('stories').get('data')
        assert not logs[0].get('utterances').get('data')
        assert [action.get('data') for action in logs[0].get('actions') if action.get('type') == 'http_actions']
        assert not logs[0].get('training_examples').get('data')
        assert not logs[0].get('domain').get('data')
        assert not logs[0].get('config').get('data')
        assert not logs[0].get('exception')
        assert not logs[0]['is_data_uploaded']
        assert logs[0]['start_timestamp']
        assert logs[0]['end_timestamp']
        assert logs[0]['status'] == 'Success'
        assert logs[0]['event_status'] == EVENT_STATUS.COMPLETED.value

    def test_trigger_data_importer_validate_exception(self, monkeypatch):
        bot = 'test_events'
        user = 'test'
        test_data_path = os.path.join(pytest.tmp_dir, str(uuid.uuid4()))
        os.mkdir(test_data_path)

        def _path(*args, **kwargs):
            return test_data_path

        monkeypatch.setattr(Utility, "get_latest_file", _path)

        DataImporterLogProcessor.add_log(bot, user, files_received=REQUIREMENTS - {"domain", "http_actions"})
        TrainingDataImporterEvent(bot, user, import_data=False, overwrite=False).execute()
        logs = list(DataImporterLogProcessor.get_logs(bot))
        assert len(logs) == 2
        assert not logs[0].get('intents').get('data')
        assert not logs[0].get('stories').get('data')
        assert not logs[0].get('utterances').get('data')
        assert not [action.get('data') for action in logs[0].get('actions') if action.get('type') == 'http_actions']
        assert not logs[0].get('training_examples').get('data')
        assert not logs[0].get('domain').get('data')
        assert not logs[0].get('config').get('data')
        assert logs[0].get('exception') == 'Some training files are absent!'
        assert not logs[0]['is_data_uploaded']
        assert logs[0]['start_timestamp']
        assert logs[0]['end_timestamp']
        assert logs[0]['status'] == 'Failure'
        assert logs[0]['event_status'] == EVENT_STATUS.FAIL.value

    def test_trigger_data_importer_validate_invalid_yaml(self, monkeypatch):
        bot = 'test_events'
        user = 'test'
        test_data_path = os.path.join(pytest.tmp_dir, str(uuid.uuid4()))
        shutil.copytree('tests/testing_data/validator/invalid_yaml', test_data_path)

        def _path(*args, **kwargs):
            return test_data_path

        monkeypatch.setattr(Utility, "get_latest_file", _path)

        DataImporterLogProcessor.add_log(bot, user, files_received=REQUIREMENTS - {"domain", "http_actions"})
        TrainingDataImporterEvent(bot, user, import_data=True, overwrite=False).execute()
        logs = list(DataImporterLogProcessor.get_logs(bot))
        assert len(logs) == 3
        assert not logs[0].get('intents').get('data')
        assert not logs[0].get('stories').get('data')
        assert not logs[0].get('utterances').get('data')
        assert not [action.get('data') for action in logs[0].get('actions') if action.get('type') == 'http_actions']
        assert not logs[0].get('training_examples').get('data')
        assert not logs[0].get('domain').get('data')
        assert not logs[0].get('config').get('data')
        assert logs[0].get('exception').__contains__("Failed to validate nlu.yml. Please make sure the file is correct and all mandatory parameters are specified. Here are the errors found during validation:\n  in nlu.yml:3:\n      Value 'intent' is not a dict. Value path: '/nlu/1'")
        assert logs[0]['start_timestamp']
        assert logs[0]['end_timestamp']
        assert logs[0]['status'] == 'Failure'
        assert logs[0]['event_status'] == EVENT_STATUS.FAIL.value

    def test_trigger_data_importer_validate_invalid_domain(self, monkeypatch):
        bot = 'test_events'
        user = 'test'
        test_data_path = os.path.join(pytest.tmp_dir, str(uuid.uuid4()))
        nlu_path = os.path.join(pytest.tmp_dir, str(uuid.uuid4()), 'data')
        shutil.copytree('tests/testing_data/validator/invalid_domain', test_data_path)
        shutil.copytree('tests/testing_data/validator/valid/data', nlu_path)
        shutil.copy2('tests/testing_data/validator/valid/config.yml', test_data_path)

        def _path(*args, **kwargs):
            return test_data_path

        monkeypatch.setattr(Utility, "get_latest_file", _path)

        DataImporterLogProcessor.add_log(bot, user, files_received=REQUIREMENTS - {"rules", "http_actions"})
        TrainingDataImporterEvent(bot, user, import_data=True, overwrite=False).execute()
        logs = list(DataImporterLogProcessor.get_logs(bot))
        assert logs[0].get('exception') == ('Failed to load domain.yml. Error: \'Duplicate entities in domain. These '
                                            'entities occur more than once in the domain: \'location\'.\'')
        assert logs[0]['start_timestamp']
        assert logs[0]['end_timestamp']
        assert logs[0]['status'] == 'Failure'
        assert logs[0]['event_status'] == EVENT_STATUS.FAIL.value

    def test_trigger_data_importer_validate_file_with_errors(self, monkeypatch):
        bot = 'test_events'
        user = 'test'
        test_data_path = os.path.join(pytest.tmp_dir, str(uuid.uuid4()))
        shutil.copytree('tests/testing_data/validator/intent_name_mismatch', test_data_path)

        def _path(*args, **kwargs):
            return test_data_path

        monkeypatch.setattr(Utility, "get_latest_file", _path)

        DataImporterLogProcessor.add_log(bot, user, files_received=REQUIREMENTS - {"http_actions"})
        TrainingDataImporterEvent(bot, user, import_data=True, overwrite=False).execute()
        logs = list(DataImporterLogProcessor.get_logs(bot))
        assert len(logs) == 5
        assert logs[0].get('intents').get('data')
        assert not logs[0].get('stories').get('data')
        assert not logs[0].get('utterances').get('data')
        assert [action.get('data') for action in logs[0].get('actions') if action.get('type') == 'http_actions']
        assert not logs[0].get('training_examples').get('data')
        assert not logs[0].get('domain').get('data')
        assert not logs[0].get('config').get('data')
        assert not logs[0].get('exception')
        assert logs[0]['start_timestamp']
        assert logs[0]['end_timestamp']
        assert logs[0]['status'] == 'Failure'
        assert logs[0]['event_status'] == EVENT_STATUS.COMPLETED.value

    def test_trigger_data_importer_validate_and_save_overwrite(self, monkeypatch):
        bot = 'test_events'
        user = 'test'
        test_data_path = os.path.join(pytest.tmp_dir, str(uuid.uuid4()))
        shutil.copytree('tests/testing_data/validator/valid', test_data_path)

        def _path(*args, **kwargs):
            return test_data_path

        monkeypatch.setattr(Utility, "get_latest_file", _path)

        DataImporterLogProcessor.add_log(bot, user,
                                         files_received=REQUIREMENTS - {"http_actions", "chat_client_config"})
        TrainingDataImporterEvent(bot, user, import_data=True, overwrite=False).execute()
        logs = list(DataImporterLogProcessor.get_logs(bot))
        assert len(logs) == 6
        assert not logs[0].get('intents').get('data')
        assert not logs[0].get('stories').get('data')
        assert not logs[0].get('utterances').get('data')
        assert [action.get('data') for action in logs[0].get('actions') if action.get('type') == 'http_actions']
        assert not logs[0].get('training_examples').get('data')
        assert not logs[0].get('domain').get('data')
        assert not logs[0].get('config').get('data')
        assert not logs[0].get('exception')
        assert logs[0]['start_timestamp']
        assert logs[0]['end_timestamp']
        assert logs[0]['status'] == 'Success'
        assert logs[0]['event_status'] == EVENT_STATUS.COMPLETED.value

        processor = MongoProcessor()
        assert 'greet' in processor.fetch_intents(bot)
        assert 'deny' in processor.fetch_intents(bot)
        assert len(processor.fetch_stories(bot)) == 2
        assert len(list(processor.fetch_training_examples(bot))) == 7
        assert len(list(processor.fetch_responses(bot))) == 4
        assert len(processor.fetch_actions(bot)) == 2
        assert len(processor.fetch_rule_block_names(bot)) == 4

    def test_trigger_data_importer_validate_and_save_append(self, monkeypatch):
        bot = 'test_events'
        user = 'test'
        test_data_path = os.path.join(pytest.tmp_dir, str(uuid.uuid4()))
        shutil.copytree('tests/testing_data/validator/append', test_data_path)

        def _path(*args, **kwargs):
            return test_data_path

        monkeypatch.setattr(Utility, "get_latest_file", _path)

        DataImporterLogProcessor.add_log(bot, user,
                                         files_received=REQUIREMENTS - {"http_actions", "rules", "chat_client_config"})
        TrainingDataImporterEvent(bot, user, import_data=True, overwrite=False).execute()
        logs = list(DataImporterLogProcessor.get_logs(bot))
        assert len(logs) == 7
        assert not logs[0].get('intents').get('data')
        assert not logs[0].get('stories').get('data')
        assert not logs[0].get('utterances').get('data')
        assert [action.get('data') for action in logs[0].get('actions') if action.get('type') == 'http_actions']
        assert not logs[0].get('training_examples').get('data')
        assert not logs[0].get('domain').get('data')
        assert not logs[0].get('config').get('data')
        assert not logs[0].get('exception')
        assert logs[0]['start_timestamp']
        assert logs[0]['end_timestamp']
        assert logs[0]['status'] == 'Success'
        assert logs[0]['event_status'] == EVENT_STATUS.COMPLETED.value

        processor = MongoProcessor()
        assert 'greet' in processor.fetch_intents(bot)
        assert 'deny' in processor.fetch_intents(bot)
        assert 'location' in processor.fetch_intents(bot)
        assert 'affirm' in processor.fetch_intents(bot)
        assert len(processor.fetch_stories(bot)) == 4
        assert len(list(processor.fetch_training_examples(bot))) == 13
        assert len(list(processor.fetch_responses(bot))) == 6
        assert len(processor.fetch_actions(bot)) == 2
        assert len(processor.fetch_rule_block_names(bot)) == 4

    def test_trigger_data_importer_validate_and_save_overwrite_same_user(self, monkeypatch):
        bot = 'test_events'
        user = 'test'
        test_data_path = os.path.join(pytest.tmp_dir, str(uuid.uuid4()))
        shutil.copytree('tests/testing_data/validator/valid', test_data_path)

        def _path(*args, **kwargs):
            return test_data_path

        monkeypatch.setattr(Utility, "get_latest_file", _path)

        DataImporterLogProcessor.add_log(bot, user,
                                         files_received=REQUIREMENTS - {"http_actions", "chat_client_config"})
        TrainingDataImporterEvent(bot, user, import_data=True, overwrite=True).execute()
        logs = list(DataImporterLogProcessor.get_logs(bot))
        assert len(logs) == 8
        assert not logs[0].get('intents').get('data')
        assert not logs[0].get('stories').get('data')
        assert not logs[0].get('utterances').get('data')
        assert [action.get('data') for action in logs[0].get('actions') if action.get('type') == 'http_actions']
        assert not logs[0].get('training_examples').get('data')
        assert not logs[0].get('domain').get('data')
        assert not logs[0].get('config').get('data')
        assert not logs[0].get('exception')
        assert logs[0]['start_timestamp']
        assert logs[0]['end_timestamp']
        assert logs[0]['status'] == 'Success'
        assert logs[0]['event_status'] == EVENT_STATUS.COMPLETED.value

        processor = MongoProcessor()
        assert 'greet' in processor.fetch_intents(bot)
        assert 'deny' in processor.fetch_intents(bot)
        assert len(processor.fetch_stories(bot)) == 2
        assert len(list(processor.fetch_training_examples(bot))) == 7
        assert len(list(processor.fetch_responses(bot))) == 4
        assert len(processor.fetch_actions(bot)) == 2
        assert len(processor.fetch_rule_block_names(bot)) == 4

    @responses.activate
    def test_trigger_data_importer_validate_event(self, monkeypatch):
        bot = 'test_events_bot'
        user = 'test_user'
        event_url = urljoin(Utility.environment['events']['server_url'],
                            f"/api/events/execute/{EventClass.data_importer}")
        BotSettings(bot="test_events_bot", user="test_user").save()

        responses.add("POST",
                      event_url,
                      json={"success": True, "message": "Event triggered successfully!"},
                      status=200,
                      match=[
                          responses.matchers.json_params_matcher(
                              {"cron_exp": None, "data": {"bot": "test_events_bot", "event_type": "data_importer",
                                                          "import_data": "--import-data", "overwrite": "",
                                                          "user": "test_user"}, "timezone": None})],
                      )
        event = TrainingDataImporterEvent(bot, user, import_data=True)
        event.validate()
        event.enqueue()

        logs = list(DataImporterLogProcessor.get_logs(bot))
        assert len(logs) == 1
        assert not logs[0].get('intents').get('data')
        assert not logs[0].get('stories').get('data')
        assert not logs[0].get('utterances').get('data')
        assert not [action.get('data') for action in logs[0].get('actions') if action.get('type') == 'http_actions']
        assert not logs[0].get('training_examples').get('data')
        assert not logs[0].get('domain').get('data')
        assert not logs[0].get('config').get('data')
        assert not logs[0].get('exception')
        assert logs[0]['start_timestamp']
        assert not logs[0].get('end_timestamp')
        assert not logs[0].get('status')
        assert logs[0]['event_status'] == EVENT_STATUS.ENQUEUED.value

    @responses.activate
    def test_trigger_data_importer_validate_and_save_event_overwrite(self, monkeypatch):
        bot = 'test_events_bot_1'
        user = 'test_user'
        event_url = urljoin(Utility.environment['events']['server_url'],
                            f"/api/events/execute/{EventClass.data_importer}")
        BotSettings(bot="test_events_bot_1", user="test_user").save()
        responses.add("POST",
                      event_url,
                      json={"success": True, "message": "Event triggered successfully!"},
                      status=200,
                      match=[
                          responses.matchers.json_params_matcher(
                              {"data": {'bot': bot, 'user': user, 'import_data': '--import-data',
                                        'event_type': EventClass.data_importer, 'overwrite': '--overwrite'},
                               "cron_exp": None, "timezone": None})],
                      )
        event = TrainingDataImporterEvent(bot, user, import_data=True, overwrite=True)
        event.validate()
        event.enqueue()

        logs = list(DataImporterLogProcessor.get_logs(bot))
        assert len(logs) == 1
        assert not logs[0].get('intents').get('data')
        assert not logs[0].get('stories').get('data')
        assert not logs[0].get('utterances').get('data')
        assert not [action.get('data') for action in logs[0].get('actions') if action.get('type') == 'http_actions']
        assert not logs[0].get('training_examples').get('data')
        assert not logs[0].get('domain').get('data')
        assert not logs[0].get('config').get('data')
        assert not logs[0].get('exception')
        assert logs[0]['start_timestamp']
        assert not logs[0].get('end_timestamp')
        assert not logs[0].get('status')
        assert logs[0]['event_status'] == EVENT_STATUS.ENQUEUED.value

    @responses.activate
    def test_trigger_data_importer_validate_only_event(self, monkeypatch):
        bot = 'test_events_bot_2'
        user = 'test_user'
        event_url = urljoin(Utility.environment['events']['server_url'],
                            f"/api/events/execute/{EventClass.data_importer}")
        BotSettings(bot="test_events_bot_2", user="test_user").save()

        responses.add("POST",
                      event_url,
                      json={"success": True, "message": "Event triggered successfully!"},
                      status=200,
                      match=[
                          responses.matchers.json_params_matcher(
                              {"data": {'bot': bot, 'user': user, 'import_data': '',
                                        'event_type': EventClass.data_importer, 'overwrite': ''},
                               "cron_exp": None, "timezone": None})],
                      )
        event = TrainingDataImporterEvent(bot, user, import_data=False, overwrite=False)
        event.validate()
        event.enqueue()

        logs = list(DataImporterLogProcessor.get_logs(bot))
        assert len(logs) == 1
        assert not logs[0].get('intents').get('data')
        assert not logs[0].get('stories').get('data')
        assert not logs[0].get('utterances').get('data')
        assert not [action.get('data') for action in logs[0].get('actions') if action.get('type') == 'http_actions']
        assert not logs[0].get('training_examples').get('data')
        assert not logs[0].get('domain').get('data')
        assert not logs[0].get('config').get('data')
        assert not logs[0].get('exception')
        assert logs[0]['start_timestamp']
        assert not logs[0].get('end_timestamp')
        assert not logs[0].get('status')
        assert logs[0]['event_status'] == EVENT_STATUS.ENQUEUED.value

    def test_trigger_data_importer_event_connection_error(self, monkeypatch):
        bot = 'test_events_bot_3'
        user = 'test_user'
        BotSettings(bot="test_events_bot_3", user="test_user").save()

        event = TrainingDataImporterEvent(bot, user, import_data=False, overwrite=False)
        event.validate()
        with pytest.raises(AppException, match='Failed to connect to service: *'):
            event.enqueue()

        logs = list(DataImporterLogProcessor.get_logs(bot))
        assert len(logs) == 0

    def test_trigger_data_importer_nlu_only(self, monkeypatch, get_training_data):
        bot = 'test_trigger_data_importer'
        user = 'test'
        test_data_path = os.path.join(pytest.tmp_dir, str(uuid.uuid4()))
        nlu_path = os.path.join(test_data_path, 'data')
        Utility.make_dirs(nlu_path)
        shutil.copy2('tests/testing_data/validator/valid/data/nlu.yml', nlu_path)
        nlu, story_graph, domain, config, http_actions, multiflow_stories = asyncio.run(
            get_training_data('tests/testing_data/validator/valid'))
        mongo_processor = MongoProcessor()
        mongo_processor.save_domain(domain, bot, user)
        mongo_processor.save_stories(story_graph.story_steps, bot, user)
        config["bot"] = bot
        config["user"] = user
        config_obj = Configs._from_son(config)
        config_obj.save()
        mongo_processor.save_rules(story_graph.story_steps, bot, user)
        mongo_processor.save_integrated_actions(http_actions, bot, user)

        def _path(*args, **kwargs):
            return test_data_path

        monkeypatch.setattr(Utility, "get_latest_file", _path)

        DataImporterLogProcessor.add_log(bot, user, files_received=["nlu"])
        TrainingDataImporterEvent(bot, user, import_data=True, overwrite=False).execute()
        logs = list(DataImporterLogProcessor.get_logs(bot))
        assert len(logs) == 1
        assert not logs[0].get('intents').get('data')
        assert not logs[0].get('stories').get('data')
        assert not logs[0].get('utterances').get('data')
        assert [action.get('data') for action in logs[0].get('actions') if action.get('type') == 'http_actions'] == [[]]
        assert not logs[0].get('training_examples').get('data')
        assert not logs[0].get('domain').get('data')
        assert not logs[0].get('config').get('data')
        assert not logs[0].get('exception')
        assert logs[0]['start_timestamp']
        assert logs[0]['end_timestamp']
        assert logs[0]['status'] == 'Success'
        assert logs[0]['event_status'] == EVENT_STATUS.COMPLETED.value

        assert len(mongo_processor.fetch_stories(bot)) == 2
        assert len(list(mongo_processor.fetch_training_examples(bot))) == 7
        assert len(list(mongo_processor.fetch_responses(bot))) == 3
        assert len(mongo_processor.fetch_actions(bot)) == 2
        assert len(mongo_processor.fetch_rule_block_names(bot)) == 3

    def test_trigger_data_importer_multiflow_stories_only(self, monkeypatch, get_training_data):
        bot = 'test_trigger_data_importer_multiflow_stories_only'
        user = 'test'
        test_data_path = os.path.join(pytest.tmp_dir, str(uuid.uuid4()))
        nlu_path = os.path.join(test_data_path, 'data')
        Utility.make_dirs(nlu_path)
        shutil.copy2('tests/testing_data/multiflow_stories/valid_with_multiflow/data/nlu.yml', nlu_path)
        shutil.copy2('tests/testing_data/multiflow_stories/valid_with_multiflow/multiflow_stories.yml', test_data_path)
        nlu, story_graph, domain, config, http_actions, multiflow_stories = asyncio.run(
            get_training_data('tests/testing_data/multiflow_stories/valid_with_multiflow'))
        mongo_processor = MongoProcessor()
        mongo_processor.save_nlu(nlu, bot, user)
        mongo_processor.save_domain(domain, bot, user)
        mongo_processor.save_stories(story_graph.story_steps, bot, user)
        config["bot"] = bot
        config["user"] = user
        config_obj = Configs._from_son(config)
        config_obj.save()
        mongo_processor.save_rules(story_graph.story_steps, bot, user)
        mongo_processor.save_integrated_actions(http_actions, bot, user)
        mongo_processor.save_multiflow_stories(http_actions, bot, user)

        def _path(*args, **kwargs):
            return test_data_path

        monkeypatch.setattr(Utility, "get_latest_file", _path)

        DataImporterLogProcessor.add_log(bot, user, files_received=["multiflow_stories"])
        TrainingDataImporterEvent(bot, user, import_data=True, overwrite=False).execute()
        logs = list(DataImporterLogProcessor.get_logs(bot))
        assert len(logs) == 1
        print(logs)
        assert not logs[0].get('intents').get('data')
        assert not logs[0].get('stories').get('data')
        assert not logs[0].get('utterances').get('data')
        assert [action.get('data') for action in logs[0].get('actions') if action.get('type') == 'http_actions'] == [[]]
        assert not logs[0].get('training_examples').get('data')
        assert not logs[0].get('domain').get('data')
        assert not logs[0].get('config').get('data')
        assert not logs[0].get('exception')
        assert logs[0]['start_timestamp']
        assert logs[0]['end_timestamp']
        assert logs[0]['status'] == 'Success'
        assert logs[0]['event_status'] == EVENT_STATUS.COMPLETED.value

        assert len(mongo_processor.fetch_stories(bot)) == 2
        assert len(list(mongo_processor.fetch_training_examples(bot))) == 17
        assert len(list(mongo_processor.fetch_responses(bot))) == 7
        assert len(mongo_processor.fetch_actions(bot)) == 3
        assert len(mongo_processor.fetch_rule_block_names(bot)) == 3
        assert len(mongo_processor.fetch_multiflow_stories(bot)) == 2

    def test_trigger_data_importer_stories_only(self, monkeypatch, get_training_data):
        bot = 'test_trigger_data_importer_stories_only'
        user = 'test'
        test_data_path = os.path.join(pytest.tmp_dir, str(uuid.uuid4()))
        data_path = os.path.join(test_data_path, 'data')
        Utility.make_dirs(data_path)
        shutil.copy2('tests/testing_data/validator/valid/data/stories.yml', data_path)
        nlu, story_graph, domain, config, http_actions, multiflow_stories = asyncio.run(
            get_training_data('tests/testing_data/validator/valid'))
        mongo_processor = MongoProcessor()
        mongo_processor.save_domain(domain, bot, user)
        mongo_processor.save_nlu(nlu, bot, user)
        config["bot"] = bot
        config["user"] = user
        config_obj = Configs._from_son(config)
        config_obj.save()
        mongo_processor.save_rules(story_graph.story_steps, bot, user)
        mongo_processor.save_integrated_actions(http_actions, bot, user)

        def _path(*args, **kwargs):
            return test_data_path

        monkeypatch.setattr(Utility, "get_latest_file", _path)

        DataImporterLogProcessor.add_log(bot, user, files_received=["stories"])
        TrainingDataImporterEvent(bot, user, import_data=True, overwrite=False).execute()
        logs = list(DataImporterLogProcessor.get_logs(bot))
        assert len(logs) == 1
        assert not logs[0].get('intents').get('data')
        assert not logs[0].get('stories').get('data')
        assert not logs[0].get('utterances').get('data')
        assert [action.get('data') for action in logs[0].get('actions') if action.get('type') == 'http_actions'] == [[]]
        assert not logs[0].get('training_examples').get('data')
        assert not logs[0].get('domain').get('data')
        assert not logs[0].get('config').get('data')
        assert not logs[0].get('exception')
        assert logs[0]['start_timestamp']
        assert logs[0]['end_timestamp']
        assert logs[0]['status'] == 'Success'
        assert logs[0]['event_status'] == EVENT_STATUS.COMPLETED.value

        assert len(mongo_processor.fetch_stories(bot)) == 2
        assert len(list(mongo_processor.fetch_training_examples(bot))) == 7
        assert len(list(mongo_processor.fetch_responses(bot))) == 3
        assert len(mongo_processor.fetch_actions(bot)) == 2
        assert len(mongo_processor.fetch_rule_block_names(bot)) == 3

    def test_trigger_data_importer_rules_only(self, monkeypatch, get_training_data):
        bot = 'test_trigger_data_importer_rules_only'
        user = 'test'
        test_data_path = os.path.join(pytest.tmp_dir, str(uuid.uuid4()))
        data_path = os.path.join(test_data_path, 'data')
        Utility.make_dirs(data_path)
        shutil.copy2('tests/testing_data/validator/valid/data/rules.yml', data_path)
        nlu, story_graph, domain, config, http_actions, multiflow_stories = asyncio.run(
            get_training_data('tests/testing_data/validator/valid'))
        mongo_processor = MongoProcessor()
        mongo_processor.save_domain(domain, bot, user)
        mongo_processor.save_nlu(nlu, bot, user)
        config["bot"] = bot
        config["user"] = user
        config_obj = Configs._from_son(config)
        config_obj.save()
        mongo_processor.save_stories(story_graph.story_steps, bot, user)
        mongo_processor.save_integrated_actions(http_actions, bot, user)

        def _path(*args, **kwargs):
            return test_data_path

        monkeypatch.setattr(Utility, "get_latest_file", _path)

        DataImporterLogProcessor.add_log(bot, user, files_received=["rules"])
        TrainingDataImporterEvent(bot, user, import_data=True, overwrite=False).execute()
        logs = list(DataImporterLogProcessor.get_logs(bot))
        assert len(logs) == 1
        assert not logs[0].get('intents').get('data')
        assert not logs[0].get('stories').get('data')
        assert not logs[0].get('utterances').get('data')
        assert [action.get('data') for action in logs[0].get('actions') if action.get('type') == 'http_actions'] == [[]]
        assert not logs[0].get('training_examples').get('data')
        assert not logs[0].get('domain').get('data')
        assert not logs[0].get('config').get('data')
        assert not logs[0].get('exception')
        assert logs[0]['start_timestamp']
        assert logs[0]['end_timestamp']
        assert logs[0]['status'] == 'Success'
        assert logs[0]['event_status'] == EVENT_STATUS.COMPLETED.value

        assert len(mongo_processor.fetch_stories(bot)) == 2
        assert len(list(mongo_processor.fetch_training_examples(bot))) == 7
        assert len(list(mongo_processor.fetch_responses(bot))) == 3
        assert len(mongo_processor.fetch_actions(bot)) == 2
        assert len(mongo_processor.fetch_rule_block_names(bot)) == 3

    def test_trigger_data_importer_domain_only(self, monkeypatch, get_training_data):
        bot = 'test_trigger_data_importer_domain_only'
        user = 'test'
        test_data_path = os.path.join(pytest.tmp_dir, str(uuid.uuid4()))
        Utility.make_dirs(test_data_path)
        shutil.copy2('tests/testing_data/validator/valid/domain.yml', test_data_path)
        nlu, story_graph, domain, config, http_actions, multiflow_stories = asyncio.run(
            get_training_data('tests/testing_data/validator/valid'))
        mongo_processor = MongoProcessor()
        mongo_processor.save_stories(story_graph.story_steps, bot, user)
        mongo_processor.save_nlu(nlu, bot, user)
        config["bot"] = bot
        config["user"] = user
        config_obj = Configs._from_son(config)
        config_obj.save()
        mongo_processor.save_rules(story_graph.story_steps, bot, user)
        mongo_processor.save_integrated_actions(http_actions, bot, user)

        def _path(*args, **kwargs):
            return test_data_path

        monkeypatch.setattr(Utility, "get_latest_file", _path)

        DataImporterLogProcessor.add_log(bot, user, files_received=["domain"])
        TrainingDataImporterEvent(bot, user, import_data=True, overwrite=False).execute()
        logs = list(DataImporterLogProcessor.get_logs(bot))
        assert len(logs) == 1
        assert not logs[0].get('intents').get('data')
        assert not logs[0].get('stories').get('data')
        assert not logs[0].get('utterances').get('data')
        assert [action.get('data') for action in logs[0].get('actions') if action.get('type') == 'http_actions'] == [[]]
        assert not logs[0].get('training_examples').get('data')
        assert not logs[0].get('domain').get('data')
        assert not logs[0].get('config').get('data')
        assert not logs[0].get('exception')
        assert logs[0]['start_timestamp']
        assert logs[0]['end_timestamp']
        assert logs[0]['status'] == 'Success'
        assert logs[0]['event_status'] == EVENT_STATUS.COMPLETED.value

        assert len(mongo_processor.fetch_stories(bot)) == 2
        assert len(list(mongo_processor.fetch_training_examples(bot))) == 7
        assert len(list(mongo_processor.fetch_responses(bot))) == 3
        assert len(mongo_processor.fetch_actions(bot)) == 2
        assert len(mongo_processor.fetch_rule_block_names(bot)) == 3

    def test_trigger_data_importer_validate_existing_data(self, monkeypatch):
        bot = 'test_trigger_data_importer_domain_only'
        user = 'test'
        test_data_path = os.path.join(pytest.tmp_dir, str(uuid.uuid4()))
        Utility.make_dirs(test_data_path)

        def _path(*args, **kwargs):
            return test_data_path

        monkeypatch.setattr(Utility, "get_latest_file", _path)

        DataImporterLogProcessor.add_log(bot, user)
        TrainingDataImporterEvent(bot, user, import_data=True, overwrite=False).execute()
        logs = list(DataImporterLogProcessor.get_logs(bot))
        assert len(logs) == 2
        assert not logs[0].get('intents').get('data')
        assert not logs[0].get('stories').get('data')
        assert not logs[0].get('utterances').get('data')
        assert [action.get('data') for action in logs[0].get('actions') if action.get('type') == 'http_actions'] == [[]]
        assert not logs[0].get('training_examples').get('data')
        assert not logs[0].get('domain').get('data')
        assert not logs[0].get('config').get('data')
        assert not logs[0].get('exception')
        assert not logs[0]['is_data_uploaded']
        assert logs[0]['start_timestamp']
        assert logs[0]['end_timestamp']
        assert logs[0]['status'] == 'Success'
        assert logs[0]['event_status'] == EVENT_STATUS.COMPLETED.value

        mongo_processor = MongoProcessor()
        assert len(mongo_processor.fetch_stories(bot)) == 2
        assert len(list(mongo_processor.fetch_training_examples(bot))) == 7
        assert len(list(mongo_processor.fetch_responses(bot))) == 3
        assert len(mongo_processor.fetch_actions(bot)) == 2
        assert len(mongo_processor.fetch_rule_block_names(bot)) == 3

    def test_trigger_data_importer_import_with_utterance_issues(self, monkeypatch):
        bot = 'test_trigger_data_importer_import_with_utterance_issues'
        user = 'test'
        test_data_path = os.path.join(pytest.tmp_dir, str(uuid.uuid4()))
        shutil.copytree('tests/testing_data/validator/orphan_utterances', test_data_path)

        def _path(*args, **kwargs):
            return test_data_path

        monkeypatch.setattr(Utility, "get_latest_file", _path)
        BotSettings(ignore_utterances=True, bot=bot, user=user).save()

        DataImporterLogProcessor.add_log(bot, user, files_received=['nlu', 'stories', 'domain', 'config'])
        TrainingDataImporterEvent(bot, user, import_data=True, overwrite=True).execute()
        logs = list(DataImporterLogProcessor.get_logs(bot))
        assert len(logs) == 1
        assert not logs[0].get('intents').get('data')
        assert not logs[0].get('stories').get('data')
        assert logs[0].get('utterances').get('data')
        assert [action.get('data') for action in logs[0].get('actions') if action.get('type') == 'http_actions']
        assert not logs[0].get('training_examples').get('data')
        assert not logs[0].get('domain').get('data')
        assert not logs[0].get('config').get('data')
        assert not logs[0].get('exception')
        assert logs[0]['start_timestamp']
        assert logs[0]['end_timestamp']
        assert logs[0]['status'] == 'Failure'
        assert logs[0]['event_status'] == EVENT_STATUS.COMPLETED.value

        mongo_processor = MongoProcessor()
        assert len(mongo_processor.fetch_stories(bot)) == 0
        assert len(list(mongo_processor.fetch_training_examples(bot))) == 0
        assert len(list(mongo_processor.fetch_responses(bot))) == 0
        assert len(mongo_processor.fetch_actions(bot)) == 0
        assert len(mongo_processor.fetch_rule_block_names(bot)) == 0

    def test_trigger_data_importer_import_with_intent_issues(self, monkeypatch):
        bot = 'test_trigger_data_importer_import_with_intent_issues'
        user = 'test'
        test_data_path = os.path.join(pytest.tmp_dir, str(uuid.uuid4()))
        shutil.copytree('tests/testing_data/validator/intent_name_mismatch', test_data_path)

        def _path(*args, **kwargs):
            return test_data_path

        monkeypatch.setattr(Utility, "get_latest_file", _path)
        BotSettings(ignore_utterances=True, bot=bot, user=user).save()

        DataImporterLogProcessor.add_log(bot, user, files_received=['nlu', 'stories', 'domain', 'config'])
        TrainingDataImporterEvent(bot, user, import_data=True, overwrite=True).execute()
        logs = list(DataImporterLogProcessor.get_logs(bot))
        assert len(logs) == 1
        assert logs[0].get('intents').get('data')
        assert not logs[0].get('stories').get('data')
        assert not logs[0].get('utterances').get('data')
        assert [action.get('data') for action in logs[0].get('actions') if action.get('type') == 'http_actions']
        assert not logs[0].get('training_examples').get('data')
        assert not logs[0].get('domain').get('data')
        assert not logs[0].get('config').get('data')
        assert not logs[0].get('exception')
        assert logs[0]['start_timestamp']
        assert logs[0]['end_timestamp']
        assert logs[0]['status'] == 'Failure'
        assert logs[0]['event_status'] == EVENT_STATUS.COMPLETED.value

        mongo_processor = MongoProcessor()
        assert len(mongo_processor.fetch_stories(bot)) == 0
        assert len(list(mongo_processor.fetch_training_examples(bot))) == 0
        assert len(list(mongo_processor.fetch_responses(bot))) == 0
        assert len(mongo_processor.fetch_actions(bot)) == 0
        assert len(mongo_processor.fetch_rule_block_names(bot)) == 0

    def test_trigger_data_importer_forced_import(self, monkeypatch):
        bot = 'forced_import'
        user = 'test'
        test_data_path = os.path.join(pytest.tmp_dir, str(uuid.uuid4()))
        shutil.copytree('tests/testing_data/validator/orphan_utterances', test_data_path)

        def _path(*args, **kwargs):
            return test_data_path

        monkeypatch.setattr(Utility, "get_latest_file", _path)
        BotSettings(force_import=True, bot=bot, user=user).save()

        DataImporterLogProcessor.add_log(bot, user, files_received=['nlu', 'stories', 'domain', 'config'])
        TrainingDataImporterEvent(bot, user, import_data=True, overwrite=True).execute()
        logs = list(DataImporterLogProcessor.get_logs(bot))
        assert len(logs) == 1
        assert not logs[0].get('intents').get('data')
        assert not logs[0].get('stories').get('data')
        assert logs[0].get('utterances').get('data')
        assert [action.get('data') for action in logs[0].get('actions') if action.get('type') == 'http_actions']
        assert not logs[0].get('training_examples').get('data')
        assert not logs[0].get('domain').get('data')
        assert not logs[0].get('config').get('data')
        assert not logs[0].get('exception')
        assert logs[0]['start_timestamp']
        assert logs[0]['end_timestamp']
        assert logs[0]['status'] == 'Success'
        assert logs[0]['event_status'] == EVENT_STATUS.COMPLETED.value

        mongo_processor = MongoProcessor()
        assert len(mongo_processor.fetch_stories(bot)) == 3
        assert len(list(mongo_processor.fetch_training_examples(bot))) == 21
        assert len(list(mongo_processor.fetch_responses(bot))) == 14
        assert len(mongo_processor.fetch_actions(bot)) == 4
        assert len(mongo_processor.fetch_rule_block_names(bot)) == 1

    def test_trigger_faq_importer_validate_only(self, monkeypatch):
        def _mock_execution(*args, **kwargs):
            return None

        def _mock_aggregation(*args, **kwargs):
            return {}

        monkeypatch.setattr(MongoProcessor, "delete_all_faq", _mock_execution)
        monkeypatch.setattr(MongoProcessor, 'get_training_examples_as_dict', _mock_aggregation)

        bot = 'test_faqs'
        user = 'test'
        BotSettings(bot="test_faqs", user="test").save()

        faq = "Questions,Answer,\nWhat is Digite?, IT Company,\nHow are you?, I am good,\nWhat day is it?, It is Thursday,\nWhat day is it?, It is Thursday,\n".encode()
        file = UploadFile(filename="faq.csv", file=BytesIO(faq))
        FaqDataImporterEvent(bot, user).validate(training_data_file=file)
        FaqDataImporterEvent(bot, user).execute()
        bot_data_home_dir = os.path.join('training_data', bot)
        assert not os.path.exists(bot_data_home_dir)
        logs = list(DataImporterLogProcessor.get_logs(bot))
        assert len(logs) == 1
        assert not logs[0].get('intents').get('data')
        assert len(logs[0].get('training_examples').get('data')) == 1
        assert len(logs[0].get('utterances').get('data')) == 1
        assert not logs[0].get('exception')
        assert logs[0]['is_data_uploaded']
        assert logs[0]['start_timestamp']
        assert logs[0]['end_timestamp']
        assert logs[0]['status'] == 'Failure'
        assert logs[0]['event_status'] == EVENT_STATUS.COMPLETED.value

    def test_trigger_faq_importer_overwrite(self, monkeypatch):
        def _mock_execution(*args, **kwargs):
            return None

        def _mock_aggregation(*args, **kwargs):
            return {}

        monkeypatch.setattr(MongoProcessor, "delete_all_faq", _mock_execution)
        monkeypatch.setattr(MongoProcessor, 'get_training_examples_as_dict', _mock_aggregation)

        bot = 'test_faqs'
        user = 'test'
        faq = "Questions,Answer,\nWhat is Digite?, IT Company,\nHow are you?, I am good,\nWhat day is it?, It is Thursday,\n".encode()
        file = UploadFile(filename="faq.csv", file=BytesIO(faq))
        FaqDataImporterEvent(bot, user).validate(training_data_file=file)
        FaqDataImporterEvent(bot, user, overwrite=True).execute()
        bot_data_home_dir = os.path.join('training_data', bot)
        assert not os.path.exists(bot_data_home_dir)
        logs = list(DataImporterLogProcessor.get_logs(bot))
        assert len(logs) == 2
        assert not logs[0].get('intents').get('data')
        assert len(logs[0].get('utterances').get('data')) == 0
        assert len(logs[0].get('training_examples').get('data')) == 0
        assert not logs[0].get('exception')
        assert logs[0]['is_data_uploaded']
        assert logs[0]['start_timestamp']
        assert logs[0]['end_timestamp']
        assert logs[0]['status'] == 'Success'
        assert logs[0]['event_status'] == EVENT_STATUS.COMPLETED.value

    def test_trigger_faq_importer_validate_exception(self, monkeypatch):
        bot = 'test_faqs'
        user = 'test'

        FaqDataImporterEvent(bot, user).execute()
        logs = list(DataImporterLogProcessor.get_logs(bot))
        assert len(logs) == 3
        assert not logs[0].get('intents').get('data')
        assert not logs[0].get('stories').get('data')
        assert not logs[0].get('utterances').get('data')
        assert logs[0].get('exception') == 'Folder does not exists!'
        assert not logs[0]['is_data_uploaded']
        assert logs[0]['start_timestamp']
        assert logs[0]['end_timestamp']
        assert logs[0]['status'] == 'Failure'
        assert logs[0]['event_status'] == EVENT_STATUS.FAIL.value

    def test_trigger_faq_importer_validate_only_append_mode(self, monkeypatch):
        def _mock_execution(*args, **kwargs):
            return None

        def _mock_aggregation(*args, **kwargs):
            return {}

        monkeypatch.setattr(MongoProcessor, "delete_all_faq", _mock_execution)
        monkeypatch.setattr(MongoProcessor, 'get_training_examples_as_dict', _mock_aggregation)
        bot = 'test_faqs'
        user = 'test'
        faq = "Questions,Answer,\nWhat is your name?, Nupur Khare,\nWhen is your birthday?, 15 June 2000,\nHow are you feeling today?, Not good,\n".encode()
        file = UploadFile(filename="faq.csv", file=BytesIO(faq))
        FaqDataImporterEvent(bot, user, overwrite=False).validate(training_data_file=file)
        FaqDataImporterEvent(bot, user, overwrite=False).execute()
        bot_data_home_dir = os.path.join('training_data', bot)
        assert not os.path.exists(bot_data_home_dir)
        logs = list(DataImporterLogProcessor.get_logs(bot))
        assert len(logs) == 4
        assert not logs[0].get('intents').get('data')
        print(logs[0].get('utterances').get('data'))
        assert len(logs[0].get('utterances').get('data')) == 0
        assert len(logs[0].get('training_examples').get('data')) == 0
        print(logs[0].get('exception'))
        assert not logs[0].get('exception')
        assert logs[0]['is_data_uploaded']
        assert logs[0]['start_timestamp']
        assert logs[0]['end_timestamp']
        assert logs[0]['status'] == 'Success'
        assert logs[0]['event_status'] == EVENT_STATUS.COMPLETED.value

    def test_trigger_model_testing_event_run_tests_on_model_no_model_found_1(self):
        bot = 'test_events_bot'
        user = 'test_user'
        event = ModelTestingEvent(bot, user)
        with pytest.raises(AppException, match='No model trained yet. Please train a model to test'):
            event.validate()

    def test_trigger_model_testing_event_run_tests_on_model_no_model_found_2(self):
        bot = 'test_events_bot'
        user = 'test_user'
        ModelTestingEvent(bot, user).execute()
        logs, count = ModelTestingLogProcessor.get_logs(bot)
        assert count == 1
        assert logs[0].get('exception').__contains__('Model testing failed: Folder does not exists!')
        assert logs[0]['start_timestamp']
        assert not logs[0].get('stories')
        assert not logs[0].get('nlu')
        assert logs[0].get('end_timestamp')
        assert not logs[0].get('status')
        assert logs[0]['event_status'] == EVENT_STATUS.FAIL.value
        assert not os.path.exists(os.path.join('./testing_data', bot))

    @pytest.fixture
    def load_data(self):
        async def _read_and_get_data(config_path: str, domain_path: str, nlu_path: str, stories_path: str, bot: str,
                                     user: str):
            data_path = os.path.join(pytest.tmp_dir, str(uuid.uuid4()))
            os.mkdir(data_path)
            shutil.copy2(nlu_path, data_path)
            shutil.copy2(stories_path, data_path)
            importer = RasaFileImporter.load_from_config(config_path=config_path,
                                                         domain_path=domain_path,
                                                         training_data_paths=data_path)
            domain = importer.get_domain()
            story_graph = importer.get_stories()
            config = importer.get_config()
            nlu = importer.get_nlu_data(config.get('language'))

            processor = MongoProcessor()
            processor.save_training_data(bot, user, config, domain, story_graph, nlu, overwrite=True,
                                         what=REQUIREMENTS.copy() - {"chat_client_config"})

        return _read_and_get_data

    @pytest.fixture
    def create_model(self):
        def move_model(path: str, bot: str, remove_nlu_model=False):
            bot_training_home_dir = os.path.join('models', bot)
            if not os.path.exists(bot_training_home_dir):
                os.mkdir(bot_training_home_dir)
            if remove_nlu_model:
                tmp = os.path.join(bot_training_home_dir, 'tmp')
                shutil.unpack_archive(path, tmp)
                shutil.rmtree(os.path.join(tmp, 'nlu'))
                shutil.make_archive(tmp, format='gztar', root_dir=bot_training_home_dir)
                shutil.rmtree(tmp)
            else:
                shutil.copy2(path, bot_training_home_dir)

        return move_model

    def test_trigger_model_training_event(self, load_data, create_model):
        bot = 'test_events_bot'
        user = 'test_user'
        config_path = 'tests/testing_data/model_tester/config.yml'
        domain_path = 'tests/testing_data/model_tester/domain.yml'
        nlu_path = 'tests/testing_data/model_tester/nlu_with_entities/nlu.yml'
        stories_path = 'tests/testing_data/model_tester/training_stories_success/stories.yml'
        asyncio.run(load_data(config_path, domain_path, nlu_path, stories_path, bot, user))
        pytest.model_path = ModelTrainingEvent(bot, user).execute()
        assert not Utility.check_empty_string(pytest.model_path)

    @mock.patch("kairon.test.test_models.ModelTester.run_test_on_stories")
    def test_trigger_model_testing_event_run_tests_on_model(self, mocked_run_stories, load_data, create_model):
        bot = 'test_events_bot'
        user = 'test_user'
        config_path = 'tests/testing_data/model_tester/config.yml'
        domain_path = 'tests/testing_data/model_tester/domain.yml'
        nlu_path = 'tests/testing_data/model_tester/nlu_success/nlu.yml'
        stories_path = 'tests/testing_data/model_tester/training_stories_success/stories.yml'
        asyncio.run(load_data(config_path, domain_path, nlu_path, stories_path, bot, user))

        mocked_run_stories.return_value = {
            "precision": 0.91,
            "f1": 0.98,
            "accuracy": 0.99,
            "failed_stories": [],
        }
        ModelTestingEvent(bot, user, run_e2e=False).execute()
        logs, row_count = ModelTestingLogProcessor.get_logs(bot)
        assert row_count == 2
        assert not logs[0].get('exception')
        assert logs[0]['start_timestamp']
        assert logs[0].get('data')
        assert logs[0].get('end_timestamp')
        assert not Utility.check_empty_string(logs[0].get('status'))
        assert logs[0]['event_status'] == EVENT_STATUS.COMPLETED.value
        assert not os.path.exists(os.path.join('./testing_data', bot))

    def test_trigger_model_testing_event_connection_error(self):
        bot = 'test_events_bot'
        user = 'test_user'
        with pytest.raises(AppException, match='Failed to connect to service: *'):
            ModelTestingEvent(bot, user).enqueue()
        logs, row_count = ModelTestingLogProcessor.get_logs(bot)
        assert not os.path.exists(os.path.join('./testing_data', bot))

    def test_trigger_model_testing(self, load_data, create_model, monkeypatch):
        bot = 'test_events_bot'
        user = 'test_user'

        def _mock_test_result(*args, **kwargs):
            stories = {
                "precision": 0.91,
                "f1": 0.98,
                "accuracy": 0.99,
                "failed_stories": [],
            }
            nlu = {
                "precision": 0.91,
                "f1": 0.98,
                "accuracy": 0.99,
                "response_selection_evaluation": [],
                "intent_evaluation": [],
            }
            return nlu, stories

        monkeypatch.setattr(ModelTester, "run_tests_on_model", _mock_test_result)
        ModelTestingEvent(bot, user).execute()
        config_path = 'tests/testing_data/model_tester/config.yml'
        domain_path = 'tests/testing_data/model_tester/domain.yml'
        nlu_path = 'tests/testing_data/model_tester/nlu_success/nlu.yml'
        stories_path = 'tests/testing_data/model_tester/test_stories_success/test_stories.yml'
        asyncio.run(load_data(config_path, domain_path, nlu_path, stories_path, bot, user))

        logs, row_count = ModelTestingLogProcessor.get_logs(bot)
        assert row_count == 3
        assert not logs[0].get('exception')
        assert logs[0]['start_timestamp']
        assert logs[0].get('end_timestamp')
        assert logs[0].get('status')
        assert logs[0].get('data')
        assert logs[0]['event_status'] == EVENT_STATUS.COMPLETED.value
        assert not os.path.exists(os.path.join('./testing_data', bot))

    @responses.activate
    def test_trigger_model_testing_event(self):
        bot = 'test_events_bot'
        user = 'test_user'
        event_url = urljoin(Utility.environment['events']['server_url'],
                            f"/api/events/execute/{EventClass.model_testing}")
        responses.add("POST",
                      event_url,
                      json={"success": True, "message": "Event triggered successfully!"},
                      status=200,
                      match=[
                          responses.matchers.json_params_matcher(
                              {"data": {'bot': bot, 'user': user, 'augment_data': '--augment'}, "cron_exp": None,
                               "timezone": None})],
                      )
        ModelTestingEvent(bot, user).enqueue()

        logs, row_count = ModelTestingLogProcessor.get_logs(bot)
        assert row_count == 4
        assert not logs[0].get('exception')
        assert logs[0]['start_timestamp']
        assert not logs[0].get('end_timestamp')
        assert not logs[0].get('status')
        assert logs[0]['event_status'] == EVENT_STATUS.ENQUEUED.value
        assert logs[0]['is_augmented']
        assert not os.path.exists(os.path.join('./testing_data', bot))

    @responses.activate
    def test_trigger_model_testing_event_2(self):
        bot = 'test_events_bot_2'
        user = 'test_user'
        event_url = urljoin(Utility.environment['events']['server_url'],
                            f"/api/events/execute/{EventClass.model_testing}")
        responses.add("POST",
                      event_url,
                      json={"success": True, "message": "Event triggered successfully!"},
                      status=200,
                      match=[
                          responses.matchers.json_params_matcher(
                              {"data": {'bot': bot, 'user': user, 'augment_data': ''}, "cron_exp": None,
                               "timezone": None})],
                      )
        ModelTestingEvent(bot, user, augment_data=False).enqueue()

        logs, row_count = ModelTestingLogProcessor.get_logs(bot)
        assert row_count == 1
        assert not logs[0].get('exception')
        assert logs[0]['start_timestamp']
        assert not logs[0].get('end_timestamp')
        assert not logs[0].get('status')
        assert logs[0]['event_status'] == EVENT_STATUS.ENQUEUED.value
        assert not logs[0]['is_augmented']
        assert not os.path.exists(os.path.join('./testing_data', bot))

    @responses.activate
    def test_trigger_history_deletion_for_bot(self):
        from datetime import datetime
        bot = 'test_events_bot'
        user = 'test_user'
        till_date = datetime.utcnow().date()
        sender_id = ""
<<<<<<< HEAD
        event_url = urljoin(Utility.environment['events']['server_url'], f"/api/events/execute/{EventClass.delete_history}")
=======
        event_url = urljoin(Utility.environment['events']['server_url'],
                            f"/api/events/execute/{EventClass.delete_history}")
        responses.reset()
>>>>>>> ba7c6482
        responses.add("POST",
                      event_url,
                      json={"success": True, "message": "Event triggered successfully!"},
                      status=200,
                      match=[
                          responses.matchers.json_params_matcher(
                              {"data": {'bot': bot, 'user': user,
                                        'till_date': Utility.convert_date_to_string(till_date),
                                        'sender_id': sender_id}, "cron_exp": None, "timezone": None})],
                      )
        event = DeleteHistoryEvent(bot, user, till_date=till_date, sender_id=None)
        event.validate()
        event.enqueue()

        logs = list(HistoryDeletionLogProcessor.get_logs(bot))
        assert len(logs) == 1
        assert not logs[0].get('exception')
        assert logs[0]['start_timestamp']
        assert not logs[0].get('end_timestamp')
        assert logs[0]['status'] == EVENT_STATUS.ENQUEUED.value

    @responses.activate
    @mongomock.patch(servers=(('localhost', 27017),))
    @patch("kairon.shared.channels.whatsapp.bsp.dialog360.BSP360Dialog.get_partner_auth_token", autospec=True)
    @patch("kairon.chat.handlers.channels.clients.whatsapp.dialog360.BSP360Dialog.send_template_message")
    @patch("kairon.shared.data.processor.MongoProcessor.get_bot_settings")
    @patch("kairon.shared.chat.processor.ChatDataProcessor.get_channel_config")
    @patch("kairon.shared.utils.Utility.is_exist", autospec=True)
    def test_execute_message_broadcast_with_logs_modification(self, mock_is_exist, mock_channel_config,
                                                              mock_get_bot_settings, mock_send,
                                                              mock_get_partner_auth_token):
        bot = 'test_execute_message_broadcast_with_logs_modification'
        user = 'test_user'
        config = {
            "name": "one_time_schedule", "broadcast_type": "static",
            "connector_type": "whatsapp",
            "recipients_config": {
                "recipients": "918958030541,"
            },
            "template_config": [
                {
                    'language': 'hi',
                    "template_id": "brochure_pdf",
                }
            ]
        }
        template = [
            {
                "format": "TEXT",
                "text": "Kisan Suvidha Program Follow-up",
                "type": "HEADER"
            },
            {
                "text": "Hello! As a part of our Kisan Suvidha program, I am dedicated to supporting farmers like you in maximizing your crop productivity and overall yield.\n\nI wanted to reach out to inquire if you require any assistance with your current farming activities. Our team of experts, including our skilled agronomists, are here to lend a helping hand wherever needed.",
                "type": "BODY"
            },
            {
                "text": "reply with STOP to unsubscribe",
                "type": "FOOTER"
            },
            {
                "buttons": [
                    {
                        "text": "Connect to Agronomist",
                        "type": "QUICK_REPLY"
                    }
                ],
                "type": "BUTTONS"
            }
        ]

        url = f"http://localhost:5001/api/events/execute/{EventClass.message_broadcast}?is_scheduled=False"
        template_url = 'https://hub.360dialog.io/api/v2/partners/sdfghjkjhgfddfghj/waba_accounts/asdfghjk/waba_templates?filters={"business_templates.name": "brochure_pdf"}&sort=business_templates.name'
        responses.add(
            "POST", url,
            json={"message": "Event Triggered!", "success": True, "error_code": 0, "data": None}
        )
        responses.add(
            "GET", template_url,
            json={"waba_templates": [
                {"category": "MARKETING", "components": template, "name": "agronomy_support", "language": "hi"}]}
        )

        mock_get_bot_settings.return_value = {"whatsapp": "360dialog", "notification_scheduling_limit": 4,
                                              "dynamic_broadcast_execution_timeout": 21600}
        mock_channel_config.return_value = {
            "config": {"access_token": "shjkjhrefdfghjkl", "from_phone_number_id": "918958030415",
                       "waba_account_id": "asdfghjk"}}
        mock_send.return_value = {"contacts": [{"input": "+55123456789", "status": "valid", "wa_id": "55123456789"}],
                                  "messages": [{"id": 'wamid.HBgLMTIxMTU1NTc5NDcVAgARGBIyRkQxREUxRDJFQUJGMkQ3NDIZ',
                                                "message_status": 'accepted'}]}
        mock_get_partner_auth_token.return_value = None

        ChannelLogs(
            type=ChannelTypes.WHATSAPP.value,
            status='Failed',
            data={'id': 'CONVERSATION_ID', 'expiration_timestamp': '1691598412',
                  'origin': {'type': 'business_initated'}},
            initiator='business_initated',
            message_id='wamid.HBgLMTIxMTU1NTc5NDcVAgARGBIyRkQxREUxRDJFQUJGMkQ3NDIZ',
            errors=[
                {
                    "code": 130472,
                    "title": "User's number is part of an experiment",
                    "message": "User's number is part of an experiment",
                    "error_data": {
                        "details": "Failed to send message because this user's phone number is part of an experiment"
                    },
                    "href": "https://developers.facebook.com/docs/whatsapp/cloud-api/support/error-codes/"
                }
            ],
            bot=bot,
            user=user
        ).save()
        with patch.dict(Utility.environment["channels"]["360dialog"], {"partner_id": "sdfghjkjhgfddfghj"}):
            event = MessageBroadcastEvent(bot, user)
            event.validate()
            event_id = event.enqueue(EventRequestType.trigger_async.value, config=config)
            event.execute(event_id)

        logs = MessageBroadcastProcessor.get_broadcast_logs(bot)
        assert len(logs[0]) == logs[1] == 2
        logs[0][0].pop("timestamp")
        reference_id = logs[0][0].get("reference_id")
        logged_config = logs[0][0]
        print(logged_config)
        assert logged_config == {'reference_id': reference_id, 'log_type': 'send',
                                 'bot': 'test_execute_message_broadcast_with_logs_modification', 'status': 'Failed',
                                 'api_response': {
                                     'contacts': [{'input': '+55123456789', 'status': 'valid', 'wa_id': '55123456789'}],
                                     'messages': [{'id': 'wamid.HBgLMTIxMTU1NTc5NDcVAgARGBIyRkQxREUxRDJFQUJGMkQ3NDIZ',
                                                   'message_status': 'accepted'}]}, 'recipient': '918958030541',
                                 'template_params': None, 'template': [
                {'format': 'TEXT', 'text': 'Kisan Suvidha Program Follow-up', 'type': 'HEADER'}, {
                    'text': 'Hello! As a part of our Kisan Suvidha program, I am dedicated to supporting farmers like you in maximizing your crop productivity and overall yield.\n\nI wanted to reach out to inquire if you require any assistance with your current farming activities. Our team of experts, including our skilled agronomists, are here to lend a helping hand wherever needed.',
                    'type': 'BODY'}, {'text': 'reply with STOP to unsubscribe', 'type': 'FOOTER'},
                {'buttons': [{'text': 'Connect to Agronomist', 'type': 'QUICK_REPLY'}], 'type': 'BUTTONS'}], 'errors': [
                {'code': 130472, 'title': "User's number is part of an experiment",
                 'message': "User's number is part of an experiment", 'error_data': {
                    'details': "Failed to send message because this user's phone number is part of an experiment"},
                 'href': 'https://developers.facebook.com/docs/whatsapp/cloud-api/support/error-codes/'}]}
        assert ChannelLogs.objects(bot=bot,
                                   message_id='wamid.HBgLMTIxMTU1NTc5NDcVAgARGBIyRkQxREUxRDJFQUJGMkQ3NDIZ').get().campaign_id == event_id
        result = MessageBroadcastProcessor.get_channel_metrics(ChannelTypes.WHATSAPP.value, bot)
        assert result == [{'campaign_id': event_id, 'status': {'Failed': 1}}]

    @responses.activate
    @mongomock.patch(servers=(('localhost', 27017),))
    @patch("kairon.shared.channels.whatsapp.bsp.dialog360.BSP360Dialog.get_partner_auth_token", autospec=True)
    @patch("kairon.chat.handlers.channels.clients.whatsapp.dialog360.BSP360Dialog.send_template_message")
    @patch("kairon.shared.data.processor.MongoProcessor.get_bot_settings")
    @patch("kairon.shared.chat.processor.ChatDataProcessor.get_channel_config")
    @patch("kairon.shared.utils.Utility.is_exist", autospec=True)
    def test_execute_message_broadcast_with_static_values(self, mock_is_exist, mock_channel_config,
                                                          mock_get_bot_settings, mock_send,
                                                          mock_get_partner_auth_token):
        bot = 'test_execute_message_broadcast'
        user = 'test_user'
        config = {
            "name": "one_time_schedule", "broadcast_type": "static",
            "connector_type": "whatsapp",
            "recipients_config": {
                "recipients": "918958030541,"
            },
            "template_config": [
                {
                    'language': 'hi',
                    "template_id": "brochure_pdf",
                }
            ]
        }
        template = [
            {
                "format": "TEXT",
                "text": "Kisan Suvidha Program Follow-up",
                "type": "HEADER"
            },
            {
                "text": "Hello! As a part of our Kisan Suvidha program, I am dedicated to supporting farmers like you in maximizing your crop productivity and overall yield.\n\nI wanted to reach out to inquire if you require any assistance with your current farming activities. Our team of experts, including our skilled agronomists, are here to lend a helping hand wherever needed.",
                "type": "BODY"
            },
            {
                "text": "reply with STOP to unsubscribe",
                "type": "FOOTER"
            },
            {
                "buttons": [
                    {
                        "text": "Connect to Agronomist",
                        "type": "QUICK_REPLY"
                    }
                ],
                "type": "BUTTONS"
            }
        ]

        url = f"http://localhost:5001/api/events/execute/{EventClass.message_broadcast}?is_scheduled=False"
        template_url = 'https://hub.360dialog.io/api/v2/partners/sdfghjkjhgfddfghj/waba_accounts/asdfghjk/waba_templates?filters={"business_templates.name": "brochure_pdf"}&sort=business_templates.name'
        responses.add(
            "POST", url,
            json={"message": "Event Triggered!", "success": True, "error_code": 0, "data": None}
        )
        responses.add(
            "GET", template_url,
            json={"waba_templates": [
                {"category": "MARKETING", "components": template, "name": "agronomy_support", "language": "hi"}]}
        )

        mock_get_bot_settings.return_value = {"whatsapp": "360dialog", "notification_scheduling_limit": 4,
                                              "dynamic_broadcast_execution_timeout": 21600}
        mock_channel_config.return_value = {
            "config": {"access_token": "shjkjhrefdfghjkl", "from_phone_number_id": "918958030415",
                       "waba_account_id": "asdfghjk"}}
        mock_send.return_value = {"contacts": [{"input": "+55123456789", "status": "valid", "wa_id": "55123456789"}]}
        mock_get_partner_auth_token.return_value = None

        with patch.dict(Utility.environment["channels"]["360dialog"], {"partner_id": "sdfghjkjhgfddfghj"}):
            event = MessageBroadcastEvent(bot, user)
            event.validate()
            event_id = event.enqueue(EventRequestType.trigger_async.value, config=config)
            event.execute(event_id)

        logs = MessageBroadcastProcessor.get_broadcast_logs(bot)
        assert len(logs[0]) == logs[1] == 2
        logs[0][1].pop("timestamp")
        reference_id = logs[0][1].pop("reference_id")
        logged_config = logs[0][1].pop("config")
        logged_config.pop("_id")
        logged_config.pop("status")
        logged_config.pop("timestamp")
        logged_config.pop('pyscript_timeout')
        assert logged_config == config
        print(logs)
        assert logs[0][1] == {'log_type': 'common', 'bot': 'test_execute_message_broadcast', 'status': 'Completed',
                              'user': 'test_user', 'recipients': ['918958030541', ''], 'failure_cnt': 0, 'total': 2,
                              'Template 1': 'There are 2 recipients and 2 template bodies. Sending 2 messages to 2 recipients.'
                              }
        logs[0][0].pop("timestamp")
        assert logs[0][0] == {'reference_id': reference_id, 'log_type': 'send',
                              'bot': 'test_execute_message_broadcast', 'status': 'Success', 'api_response': {
                'contacts': [{'input': '+55123456789', 'status': 'valid', 'wa_id': '55123456789'}]},
                              'recipient': '918958030541', 'template_params': None, "template": template}

        with pytest.raises(AppException, match="Notification settings not found!"):
            MessageBroadcastProcessor.get_settings(event_id, bot)

        settings = list(MessageBroadcastProcessor.list_settings(bot, status=False, name="one_time_schedule"))
        assert len(settings) == 1
        assert settings[0]["status"] == False

    @responses.activate
    @mongomock.patch(servers=(('localhost', 27017),))
    @patch("kairon.shared.channels.whatsapp.bsp.dialog360.BSP360Dialog.get_partner_auth_token", autospec=True)
    @patch("kairon.chat.handlers.channels.clients.whatsapp.dialog360.BSP360Dialog.send_template_message", autospec=True)
    @patch("kairon.shared.data.processor.MongoProcessor.get_bot_settings")
    @patch("kairon.shared.chat.processor.ChatDataProcessor.get_channel_config")
    @patch("kairon.shared.utils.Utility.is_exist", autospec=True)
    def test_execute_message_broadcast_with_dynamic_values(self, mock_is_exist, mock_channel_config,
                                                           mock_get_bot_settings, mock_send,
                                                           mock_get_partner_auth_token):
        bot = 'test_execute_dynamic_message_broadcast'
        user = 'test_user'
        params = [{"type": "header", "parameters": [{"type": "document", "document":
            {"link": "https://drive.google.com/uc?export=download&id=1GXQ43jilSDelRvy1kr3PNNpl1e21dRXm",
             "filename": "Brochure.pdf"}}]}]
        template = [
            {
                "format": "TEXT",
                "text": "Kisan Suvidha Program Follow-up",
                "type": "HEADER"
            },
            {
                "text": "Hello! As a part of our Kisan Suvidha program, I am dedicated to supporting farmers like you in maximizing your crop productivity and overall yield.\n\nI wanted to reach out to inquire if you require any assistance with your current farming activities. Our team of experts, including our skilled agronomists, are here to lend a helping hand wherever needed.",
                "type": "BODY"
            },
            {
                "text": "reply with STOP to unsubscribe",
                "type": "FOOTER"
            },
            {
                "buttons": [
                    {
                        "text": "Connect to Agronomist",
                        "type": "QUICK_REPLY"
                    }
                ],
                "type": "BUTTONS"
            }
        ]

        config = {
            "name": "one_time_schedule", "broadcast_type": "static",
            "connector_type": "whatsapp",
            "recipients_config": {
                "recipients": "9876543210, 876543212345",
            },
            "template_config": [
                {
                    'language': 'hi',
                    "template_id": "brochure_pdf",
                    "data": str([params, params])
                }
            ]
        }

        url = f"http://localhost:5001/api/events/execute/{EventClass.message_broadcast}?is_scheduled=False"
        template_url = 'https://hub.360dialog.io/api/v2/partners/sdfghjkjhgfddfghj/waba_accounts/asdfghjk/waba_templates?filters={"business_templates.name": "brochure_pdf"}&sort=business_templates.name'
        responses.add(
            "POST", url,
            json={"message": "Event Triggered!", "success": True, "error_code": 0, "data": None}
        )
        responses.add(
            "GET", template_url,
            json={"waba_templates": [
                {"category": "MARKETING", "components": template, "name": "agronomy_support", "language": "hi"}]}
        )

        mock_get_bot_settings.return_value = {"whatsapp": "360dialog", "notification_scheduling_limit": 4,
                                              "dynamic_broadcast_execution_timeout": 21600}
        mock_channel_config.return_value = {
            "config": {"access_token": "shjkjhrefdfghjkl", "from_phone_number_id": "918958030415",
                       "waba_account_id": "asdfghjk"}}
        mock_send.return_value = {"contacts": [{"input": "+55123456789", "status": "valid", "wa_id": "55123456789"}]}
        mock_get_partner_auth_token.return_value = None

        with patch.dict(Utility.environment["channels"]["360dialog"], {"partner_id": "sdfghjkjhgfddfghj"}):
            event = MessageBroadcastEvent(bot, user)
            event.validate()
            event_id = event.enqueue(EventRequestType.trigger_async.value, config=config)
            event.execute(event_id)

        logs = MessageBroadcastProcessor.get_broadcast_logs(bot)
        print(logs)
        assert len(logs[0]) == logs[1] == 3
        logs[0][2].pop("timestamp")
        reference_id = logs[0][2].pop("reference_id")
        logged_config = logs[0][2].pop("config")
        logged_config.pop("_id")
        logged_config.pop("status")
        logged_config.pop("timestamp")
        logged_config.pop('pyscript_timeout')
        assert logged_config == config
        assert logs[0][2] == {'log_type': 'common', 'bot': 'test_execute_dynamic_message_broadcast',
                              'status': 'Completed', 'user': 'test_user', 'recipients': ['9876543210', '876543212345'],
                              'template_params': [[{'type': 'header', 'parameters': [{'type': 'document', 'document': {
                                  'link': 'https://drive.google.com/uc?export=download&id=1GXQ43jilSDelRvy1kr3PNNpl1e21dRXm',
                                  'filename': 'Brochure.pdf'}}]}], [{'type': 'header', 'parameters': [
                                  {'type': 'document', 'document': {
                                      'link': 'https://drive.google.com/uc?export=download&id=1GXQ43jilSDelRvy1kr3PNNpl1e21dRXm',
                                      'filename': 'Brochure.pdf'}}]}]], 'failure_cnt': 0, 'total': 2,
                              'Template 1': 'There are 2 recipients and 4 template bodies. Sending 2 messages to 2 recipients.'
                              }
        logs[0][1].pop("timestamp")
        logs[0][1].pop("recipient")
        logs[0][0].pop("recipient")
        assert logs[0][1] == {'reference_id': reference_id, 'log_type': 'send', 'bot': bot, 'status': 'Success',
                              'api_response': {
                                  'contacts': [{'input': '+55123456789', 'status': 'valid', 'wa_id': '55123456789'}]},
                              'template_params': [{'type': 'header', 'parameters': [
                                  {'type': 'document', 'document': {
                                      'link': 'https://drive.google.com/uc?export=download&id=1GXQ43jilSDelRvy1kr3PNNpl1e21dRXm',
                                      'filename': 'Brochure.pdf'}}]}], "template": template}
        logs[0][0].pop("timestamp")
        assert logs[0][0] == {'reference_id': reference_id, 'log_type': 'send', 'bot': bot, 'status': 'Success',
                              'api_response': {
                                  'contacts': [{'input': '+55123456789', 'status': 'valid', 'wa_id': '55123456789'}]},
                              'template_params': [{'type': 'header', 'parameters': [
                                  {'type': 'document', 'document': {
                                      'link': 'https://drive.google.com/uc?export=download&id=1GXQ43jilSDelRvy1kr3PNNpl1e21dRXm',
                                      'filename': 'Brochure.pdf'}}]}], "template": template}
        with pytest.raises(AppException, match="Notification settings not found!"):
            MessageBroadcastProcessor.get_settings(event_id, bot)

        assert mock_send.call_args[0][1] == 'brochure_pdf'
        assert mock_send.call_args[0][2] == '876543212345'
        assert mock_send.call_args[0][3] == 'hi'
        assert mock_send.call_args[0][4] == [{'type': 'header', 'parameters': [{'type': 'document', 'document': {
            'link': 'https://drive.google.com/uc?export=download&id=1GXQ43jilSDelRvy1kr3PNNpl1e21dRXm',
            'filename': 'Brochure.pdf'}}]}]

    @responses.activate
    @patch("kairon.chat.handlers.channels.clients.whatsapp.dialog360.BSP360Dialog.send_template_message", autospec=True)
    @patch("kairon.shared.data.processor.MongoProcessor.get_bot_settings")
    @patch("kairon.shared.chat.processor.ChatDataProcessor.get_channel_config")
    @patch("kairon.shared.utils.Utility.is_exist", autospec=True)
    def test_execute_message_broadcast_with_recipient_evaluation_failure(self, mock_is_exist, mock_channel_config,
                                                                         mock_get_bot_settings, mock_send):
        bot = 'test_execute_dynamic_message_broadcast_recipient_evaluation_failure'
        user = 'test_user'
        config = {
            "name": "one_time_schedule", "broadcast_type": "static",
            "connector_type": "whatsapp",
            "recipients_config": {
                "recipients": None,
            },
            "template_config": [
                {
                    'language': 'hi',
                    "template_id": "brochure_pdf",
                    "data": "[\n                {\n                    \"type\": \"header\",\n                    \"parameters\": [\n                        {\n                            \"type\": \"document\",\n                            \"document\": {\n                                \"link\": \"https://drive.google.com/uc?export=download&id=1GXQ43jilSDelRvy1kr3PNNpl1e21dRXm\",\n                                \"filename\": \"Brochure.pdf\"\n                            }\n                        }\n                    ]\n                }\n            ]"
                }
            ]
        }

        url = f"http://localhost:5001/api/events/execute/{EventClass.message_broadcast}?is_scheduled=False"
        responses.add(
            "POST", url,
            json={"message": "Event Triggered!", "success": True, "error_code": 0, "data": None}
        )

        mock_get_bot_settings.return_value = {"whatsapp": "360dialog", "notification_scheduling_limit": 4,
                                              "dynamic_broadcast_execution_timeout": 21600}
        mock_channel_config.return_value = {
            "config": {"access_token": "shjkjhrefdfghjkl", "from_phone_number_id": "918958030415"}}
        mock_send.return_value = {"contacts": [{"input": "+55123456789", "status": "valid", "wa_id": "55123456789"}]}

        event = MessageBroadcastEvent(bot, user)
        event.validate()
        event_id = event.enqueue(EventRequestType.trigger_async.value, config=config)
        event.execute(event_id)

        logs = MessageBroadcastProcessor.get_broadcast_logs(bot)
        assert len(logs[0]) == logs[1] == 1
        logs[0][0].pop("timestamp")
        reference_id = logs[0][0].pop("reference_id")
        assert reference_id
        logged_config = logs[0][0].pop("config")
        logged_config.pop("_id")
        logged_config.pop("status")
        logged_config.pop("timestamp")
        logged_config.pop('pyscript_timeout')
        assert not logged_config.pop("recipients_config")
        config.pop("recipients_config")
        assert logged_config == config
        assert logs[0][0] == {'log_type': 'common', 'bot': bot, 'status': 'Fail', 'user': user,
                              'exception': "Failed to evaluate recipients: 'recipients'"
                              }

        with pytest.raises(AppException, match="Notification settings not found!"):
            MessageBroadcastProcessor.get_settings(event_id, bot)

    @responses.activate
    @patch("kairon.shared.chat.processor.ChatDataProcessor.get_channel_config")
    @patch("kairon.shared.data.processor.MongoProcessor.get_bot_settings")
    @patch("kairon.shared.utils.Utility.is_exist", autospec=True)
    def test_execute_message_broadcast_expression_evaluation_failure(self, mock_is_exist, mock_get_bot_settings,
                                                                     mock_channel_config):
        bot = 'test_execute_message_broadcast_expression_evaluation_failure'
        user = 'test_user'
        config = {
            "name": "one_time_schedule", "broadcast_type": "static",
            "connector_type": "whatsapp",
            "recipients_config": {
                "recipients": "918958030541"
            },
            "template_config": [
                {
                    "template_id": "brochure_pdf",
                    "data": "[{type: body, parameters: [{type: text, text: Udit}]}]"
                }
            ]
        }

        url = f"http://localhost:5001/api/events/execute/{EventClass.message_broadcast}?is_scheduled=False"
        responses.add(
            "POST", url,
            json={"message": "Event Triggered!", "success": True, "error_code": 0, "data": None}
        )

        mock_get_bot_settings.return_value = {"whatsapp": "360dialog", "notification_scheduling_limit": 4,
                                              "dynamic_broadcast_execution_timeout": 21600}
        mock_channel_config.return_value = {
            "config": {"access_token": "shjkjhrefdfghjkl", "from_phone_number_id": "918958030415"}}

        event = MessageBroadcastEvent(bot, user)
        event.validate()
        event_id = event.enqueue(EventRequestType.trigger_async.value, config=config)
        event.execute(event_id)

        logs = MessageBroadcastProcessor.get_broadcast_logs(bot)
        assert len(logs[0]) == logs[1] == 1
        exception = logs[0][0].pop("exception")
        assert exception.startswith('Failed to evaluate template: ')

    @responses.activate
    @patch("kairon.chat.handlers.channels.clients.whatsapp.dialog360.BSP360Dialog.send_template_message", autospec=True)
    @patch("kairon.shared.data.processor.MongoProcessor.get_bot_settings")
    @patch("kairon.shared.utils.Utility.is_exist", autospec=True)
    def test_execute_message_broadcast_with_channel_deleted(self, mock_is_exist, mock_get_bot_settings, mock_send):
        bot = 'test_execute_message_broadcast_with_channel_deleted'
        user = 'test_user'
        config = {
            "name": "one_time_schedule", "broadcast_type": "static",
            "connector_type": "whatsapp",
            "recipients_config": {
                "recipients": "918958030541"
            },
            "template_config": [
                {
                    'language': 'hi',
                    "template_id": "brochure_pdf",
                    "data": "[\n                {\n                    \"type\": \"header\",\n                    \"parameters\": [\n                        {\n                            \"type\": \"document\",\n                            \"document\": {\n                                \"link\": \"https://drive.google.com/uc?export=download&id=1GXQ43jilSDelRvy1kr3PNNpl1e21dRXm\",\n                                \"filename\": \"Brochure.pdf\"\n                            }\n                        }\n                    ]\n                }\n            ]"
                }
            ]
        }

        url = f"http://localhost:5001/api/events/execute/{EventClass.message_broadcast}?is_scheduled=False"
        responses.add(
            "POST", url,
            json={"message": "Event Triggered!", "success": True, "error_code": 0, "data": None}
        )

        mock_get_bot_settings.return_value = {"whatsapp": "360dialog", "notification_scheduling_limit": 4,
                                              "dynamic_broadcast_execution_timeout": 21600}
        mock_send.return_value = {"contacts": [{"input": "+55123456789", "status": "valid", "wa_id": "55123456789"}]}

        event = MessageBroadcastEvent(bot, user)
        event.validate()

        with patch("kairon.shared.chat.processor.ChatDataProcessor.get_channel_config") as mock_channel_config:
            mock_channel_config.return_value = {
                "config": {"access_token": "shjkjhrefdfghjkl", "from_phone_number_id": "918958030415"}}
            event_id = event.enqueue(EventRequestType.trigger_async.value, config=config)

        event.execute(event_id)

        logs = MessageBroadcastProcessor.get_broadcast_logs(bot)
        assert len(logs[0]) == logs[1] == 1
        logs[0][0].pop("timestamp")
        reference_id = logs[0][0].pop("reference_id")
        assert reference_id
        logged_config = logs[0][0].pop("config")
        logged_config.pop("_id")
        logged_config.pop("status")
        logged_config.pop("timestamp")
        logged_config.pop('pyscript_timeout')
        assert logged_config == config
        exception = logs[0][0].pop("exception")
        assert exception.startswith("Whatsapp channel config not found!")
        assert logs[0][0] == {'log_type': 'common', 'bot': bot, 'status': 'Fail', 'user': user, 'recipients': ['918958030541']}

        with pytest.raises(AppException, match="Notification settings not found!"):
            MessageBroadcastProcessor.get_settings(event_id, bot)

    @responses.activate
    @mongomock.patch(servers=(('localhost', 27017),))
    @patch("kairon.shared.channels.whatsapp.bsp.dialog360.BSP360Dialog.get_partner_auth_token", autospec=True)
    @patch("kairon.shared.data.processor.MongoProcessor.get_bot_settings")
    @patch("kairon.shared.chat.processor.ChatDataProcessor.get_channel_config")
    @patch("kairon.chat.handlers.channels.clients.whatsapp.dialog360.BSP360Dialog.send_template_message")
    @patch("kairon.shared.utils.Utility.is_exist", autospec=True)
    def test_execute_message_broadcast_evaluate_template_parameters(self, mock_is_exist, mock_send, mock_channel_config,
                                                                    mock_get_bot_settings, mock_bsp_auth_token):
        bot = 'test_execute_message_broadcast_evaluate_template_parameters'
        user = 'test_user'
        template_script = str([[{'body': 'Udit Pandey'}]])

        config = {
            "name": "one_time_schedule", "broadcast_type": "static",
            "connector_type": "whatsapp",
            "recipients_config": {
                "recipients": "918958030541,"
            },
            "template_config": [
                {
                    'language': 'hi',
                    "template_id": "agronomy_support",
                    "data": template_script,
                }
            ]
        }
        template = [
            {
                "format": "TEXT",
                "text": "Kisan Suvidha Program Follow-up",
                "type": "HEADER"
            },
            {
                "text": "Hello! As a part of our Kisan Suvidha program, I am dedicated to supporting farmers like you in maximizing your crop productivity and overall yield.\n\nI wanted to reach out to inquire if you require any assistance with your current farming activities. Our team of experts, including our skilled agronomists, are here to lend a helping hand wherever needed.",
                "type": "BODY"
            },
            {
                "text": "reply with STOP to unsubscribe",
                "type": "FOOTER"
            },
            {
                "buttons": [
                    {
                        "text": "Connect to Agronomist",
                        "type": "QUICK_REPLY"
                    }
                ],
                "type": "BUTTONS"
            }
        ]

        mock_bsp_auth_token.return_value = "kdjfnskjksjfksjf"
        url = f"http://localhost:5001/api/events/execute/{EventClass.message_broadcast}?is_scheduled=False"
        template_url = 'https://hub.360dialog.io/api/v2/partners/sdfghjkjhgfddfghj/waba_accounts/asdfghjk/waba_templates?filters={"business_templates.name": "agronomy_support"}&sort=business_templates.name'
        responses.add(
            "POST", url,
            json={"message": "Event Triggered!", "success": True, "error_code": 0, "data": None}
        )
        responses.add(
            "GET", template_url,
            json={"waba_templates": [
                {"category": "MARKETING", "components": template, "name": "agronomy_support", "language": "hi"}]}
        )
        mock_channel_config.return_value = {
            "config": {"access_token": "shjkjhrefdfghjkl", "from_phone_number_id": "918958030415",
                       "waba_account_id": "asdfghjk"}}
        mock_get_bot_settings.return_value = {"whatsapp": "360dialog", "notification_scheduling_limit": 10,
                                              "dynamic_broadcast_execution_timeout": 21600}
        mock_send.return_value = {"contacts": [{"input": "+55123456789", "status": "valid", "wa_id": "55123456789"}]}

        with patch.dict(Utility.environment["channels"]["360dialog"], {"partner_id": "sdfghjkjhgfddfghj"}):
            event = MessageBroadcastEvent(bot, user)
            event.validate()
            event_id = event.enqueue(EventRequestType.trigger_async.value, config=config)
            event.execute(event_id)

        logs = MessageBroadcastProcessor.get_broadcast_logs(bot)

        coll = WhatsappBroadcast(bot, user, {})._WhatsappBroadcast__get_db_client()
        history = list(coll.find({}))
        print(history)
        history[0].pop("timestamp")
        history[0].pop("_id")
        history[0].pop("conversation_id")
        assert history == [{
            'type': 'broadcast', 'sender_id': '918958030541',
            'data': {'name': 'agronomy_support', 'template': template, 'template_params': [{'body': 'Udit Pandey'}], }}]

        assert len(logs[0]) == logs[1] == 2
        logs[0][1].pop("timestamp")
        reference_id = logs[0][1].pop("reference_id")
        logged_config = logs[0][1].pop("config")
        logged_config.pop('pyscript_timeout')
        logged_config.pop("_id")
        logged_config.pop("status")
        logged_config.pop("timestamp")
        assert logged_config == config
        assert logs[0][1] == {'log_type': 'common', 'bot': bot, 'status': 'Completed',
                              'user': 'test_user', 'recipients': ['918958030541', ''], 'failure_cnt': 0, 'total': 2,
                              'template_params': [[{'body': 'Udit Pandey'}]],
                              'Template 1': 'There are 2 recipients and 2 template bodies. Sending 2 messages to 2 recipients.'
                              }
        logs[0][0].pop("timestamp")
        assert logs[0][0] == {'reference_id': reference_id, 'log_type': 'send', 'template': template,
                              'bot': bot, 'status': 'Success', 'api_response': {
                'contacts': [{'input': '+55123456789', 'status': 'valid', 'wa_id': '55123456789'}]},
                              'recipient': '918958030541', 'template_params': [{'body': 'Udit Pandey'}]}

        with pytest.raises(AppException, match="Notification settings not found!"):
            MessageBroadcastProcessor.get_settings(event_id, bot)

        settings = list(MessageBroadcastProcessor.list_settings(bot, status=False, name="one_time_schedule"))
        assert len(settings) == 1
        assert settings[0]["status"] is False

    def test_base_scheduler_class(self):
        with pytest.raises(AppException, match=f"'model_training' is not a valid event server request!"):
            MessageBroadcastEvent("test", "test").enqueue("model_training")

        for event_request_type in [EventRequestType.trigger_async.value, EventRequestType.add_schedule.value,
                                   EventRequestType.update_schedule.value]:
            with pytest.raises(Exception):
                ScheduledEventsBase("test", "test").enqueue(event_request_type, config={})

    @responses.activate
    @mongomock.patch(servers=(('localhost', 27017),))
    @patch("kairon.shared.channels.whatsapp.bsp.dialog360.BSP360Dialog.get_partner_auth_token", autospec=True)
    @patch("kairon.chat.handlers.channels.clients.whatsapp.dialog360.BSP360Dialog.send_template_message", autospec=True)
    @patch("kairon.shared.data.processor.MongoProcessor.get_bot_settings")
    @patch("kairon.shared.chat.processor.ChatDataProcessor.get_channel_config")
    @patch("kairon.shared.utils.Utility.is_exist", autospec=True)
    def test_execute_message_broadcast_with_pyscript(self, mock_is_exist, mock_channel_config,
                                                     mock_get_bot_settings, mock_send, mock_get_partner_auth_token):
        bot = 'test_execute_message_broadcast_with_pyscript'
        user = 'test_user'
        script = """
            api_response = requests.get("http://kairon.local", headers={"api_key": "asdfghjkl", "access_key": "dsfghjkl"})
            api_response = api_response.json()
            log(**api_response)

            components = [{'type': 'header', 'parameters': [{'type': 'document', 'document': {
                                  'link': 'https://drive.google.com/uc?export=download&id=1GXQ43jilSDelRvy1kr3PNNpl1e21dRXm',
                                  'filename': 'Brochure.pdf'}}]}]
            i = 0
            for contact in api_response["contacts"]:
                resp = send_msg("brochure_pdf", contact, components=components, namespace="13b1e228_4a08_4d19_a0da_cdb80bc76380")
                log(i=i, contact=contact, whatsapp_response=resp)            
            """
        script = textwrap.dedent(script)
        config = {
            "name": "one_time_schedule", "broadcast_type": "dynamic",
            "connector_type": "whatsapp",
            "pyscript": script
        }
        template = [
            {
                "format": "TEXT",
                "text": "Kisan Suvidha Program Follow-up",
                "type": "HEADER"
            },
            {
                "text": "Hello! As a part of our Kisan Suvidha program, I am dedicated to supporting farmers like you in maximizing your crop productivity and overall yield.\n\nI wanted to reach out to inquire if you require any assistance with your current farming activities. Our team of experts, including our skilled agronomists, are here to lend a helping hand wherever needed.",
                "type": "BODY"
            },
            {
                "text": "reply with STOP to unsubscribe",
                "type": "FOOTER"
            },
            {
                "buttons": [
                    {
                        "text": "Connect to Agronomist",
                        "type": "QUICK_REPLY"
                    }
                ],
                "type": "BUTTONS"
            }
        ]

        url = f"http://localhost:5001/api/events/execute/{EventClass.message_broadcast}?is_scheduled=False"
        template_url = 'https://hub.360dialog.io/api/v2/partners/sdfghjkjhgfddfghj/waba_accounts/asdfghjk/waba_templates?filters={"business_templates.name": "brochure_pdf"}&sort=business_templates.name'
        responses.add(
            "POST", url,
            json={"message": "Event Triggered!", "success": True, "error_code": 0, "data": None}
        )
        responses.add(
            "GET", "http://kairon.local",
            match=[matchers.header_matcher({"api_key": "asdfghjkl", "access_key": "dsfghjkl"})],
            json={"contacts": ["9876543210", "876543212345"]}
        )
        responses.add(
            "GET", template_url,
            json={"waba_templates": [
                {"category": "MARKETING", "components": template, "name": "brochure_pdf", "language": "hi"}]}
        )

        mock_get_bot_settings.return_value = {"whatsapp": "360dialog", "notification_scheduling_limit": 4,
                                              "dynamic_broadcast_execution_timeout": 21600}
        mock_channel_config.return_value = {
            "config": {"access_token": "shjkjhrefdfghjkl", "from_phone_number_id": "918958030415",
                       "waba_account_id": "asdfghjk"}}
        mock_send.return_value = {"contacts": [{"input": "+55123456789", "status": "valid", "wa_id": "55123456789"}]}
        mock_get_partner_auth_token.return_value = None

        with patch.dict(Utility.environment["channels"]["360dialog"], {"partner_id": "sdfghjkjhgfddfghj"}):
            event = MessageBroadcastEvent(bot, user)
            event.validate()
            event_id = event.enqueue(EventRequestType.trigger_async.value, config=config)
            event.execute(event_id)

        logs = MessageBroadcastProcessor.get_broadcast_logs(bot)

        # Current pyscript runner is created in separate process to support actor timeout.
        # Because of this, we are not able to assert below statements. Hence, commenting out for now.
        # assert len(logs[0]) == logs[1] == 6
        # [log.pop("timestamp") for log in logs[0]]
        # reference_id = logs[0][0].get("reference_id")
        #
        # expected_logs = [
        #     {'bot': bot, 'contact': '876543212345', 'i': 0, 'log_type': 'self',
        #      'reference_id': reference_id, 'whatsapp_response': {
        #         'contacts': [{'input': '+55123456789', 'status': 'valid', 'wa_id': '55123456789'}]}},
        #     {'reference_id': reference_id, 'log_type': 'send', 'bot': bot, 'status': 'Success',
        #      'api_response': {'contacts': [{'input': '+55123456789', 'status': 'valid', 'wa_id': '55123456789'}]},
        #      'recipient': '876543212345', 'template_params':
        #          [{'type': 'header', 'parameters': [{'type': 'document', 'document': {
        #              'link': 'https://drive.google.com/uc?export=download&id=1GXQ43jilSDelRvy1kr3PNNpl1e21dRXm',
        #              'filename': 'Brochure.pdf'}}]}]},
        #     {'reference_id': reference_id, 'log_type': 'self', 'bot': bot, 'i': 0,
        #      'contact': '9876543210',
        #      'whatsapp_response': {'contacts': [{'input': '+55123456789', 'status': 'valid', 'wa_id': '55123456789'}]}},
        #     {'reference_id': reference_id, 'log_type': 'send', 'bot': bot, 'status': 'Success',
        #      'api_response': {'contacts': [{'input': '+55123456789', 'status': 'valid', 'wa_id': '55123456789'}]},
        #      'recipient': '9876543210',
        #      'template_params': [{'type': 'header', 'parameters': [{'type': 'document', 'document': {
        #          'link': 'https://drive.google.com/uc?export=download&id=1GXQ43jilSDelRvy1kr3PNNpl1e21dRXm',
        #          'filename': 'Brochure.pdf'}}]}]},
        #     {'bot': bot, 'contacts': ['9876543210', '876543212345'], 'log_type': 'self',
        #      'reference_id': reference_id},
        #     {'reference_id': reference_id, 'log_type': 'common', 'bot': bot, 'status': 'Completed',
        #      'user': 'test_user', 'broadcast_id': event_id, 'failure_cnt': 0, 'total': 2,
        #      'components': [{'type': 'header', 'parameters': [{'type': 'document', 'document': {
        #          'link': 'https://drive.google.com/uc?export=download&id=1GXQ43jilSDelRvy1kr3PNNpl1e21dRXm',
        #          'filename': 'Brochure.pdf'}}]}], 'i': 0, 'contact': '876543212345',
        #      'api_response': {'contacts': ['9876543210', '876543212345']},
        #      'resp': {'contacts': [{'input': '+55123456789', 'status': 'valid', 'wa_id': '55123456789'}]}}
        # ]
        assert len(logs[0]) == logs[1] == 1
        [log.pop("timestamp") for log in logs[0]]
        reference_id = logs[0][0].get("reference_id")
        expected_logs = [{'reference_id': reference_id, 'log_type': 'common', 'bot': bot, 'status': 'Completed',
                          'user': 'test_user', 'failure_cnt': 0, 'total': 0,
                          'components': [{'type': 'header', 'parameters': [{'type': 'document', 'document': {
                              'link': 'https://drive.google.com/uc?export=download&id=1GXQ43jilSDelRvy1kr3PNNpl1e21dRXm',
                              'filename': 'Brochure.pdf'}}]}], 'i': 0, 'contact': '876543212345',
                          'api_response': {'contacts': ['9876543210', '876543212345']},
                          'resp': {'contacts': [{'input': '+55123456789', 'status': 'valid', 'wa_id': '55123456789'}]}}]
        for log in logs[0]:
            if log.get("config"):
                logged_config = log.pop("config")
            assert log in expected_logs

        logged_config.pop("status")
        logged_config.pop('pyscript_timeout')
        logged_config.pop("timestamp")
        logged_config.pop("_id")
        assert logged_config.pop("template_config") == []
        assert logged_config == config

        with pytest.raises(AppException, match="Notification settings not found!"):
            MessageBroadcastProcessor.get_settings(event_id, bot)

        # assert mock_send.call_args[0][1] == 'brochure_pdf'
        # assert mock_send.call_args[0][2] == '876543212345'
        # assert mock_send.call_args[0][3] == 'en'
        # assert mock_send.call_args[0][4] == [{'type': 'header', 'parameters': [{'type': 'document', 'document': {
        #     'link': 'https://drive.google.com/uc?export=download&id=1GXQ43jilSDelRvy1kr3PNNpl1e21dRXm',
        #     'filename': 'Brochure.pdf'}}]}]
        # assert mock_send.call_args[0][5] == '13b1e228_4a08_4d19_a0da_cdb80bc76380'

    @responses.activate
    @patch("kairon.shared.data.processor.MongoProcessor.get_bot_settings")
    @patch("kairon.shared.chat.processor.ChatDataProcessor.get_channel_config")
    @patch("kairon.shared.utils.Utility.is_exist", autospec=True)
    def test_execute_message_broadcast_with_pyscript_failure(self, mock_is_exist, mock_channel_config,
                                                             mock_get_bot_settings):
        bot = 'test_execute_message_broadcast_with_pyscript_failure'
        user = 'test_user'
        script = """
                import time         
                """
        script = textwrap.dedent(script)
        config = {
            "name": "one_time_schedule", "broadcast_type": "dynamic",
            "connector_type": "whatsapp",
            "pyscript": script
        }

        url = f"http://localhost:5001/api/events/execute/{EventClass.message_broadcast}?is_scheduled=False"
        responses.add(
            "POST", url,
            json={"message": "Event Triggered!", "success": True, "error_code": 0, "data": None}
        )

        mock_get_bot_settings.return_value = {"whatsapp": "360dialog", "notification_scheduling_limit": 4,
                                              "dynamic_broadcast_execution_timeout": 21600}
        mock_channel_config.return_value = {
            "config": {"access_token": "shjkjhrefdfghjkl", "from_phone_number_id": "918958030415"}}

        event = MessageBroadcastEvent(bot, user)
        event.validate()
        event_id = event.enqueue(EventRequestType.trigger_async.value, config=config)
        event.execute(event_id)

        logs = MessageBroadcastProcessor.get_broadcast_logs(bot)
        assert len(logs[0]) == logs[1] == 1
        [log.pop("timestamp") for log in logs[0]]
        reference_id = logs[0][0].get("reference_id")
        logged_config = logs[0][0].pop("config")
        logged_config.pop('pyscript_timeout')
        logged_config.pop("_id")
        logged_config.pop("status")
        logged_config.pop("timestamp")
        assert logged_config.pop("template_config") == []
        assert logged_config == config

        assert logs[0][0] == {'reference_id': reference_id, 'log_type': 'common', 'bot': bot, 'status': 'Fail',
                              'user': user, "exception": "Script execution error: import of 'time' is unauthorized"}

        with pytest.raises(AppException, match="Notification settings not found!"):
            MessageBroadcastProcessor.get_settings(event_id, bot)

    @responses.activate
    @patch("kairon.shared.channels.broadcast.whatsapp.json")
    @patch("kairon.shared.data.processor.MongoProcessor.get_bot_settings")
    @patch("kairon.shared.chat.processor.ChatDataProcessor.get_channel_config")
    @patch("kairon.shared.utils.Utility.is_exist", autospec=True)
    def test_execute_message_broadcast_with_pyscript_timeout(self, mock_is_exist, mock_channel_config,
                                                             mock_get_bot_settings, mock_json):
        import time

        bot = 'test_execute_message_broadcast_with_pyscript_timeout'
        user = 'test_user'
        script = """
                json()     
                """
        script = textwrap.dedent(script)
        config = {
            "name": "one_time_schedule", "broadcast_type": "dynamic",
            "connector_type": "whatsapp", "pyscript": script
        }

        url = f"http://localhost:5001/api/events/execute/{EventClass.message_broadcast}?is_scheduled=False"
        responses.add(
            "POST", url,
            json={"message": "Event Triggered!", "success": True, "error_code": 0, "data": None}
        )

        mock_get_bot_settings.return_value = {"whatsapp": "360dialog", "notification_scheduling_limit": 4,
                                              "dynamic_broadcast_execution_timeout": 1}
        mock_channel_config.return_value = {
            "config": {"access_token": "shjkjhrefdfghjkl", "from_phone_number_id": "918958030415"}}

        def sleep_for_some_time(*args, **kwargs):
            time.sleep(3)

        mock_json.side_effect = sleep_for_some_time

        event = MessageBroadcastEvent(bot, user)
        event.validate()
        event_id = event.enqueue(EventRequestType.trigger_async.value, config=config)
        event.execute(event_id)

        logs = MessageBroadcastProcessor.get_broadcast_logs(bot)
        assert len(logs[0]) == logs[1] == 1
        [log.pop("timestamp") for log in logs[0]]
        reference_id = logs[0][0].get("reference_id")
        logged_config = logs[0][0].pop("config")
        logged_config.pop("_id")
        logged_config.pop("status")
        logged_config.pop("timestamp")
        logged_config.pop('pyscript_timeout')
        assert logged_config.pop("template_config") == []
        assert logged_config == config

        assert logs[0][0] == {'reference_id': reference_id, 'log_type': 'common', 'bot': bot, 'status': 'Fail',
                              'user': user, 'exception': 'Operation timed out: 1 seconds'}

        with pytest.raises(AppException, match="Notification settings not found!"):
            MessageBroadcastProcessor.get_settings(event_id, bot)<|MERGE_RESOLUTION|>--- conflicted
+++ resolved
@@ -36,12 +36,8 @@
 from kairon.events.definitions.model_training import ModelTrainingEvent
 from kairon.events.definitions.scheduled_base import ScheduledEventsBase
 from kairon.exceptions import AppException
-<<<<<<< HEAD
 from kairon.shared.chat.broadcast.processor import MessageBroadcastProcessor
-from kairon.shared.constants import EventClass, EventRequestType
-=======
 from kairon.shared.constants import EventClass, EventRequestType, ChannelTypes
->>>>>>> ba7c6482
 from kairon.shared.data.constant import EVENT_STATUS, REQUIREMENTS
 from kairon.shared.data.data_objects import Configs, BotSettings
 from kairon.shared.data.history_log_processor import HistoryDeletionLogProcessor
@@ -99,8 +95,7 @@
 
         monkeypatch.setattr(Utility, "get_latest_file", _path)
 
-        DataImporterLogProcessor.add_log(bot, user,
-                                         files_received=REQUIREMENTS - {"http_actions", "chat_client_config"})
+        DataImporterLogProcessor.add_log(bot, user, files_received=REQUIREMENTS-{"http_actions", "chat_client_config"})
         TrainingDataImporterEvent(bot, user, import_data=True, overwrite=False).execute()
         logs = list(DataImporterLogProcessor.get_logs(bot))
         assert len(logs) == 1
@@ -347,8 +342,7 @@
     def test_trigger_data_importer_validate_event(self, monkeypatch):
         bot = 'test_events_bot'
         user = 'test_user'
-        event_url = urljoin(Utility.environment['events']['server_url'],
-                            f"/api/events/execute/{EventClass.data_importer}")
+        event_url = urljoin(Utility.environment['events']['server_url'], f"/api/events/execute/{EventClass.data_importer}")
         BotSettings(bot="test_events_bot", user="test_user").save()
 
         responses.add("POST",
@@ -358,8 +352,7 @@
                       match=[
                           responses.matchers.json_params_matcher(
                               {"cron_exp": None, "data": {"bot": "test_events_bot", "event_type": "data_importer",
-                                                          "import_data": "--import-data", "overwrite": "",
-                                                          "user": "test_user"}, "timezone": None})],
+                                                          "import_data": "--import-data", "overwrite": "", "user": "test_user"}, "timezone": None})],
                       )
         event = TrainingDataImporterEvent(bot, user, import_data=True)
         event.validate()
@@ -384,8 +377,7 @@
     def test_trigger_data_importer_validate_and_save_event_overwrite(self, monkeypatch):
         bot = 'test_events_bot_1'
         user = 'test_user'
-        event_url = urljoin(Utility.environment['events']['server_url'],
-                            f"/api/events/execute/{EventClass.data_importer}")
+        event_url = urljoin(Utility.environment['events']['server_url'], f"/api/events/execute/{EventClass.data_importer}")
         BotSettings(bot="test_events_bot_1", user="test_user").save()
         responses.add("POST",
                       event_url,
@@ -420,8 +412,7 @@
     def test_trigger_data_importer_validate_only_event(self, monkeypatch):
         bot = 'test_events_bot_2'
         user = 'test_user'
-        event_url = urljoin(Utility.environment['events']['server_url'],
-                            f"/api/events/execute/{EventClass.data_importer}")
+        event_url = urljoin(Utility.environment['events']['server_url'], f"/api/events/execute/{EventClass.data_importer}")
         BotSettings(bot="test_events_bot_2", user="test_user").save()
 
         responses.add("POST",
@@ -430,7 +421,7 @@
                       status=200,
                       match=[
                           responses.matchers.json_params_matcher(
-                              {"data": {'bot': bot, 'user': user, 'import_data': '',
+                              {"data": {'bot': bot, 'user': user, 'import_data': '', 
                                         'event_type': EventClass.data_importer, 'overwrite': ''},
                                "cron_exp": None, "timezone": None})],
                       )
@@ -473,8 +464,7 @@
         nlu_path = os.path.join(test_data_path, 'data')
         Utility.make_dirs(nlu_path)
         shutil.copy2('tests/testing_data/validator/valid/data/nlu.yml', nlu_path)
-        nlu, story_graph, domain, config, http_actions, multiflow_stories = asyncio.run(
-            get_training_data('tests/testing_data/validator/valid'))
+        nlu, story_graph, domain, config, http_actions, multiflow_stories = asyncio.run(get_training_data('tests/testing_data/validator/valid'))
         mongo_processor = MongoProcessor()
         mongo_processor.save_domain(domain, bot, user)
         mongo_processor.save_stories(story_graph.story_steps, bot, user)
@@ -572,8 +562,7 @@
         data_path = os.path.join(test_data_path, 'data')
         Utility.make_dirs(data_path)
         shutil.copy2('tests/testing_data/validator/valid/data/stories.yml', data_path)
-        nlu, story_graph, domain, config, http_actions, multiflow_stories = asyncio.run(
-            get_training_data('tests/testing_data/validator/valid'))
+        nlu, story_graph, domain, config, http_actions, multiflow_stories = asyncio.run(get_training_data('tests/testing_data/validator/valid'))
         mongo_processor = MongoProcessor()
         mongo_processor.save_domain(domain, bot, user)
         mongo_processor.save_nlu(nlu, bot, user)
@@ -619,8 +608,7 @@
         data_path = os.path.join(test_data_path, 'data')
         Utility.make_dirs(data_path)
         shutil.copy2('tests/testing_data/validator/valid/data/rules.yml', data_path)
-        nlu, story_graph, domain, config, http_actions, multiflow_stories = asyncio.run(
-            get_training_data('tests/testing_data/validator/valid'))
+        nlu, story_graph, domain, config, http_actions, multiflow_stories = asyncio.run(get_training_data('tests/testing_data/validator/valid'))
         mongo_processor = MongoProcessor()
         mongo_processor.save_domain(domain, bot, user)
         mongo_processor.save_nlu(nlu, bot, user)
@@ -665,8 +653,7 @@
         test_data_path = os.path.join(pytest.tmp_dir, str(uuid.uuid4()))
         Utility.make_dirs(test_data_path)
         shutil.copy2('tests/testing_data/validator/valid/domain.yml', test_data_path)
-        nlu, story_graph, domain, config, http_actions, multiflow_stories = asyncio.run(
-            get_training_data('tests/testing_data/validator/valid'))
+        nlu, story_graph, domain, config, http_actions, multiflow_stories = asyncio.run(get_training_data('tests/testing_data/validator/valid'))
         mongo_processor = MongoProcessor()
         mongo_processor.save_stories(story_graph.story_steps, bot, user)
         mongo_processor.save_nlu(nlu, bot, user)
@@ -999,7 +986,7 @@
 
             processor = MongoProcessor()
             processor.save_training_data(bot, user, config, domain, story_graph, nlu, overwrite=True,
-                                         what=REQUIREMENTS.copy() - {"chat_client_config"})
+                                         what=REQUIREMENTS.copy()-{"chat_client_config"})
 
         return _read_and_get_data
 
@@ -1108,16 +1095,14 @@
     def test_trigger_model_testing_event(self):
         bot = 'test_events_bot'
         user = 'test_user'
-        event_url = urljoin(Utility.environment['events']['server_url'],
-                            f"/api/events/execute/{EventClass.model_testing}")
+        event_url = urljoin(Utility.environment['events']['server_url'], f"/api/events/execute/{EventClass.model_testing}")
         responses.add("POST",
                       event_url,
                       json={"success": True, "message": "Event triggered successfully!"},
                       status=200,
                       match=[
                           responses.matchers.json_params_matcher(
-                              {"data": {'bot': bot, 'user': user, 'augment_data': '--augment'}, "cron_exp": None,
-                               "timezone": None})],
+                              {"data": {'bot': bot, 'user': user, 'augment_data': '--augment'}, "cron_exp": None, "timezone": None})],
                       )
         ModelTestingEvent(bot, user).enqueue()
 
@@ -1135,16 +1120,14 @@
     def test_trigger_model_testing_event_2(self):
         bot = 'test_events_bot_2'
         user = 'test_user'
-        event_url = urljoin(Utility.environment['events']['server_url'],
-                            f"/api/events/execute/{EventClass.model_testing}")
+        event_url = urljoin(Utility.environment['events']['server_url'], f"/api/events/execute/{EventClass.model_testing}")
         responses.add("POST",
                       event_url,
                       json={"success": True, "message": "Event triggered successfully!"},
                       status=200,
                       match=[
                           responses.matchers.json_params_matcher(
-                              {"data": {'bot': bot, 'user': user, 'augment_data': ''}, "cron_exp": None,
-                               "timezone": None})],
+                              {"data": {'bot': bot, 'user': user, 'augment_data': ''}, "cron_exp": None, "timezone": None})],
                       )
         ModelTestingEvent(bot, user, augment_data=False).enqueue()
 
@@ -1165,22 +1148,15 @@
         user = 'test_user'
         till_date = datetime.utcnow().date()
         sender_id = ""
-<<<<<<< HEAD
         event_url = urljoin(Utility.environment['events']['server_url'], f"/api/events/execute/{EventClass.delete_history}")
-=======
-        event_url = urljoin(Utility.environment['events']['server_url'],
-                            f"/api/events/execute/{EventClass.delete_history}")
-        responses.reset()
->>>>>>> ba7c6482
         responses.add("POST",
                       event_url,
                       json={"success": True, "message": "Event triggered successfully!"},
                       status=200,
                       match=[
                           responses.matchers.json_params_matcher(
-                              {"data": {'bot': bot, 'user': user,
-                                        'till_date': Utility.convert_date_to_string(till_date),
-                                        'sender_id': sender_id}, "cron_exp": None, "timezone": None})],
+                              {"data": {'bot': bot, 'user': user, 'till_date': Utility.convert_date_to_string(till_date),
+                               'sender_id': sender_id}, "cron_exp": None, "timezone": None})],
                       )
         event = DeleteHistoryEvent(bot, user, till_date=till_date, sender_id=None)
         event.validate()
@@ -1326,8 +1302,7 @@
     @patch("kairon.shared.chat.processor.ChatDataProcessor.get_channel_config")
     @patch("kairon.shared.utils.Utility.is_exist", autospec=True)
     def test_execute_message_broadcast_with_static_values(self, mock_is_exist, mock_channel_config,
-                                                          mock_get_bot_settings, mock_send,
-                                                          mock_get_partner_auth_token):
+                                                           mock_get_bot_settings, mock_send, mock_get_partner_auth_token):
         bot = 'test_execute_message_broadcast'
         user = 'test_user'
         config = {
@@ -1380,8 +1355,7 @@
                 {"category": "MARKETING", "components": template, "name": "agronomy_support", "language": "hi"}]}
         )
 
-        mock_get_bot_settings.return_value = {"whatsapp": "360dialog", "notification_scheduling_limit": 4,
-                                              "dynamic_broadcast_execution_timeout": 21600}
+        mock_get_bot_settings.return_value = {"whatsapp": "360dialog", "notification_scheduling_limit": 4, "dynamic_broadcast_execution_timeout": 21600}
         mock_channel_config.return_value = {
             "config": {"access_token": "shjkjhrefdfghjkl", "from_phone_number_id": "918958030415",
                        "waba_account_id": "asdfghjk"}}
@@ -1558,7 +1532,7 @@
     @patch("kairon.shared.chat.processor.ChatDataProcessor.get_channel_config")
     @patch("kairon.shared.utils.Utility.is_exist", autospec=True)
     def test_execute_message_broadcast_with_recipient_evaluation_failure(self, mock_is_exist, mock_channel_config,
-                                                                         mock_get_bot_settings, mock_send):
+                                                           mock_get_bot_settings, mock_send):
         bot = 'test_execute_dynamic_message_broadcast_recipient_evaluation_failure'
         user = 'test_user'
         config = {
@@ -1582,8 +1556,7 @@
             json={"message": "Event Triggered!", "success": True, "error_code": 0, "data": None}
         )
 
-        mock_get_bot_settings.return_value = {"whatsapp": "360dialog", "notification_scheduling_limit": 4,
-                                              "dynamic_broadcast_execution_timeout": 21600}
+        mock_get_bot_settings.return_value = {"whatsapp": "360dialog", "notification_scheduling_limit": 4, "dynamic_broadcast_execution_timeout": 21600}
         mock_channel_config.return_value = {
             "config": {"access_token": "shjkjhrefdfghjkl", "from_phone_number_id": "918958030415"}}
         mock_send.return_value = {"contacts": [{"input": "+55123456789", "status": "valid", "wa_id": "55123456789"}]}
@@ -1617,8 +1590,7 @@
     @patch("kairon.shared.chat.processor.ChatDataProcessor.get_channel_config")
     @patch("kairon.shared.data.processor.MongoProcessor.get_bot_settings")
     @patch("kairon.shared.utils.Utility.is_exist", autospec=True)
-    def test_execute_message_broadcast_expression_evaluation_failure(self, mock_is_exist, mock_get_bot_settings,
-                                                                     mock_channel_config):
+    def test_execute_message_broadcast_expression_evaluation_failure(self, mock_is_exist, mock_get_bot_settings, mock_channel_config):
         bot = 'test_execute_message_broadcast_expression_evaluation_failure'
         user = 'test_user'
         config = {
@@ -1641,8 +1613,7 @@
             json={"message": "Event Triggered!", "success": True, "error_code": 0, "data": None}
         )
 
-        mock_get_bot_settings.return_value = {"whatsapp": "360dialog", "notification_scheduling_limit": 4,
-                                              "dynamic_broadcast_execution_timeout": 21600}
+        mock_get_bot_settings.return_value = {"whatsapp": "360dialog", "notification_scheduling_limit": 4, "dynamic_broadcast_execution_timeout": 21600}
         mock_channel_config.return_value = {
             "config": {"access_token": "shjkjhrefdfghjkl", "from_phone_number_id": "918958030415"}}
 
@@ -1684,8 +1655,7 @@
             json={"message": "Event Triggered!", "success": True, "error_code": 0, "data": None}
         )
 
-        mock_get_bot_settings.return_value = {"whatsapp": "360dialog", "notification_scheduling_limit": 4,
-                                              "dynamic_broadcast_execution_timeout": 21600}
+        mock_get_bot_settings.return_value = {"whatsapp": "360dialog", "notification_scheduling_limit": 4, "dynamic_broadcast_execution_timeout": 21600}
         mock_send.return_value = {"contacts": [{"input": "+55123456789", "status": "valid", "wa_id": "55123456789"}]}
 
         event = MessageBroadcastEvent(bot, user)
@@ -1723,8 +1693,7 @@
     @patch("kairon.shared.chat.processor.ChatDataProcessor.get_channel_config")
     @patch("kairon.chat.handlers.channels.clients.whatsapp.dialog360.BSP360Dialog.send_template_message")
     @patch("kairon.shared.utils.Utility.is_exist", autospec=True)
-    def test_execute_message_broadcast_evaluate_template_parameters(self, mock_is_exist, mock_send, mock_channel_config,
-                                                                    mock_get_bot_settings, mock_bsp_auth_token):
+    def test_execute_message_broadcast_evaluate_template_parameters(self, mock_is_exist, mock_send, mock_channel_config, mock_get_bot_settings, mock_bsp_auth_token):
         bot = 'test_execute_message_broadcast_evaluate_template_parameters'
         user = 'test_user'
         template_script = str([[{'body': 'Udit Pandey'}]])
@@ -1744,29 +1713,29 @@
             ]
         }
         template = [
-            {
-                "format": "TEXT",
-                "text": "Kisan Suvidha Program Follow-up",
-                "type": "HEADER"
-            },
-            {
-                "text": "Hello! As a part of our Kisan Suvidha program, I am dedicated to supporting farmers like you in maximizing your crop productivity and overall yield.\n\nI wanted to reach out to inquire if you require any assistance with your current farming activities. Our team of experts, including our skilled agronomists, are here to lend a helping hand wherever needed.",
-                "type": "BODY"
-            },
-            {
-                "text": "reply with STOP to unsubscribe",
-                "type": "FOOTER"
-            },
-            {
-                "buttons": [
-                    {
-                        "text": "Connect to Agronomist",
-                        "type": "QUICK_REPLY"
-                    }
-                ],
-                "type": "BUTTONS"
-            }
-        ]
+                {
+                    "format": "TEXT",
+                    "text": "Kisan Suvidha Program Follow-up",
+                    "type": "HEADER"
+                },
+                {
+                    "text": "Hello! As a part of our Kisan Suvidha program, I am dedicated to supporting farmers like you in maximizing your crop productivity and overall yield.\n\nI wanted to reach out to inquire if you require any assistance with your current farming activities. Our team of experts, including our skilled agronomists, are here to lend a helping hand wherever needed.",
+                    "type": "BODY"
+                },
+                {
+                    "text": "reply with STOP to unsubscribe",
+                    "type": "FOOTER"
+                },
+                {
+                    "buttons": [
+                        {
+                            "text": "Connect to Agronomist",
+                            "type": "QUICK_REPLY"
+                        }
+                    ],
+                    "type": "BUTTONS"
+                }
+            ]
 
         mock_bsp_auth_token.return_value = "kdjfnskjksjfksjf"
         url = f"http://localhost:5001/api/events/execute/{EventClass.message_broadcast}?is_scheduled=False"
@@ -1780,11 +1749,8 @@
             json={"waba_templates": [
                 {"category": "MARKETING", "components": template, "name": "agronomy_support", "language": "hi"}]}
         )
-        mock_channel_config.return_value = {
-            "config": {"access_token": "shjkjhrefdfghjkl", "from_phone_number_id": "918958030415",
-                       "waba_account_id": "asdfghjk"}}
-        mock_get_bot_settings.return_value = {"whatsapp": "360dialog", "notification_scheduling_limit": 10,
-                                              "dynamic_broadcast_execution_timeout": 21600}
+        mock_channel_config.return_value = {"config": {"access_token": "shjkjhrefdfghjkl", "from_phone_number_id": "918958030415", "waba_account_id": "asdfghjk"}}
+        mock_get_bot_settings.return_value = {"whatsapp": "360dialog", "notification_scheduling_limit": 10, "dynamic_broadcast_execution_timeout": 21600}
         mock_send.return_value = {"contacts": [{"input": "+55123456789", "status": "valid", "wa_id": "55123456789"}]}
 
         with patch.dict(Utility.environment["channels"]["360dialog"], {"partner_id": "sdfghjkjhgfddfghj"}):
@@ -1803,7 +1769,7 @@
         history[0].pop("conversation_id")
         assert history == [{
             'type': 'broadcast', 'sender_id': '918958030541',
-            'data': {'name': 'agronomy_support', 'template': template, 'template_params': [{'body': 'Udit Pandey'}], }}]
+            'data': {'name': 'agronomy_support', 'template': template, 'template_params': [{'body': 'Udit Pandey'}],}}]
 
         assert len(logs[0]) == logs[1] == 2
         logs[0][1].pop("timestamp")
@@ -1849,7 +1815,7 @@
     @patch("kairon.shared.chat.processor.ChatDataProcessor.get_channel_config")
     @patch("kairon.shared.utils.Utility.is_exist", autospec=True)
     def test_execute_message_broadcast_with_pyscript(self, mock_is_exist, mock_channel_config,
-                                                     mock_get_bot_settings, mock_send, mock_get_partner_auth_token):
+                                                           mock_get_bot_settings, mock_send, mock_get_partner_auth_token):
         bot = 'test_execute_message_broadcast_with_pyscript'
         user = 'test_user'
         script = """
@@ -1872,29 +1838,29 @@
             "pyscript": script
         }
         template = [
-            {
-                "format": "TEXT",
-                "text": "Kisan Suvidha Program Follow-up",
-                "type": "HEADER"
-            },
-            {
-                "text": "Hello! As a part of our Kisan Suvidha program, I am dedicated to supporting farmers like you in maximizing your crop productivity and overall yield.\n\nI wanted to reach out to inquire if you require any assistance with your current farming activities. Our team of experts, including our skilled agronomists, are here to lend a helping hand wherever needed.",
-                "type": "BODY"
-            },
-            {
-                "text": "reply with STOP to unsubscribe",
-                "type": "FOOTER"
-            },
-            {
-                "buttons": [
-                    {
-                        "text": "Connect to Agronomist",
-                        "type": "QUICK_REPLY"
-                    }
-                ],
-                "type": "BUTTONS"
-            }
-        ]
+                {
+                    "format": "TEXT",
+                    "text": "Kisan Suvidha Program Follow-up",
+                    "type": "HEADER"
+                },
+                {
+                    "text": "Hello! As a part of our Kisan Suvidha program, I am dedicated to supporting farmers like you in maximizing your crop productivity and overall yield.\n\nI wanted to reach out to inquire if you require any assistance with your current farming activities. Our team of experts, including our skilled agronomists, are here to lend a helping hand wherever needed.",
+                    "type": "BODY"
+                },
+                {
+                    "text": "reply with STOP to unsubscribe",
+                    "type": "FOOTER"
+                },
+                {
+                    "buttons": [
+                        {
+                            "text": "Connect to Agronomist",
+                            "type": "QUICK_REPLY"
+                        }
+                    ],
+                    "type": "BUTTONS"
+                }
+            ]
 
         url = f"http://localhost:5001/api/events/execute/{EventClass.message_broadcast}?is_scheduled=False"
         template_url = 'https://hub.360dialog.io/api/v2/partners/sdfghjkjhgfddfghj/waba_accounts/asdfghjk/waba_templates?filters={"business_templates.name": "brochure_pdf"}&sort=business_templates.name'
@@ -1913,11 +1879,9 @@
                 {"category": "MARKETING", "components": template, "name": "brochure_pdf", "language": "hi"}]}
         )
 
-        mock_get_bot_settings.return_value = {"whatsapp": "360dialog", "notification_scheduling_limit": 4,
-                                              "dynamic_broadcast_execution_timeout": 21600}
+        mock_get_bot_settings.return_value = {"whatsapp": "360dialog", "notification_scheduling_limit": 4, "dynamic_broadcast_execution_timeout": 21600}
         mock_channel_config.return_value = {
-            "config": {"access_token": "shjkjhrefdfghjkl", "from_phone_number_id": "918958030415",
-                       "waba_account_id": "asdfghjk"}}
+            "config": {"access_token": "shjkjhrefdfghjkl", "from_phone_number_id": "918958030415", "waba_account_id": "asdfghjk"}}
         mock_send.return_value = {"contacts": [{"input": "+55123456789", "status": "valid", "wa_id": "55123456789"}]}
         mock_get_partner_auth_token.return_value = None
 
@@ -2001,8 +1965,7 @@
     @patch("kairon.shared.data.processor.MongoProcessor.get_bot_settings")
     @patch("kairon.shared.chat.processor.ChatDataProcessor.get_channel_config")
     @patch("kairon.shared.utils.Utility.is_exist", autospec=True)
-    def test_execute_message_broadcast_with_pyscript_failure(self, mock_is_exist, mock_channel_config,
-                                                             mock_get_bot_settings):
+    def test_execute_message_broadcast_with_pyscript_failure(self, mock_is_exist, mock_channel_config, mock_get_bot_settings):
         bot = 'test_execute_message_broadcast_with_pyscript_failure'
         user = 'test_user'
         script = """
@@ -2021,8 +1984,7 @@
             json={"message": "Event Triggered!", "success": True, "error_code": 0, "data": None}
         )
 
-        mock_get_bot_settings.return_value = {"whatsapp": "360dialog", "notification_scheduling_limit": 4,
-                                              "dynamic_broadcast_execution_timeout": 21600}
+        mock_get_bot_settings.return_value = {"whatsapp": "360dialog", "notification_scheduling_limit": 4, "dynamic_broadcast_execution_timeout": 21600}
         mock_channel_config.return_value = {
             "config": {"access_token": "shjkjhrefdfghjkl", "from_phone_number_id": "918958030415"}}
 
@@ -2075,8 +2037,7 @@
             json={"message": "Event Triggered!", "success": True, "error_code": 0, "data": None}
         )
 
-        mock_get_bot_settings.return_value = {"whatsapp": "360dialog", "notification_scheduling_limit": 4,
-                                              "dynamic_broadcast_execution_timeout": 1}
+        mock_get_bot_settings.return_value = {"whatsapp": "360dialog", "notification_scheduling_limit": 4, "dynamic_broadcast_execution_timeout": 1}
         mock_channel_config.return_value = {
             "config": {"access_token": "shjkjhrefdfghjkl", "from_phone_number_id": "918958030415"}}
 
