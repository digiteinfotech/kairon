--- conflicted
+++ resolved
@@ -1,5 +1,3 @@
-import re
-
 import pytest
 
 from kairon.exceptions import AppException
@@ -648,42 +646,29 @@
         assert len(error_summary['zendesk_actions']) == 2
         assert len(error_summary['pipedrive_leads_actions']) == 3
         assert len(error_summary['prompt_actions']) == 46
-        required_fields_error = error_summary["prompt_actions"][18]
-<<<<<<< HEAD
-        assert re.match(r"Required fields .* not found in action: prompt_action_with_no_llm_prompts", required_fields_error)
-=======
-        assert re.match(r"Required fields .* not found in action: prompt_action_with_no_llm_prompts",
-                        required_fields_error)
->>>>>>> 44694a52
-        del error_summary["prompt_actions"][18]
         assert error_summary['prompt_actions'] == [
             'top_results should not be greater than 30 and of type int: prompt_action_invalid_query_prompt',
             'similarity_threshold should be within 0.3 and 1 and of type int or float: prompt_action_invalid_query_prompt',
-            'System prompt is required', 'Query prompt must have static source', 'Name cannot be empty',
-            'System prompt is required',
+            'System prompt is required', 'Query prompt must have static source',
+            'Name cannot be empty', 'System prompt is required',
             'num_bot_responses should not be greater than 5 and of type int: prompt_action_invalid_num_bot_responses',
             'data field in prompts should of type string.', 'data is required for static prompts',
             'Temperature must be between 0.0 and 2.0!', 'max_tokens must be between 5 and 4096!',
             'top_p must be between 0.0 and 1.0!', 'n must be between 1 and 5!',
             'presence_penality must be between -2.0 and 2.0!', 'frequency_penalty must be between -2.0 and 2.0!',
             'logit_bias must be a dictionary!', 'System prompt must have static source',
-<<<<<<< HEAD
             'Only one bot_content source can be present',
+            "Required fields {'llm_prompts', 'name'} not found in action: prompt_action_with_no_llm_prompts",
             'Duplicate action found: test_add_prompt_action_one',
             'Invalid action configuration format. Dictionary expected.',
             'Temperature must be between 0.0 and 2.0!', 'max_tokens must be between 5 and 4096!',
             'top_p must be between 0.0 and 1.0!', 'n must be between 1 and 5!',
-=======
-            'Only one bot_content source can be present', 'Duplicate action found: test_add_prompt_action_one',
-            'Invalid action configuration format. Dictionary expected.', 'Temperature must be between 0.0 and 2.0!',
-            'max_tokens must be between 5 and 4096!', 'top_p must be between 0.0 and 1.0!',
-            'n must be between 1 and 5!',
->>>>>>> 44694a52
             'Stop must be None, a string, an integer, or an array of 4 or fewer strings or integers.',
-            'presence_penality must be between -2.0 and 2.0!', 'frequency_penalty must be between -2.0 and 2.0!',
-            'logit_bias must be a dictionary!', 'Only one system prompt can be present', 'Invalid prompt type',
-            'Invalid prompt source', 'Only one system prompt can be present', 'Invalid prompt type',
-            'Invalid prompt source', 'type in LLM Prompts should be of type string.',
+            'presence_penality must be between -2.0 and 2.0!',
+            'frequency_penalty must be between -2.0 and 2.0!',
+            'logit_bias must be a dictionary!', 'Only one system prompt can be present',
+            'Invalid prompt type', 'Invalid prompt source', 'Only one system prompt can be present',
+            'Invalid prompt type', 'Invalid prompt source', 'type in LLM Prompts should be of type string.',
             'source in LLM Prompts should be of type string.', 'Instructions in LLM Prompts should be of type string.',
             'Only one system prompt can be present', 'Data must contain action name',
             'Only one system prompt can be present', 'Data must contain slot name',
