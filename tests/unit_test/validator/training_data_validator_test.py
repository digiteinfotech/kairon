<<<<<<< HEAD
=======
import json
import re

>>>>>>> c26e7319
import pytest

from kairon.exceptions import AppException
from kairon.importer.validator.file_validator import TrainingDataValidator
from kairon.shared.data.constant import DEFAULT_NLU_FALLBACK_RESPONSE
from kairon.shared.utils import Utility
import os
from deepdiff import DeepDiff


class TestTrainingDataValidator:

    @pytest.fixture(autouse=True, scope="class")
    def init_connection(self):
        os.environ["system_file"] = "./tests/testing_data/system.yaml"

    def test_config_validation(self):
        config = Utility.load_yaml("./tests/testing_data/yml_training_files/config.yml")
        TrainingDataValidator.validate_rasa_config(config)

    def test_config_validation_invalid_pipeline(self):
        Utility.load_environment()
        config = Utility.load_yaml("./tests/testing_data/yml_training_files/config.yml")
        config.get('pipeline').append({'name': "XYZ"})
        error = TrainingDataValidator.validate_rasa_config(config)
        assert error[0] == "Invalid component XYZ"

    def test_config_validation_invalid_config(self):
        Utility.load_environment()
        config = Utility.load_yaml("./tests/testing_data/yml_training_files/config.yml")
        config.get('policies').append({'name': "XYZ"})
        error = TrainingDataValidator.validate_rasa_config(config)
        assert error[0] == "Invalid policy XYZ"

    @pytest.mark.asyncio
    async def test_validate_with_file_importer_invalid_yaml_format(self):
        # domain
        root = 'tests/testing_data/all'
        domain_path = 'tests/testing_data/validator/invalid_yaml/domain.yml'
        nlu_path = 'tests/testing_data/all/data'
        config_path = 'tests/testing_data/all/config.yml'
        with pytest.raises(AppException):
            await TrainingDataValidator.from_training_files(nlu_path, domain_path, config_path, root)

        # config
        root = 'tests/testing_data/all'
        domain_path = 'tests/testing_data/all/domain.yml'
        nlu_path = 'tests/testing_data/all/data'
        config_path = 'tests/testing_data/validator/invalid_yaml/config.yml'
        with pytest.raises(AppException):
            await TrainingDataValidator.from_training_files(nlu_path, domain_path, config_path, root)

        # nlu
        root = 'tests/testing_data/all'
        domain_path = 'tests/testing_data/all/domain.yml'
        nlu_path = 'tests/testing_data/validator/invalid_yaml/data'
        config_path = 'tests/testing_data/all/config.yml'
        with pytest.raises(AppException):
            await TrainingDataValidator.from_training_files(nlu_path, domain_path, config_path, root)

        # stories
        root = 'tests/testing_data/all'
        domain_path = 'tests/testing_data/all/domain.yml'
        nlu_path = 'tests/testing_data/validator/invalid_yaml/data_2'
        config_path = 'tests/testing_data/all/config.yml'
        with pytest.raises(AppException):
            await TrainingDataValidator.from_training_files(nlu_path, domain_path, config_path, root)

    @pytest.mark.asyncio
    async def test_validate_intent_mismatch(self):
        root = 'tests/testing_data/validator/intent_name_mismatch'
        domain_path = 'tests/testing_data/validator/intent_name_mismatch/domain.yml'
        nlu_path = 'tests/testing_data/validator/intent_name_mismatch/data'
        config_path = 'tests/testing_data/validator/intent_name_mismatch/config.yml'
        validator = await TrainingDataValidator.from_training_files(nlu_path, domain_path, config_path, root)
        with pytest.raises(AppException):
            validator.validate_training_data()

        validator.validate_training_data(False)
        assert validator.summary['intents'][
                   0] == "The intent 'affirm' is listed in the domain file, but is not found in the NLU training data."
        assert validator.summary['intents'][
                   1] == "The intent 'more_info' is listed in the domain file, but is not found in the NLU training data."
        assert validator.summary['intents'][
                   2] == "There is a message in the training data labeled with intent 'deny'. This intent is not listed in your domain."
        assert not validator.summary.get('utterances')
        assert not validator.summary.get('stories')
        assert not validator.summary.get('training_examples')
        assert not validator.summary.get('domain')
        assert not validator.summary.get('config')

    @pytest.mark.asyncio
    async def test_validate_empty_domain(self):
        root = 'tests/testing_data/validator/empty_domain'
        domain_path = 'tests/testing_data/validator/empty_domain/domain.yml'
        nlu_path = 'tests/testing_data/validator/valid/data'
        config_path = 'tests/testing_data/validator/valid/config.yml'
        validator = await TrainingDataValidator.from_training_files(nlu_path, domain_path, config_path, root)
        with pytest.raises(AppException):
            validator.validate_training_data()

        validator.validate_training_data(False)
        assert validator.summary['intents']
        assert not validator.summary['utterances']
        assert validator.summary.get('stories')
        assert not validator.summary.get('training_examples')
        assert validator.summary['domain'] == ['domain.yml is empty!']
        assert not validator.summary.get('config')

    @pytest.mark.asyncio
    async def test_validate_story_with_conflicts(self):
        root = 'tests/testing_data/validator/conflicting_stories'
        domain_path = 'tests/testing_data/validator/conflicting_stories/domain.yml'
        nlu_path = 'tests/testing_data/validator/conflicting_stories/data'
        config_path = 'tests/testing_data/validator/conflicting_stories/config.yml'
        with pytest.raises(AppException):
            validator = await TrainingDataValidator.from_training_files(nlu_path, domain_path, config_path, root)
            validator.validate_training_data()

        validator = await TrainingDataValidator.from_training_files(nlu_path, domain_path, config_path, root)
        validator.validate_training_data(False)
        assert not validator.summary.get('intents')
        assert not validator.summary.get('utterances')
        assert validator.summary['stories'][
                   0] == "Story structure conflict after intent 'deny':\n  utter_goodbye predicted in 'deny'\n  utter_thanks predicted in 'refute'\n"
        assert not validator.summary.get('training_examples')
        assert not validator.summary.get('domain')
        assert not validator.summary.get('config')

    @pytest.mark.asyncio
    async def test_validate_intent_in_story_not_in_domain(self):
        root = 'tests/testing_data/validator/intent_missing_in_domain'
        domain_path = 'tests/testing_data/validator/intent_missing_in_domain/domain.yml'
        nlu_path = 'tests/testing_data/validator/intent_missing_in_domain/data'
        config_path = 'tests/testing_data/validator/intent_missing_in_domain/config.yml'
        with pytest.raises(AppException):
            validator = await TrainingDataValidator.from_training_files(nlu_path, domain_path, config_path, root)
            validator.validate_training_data()

        validator = await TrainingDataValidator.from_training_files(nlu_path, domain_path, config_path, root)
        validator.validate_training_data(False)
        assert 'The intent \'deny\' is used in your stories, but it is not listed in the domain file. You should add it to your domain file!' in \
               validator.summary['intents']
        assert 'The intent \'more_info\' is used in your stories, but it is not listed in the domain file. You should add it to your domain file!' in \
               validator.summary['intents']
        assert set(validator.summary['intents']) == {
            "There is a message in the training data labeled with intent 'deny'. This intent is not listed in your domain.",
            "The intent 'more_info' is used in your stories, but it is not listed in the domain file. You should add it to your domain file!",
            "There is a message in the training data labeled with intent 'more_info'. This intent is not listed in your domain.",
            "The intent 'deny' is used in your stories, but it is not listed in the domain file. You should add it to your domain file!"
        }
        assert not validator.summary.get('utterances')
        assert not validator.summary.get('stories')
        assert not validator.summary.get('training_examples')
        assert not validator.summary.get('domain')
        assert not validator.summary.get('config')

    @pytest.mark.asyncio
    async def test_validate_intent_not_used_in_any_story(self):
        root = 'tests/testing_data/validator/orphan_intents'
        domain_path = 'tests/testing_data/validator/orphan_intents/domain.yml'
        nlu_path = 'tests/testing_data/validator/orphan_intents/data'
        config_path = 'tests/testing_data/validator/orphan_intents/config.yml'
        with pytest.raises(AppException):
            validator = await TrainingDataValidator.from_training_files(nlu_path, domain_path, config_path, root)
            validator.validate_training_data()

        validator = await TrainingDataValidator.from_training_files(nlu_path, domain_path, config_path, root)
        validator.validate_training_data(False)
        assert validator.summary['intents'][0] == 'The intent \'bot_challenge\' is not used in any story.'
        assert not validator.summary.get('utterances')
        assert not validator.summary.get('stories')
        assert not validator.summary.get('training_examples')
        assert not validator.summary.get('domain')
        assert not validator.summary.get('config')

    @pytest.mark.asyncio
    async def test_validate_repeated_training_example(self):
        root = 'tests/testing_data/validator/common_training_examples'
        domain_path = 'tests/testing_data/validator/common_training_examples/domain.yml'
        nlu_path = 'tests/testing_data/validator/common_training_examples/data'
        config_path = 'tests/testing_data/validator/common_training_examples/config.yml'
        with pytest.raises(AppException):
            validator = await TrainingDataValidator.from_training_files(nlu_path, domain_path, config_path, root)
            validator.validate_training_data()

        validator = await TrainingDataValidator.from_training_files(nlu_path, domain_path, config_path, root)
        validator.validate_training_data(False)
        assert not validator.summary.get('intents')
        assert not validator.summary.get('utterances')
        assert not validator.summary.get('stories')
        assert validator.summary['training_examples'][
                   0] == 'The example \'no\' was found labeled with multiple different intents in the training data. Each annotated message should only appear with one intent. You should fix that conflict The example is labeled with: deny, refute.'
        assert validator.summary['training_examples'][
                   1] == 'The example \'never\' was found labeled with multiple different intents in the training data. Each annotated message should only appear with one intent. You should fix that conflict The example is labeled with: deny, refute.'
        assert not validator.summary.get('domain')
        assert not validator.summary.get('config')

    @pytest.mark.asyncio
    async def test_validate_utterance_in_story_not_in_domain(self):
        root = 'tests/testing_data/validator/utterance_missing_in_domain'
        domain_path = 'tests/testing_data/validator/utterance_missing_in_domain/domain.yml'
        nlu_path = 'tests/testing_data/validator/utterance_missing_in_domain/data'
        config_path = 'tests/testing_data/validator/utterance_missing_in_domain/config.yml'
        with pytest.raises(AppException):
            validator = await TrainingDataValidator.from_training_files(nlu_path, domain_path, config_path, root)
            validator.validate_training_data()

        validator = await TrainingDataValidator.from_training_files(nlu_path, domain_path, config_path, root)
        validator.validate_training_data(False)
        assert not validator.summary.get('intents')
        assert validator.summary['stories'][
                   0] == 'The action \'utter_goodbye\' is used in the stories, but is not a valid utterance action. Please make sure the action is listed in your domain and there is a template defined with its name.'
        assert not validator.summary.get('utterances')
        assert not validator.summary.get('training_examples')
        assert not validator.summary.get('domain')
        assert not validator.summary.get('config')

    @pytest.mark.asyncio
    async def test_validate_utterance_not_used_in_any_story(self):
        root = 'tests/testing_data/validator/orphan_utterances'
        domain_path = 'tests/testing_data/validator/orphan_utterances/domain.yml'
        nlu_path = 'tests/testing_data/validator/orphan_utterances/data_2'
        config_path = 'tests/testing_data/validator/orphan_utterances/config.yml'
        with pytest.raises(AppException):
            validator = await TrainingDataValidator.from_training_files(nlu_path, domain_path, config_path, root)
            validator.validate_training_data()

        validator = await TrainingDataValidator.from_training_files(nlu_path, domain_path, config_path, root)
        validator.validate_training_data(False)
        assert not validator.summary.get('intents')
        assert 'The utterance \'utter_good_feedback\' is not used in any story.' in validator.summary['utterances']
        assert 'The utterance \'utter_bad_feedback\' is not used in any story.' in validator.summary['utterances']
<<<<<<< HEAD
        assert set(validator.summary['utterances']) == {"The utterance 'utter_bad_feedback' is not used in any story.",
                                                        "The utterance 'utter_iamabot' is not used in any story.",
                                                        "The utterance 'utter_feedback' is not used in any story.",
                                                        "The utterance 'utter_good_feedback' is not used in any story."}
        assert validator.summary.get('stories')
=======
        print(set(validator.summary['utterances']))
        assert set(validator.summary['utterances']) == {
            "The utterance 'utter_bad_feedback' is not used in any story.",
            "The action 'utter_feedback' is used in the multiflow_stories, but is not a valid utterance action. Please make sure the action is listed in your domain and there is a template defined with its name.",
            "The action 'utter_offer_help' is used in the multiflow_stories, but is not a valid utterance action. Please make sure the action is listed in your domain and there is a template defined with its name.",
            "The utterance 'utter_more_info' is not used in any story.",
            "The utterance 'utter_query' is not used in any story.",
            "The utterance 'utter_performance' is not used in any story.",
            "The utterance 'utter_iamabot' is not used in any story.",
            "The utterance 'utter_good_feedback' is not used in any story."
        }
        print("\n\n")
        print(set(validator.summary['user_actions']))
        assert set(validator.summary['user_actions']) == {
            "The action 'email_action_one' is a user defined action used in the stories. Please make sure the action is listed in your domain file.",
            "The action 'action_performanceUser1001@digite.com' is a user defined action used in the multiflow_stories, Please make sure the action is listed in your domain file.",
            "The action 'google_search_action' is not used in any story."
        }
        assert not validator.summary.get('stories')
>>>>>>> c26e7319
        assert not validator.summary.get('training_examples')
        assert not validator.summary.get('domain')
        assert not validator.summary.get('config')

    @pytest.mark.asyncio
    async def test_validate_valid_training_data(self):
        root = 'tests/testing_data/validator/valid'
        domain_path = 'tests/testing_data/validator/valid/domain.yml'
        nlu_path = 'tests/testing_data/validator/valid/data'
        config_path = 'tests/testing_data/validator/valid/config.yml'
        validator = await TrainingDataValidator.from_training_files(nlu_path, domain_path, config_path, root)
        validator.validate_training_data()
        assert not validator.summary.get('intents')
        assert not validator.summary.get('utterances')
        assert not validator.summary.get('stories')
        assert not validator.summary.get('training_examples')
        assert not validator.summary.get('domain')
        assert not validator.summary.get('config')

    @pytest.mark.asyncio
    async def test_validate_valid_training_data_with_multiflow_stories(self):
        root = 'tests/testing_data/multiflow_stories/valid_with_multiflow'
        domain_path = 'tests/testing_data/multiflow_stories/valid_with_multiflow/domain.yml'
        nlu_path = 'tests/testing_data/multiflow_stories/valid_with_multiflow/data'
        config_path = 'tests/testing_data/multiflow_stories/valid_with_multiflow/config.yml'
        validator = await TrainingDataValidator.from_training_files(nlu_path, domain_path, config_path, root)
        validator.validate_training_data()
        assert not validator.summary.get('intents')
        assert not validator.summary.get('utterances')
        assert not validator.summary.get('stories')
        assert not validator.summary.get('multiflow_stories')
        assert not validator.summary.get('training_examples')
        assert not validator.summary.get('domain')
        assert not validator.summary.get('config')

    @pytest.mark.asyncio
    async def test_validate_invalid_training_file_path(self):
        root = 'tests/testing_data/invalid_path/domain.yml'
        domain_path = 'tests/testing_data/invalid_path/domain.yml'
        nlu_path = 'tests/testing_data/validator/intent_name_mismatch/data'
        config_path = 'tests/testing_data/validator/intent_name_mismatch/config.yml'
        with pytest.raises(AppException):
            await TrainingDataValidator.from_training_files(nlu_path, domain_path, config_path, root)

    @pytest.mark.asyncio
    async def test_validate_config_with_invalid_pipeline(self):
        root = 'tests/testing_data/validator/invalid_config'
        domain_path = 'tests/testing_data/validator/invalid_config/domain.yml'
        nlu_path = 'tests/testing_data/validator/invalid_config/data'
        config_path = 'tests/testing_data/validator/invalid_config/config.yml'
        with pytest.raises(AppException):
            validator = await TrainingDataValidator.from_training_files(nlu_path, domain_path, config_path, root)
            validator.validate_training_data()

        validator = await TrainingDataValidator.from_training_files(nlu_path, domain_path, config_path, root)
        validator.validate_training_data(False)
        assert not validator.summary.get('intents')
        assert not validator.summary.get('utterances')
        assert not validator.summary.get('stories')
        assert not validator.summary.get('training_examples')
        assert not validator.summary.get('domain')
        assert not validator.summary['config'] == "Failed to load the component 'CountTokenizer'"

    @pytest.mark.asyncio
    async def test_validate_invalid_multiflow_stories(self):
        root = 'tests/testing_data/multiflow_stories/invalid_yml_multiflow'
        domain_path = 'tests/testing_data/multiflow_stories/invalid_yml_multiflow/domain.yml'
        nlu_path = 'tests/testing_data/multiflow_stories/invalid_yml_multiflow/data'
        config_path = 'tests/testing_data/multiflow_stories/invalid_yml_multiflow/config.yml'
        validator = await TrainingDataValidator.from_training_files(nlu_path, domain_path, config_path, root)
        with pytest.raises(AppException, match="Invalid multiflow_stories.yml. Check logs!"):
            validator.validate_training_data()

    def test_validate_http_action_empty_content(self):
        test_dict = {'http_action': []}
        assert TrainingDataValidator.validate_custom_actions(test_dict)
        assert TrainingDataValidator.validate_custom_actions([{}])

    def test_validate_http_action_error_duplicate(self):
        test_dict = {'http_action': [{'action_name': "act2", 'http_url': "http://www.alphabet.com", "response": 'asdf',
                                      "request_method": 'POST'},
                                     {'action_name': "act2", 'http_url': "http://www.alphabet.com", "response": 'asdf',
                                      "request_method": 'POST'}]}
        errors = TrainingDataValidator.validate_custom_actions(test_dict)
        assert 'Duplicate http action found: act2' in errors[1]['http_actions']

    def test_validate_http_action_error_missing_field(self):
        test_dict = {
            'http_action': [{'http_url': "http://www.alphabet.com", "response": 'asdf', "request_method": 'POST'}]}
        is_data_invalid, errors, component_count = TrainingDataValidator.validate_custom_actions(test_dict)
        assert "Required http action fields" in errors['http_actions'][0]

    def test_validate_http_action_invalid_request_method(self):
        test_dict = {"http_action": [{"action_name": "rain_today", "http_url": "http://f2724.kairon.io/",
                                      "params_list": [{"key": 'location', "parameter_type": 'slot', "value": 'slot'}],
                                      "request_method": "OPTIONS", "response": "${RESPONSE}"}]}
        is_data_invalid, errors, component_count = TrainingDataValidator.validate_custom_actions(test_dict)
        assert 'Invalid request method: rain_today' in errors['http_actions']

    def test_validate_http_action_empty_params_list(self):
        test_dict = {"http_action": [{"action_name": "rain_today", "http_url": "http://f2724.kairon.io/",
                                      "params_list": [{"key": '', "parameter_type": '', "value": ''}],
                                      "request_method": "GET", "response": "${RESPONSE}"}]}
        is_data_invalid, errors, component_count = TrainingDataValidator.validate_custom_actions(test_dict)
        assert 'Invalid params_list for http action: rain_today' in errors['http_actions']

    def test_validate_http_action_empty_headers(self):
        test_dict = {"http_action": [{"action_name": "rain_today", "http_url": "http://f2724.kairon.io/",
                                      "headers": [],
                                      "request_method": "GET", "response": "${RESPONSE}"}]}
        assert TrainingDataValidator.validate_custom_actions(test_dict)

    def test_validate_http_action_header_with_empty_key(self):
        test_dict = {"http_action": [{"action_name": "rain_today", "http_url": "http://f2724.kairon.io/",
                                      "headers": [{"key": '', "parameter_type": '', "value": ''}],
                                      "request_method": "GET", "response": "${RESPONSE}"}]}
        is_data_invalid, errors, component_count = TrainingDataValidator.validate_custom_actions(test_dict)
        assert 'Invalid headers for http action: rain_today' in errors['http_actions']

    def test_validate_http_action_header_with_no_parameter_type(self):
        test_dict = {"http_action": [{"action_name": "rain_today", "http_url": "http://f2724.kairon.io/",
                                      "headers": [{"key": 'location', "parameter_type": '', "value": ''}],
                                      "request_method": "GET", "response": "${RESPONSE}"}]}
        is_data_invalid, errors, component_count = TrainingDataValidator.validate_custom_actions(test_dict)
        assert 'Invalid headers for http action: rain_today' in errors['http_actions']

    def test_validate_http_action_header_with_empty_slot_value(self):
        test_dict = {"http_action": [{"action_name": "rain_today", "http_url": "http://f2724.kairon.io/",
                                      "headers": [
                                          {"key": 'location', "parameter_type": 'value', "value": 'Mumbai'},
                                          {"key": 'username', "parameter_type": 'slot', "value": ''}],
                                      "request_method": "GET", "response": "${RESPONSE}"}]}
        TrainingDataValidator.validate_custom_actions(test_dict)
        assert test_dict['http_action'][0]['headers'][1]['value'] == 'username'

    def test_validate_http_action_header(self):
        test_dict = {"http_action": [{"action_name": "rain_today", "http_url": "http://f2724.kairon.io/",
                                      "headers": [
                                          {"key": 'location', "parameter_type": 'value', "value": 'Mumbai'},
                                          {"key": 'paid_user', "parameter_type": 'slot', "value": ''},
                                          {"key": 'username', "parameter_type": 'sender_id'},
                                          {"key": 'user_msg', "parameter_type": 'user_message'}],
                                      "request_method": "GET", "response": "${RESPONSE}"}]}
        TrainingDataValidator.validate_custom_actions(test_dict)
        assert test_dict['http_action'][0]['headers'][1]['value'] == 'paid_user'

    def test_validate_http_action_header_invalid_parameter_type(self):
        test_dict = {"http_action": [{"action_name": "rain_today", "http_url": "http://f2724.kairon.io/",
                                      "headers": [
                                          {"key": 'location', "parameter_type": 'text', "value": 'Mumbai'}],
                                      "request_method": "GET", "response": "${RESPONSE}"}]}
        is_data_invalid, errors, component_count = TrainingDataValidator.validate_custom_actions(test_dict)
        assert 'Invalid headers for http action: rain_today' in errors['http_actions']

    def test_validate_http_action_empty_params_list_2(self):
        test_dict = {"http_action": [{"action_name": "rain_today", "http_url": "http://f2724.kairon.io/",
                                      "params_list": [{"key": 'location', "parameter_type": '', "value": ''}],
                                      "request_method": "GET", "response": "${RESPONSE}"}]}
        is_data_invalid, errors, component_count = TrainingDataValidator.validate_custom_actions(test_dict)
        assert 'Invalid params_list for http action: rain_today' in errors['http_actions']

    def test_validate_http_action_empty_slot_type(self):
        test_dict = {"http_action": [{"action_name": "rain_today", "http_url": "http://f2724.kairon.io/",
                                      "params_list": [
                                          {"key": 'location', "parameter_type": 'value', "value": 'Mumbai'},
                                          {"key": 'username', "parameter_type": 'slot', "value": ''},
                                          {"key": 'username', "parameter_type": 'user_message', "value": ''},
                                          {"key": 'username', "parameter_type": 'sender_id', "value": ''}],
                                      "request_method": "GET", "response": "${RESPONSE}"}]}
        assert TrainingDataValidator.validate_custom_actions(test_dict)
        assert test_dict['http_action'][0]['params_list'][1]['value'] == 'username'

    def test_validate_http_action_params_list_4(self):
        test_dict = {"http_action": [{"action_name": "rain_today", "http_url": "http://f2724.kairon.io/",
                                      "params_list": [{"key": 'location', "parameter_type": 'value', "value": ''}],
                                      "request_method": "GET", "response": "${RESPONSE}"}]}
        assert TrainingDataValidator.validate_custom_actions(test_dict)

        test_dict = {"http_action": [{"action_name": "rain_today", "http_url": "http://f2724.kairon.io/",
                                      "params_list": [{"key": 'location', "parameter_type": 'value', "value": None}],
                                      "request_method": "GET", "response": "${RESPONSE}"}]}
        assert TrainingDataValidator.validate_custom_actions(test_dict)

    def test_validate_http_action_empty_params_list_5(self):
        test_dict = {"http_action": [{"action_name": "rain_today", "http_url": "http://f2724.kairon.io/",
                                      "request_method": "GET", "response": "${RESPONSE}"}]}
        assert TrainingDataValidator.validate_custom_actions(test_dict)

    def test_validate_http_action_empty_params_list_6(self):
        test_dict = {"http_action": [{"action_name": "rain_today", "http_url": "http://f2724.kairon.io/",
                                      "params_list": [], "request_method": "GET", "response": "${RESPONSE}"}]}
        assert TrainingDataValidator.validate_custom_actions(test_dict)

    def test_validate_http_action_empty_params_list_7(self):
        test_dict = {"http_action": [{"action_name": "rain_today", "http_url": "http://f2724.kairon.io/",
                                      "params_list": [{"key": 'location', "parameter_type": 'sender_id', "value": ''}],
                                      "request_method": "GET", "response": "${RESPONSE}"}]}
        assert TrainingDataValidator.validate_custom_actions(test_dict)

    def test_validate_custom_actions(self):
        test_dict = {"http_action": [{"action_name": "rain_today", "http_url": "http://f2724.kairon.io/",
                                      "params_list": [{"key": 'location', "parameter_type": 'sender_id', "value": ''}],
                                      "request_method": "GET", "response": "${RESPONSE}"}]}
        is_data_invalid, error_summary, component_count = TrainingDataValidator.validate_custom_actions(test_dict)
        assert not is_data_invalid
        assert error_summary == {'http_actions': [], 'email_actions': [], 'form_validation_actions': [],
                                 'google_search_actions': [], 'jira_actions': [], 'slot_set_actions': [],
                                 'zendesk_actions': [], 'pipedrive_leads_actions': [], 'prompt_actions': []}
        assert component_count

    def test_validate_custom_actions_with_errors(self):
        with open('tests/testing_data/actions/validation_action_data.json', 'r') as file:
            data = file.read()
        test_dict = json.loads(data)
        is_data_invalid, error_summary, component_count = TrainingDataValidator.validate_custom_actions(test_dict)
        assert is_data_invalid
        assert len(error_summary['http_actions']) == 4
        assert len(error_summary['slot_set_actions']) == 7
        assert len(error_summary['form_validation_actions']) == 10
        assert len(error_summary['email_actions']) == 3
        assert len(error_summary['jira_actions']) == 4
        assert len(error_summary['google_search_actions']) == 2
        assert len(error_summary['zendesk_actions']) == 2
        assert len(error_summary['pipedrive_leads_actions']) == 3
        assert len(error_summary['prompt_actions']) == 46
        expected = ['top_results should not be greater than 30 and of type int: prompt_action_invalid_query_prompt', 'similarity_threshold should be within 0.3 and 1 and of type int or float: prompt_action_invalid_query_prompt', 'System prompt is required', 'Query prompt must have static source', 'Name cannot be empty', 'System prompt is required', 'num_bot_responses should not be greater than 5 and of type int: prompt_action_invalid_num_bot_responses', 'data field in prompts should of type string.', 'data is required for static prompts', 'Temperature must be between 0.0 and 2.0!', 'max_tokens must be between 5 and 4096!', 'top_p must be between 0.0 and 1.0!', 'n must be between 1 and 5!', 'presence_penality must be between -2.0 and 2.0!', 'frequency_penalty must be between -2.0 and 2.0!', 'logit_bias must be a dictionary!', 'System prompt must have static source', 'Only one bot_content source can be present', "Required fields ['llm_prompts', 'name'] not found in action: prompt_action_with_no_llm_prompts", 'Duplicate action found: test_add_prompt_action_one', 'Invalid action configuration format. Dictionary expected.', 'Temperature must be between 0.0 and 2.0!', 'max_tokens must be between 5 and 4096!', 'top_p must be between 0.0 and 1.0!', 'n must be between 1 and 5!', 'Stop must be None, a string, an integer, or an array of 4 or fewer strings or integers.', 'presence_penality must be between -2.0 and 2.0!', 'frequency_penalty must be between -2.0 and 2.0!', 'logit_bias must be a dictionary!', 'Only one system prompt can be present', 'Invalid prompt type', 'Invalid prompt source', 'Only one system prompt can be present', 'Invalid prompt type', 'Invalid prompt source', 'type in LLM Prompts should be of type string.', 'source in LLM Prompts should be of type string.', 'Instructions in LLM Prompts should be of type string.', 'Only one system prompt can be present', 'Data must contain action name', 'Only one system prompt can be present', 'Data must contain slot name', 'Only one system prompt can be present', 'Only one system prompt can be present', 'Only one system prompt can be present', 'Only one history source can be present']
        assert not DeepDiff(error_summary['prompt_actions'], expected, ignore_order=True)
        assert component_count == {'http_actions': 7, 'slot_set_actions': 10, 'form_validation_actions': 9,
                                   'email_actions': 5, 'google_search_actions': 5, 'jira_actions': 6,
                                   'zendesk_actions': 4, 'pipedrive_leads_actions': 5, 'prompt_actions': 8}

    def test_validate_multiflow_stories(self):
        with open('tests/testing_data/multiflow_stories/multiflow_test_data.json', 'r') as file:
            data = file.read()
        test_dict = json.loads(data)
        errors, count = TrainingDataValidator.validate_multiflow_stories(test_dict)
        assert len(errors) == 23
        assert count == 16

    def test_validate_multiflow_stories_empty_content(self):
        test_dict = {'multiflow_story': []}
        assert TrainingDataValidator.validate_multiflow_stories(test_dict)
        assert TrainingDataValidator.validate_multiflow_stories([{}])
        test = {None}
        assert TrainingDataValidator.validate_multiflow_stories(test)<|MERGE_RESOLUTION|>--- conflicted
+++ resolved
@@ -1,9 +1,6 @@
-<<<<<<< HEAD
-=======
-import json
+import ujson as json
 import re
 
->>>>>>> c26e7319
 import pytest
 
 from kairon.exceptions import AppException
@@ -237,13 +234,6 @@
         assert not validator.summary.get('intents')
         assert 'The utterance \'utter_good_feedback\' is not used in any story.' in validator.summary['utterances']
         assert 'The utterance \'utter_bad_feedback\' is not used in any story.' in validator.summary['utterances']
-<<<<<<< HEAD
-        assert set(validator.summary['utterances']) == {"The utterance 'utter_bad_feedback' is not used in any story.",
-                                                        "The utterance 'utter_iamabot' is not used in any story.",
-                                                        "The utterance 'utter_feedback' is not used in any story.",
-                                                        "The utterance 'utter_good_feedback' is not used in any story."}
-        assert validator.summary.get('stories')
-=======
         print(set(validator.summary['utterances']))
         assert set(validator.summary['utterances']) == {
             "The utterance 'utter_bad_feedback' is not used in any story.",
@@ -263,7 +253,6 @@
             "The action 'google_search_action' is not used in any story."
         }
         assert not validator.summary.get('stories')
->>>>>>> c26e7319
         assert not validator.summary.get('training_examples')
         assert not validator.summary.get('domain')
         assert not validator.summary.get('config')
