import ujson as json
import os
import re
from unittest import mock

import mock
from googleapiclient.http import HttpRequest
from pipedrive.exceptions import UnauthorizedError, BadRequestError

from kairon.actions.definitions.email import ActionEmail
from kairon.actions.definitions.factory import ActionFactory
from kairon.actions.definitions.form_validation import ActionFormValidation
from kairon.actions.definitions.google import ActionGoogleSearch
from kairon.actions.definitions.http import ActionHTTP
from kairon.actions.definitions.hubspot import ActionHubspotForms
from kairon.actions.definitions.jira import ActionJiraTicket
from kairon.actions.definitions.pipedrive import ActionPipedriveLeads
from kairon.actions.definitions.prompt import ActionPrompt
from kairon.actions.definitions.pyscript import ActionPyscript
from kairon.actions.definitions.set_slot import ActionSetSlot
from kairon.actions.definitions.two_stage_fallback import ActionTwoStageFallback
from kairon.actions.definitions.web_search import ActionWebSearch
from kairon.actions.definitions.zendesk import ActionZendeskTicket
from kairon.shared.constants import KAIRON_USER_MSG_ENTITY
from kairon.shared.data.constant import KAIRON_TWO_STAGE_FALLBACK
from kairon.shared.data.data_objects import Slots, KeyVault, BotSettings, LLMSettings

os.environ["system_file"] = "./tests/testing_data/system.yaml"
from typing import Dict, Text, Any, List

import pytest
import responses
from mongoengine import connect, QuerySet
from rasa_sdk import Tracker
from rasa_sdk.executor import CollectingDispatcher
from kairon.shared.actions.models import ActionType, HttpRequestContentType
from kairon.shared.actions.data_objects import HttpActionRequestBody, HttpActionConfig, ActionServerLogs, SlotSetAction, \
    Actions, FormValidationAction, EmailActionConfig, GoogleSearchAction, JiraAction, ZendeskAction, \
    PipedriveLeadsAction, SetSlots, HubspotFormsAction, HttpActionResponse, CustomActionRequestParameters, \
    KaironTwoStageFallbackAction, SetSlotsFromResponse, PromptAction, PyscriptActionConfig, WebSearchAction
from kairon.actions.handlers.processor import ActionProcessor
from kairon.shared.actions.utils import ActionUtility
from kairon.shared.actions.exception import ActionFailure
from kairon.shared.utils import Utility
from unittest.mock import patch
from urllib.parse import urlencode

class TestActions:

    @pytest.fixture(autouse=True, scope='class')
    def setup(self):
        os.environ["system_file"] = "./tests/testing_data/system.yaml"
        Utility.load_environment()
        db_url = Utility.environment['database']["url"]
        pytest.db_url = db_url
        Utility.load_email_configuration()
        connect(**Utility.mongoengine_connection(Utility.environment['database']["url"]))

    @pytest.fixture
    def mock_get_http_action_exception(self, monkeypatch):
        def _raise_excep(*arge, **kwargs):
            raise ActionFailure("No action found for given bot and name")

        monkeypatch.setattr(ActionUtility, "get_action", _raise_excep)

    @responses.activate
    def test_execute_http_request_get_with_auth_token(self):
        http_url = 'http://localhost:8080/mock'
        auth_token = "bearer jkhfhkujsfsfslfhjsfhkjsfhskhfksj"

        responses.add(
            method=responses.GET,
            url=http_url,
            json={'data': 'test_data', 'test_class': [{'key': 'value'}, {'key2': 'value2'}]},
            status=200,
            headers={"Authorization": auth_token}
        )

        response = ActionUtility.execute_http_request(headers={'Authorization': auth_token}, http_url=http_url,
                                                      request_method=responses.GET, content_type="json")
        assert response
        assert response['data'] == 'test_data'
        assert len(response['test_class']) == 2
        assert response['test_class'][1]['key2'] == 'value2'
        assert responses.calls[0].request.headers['Authorization'] == auth_token

    @responses.activate
    def test_execute_http_request_url_encoded_request_empty_request_body(self):
        http_url = 'http://localhost:8080/mock'
        auth_token = "bearer jkhfhkujsfsfslfhjsfhkjsfhskhfksj"

        responses.add(
            method=responses.GET,
            url=http_url,
            json={'data': 'test_data', 'test_class': [{'key': 'value'}, {'key2': 'value2'}]},
            status=200,
            headers={"Authorization": auth_token},
        )

        response = ActionUtility.execute_http_request(headers={'Authorization': auth_token}, http_url=http_url,
                                                      request_method=responses.GET, content_type=HttpRequestContentType.data.value)
        assert response
        assert response['data'] == 'test_data'
        assert len(response['test_class']) == 2
        assert response['test_class'][1]['key2'] == 'value2'
        assert responses.calls[0].request.headers['Authorization'] == auth_token

    def test_execute_http_request_url_invalid_content_type(self):
        http_url = 'http://localhost:8080/mock'
        with pytest.raises(ActionFailure):
            ActionUtility.execute_http_request(http_url=http_url, request_method=responses.GET,
                                               content_type=HttpRequestContentType.data.value)

    @responses.activate
    def test_execute_http_request_get_no_auth_token(self):
        http_url = 'http://localhost:8080/mock'
        responses.add(
            method=responses.GET,
            url=http_url,
            json={'data': 'test_data', 'test_class': [{'key': 'value'}, {'key2': 'value2'}]},
            status=200
        )

        response = ActionUtility.execute_http_request(headers={}, http_url=http_url,
                                                      request_method=responses.GET)
        assert response
        assert response['data'] == 'test_data'
        assert len(response['test_class']) == 2
        assert response['test_class'][1]['key2'] == 'value2'
        assert 'Authorization' not in responses.calls[0].request.headers

    @responses.activate
    def test_execute_http_request_get_with_params(self):
        http_url = 'http://localhost:8080/mock'
        responses.add(
            method=responses.GET,
            url=http_url,
            json={'data': 'test_data', 'test_class': [{'key': 'value'}, {'key2': 'value2'}]},
            status=200
        )
        params = {"test": "val1", "test2": "val2"}
        response = ActionUtility.execute_http_request(headers={}, http_url=http_url,
                                                      request_method=responses.GET, request_body=params)
        assert response
        assert response['data'] == 'test_data'
        assert len(response['test_class']) == 2
        assert response['test_class'][1]['key2'] == 'value2'
        assert 'Authorization' not in responses.calls[0].request.headers

    def test_prepare_url_with_path_params_and_query_params(self):
        http_url = 'http://localhost:8080/mock/$SENDER_ID/$INTENT/$USER_MESSAGE/$$KEY_VAULT/$$AWS/$email?sender_id=$SENDER_ID&userid=1011&intent=$INTENT&msg=$USER_MESSAGE&key=$$KEY_VAULT&aws=$$AWS&email=$email'
        tracker_data = {'slot': {"email": "udit.pandey@digite.com", "firstname": "udit"},
                        'sender_id': "987654321", "intent": "greet", "user_message": "hello",
                        'key_vault': {'EMAIL': 'nkhare@digite.com', 'KEY_VAULT': '123456789-0lmgxzxdfghj', 'AWS': '435fdr'}}
        updated_url = ActionUtility.prepare_url(http_url, tracker_data)
        assert updated_url == 'http://localhost:8080/mock/987654321/greet/hello/123456789-0lmgxzxdfghj/435fdr/udit.pandey@digite.com?sender_id=987654321&userid=1011&intent=greet&msg=hello&key=123456789-0lmgxzxdfghj&aws=435fdr&email=udit.pandey@digite.com'

        tracker_data['user_message'] = '/custom_action{"kairon_user_msg": "what is digite?"}'
        tracker_data[KAIRON_USER_MSG_ENTITY] = "what is digite?"
        updated_url = ActionUtility.prepare_url(http_url, tracker_data)
        assert updated_url == 'http://localhost:8080/mock/987654321/greet/what is digite?/123456789-0lmgxzxdfghj/435fdr/udit.pandey@digite.com?sender_id=987654321&userid=1011&intent=greet&msg=what is digite?&key=123456789-0lmgxzxdfghj&aws=435fdr&email=udit.pandey@digite.com'

    def test_prepare_url_without_params(self):
        http_url = 'http://localhost:8080/mock'
        tracker_data = {'slot': {"email": "udit.pandey@digite.com", "firstname": "udit"},
                        'sender_id': "987654321", "intent": "greet", "user_message": "hello",
                        'key_vault': {'EMAIL': 'nkhare@digite.com', 'KEY_VAULT': '123456789-0lmgxzxdfghj'}}
        updated_url = ActionUtility.prepare_url(http_url, tracker_data)
        assert updated_url == http_url

    def test_prepare_url_with_multiple_placeholders(self):
        http_url = 'http://localhost:8080/mock?sender_id1=$SENDER_ID&intent1=$INTENT&msg1=$USER_MESSAGE&key1=$$KEY_VAULT&email1=$email&sender_id=$SENDER_ID&intent=$INTENT&msg=$USER_MESSAGE&key=$$KEY_VAULT&email=$email/'
        tracker_data = {'slot': {"email": "udit.pandey@digite.com", "firstname": "udit"},
                        'sender_id': "987654321", "intent": "greet", "user_message": "hello",
                        'key_vault': {'EMAIL': 'nkhare@digite.com', 'KEY_VAULT': '123456789-0lmgxzxdfghj'}}
        updated_url = ActionUtility.prepare_url(http_url, tracker_data)
        assert updated_url == 'http://localhost:8080/mock?sender_id1=987654321&intent1=greet&msg1=hello&key1=123456789-0lmgxzxdfghj&email1=udit.pandey@digite.com&sender_id=987654321&intent=greet&msg=hello&key=123456789-0lmgxzxdfghj&email=udit.pandey@digite.com/'

    def test_prepare_url_with_expression_failed_evaluation(self):
        http_url = 'http://localhost:8080/mock?sender_id=$SENDER_ID&intent=$INTENT&msg=$USER_MESSAGE&email=$email/'
        tracker_data = {'slot': {"email": "udit.pandey@digite.com", "firstname": "udit"}}
        updated_url = ActionUtility.prepare_url(http_url, tracker_data)
        assert updated_url == 'http://localhost:8080/mock?sender_id=&intent=&msg=&email=udit.pandey@digite.com/'

    def test_prepare_url_with_expression_failed_evaluation_with_keyvault(self):
        http_url = 'http://localhost:8080/mock?sender_id=$SENDER_ID&intent=$INTENT&msg=$USER_MESSAGE&key=$$KEY_VAULT&email=$email/'
        tracker_data = {'slot': {"email": "udit.pandey@digite.com", "firstname": "udit"}}
        updated_url = ActionUtility.prepare_url(http_url, tracker_data)
        assert updated_url == 'http://localhost:8080/mock?sender_id=&intent=&msg=&key=&email=udit.pandey@digite.com/'

    def test_build_context_with_keyvault_flag_True(self):
        KeyVault(key="EMAIL", value="nkhare@digite.com", bot="5j59kk1a76b698ca10d35d2e", user="user").save()
        slots = {"bot": "5j59kk1a76b698ca10d35d2e", "param2": "param2value", "email": "nkhare@digite.com", "firstname": "nupur"}
        events = [{"event1": "hello"}, {"event2": "how are you"}]
        latest_message = {'text': 'get intents', 'intent_ranking': [{'name': 'http_action'}]}
        tracker = Tracker(sender_id="sender1", slots=slots, events=events, paused=False, latest_message=latest_message,
                          followup_action=None, active_loop=None, latest_action_name=None)
        tracker_data = ActionUtility.build_context(tracker, True)
        assert tracker_data == {'sender_id': 'sender1', 'user_message': 'get intents',
                                'slot': {'bot': '5j59kk1a76b698ca10d35d2e', 'param2': 'param2value',
                                         'email': 'nkhare@digite.com', 'firstname': 'nupur'}, 'intent': 'http_action',
                                'chat_log': [], 'key_vault': {'EMAIL': 'nkhare@digite.com'}, 'kairon_user_msg': None,
                                'session_started': None}

    def test_build_context_with_keyvault_flag_False(self):
        KeyVault(key="EMAIL", value="nkhare@digite.com", bot="5j59kk1a76b698ca10d35d2e", user="user").save()
        slots = {"bot": "5j59kk1a76b698ca10d35d2e", "param2": "param2value", "email": "nkhare@digite.com", "firstname": "nupur"}
        events = [{"event1": "hello"}, {"event2": "how are you"}]
        latest_message = {'text': 'get intents', 'intent_ranking': [{'name': 'http_action'}]}
        tracker = Tracker(sender_id="sender1", slots=slots, events=events, paused=False, latest_message=latest_message,
                          followup_action=None, active_loop=None, latest_action_name=None)
        tracker_data = ActionUtility.build_context(tracker, False)
        assert tracker_data == {'sender_id': 'sender1', 'user_message': 'get intents',
                                'slot': {'bot': '5j59kk1a76b698ca10d35d2e', 'param2': 'param2value',
                                         'email': 'nkhare@digite.com', 'firstname': 'nupur'}, 'intent': 'http_action',
                                'chat_log': [], 'key_vault': {}, 'kairon_user_msg': None, 'session_started': None}

    def test_build_context_no_keyvault(self):
        slots = {"bot": "5z11mk1a76b698ca10d15d2e", "param2": "param2value", "email": "nupur@digite.com", "firstname": "nkhare"}
        events = [{"event1": "hello"}, {"event2": "how are you"}]
        latest_message = {'text': 'get intents', 'intent_ranking': [{'name': 'http_action'}]}
        tracker = Tracker(sender_id="sender1", slots=slots, events=events, paused=False, latest_message=latest_message,
                          followup_action=None, active_loop=None, latest_action_name=None)
        tracker_data = ActionUtility.build_context(tracker, True)
        assert tracker_data == {'sender_id': 'sender1', 'user_message': 'get intents',
                                'slot': {'bot': '5z11mk1a76b698ca10d15d2e', 'param2': 'param2value',
                                         'email': 'nupur@digite.com', 'firstname': 'nkhare'}, 'intent': 'http_action',
                                'chat_log': [], 'key_vault': {}, 'kairon_user_msg': None,
                                'session_started': None}

    def test_execute_http_request_invalid_method_type(self):
        http_url = 'http://localhost:8080/mock'
        params = {"test": "val1", "test2": "val2"}
        with pytest.raises(ActionFailure, match="Invalid request method!"):
            ActionUtility.execute_http_request(headers=None, http_url=http_url,
                                               request_method='OPTIONS', request_body=params)

    @responses.activate
    def test_execute_http_request_post_with_auth_token(self):
        http_url = 'http://localhost:8080/mock'
        auth_token = "bearer jkhfhkujsfsfslfhjsfhkjsfhskhfksj"
        resp_msg = "Data added successfully"
        request_params = {'data': 'test_data', 'test_class': [{'key': 'value'}, {'key2': 'value2'}]}

        responses.add(
            method=responses.POST,
            url=http_url,
            body=resp_msg,
            status=200,
            match=[responses.matchers.json_params_matcher(request_params)],
            headers={"Authorization": auth_token}
        )

        response = ActionUtility.execute_http_request(headers={'Authorization': auth_token}, http_url=http_url,
                                                      request_method=responses.POST, request_body=request_params)
        assert response
        assert response == resp_msg
        assert responses.calls[0].request.headers['Authorization'] == auth_token

    @responses.activate
    def test_execute_http_request_post_no_auth_token(self):
        http_url = 'http://localhost:8080/mock'
        resp_msg = "Data added successfully"
        request_params = {'data': 'test_data', 'test_class': [{'key': 'value'}, {'key2': 'value2'}]}

        responses.add(
            method=responses.POST,
            url=http_url,
            body=resp_msg,
            status=200,
            match=[responses.matchers.json_params_matcher(request_params)]
        )

        response = ActionUtility.execute_http_request(headers=None, http_url=http_url,
                                                      request_method=responses.POST, request_body=request_params)
        assert response
        assert response == resp_msg
        assert 'Authorization' not in responses.calls[0].request.headers

    @responses.activate
    def test_execute_http_request_put_with_auth_token(self):
        http_url = 'http://localhost:8080/mock'
        auth_token = "bearer jkhfhkujsfsfslfhjsfhkjsfhskhfksj"
        resp_msg = "Data updated successfully"
        request_params = {'data': 'test_data', 'test_class': [{'key': 'value'}, {'key2': 'value2'}]}

        responses.add(
            method=responses.PUT,
            url=http_url,
            body=resp_msg,
            status=200,
            match=[responses.matchers.json_params_matcher(request_params)],
            headers={"Authorization": auth_token}
        )

        response = ActionUtility.execute_http_request(headers={'Authorization': auth_token}, http_url=http_url,
                                                      request_method=responses.PUT, request_body=request_params)
        assert response
        assert response == resp_msg
        assert responses.calls[0].request.headers['Authorization'] == auth_token

    @responses.activate
    def test_execute_http_request_put_no_auth_token(self):
        http_url = 'http://localhost:8080/mock'
        resp_msg = "Data updated successfully"
        request_params = {'data': 'test_data', 'test_class': [{'key': 'value'}, {'key2': 'value2'}]}

        responses.add(
            method=responses.PUT,
            url=http_url,
            body=resp_msg,
            status=200,
            match=[responses.matchers.json_params_matcher(request_params)]
        )

        response = ActionUtility.execute_http_request(headers=None, http_url=http_url,
                                                      request_method=responses.PUT, request_body=request_params)
        assert response
        assert response == resp_msg
        assert 'Authorization' not in responses.calls[0].request.headers

    @responses.activate
    def test_execute_http_request_delete_with_request_body_auth_token(self):
        http_url = 'http://localhost:8080/mock'
        auth_token = "bearer jkhfhkujsfsfslfhjsfhkjsfhskhfksj"
        resp_msg = "Data deleted successfully"
        request_params = {'data': 'test_data', 'test_class': [{'key': 'value'}, {'key2': 'value2'}]}

        responses.add(
            method=responses.DELETE,
            url=http_url,
            body=resp_msg,
            status=200,
            match=[responses.matchers.json_params_matcher(request_params)],
            headers={"Authorization": auth_token}
        )

        response = ActionUtility.execute_http_request(headers={'Authorization': auth_token}, http_url=http_url,
                                                      request_method=responses.DELETE, request_body=request_params)
        assert response
        assert response == resp_msg
        assert responses.calls[0].request.headers['Authorization'] == auth_token

    @responses.activate
    def test_execute_http_request_delete_with_auth_token_no_request_body(self):
        http_url = 'http://localhost:8080/mock'
        auth_token = "bearer jkhfhkujsfsfslfhjsfhkjsfhskhfksj"
        resp_msg = "Data deleted successfully"

        responses.add(
            method=responses.DELETE,
            url=http_url,
            body=resp_msg,
            status=200,
            headers={"Authorization": auth_token}
        )

        response = ActionUtility.execute_http_request(headers={'Authorization': auth_token}, http_url=http_url,
                                                      request_method=responses.DELETE, request_body=None)
        assert response
        assert response == resp_msg
        assert responses.calls[0].request.headers['Authorization'] == auth_token

    @responses.activate
    def test_execute_http_request_with_failed_request(self):
        http_url = 'http://localhost:8080/mock'
        resp_msg = "Internal Server Error"
        request_params = {'data': 'test_data', 'test_class': [{'key': 'value'}, {'key2': 'value2'}]}

        responses.add(
            method=responses.DELETE,
            url=http_url,
            body=resp_msg,
            status=500,
            match=[
                responses.matchers.json_params_matcher(request_params)
            ]
        )

        with pytest.raises(ActionFailure, match="Got non-200 status code"):
            ActionUtility.execute_http_request(headers=None, http_url=http_url,
                                               request_method=responses.DELETE, request_body=request_params)

    @responses.activate
    def test_execute_http_request_delete_no_auth_token(self):
        http_url = 'http://localhost:8080/mock'
        resp_msg = "Data updated successfully"
        request_params = {'data': 'test_data', 'test_class': [{'key': 'value'}, {'key2': 'value2'}]}

        responses.add(
            method=responses.DELETE,
            url=http_url,
            body=resp_msg,
            status=200,
            match=[
                responses.matchers.json_params_matcher(request_params)
            ]
        )

        response = ActionUtility.execute_http_request(headers=None, http_url=http_url,
                                                      request_method=responses.DELETE, request_body=request_params)
        assert response
        assert response == resp_msg
        assert 'Authorization' not in responses.calls[0].request.headers

    def test_get_http_action_config(self):
        http_params = [HttpActionRequestBody(key="key1", value="value1", parameter_type="slot"),
                       HttpActionRequestBody(key="key2", value="value2")]
        expected = HttpActionConfig(
            action_name="http_action",
            response=HttpActionResponse(value="json"),
            http_url="http://test.com",
            request_method="GET",
            params_list=http_params,
            bot="bot",
            user="user"
        ).save().to_mongo().to_dict()

        actual = ActionHTTP("bot", "http_action").retrieve_config()
        assert actual is not None
        assert expected['action_name'] == actual['action_name']
        assert expected['response'] == actual['response']
        assert expected['http_url'] == actual['http_url']
        assert expected['request_method'] == actual['request_method']
        assert expected['params_list'] is not None
        assert expected['params_list'][0]['key'] == actual['params_list'][0]['key']
        assert expected['params_list'][0]['value'] == actual['params_list'][0]['value']
        assert expected['params_list'][0]['parameter_type'] == actual['params_list'][0]['parameter_type']
        assert expected['params_list'][1]['key'] == actual['params_list'][1]['key']
        assert expected['params_list'][1]['value'] == actual['params_list'][1]['value']
        assert expected['params_list'][1]['parameter_type'] == actual['params_list'][1]['parameter_type']
        assert actual['status']

    def test_get_http_action_config_deleted_action(self):
        http_params = [HttpActionRequestBody(key="key1", value="value1", parameter_type="slot"),
                       HttpActionRequestBody(key="key2", value="value2")]
        HttpActionConfig(
            action_name="test_get_http_action_config_deleted_action",
            response=HttpActionResponse(value="${RESPONSE}"),
            http_url="http://www.digite.com",
            request_method="POST",
            params_list=http_params,
            bot="bot",
            user="user",
            status=False
        ).save().to_mongo().to_dict()
        expected = HttpActionConfig(
            action_name="test_get_http_action_config_deleted_action",
            response=HttpActionResponse(value="json"),
            http_url="http://test.com",
            request_method="GET",
            params_list=http_params,
            bot="bot",
            user="user"
        ).save().to_mongo().to_dict()

        actual = ActionHTTP("bot", "test_get_http_action_config_deleted_action").retrieve_config()
        assert actual is not None
        assert expected['action_name'] == actual['action_name']
        assert expected['response'] == actual['response']
        assert expected['http_url'] == actual['http_url']
        assert expected['request_method'] == actual['request_method']
        assert expected['params_list'] is not None
        assert expected['params_list'][0]['key'] == actual['params_list'][0]['key']
        assert expected['params_list'][0]['value'] == actual['params_list'][0]['value']
        assert expected['params_list'][0]['parameter_type'] == actual['params_list'][0]['parameter_type']
        assert expected['params_list'][1]['key'] == actual['params_list'][1]['key']
        assert expected['params_list'][1]['value'] == actual['params_list'][1]['value']
        assert expected['params_list'][1]['parameter_type'] == actual['params_list'][1]['parameter_type']
        assert actual['status']

    def test_get_http_action_no_bot(self):
        try:
            ActionHTTP(bot=None, name="http_action").retrieve_config()
            assert False
        except ActionFailure as ex:
            assert str(ex) == "No HTTP action found for given action and bot"

    def test_get_http_action_no_http_action(self):
        try:
            ActionHTTP(bot="bot", name=None).retrieve_config()
            assert False
        except ActionFailure as ex:
            assert str(ex) == "No HTTP action found for given action and bot"

    def test_get_http_action_invalid_bot(self):
        http_params = [HttpActionRequestBody(key="key1", value="value1", parameter_type="slot"),
                       HttpActionRequestBody(key="key2", value="value2")]
        HttpActionConfig(
            action_name="http_action",
            response=HttpActionResponse(value="json"),
            http_url="http://test.com",
            request_method="GET",
            params_list=http_params,
            bot="bot",
            user="user"
        ).save().to_mongo().to_dict()

        try:
            ActionHTTP("bot1", "http_action").retrieve_config()
            assert False
        except ActionFailure as ex:
            assert str(ex).__contains__("No HTTP action found for given action and bot")

    def test_get_http_action_invalid_http_action(self):
        http_params = [HttpActionRequestBody(key="key1", value="value1", parameter_type="slot"),
                       HttpActionRequestBody(key="key2", value="value2")]
        HttpActionConfig(
            action_name="http_action",
            response=HttpActionResponse(value="json"),
            http_url="http://test.com",
            request_method="GET",
            params_list=http_params,
            bot="bot",
            user="user"
        ).save().to_mongo().to_dict()

        try:
            ActionHTTP("bot", "http_action1").retrieve_config()
            assert False
        except ActionFailure as ex:
            assert str(ex).__contains__("No HTTP action found for given action and bot")

    def test_get_http_action_no_request_body(self):
        http_params = []
        HttpActionConfig(
            action_name="http_action",
            response=HttpActionResponse(value="json"),
            http_url="http://test.com",
            request_method="GET",
            params_list=http_params,
            bot="bot",
            user="user"
        ).save().to_mongo().to_dict()

        try:
            ActionHTTP("bot", "http_action1").retrieve_config()
            assert False
        except ActionFailure as ex:
            assert str(ex).__contains__("No HTTP action found for given action and bot")

    def test_prepare_header_no_header(self):
        slots = {"bot": "demo_bot", "http_action_config": "http_action_name", "slot_name": "param2value"}
        tracker = {"sender_id": "sender1", "slot": slots}
        actual = ActionUtility.prepare_request(tracker, None, "test")
        assert actual == ({}, {})

    def test_prepare_request(self):
        slots = {"bot": "demo_bot", "http_action_config": "http_action_name", "slot_name": "param2value"}
        http_action_config_params = [HttpActionRequestBody(key="param1", value="value1"),
                                     HttpActionRequestBody(key="param2", value="slot_name", parameter_type="slot")]
        tracker = {"sender_id": "sender1", "slot": slots}
        actual_request_body, log = ActionUtility.prepare_request(tracker, http_action_config_params=http_action_config_params, bot="test")
        assert actual_request_body
        assert actual_request_body['param1'] == 'value1'
        assert actual_request_body['param2'] == 'param2value'
        assert log == {'param1': 'value1', 'param2': 'param2value'}

    def test_prepare_request_encryption(self):
        bot = "demo_bot"
        KeyVault(key="ACCESS_KEY", value="234567890fdsf", bot=bot, user="test_user").save()
        slots = {"bot": "demo_bot", "http_action_config": "http_action_name", "slot_name": "param2value"}
        http_action_config_params = [HttpActionRequestBody(key="param1", value=Utility.encrypt_message("value1"), encrypt=True),
                                     HttpActionRequestBody(key="param2", value="bot", parameter_type="slot", encrypt=True),
                                     HttpActionRequestBody(key="param3", parameter_type="sender_id", encrypt=True),
                                     HttpActionRequestBody(key="param4", parameter_type="user_message", encrypt=True),
                                     HttpActionRequestBody(key="param5", parameter_type="intent", encrypt=True),
                                     HttpActionRequestBody(key="param6", parameter_type="chat_log", encrypt=True),
                                     HttpActionRequestBody(key="param7", value="http_action_config", parameter_type="slot", encrypt=True),
                                     HttpActionRequestBody(key="param8", parameter_type="key_vault", value="ACCESS_KEY", encrypt=True),]
        tracker = {"sender_id": "sender1", "slot": slots, "intent": "greet", "user_message": "hi",
                   "chat_log": [{'user': 'hi'}, {'bot': 'are you ok?'}, {'user': 'yes'}, {'bot': 'Great, carry on!'},
                                {'user': 'hi'}], 'session_started': '2021-12-31 16:59:38'}
        actual_request_body, log = ActionUtility.prepare_request(tracker, http_action_config_params, bot)
        assert actual_request_body == {'param1': 'value1', 'param2': 'demo_bot', 'param3': 'sender1', 'param4': 'hi',
                                       'param5': 'greet',
                                       'param6': {'sender_id': 'sender1', 'session_started': '2021-12-31 16:59:38',
                                                  'conversation': [{'user': 'hi'}, {'bot': 'are you ok?'},
                                                                   {'user': 'yes'}, {'bot': 'Great, carry on!'},
                                                                   {'user': 'hi'}]},
                                       'param7': 'http_action_name', 'param8': '234567890fdsf',
                                       }
        assert log == {'param1': '****e1', 'param2': '******ot', 'param3': '*****r1', 'param4': '**',
                       'param5': '***et', 'param6': {'sender_id': 'sender1', 'session_started': '2021-12-31 16:59:38',
                                                     'conversation': [{'user': 'hi'}, {'bot': 'are you ok?'},
                                                                      {'user': 'yes'}, {'bot': 'Great, carry on!'},
                                                                      {'user': 'hi'}]},
                       'param7': '**************me', 'param8': '***********sf'}

    def test_prepare_request_empty_slot(self):
        slots = {"bot": "demo_bot", "http_action_config": "http_action_name", "param2": "param2value"}
        http_action_config_params = [HttpActionRequestBody(key="param1", value="value1"),
                                     HttpActionRequestBody(key="param3", value="", parameter_type="slot")]
        tracker = {"sender_id": "sender1", "slot": slots}
        request_params, log = ActionUtility.prepare_request(tracker, http_action_config_params=http_action_config_params, bot="demo_bot")
        assert request_params['param1'] == "value1"
        assert not request_params['param3']
        assert log == {'param1': 'value1', 'param3': None}

    def test_prepare_request_sender_id(self):
        slots = {"bot": "demo_bot", "http_action_config": "http_action_name", "param2": "param2value"}
        events = [{"event1": "hello"}, {"event2": "how are you"}]
        http_action_config_params = [HttpActionRequestBody(key="param1", value="value1"),
                                     HttpActionRequestBody(key="user_id", value="", parameter_type="sender_id")]
        tracker = {"sender_id": "kairon_user@digite.com", "slot": slots}
        request_params, log = ActionUtility.prepare_request(tracker, http_action_config_params=http_action_config_params, bot="demo_bot")
        assert request_params['param1'] == "value1"
        assert request_params['user_id'] == "kairon_user@digite.com"
        assert log == {'param1': 'value1', 'user_id': 'kairon_user@digite.com'}

    def test_prepare_request_with_intent(self):
        slots = {"bot": "demo_bot", "http_action_config": "http_action_name", "param2": "param2value"}
        events = [{"event1": "hello"}, {"event2": "how are you"}]
        http_action_config_params = [HttpActionRequestBody(key="param1", value="value1"),
                                     HttpActionRequestBody(key="card_type", parameter_type="intent")]
        tracker = {"sender_id": "kairon_user@digite.com", "slot": slots, "intent": "restart"}
        request_params, log = ActionUtility.prepare_request(tracker, http_action_config_params=http_action_config_params, bot="demo_bot")
        assert request_params['param1'] == "value1"
        assert request_params['card_type'] == "restart"
        assert log['param1'] == "value1"
        assert log['card_type'] == "restart"

    def test_prepare_request_with_message_trail(self):
        slots = {"bot": "demo_bot", "http_action_config": "http_action_name", "param2": "param2value"}
        events = [{'event': 'action', 'timestamp': 1640969978.0159726, 'name': 'action_session_start', 'policy': None,
                   'confidence': 1.0, 'action_text': None, 'hide_rule_turn': False},
                  {'event': 'session_started', 'timestamp': 1640969978.0159986},
                  {'event': 'action', 'timestamp': 1640969978.016019, 'name': 'action_listen', 'policy': None,
                   'confidence': None, 'action_text': None, 'hide_rule_turn': False},
                  {'event': 'user', 'timestamp': 1640969978.0570025, 'text': 'hi', 'parse_data': {
                      'intent': {'id': -8668963632308028537, 'name': 'greet', 'confidence': 0.99999588727951},
                      'entities': [], 'text': 'hi', 'message_id': '4e73ad5c91b64efebdf40c7f3d4e52fa', 'metadata': {},
                      'intent_ranking': [{'id': -8668963632308028537, 'name': 'greet', 'confidence': 0.99999588727951},
                                         {'id': -1751152876609809599, 'name': 'request_form',
                                          'confidence': 2.344663471376407e-06},
                                         {'id': -2576880868556300477, 'name': 'bot_challenge',
                                          'confidence': 1.020069134938239e-06},
                                         {'id': 7193050473371041842, 'name': 'mood_great',
                                          'confidence': 1.82201702614293e-07},
                                         {'id': 663567542510652931, 'name': 'deny',
                                          'confidence': 1.634757040847034e-07},
                                         {'id': -6952488953767557633, 'name': 'mood_unhappy',
                                          'confidence': 1.4424769290144457e-07},
                                         {'id': 1097471593766011183, 'name': 'affirm',
                                          'confidence': 1.358881149826629e-07},
                                         {'id': 1147054466470445121, 'name': 'goodbye',
                                          'confidence': 1.20473117704023e-07}],
                      'response_selector': {'all_retrieval_intents': [], 'default': {
                          'response': {'id': None, 'responses': None, 'response_templates': None, 'confidence': 0.0,
                                       'intent_response_key': None, 'utter_action': 'utter_None',
                                       'template_name': 'utter_None'}, 'ranking': []}}}, 'input_channel': 'cmdline',
                   'message_id': '4e73ad5c91b64efebdf40c7f3d4e52fa', 'metadata': {}},
                  {'event': 'user_featurization', 'timestamp': 1640969978.0593514, 'use_text_for_featurization': False},
                  {'event': 'action', 'timestamp': 1640969978.0593657, 'name': 'know_user',
                   'policy': 'policy_1_RulePolicy', 'confidence': 1.0, 'action_text': None, 'hide_rule_turn': True},
                  {'event': 'active_loop', 'timestamp': 1640969978.059406, 'name': 'know_user'},
                  {'event': 'slot', 'timestamp': 1640969978.0594149, 'name': 'happy', 'value': 'happy_user'},
                  {'event': 'slot', 'timestamp': 1640969978.0594206, 'name': 'requested_slot', 'value': 'is_ok'},
                  {'event': 'bot', 'timestamp': 1640969978.0594227,
                   'metadata': {'utter_action': 'utter_ask_know_user_is_ok'}, 'text': 'are you ok?',
                   'data': {'elements': None, 'quick_replies': None, 'buttons': None, 'attachment': None, 'image': None,
                            'custom': None}},
                  {'event': 'action', 'timestamp': 1640969978.0599716, 'name': 'action_listen',
                   'policy': 'policy_1_RulePolicy', 'confidence': 1.0, 'action_text': None, 'hide_rule_turn': True},
                  {'event': 'user', 'timestamp': 1640969981.5157223, 'text': 'yes', 'parse_data': {
                      'intent': {'id': 1097471593766011183, 'name': 'affirm', 'confidence': 0.9999915361404411},
                      'entities': [], 'text': 'yes', 'message_id': '77e78de14cb046f0826cb90f9edb830a', 'metadata': {},
                      'intent_ranking': [
                          {'id': 1097471593766011183, 'name': 'affirm', 'confidence': 0.9999915361404411},
                          {'id': 7193050473371041842, 'name': 'mood_great', 'confidence': 4.36471009379602e-06},
                          {'id': -1751152876609809599, 'name': 'request_form', 'confidence': 1.730760686768917e-06},
                          {'id': -2576880868556300477, 'name': 'bot_challenge', 'confidence': 6.831762107140094e-07},
                          {'id': -6952488953767557633, 'name': 'mood_unhappy', 'confidence': 6.729432016072678e-07},
                          {'id': 1147054466470445121, 'name': 'goodbye', 'confidence': 5.120287482895947e-07},
                          {'id': 663567542510652931, 'name': 'deny', 'confidence': 3.602933134061459e-07},
                          {'id': -8668963632308028537, 'name': 'greet', 'confidence': 1.1663559007502039e-07}],
                      'response_selector': {'all_retrieval_intents': [], 'default': {
                          'response': {'id': None, 'responses': None, 'response_templates': None, 'confidence': 0.0,
                                       'intent_response_key': None, 'utter_action': 'utter_None',
                                       'template_name': 'utter_None'}, 'ranking': []}}}, 'input_channel': 'cmdline',
                   'message_id': '77e78de14cb046f0826cb90f9edb830a', 'metadata': {}},
                  {'event': 'user_featurization', 'timestamp': 1640969981.5169573, 'use_text_for_featurization': False},
                  {'event': 'action', 'timestamp': 1640969981.5169718, 'name': 'know_user',
                   'policy': 'policy_1_RulePolicy', 'confidence': 1.0, 'action_text': None, 'hide_rule_turn': True},
                  {'event': 'slot', 'timestamp': 1640969981.5169845, 'name': 'is_ok', 'value': 'yes'},
                  {'event': 'slot', 'timestamp': 1640969981.5169895, 'name': 'requested_slot', 'value': None},
                  {'event': 'active_loop', 'timestamp': 1640969981.5169928, 'name': None},
                  {'event': 'action', 'timestamp': 1640969981.5179346, 'name': 'utter_happy',
                   'policy': 'policy_1_RulePolicy', 'confidence': 1.0, 'action_text': None, 'hide_rule_turn': True},
                  {'event': 'bot', 'timestamp': 1640969981.5179627, 'metadata': {'utter_action': 'utter_happy'},
                   'text': 'Great, carry on!',
                   'data': {'elements': None, 'quick_replies': None, 'buttons': None, 'attachment': None, 'image': None,
                            'custom': None}},
                  {'event': 'action', 'timestamp': 1640969981.5188172, 'name': 'action_listen',
                   'policy': 'policy_1_RulePolicy', 'confidence': 1.0, 'action_text': None, 'hide_rule_turn': True},
                  {'event': 'user', 'timestamp': 1640969987.3492067, 'text': '/restart',
                   'parse_data': {'intent': {'name': 'restart', 'confidence': 1.0}, 'entities': [], 'text': '/restart',
                                  'message_id': 'f4341cbf3eb1446e889a69d768ac091c', 'metadata': {},
                                  'intent_ranking': [{'name': 'restart', 'confidence': 1.0}]},
                   'input_channel': 'cmdline', 'message_id': 'f4341cbf3eb1446e889a69d768ac091c', 'metadata': {}},
                  {'event': 'user_featurization', 'timestamp': 1640969987.350634, 'use_text_for_featurization': False}]
        http_action_config_params = [HttpActionRequestBody(key="intent", parameter_type="intent"),
                                     HttpActionRequestBody(key="user_msg", value="", parameter_type="chat_log")]
        tracker = {"sender_id": "kairon_user@digite.com", "slot": slots, "intent": "restart",
                   "chat_log": ActionUtility.prepare_message_trail(events)[1], 'session_started': '2021-12-31 16:59:38'}
        request_params, log = ActionUtility.prepare_request(tracker, http_action_config_params=http_action_config_params, bot="test")
        assert request_params == {'intent': 'restart', 'user_msg': {'sender_id': 'kairon_user@digite.com',
                                                                    'session_started': '2021-12-31 16:59:38',
                                                                    'conversation': [{'user': 'hi'}, {
                                                                        'bot': {'text': 'are you ok?', 'elements': None,
                                                                                'quick_replies': None, 'buttons': None,
                                                                                'attachment': None, 'image': None,
                                                                                'custom': None}}, {'user': 'yes'}, {
                                                                                         'bot': {
                                                                                             'text': 'Great, carry on!',
                                                                                             'elements': None,
                                                                                             'quick_replies': None,
                                                                                             'buttons': None,
                                                                                             'attachment': None,
                                                                                             'image': None,
                                                                                             'custom': None}},
                                                                                     {'user': '/restart'}]}}
        assert log == {'intent': 'restart',
                       'user_msg': {'sender_id': 'kairon_user@digite.com', 'session_started': '2021-12-31 16:59:38',
                                    'conversation': [{'user': 'hi'}, {
                                        'bot': {'text': 'are you ok?', 'elements': None, 'quick_replies': None,
                                                'buttons': None, 'attachment': None, 'image': None, 'custom': None}},
                                                     {'user': 'yes'}, {
                                                         'bot': {'text': 'Great, carry on!', 'elements': None,
                                                                 'quick_replies': None, 'buttons': None,
                                                                 'attachment': None, 'image': None, 'custom': None}},
                                                     {'user': '/restart'}]}}

    def test_prepare_request_user_message(self):
        http_action_config_params = [HttpActionRequestBody(key="param1", value="value1"),
                                     HttpActionRequestBody(key="msg", parameter_type="user_message")]
        tracker = {"sender_id": "kairon_user@digite.com", "slot": None, "user_message": "perform google search"}
        request_params, log = ActionUtility.prepare_request(tracker, http_action_config_params=http_action_config_params, bot="test")
        assert request_params['param1'] == "value1"
        assert request_params['msg'] == "perform google search"
        assert log['param1'] == "value1"
        assert log['msg'] == "perform google search"

        tracker = {"sender_id": "kairon_user@digite.com", "slot": None}
        request_params, log = ActionUtility.prepare_request(tracker, http_action_config_params=http_action_config_params, bot="test")
        assert request_params['param1'] == "value1"
        assert not request_params['msg']
        assert log['param1'] == "value1"
        assert not log['msg']

        http_action_config_params = [HttpActionRequestBody(key="param1", value="value1"),
                                     HttpActionRequestBody(key="msg", parameter_type="user_message")]
        tracker = {"sender_id": "kairon_user@digite.com", "slot": None, "user_message": "/google_search",
                   KAIRON_USER_MSG_ENTITY: "using custom msg"}
        request_params, log = ActionUtility.prepare_request(tracker,
                                                            http_action_config_params=http_action_config_params,
                                                            bot="test")
        assert request_params['param1'] == "value1"
        assert request_params['msg'] == "using custom msg"
        assert log['param1'] == "value1"
        assert log['msg'] == "using custom msg"

        http_action_config_params = [HttpActionRequestBody(key="param1", value="value1"),
                                     HttpActionRequestBody(key="msg", parameter_type="user_message")]
        tracker = {"sender_id": "kairon_user@digite.com", "slot": None, "user_message": "perform google search",
                   KAIRON_USER_MSG_ENTITY: "using custom msg"}
        request_params, log = ActionUtility.prepare_request(tracker,
                                                            http_action_config_params=http_action_config_params,
                                                            bot="test")
        assert request_params['param1'] == "value1"
        assert request_params['msg'] == "perform google search"
        assert log['param1'] == "value1"
        assert log['msg'] == "perform google search"

    def test_prepare_request_no_request_params(self):
        slots = {"bot": "demo_bot", "http_action_config": "http_action_name", "param2": "param2value"}
        http_action_config_params: List[HttpActionRequestBody] = None
        tracker = {"sender_id": "sender1", "slot": slots}
        actual_request_body = ActionUtility.prepare_request(tracker, http_action_config_params=http_action_config_params, bot="test")
        assert actual_request_body == ({}, {})

    def test_encrypt_secrets(self):
        request_body = {"sender_id": "default", "user_message": "get intents", "intent": "test_run",
                        "user_details": {"email": "uditpandey@digite.com", "name": "udit"}}
        tracker_data = {'sender_id': 'default', 'user_message': 'get intents',
                        'slot': {'bot': '5f50fd0a56b698ca10d35d2e'}, 'intent': 'test_run', 'chat_log': [],
                        'key_vault': {'EMAIL': 'uditpandey@digite.com', 'FIRSTNAME': 'udit'},
                        'kairon_user_msg': None, 'session_started': None, 'bot': '5f50fd0a56b698ca10d35d2e'}

        request_body_log = ActionUtility.encrypt_secrets(request_body, tracker_data)
        assert request_body_log == {'sender_id': 'default', 'user_message': 'get intents', 'intent': 'test_run',
                                    'user_details': {'email': '*******************om', 'name': '****'}}

    def test_encrypt_secrets_different_body(self):
        request_body = {"sender_id": "default", "user_message": "get intents", "intent": "test_run",
                        "user_personal_details": {"name": "udit"},
                        "user_contact_details": {"contact_no": "9876543210", "email": "uditpandey@digite.com"}}
        tracker_data = {'sender_id': 'default', 'user_message': 'get intents',
                        'slot': {'bot': '5f50fd0a56b698ca10d35d2e'}, 'intent': 'test_run', 'chat_log': [],
                        'key_vault': {'EMAIL': 'uditpandey@digite.com', 'FIRSTNAME': 'udit', "CONTACT": "9876543210"},
                        'kairon_user_msg': None, 'session_started': None, 'bot': '5f50fd0a56b698ca10d35d2e'}

        request_body_log = ActionUtility.encrypt_secrets(request_body, tracker_data)
        assert request_body_log == {'sender_id': 'default', 'user_message': 'get intents', 'intent': 'test_run',
                                    'user_personal_details': {'name': '****'}, 'user_contact_details':
                                        {'contact_no': '********10', 'email': '*******************om'}}

    def test_encrypt_secrets_with_different_key_vaults(self):
        request_body = {"sender_id": "default", "user_message": "get intents", "intent": "test_run",
                        "user_personal_details": {"name": "udit"},
                        "user_contact_details": {"contact_no": "9876543210", "email": "uditpandey@digite.com"}}
        tracker_data = {'sender_id': 'default', 'user_message': 'get intents',
                        'slot': {'bot': '5f50fd0a56b698ca10d35d2e'}, 'intent': 'test_run', 'chat_log': [],
                        'key_vault': {'EMAIL': 'uditpandey@digite.com', 'FIRSTNAME': 'udit'},
                        'kairon_user_msg': None, 'session_started': None, 'bot': '5f50fd0a56b698ca10d35d2e'}

        request_body_log = ActionUtility.encrypt_secrets(request_body, tracker_data)
        assert request_body_log == {'sender_id': 'default', 'user_message': 'get intents', 'intent': 'test_run',
                                    'user_personal_details': {'name': '****'}, 'user_contact_details':
                                        {'contact_no': '9876543210', 'email': '*******************om'}}

    def test_test_encrypt_secrets_with_no_key_vaults(self):
        request_body = {"sender_id": "default", "user_message": "get intents", "intent": "test_run",
                        "user_details": {"email": "uditpandey@digite.com", "name": "udit"}}
        tracker_data = {'sender_id': 'default', 'user_message': 'get intents',
                        'slot': {'bot': '5f50fd0a56b698ca10d35d2e'}, 'intent': 'test_run', 'chat_log': [],
                        'key_vault': {},
                        'kairon_user_msg': None, 'session_started': None, 'bot': '5f50fd0a56b698ca10d35d2e'}
        request_body_log = ActionUtility.encrypt_secrets(request_body, tracker_data)
        assert request_body_log == {'sender_id': 'default', 'user_message': 'get intents', 'intent': 'test_run',
                                    'user_details': {'email': 'uditpandey@digite.com', 'name': 'udit'}}

    def test_encrypt_secrets_without_key_vault_values(self):
        request_body = {"sender_id": "default", "user_message": "get intents", "intent": "test_run"}
        tracker_data = {'sender_id': 'default', 'user_message': 'get intents',
                        'slot': {'bot': '5f50fd0a56b698ca10d35d2e'}, 'intent': 'test_run', 'chat_log': [],
                        'key_vault': {'EMAIL': 'uditpandey@digite.com', 'FIRSTNAME': 'udit'},
                        'kairon_user_msg': None, 'session_started': None, 'bot': '5f50fd0a56b698ca10d35d2e'}

        request_body_log = ActionUtility.encrypt_secrets(request_body, tracker_data)
        assert request_body_log == {'sender_id': 'default', 'user_message': 'get intents', 'intent': 'test_run'}

    def test_is_empty(self):
        assert ActionUtility.is_empty("")
        assert ActionUtility.is_empty("  ")
        assert ActionUtility.is_empty(None)
        assert not ActionUtility.is_empty("None")

    def test_prepare_response(self):
        json1 = {
            "a": {
                "b": {
                    "3": 2,
                    "43": 30,
                    "c": [],
                    "d": ['red', 'buggy', 'bumpers'],
                }
            }
        }
        http_response = {"data": json1, "context": {}}
        response = ActionUtility.prepare_response("The value of ${data.a.b.3} in ${data.a.b.d.0} is ${data.a.b.c}",
                                                  http_response)
        assert response == 'The value of 2 in red is []'

        json2 = {
            "data": [
                {"a": {
                    "b": {
                        "43": 30,
                        "c": [],
                        "d": ['red', 'buggy', 'bumpers'],
                    }}},
                {"a": {
                    "b": {
                        "43": 5,
                        "c": [1, 2],
                        "d": ['buggy', 'bumpers'],
                    }}}
            ]
        }
        response = ActionUtility.prepare_response("The value of ${data.0.a} in ${data.0.a.b} is ${data.0.a.b.d}", json2)
        assert response == 'The value of {"b":{"43":30,"c":[],"d":["red","buggy","bumpers"]}} in {"43":30,"c":[],"d":["red","buggy","bumpers"]} is [\'red\', \'buggy\', \'bumpers\']'

    def test_prepare_response_key_not_present(self):
        json1 = json.dumps({
            "a": {
                "b": {
                    "3": 2,
                    "43": 30,
                    "c": [],
                    "d": ['red', 'buggy', 'bumpers'],
                }
            }
        })
        http_response = {"data": json1, "context": {}}
        try:
            ActionUtility.prepare_response("The value of ${a.b.3} in ${a.b.d.0} is ${a.b.e}", http_response)
            assert False
        except ActionFailure:
            assert True

    def test_prepare_response_string_response(self):
        json1 = json.dumps({
            "a": {
                "b": {
                    "3": 2,
                    "43": 30,
                    "c": [],
                    "d": ['red', 'buggy', 'bumpers'],
                }
            }
        })
        http_response = {"data": json1, "context": {}}
        response = ActionUtility.prepare_response("The value of red is 0", http_response)
        assert response == "The value of red is 0"

    def test_prepare_response_string_empty_response_string(self):
        json1 = json.dumps({
            "a": {
                "b": {
                    "3": 2,
                    "43": 30,
                    "c": [],
                    "d": ['red', 'buggy', 'bumpers'],
                }
            }
        })
        http_response = {"data": json1, "context": {}}
        response = ActionUtility.prepare_response("", http_response)
        assert response == {'data': '{"a":{"b":{"3":2,"43":30,"c":[],"d":["red","buggy","bumpers"]}}}',
                            'context': {}}

    def test_prepare_response_string_empty_request_output(self):
        json1 = json.dumps("{}")
        http_response = {"data": json1, "context": {}}
        try:
            ActionUtility.prepare_response("The value of ${a.b.3} in ${a.b.d.0} is ${a.b.e}", http_response)
            assert False
        except ActionFailure:
            assert True

    def test_prepare_response_invalid_response_json(self):
        json_as_string = "Not a json string"
        try:
            ActionUtility.prepare_response("The value of ${a.b.3} in ${a.b.d.0} is ${a.b.c}", json_as_string)
            assert False
        except ActionFailure as e:
            assert str(e) == 'Could not find value for keys in response'

    def test_prepare_response_as_json_and_expected_as_plain_string(self):
        json_as_string = "Not a json string"
        http_response = {"data": json_as_string, "context": {}}
        response = ActionUtility.prepare_response("The value of 2 in red is []", http_response)
        assert response == 'The value of 2 in red is []'

    def test_prepare_response_as_string_and_expected_as_none(self):
        http_response = {"data": None, "context": {}}
        response = ActionUtility.prepare_response("The value of 2 in red is []", http_response)
        assert response == 'The value of 2 in red is []'

    @pytest.mark.asyncio
    async def test_run_invalid_http_action(self, mock_get_http_action_exception):
        slots = {"bot": "5f50fd0a56b698ca10d35d2e",
                 "param2": "param2value"}
        events = [{"event1": "hello"}, {"event2": "how are you"}]
        latest_message = {'text': 'get intents', 'intent_ranking': [{'name': 'http_action'}]}
        actions_name = "test_run_invalid_http_action1"
        HttpActionConfig(
            action_name=actions_name,
            response=HttpActionResponse(value="json"),
            http_url="http://www.google.com",
            request_method="GET",
            params_list=None,
            bot="5f50fd0a56b698ca10d35d2e",
            user="user"
        ).save()
        dispatcher: CollectingDispatcher = CollectingDispatcher()
        tracker = Tracker(sender_id="sender1", slots=slots, events=events, paused=False, latest_message=latest_message,
                          followup_action=None, active_loop=None, latest_action_name=None)
        domain: Dict[Text, Any] = None
        await ActionProcessor.process_action(dispatcher, tracker, domain, actions_name)
        log = ActionServerLogs.objects(sender="sender1",
                                       bot="5f50fd0a56b698ca10d35d2e",
                                       status="FAILURE").get()
        assert log['exception'].__contains__('No action found for given bot and name')

    @pytest.mark.asyncio
    async def test_run_no_bot(self):
        action_name = "new_http_action"
        slots = {"bot": None, "param2": "param2value"}
        events = [{"event1": "hello"}, {"event2": "how are you"}]
        dispatcher: CollectingDispatcher = CollectingDispatcher()
        latest_message = {'text': 'get intents', 'intent_ranking': [{'name': 'http_action'}]}
        tracker = Tracker(sender_id="sender2", slots=slots, events=events, paused=False, latest_message=latest_message,
                          followup_action=None, active_loop=None, latest_action_name=None)
        domain: Dict[Text, Any] = None
        actual: List[Dict[Text, Any]] = await ActionProcessor.process_action(dispatcher, tracker, domain, action_name)
        assert actual is None
        log = ActionServerLogs.objects(sender="sender2",
                                       status="FAILURE").get()
        assert log['exception'] == 'Bot id and action name not found in slot'

    @pytest.mark.asyncio
    async def test_run_no_http_action(self):
        action_name = None
        slots = {"bot": "jhgfsjgfausyfgus", "param2": "param2value"}
        events = [{"event1": "hello"}, {"event2": "how are you"}]
        dispatcher: CollectingDispatcher = CollectingDispatcher()
        latest_message = {'text': 'get intents', 'intent_ranking': [{'name': 'http_action'}]}
        tracker = Tracker(sender_id="sender1", slots=slots, events=events, paused=False, latest_message=latest_message,
                          followup_action=None, active_loop=None, latest_action_name=None)
        domain: Dict[Text, Any] = None
        actual: List[Dict[Text, Any]] = await ActionProcessor.process_action(dispatcher, tracker, domain, action_name)
        assert actual is None

    def test_get_pyscript_action_config_bot_empty(self):
        with pytest.raises(ActionFailure, match="No pyscript action found for given action and bot"):
            ActionPyscript(' ', 'test_get_pyscript_action_config_bot_empty').retrieve_config()

    def test_get_pyscript_action_config_action_empty(self):
        with pytest.raises(ActionFailure, match="No pyscript action found for given action and bot"):
            ActionPyscript('test_get_pyscript_action_config_action_empty', ' ').retrieve_config()

    def test_get_pyscript_action_no_bot(self):
        try:
            ActionPyscript(bot=None, name="http_action").retrieve_config()
            assert False
        except ActionFailure as ex:
            assert str(ex) == "No pyscript action found for given action and bot"

    def test_get_pyscript_action_no_pyscript_action(self):
        try:
            ActionPyscript(bot="bot", name=None).retrieve_config()
            assert False
        except ActionFailure as ex:
            assert str(ex) == "No pyscript action found for given action and bot"

    def test_get_pyscript_action_config(self):
        import textwrap

        action_name = "test_get_pyscript_action_config"
        script = """
        data = [1, 2, 3, 4, 5]
        total = 0
        for i in data:
            total += i
        print(total)
        """
        script = textwrap.dedent(script)
        expected = PyscriptActionConfig(
            name=action_name,
            source_code=script,
            bot="5f50fd0a56b698ca10d35d2z",
            user="user"
        ).save().to_mongo().to_dict()

        actual = ActionPyscript("5f50fd0a56b698ca10d35d2z", action_name).retrieve_config()
        assert actual is not None
        assert expected['name'] == actual['name']
        assert expected['source_code'] == actual['source_code']
        assert expected['dispatch_response'] == actual['dispatch_response']
        assert actual['status']

    @pytest.mark.asyncio
    @mock.patch('kairon.shared.actions.utils.ActionUtility.get_action', autospec=True)
    async def test_run_pyscript_action_without_action(self, mock_get_action):
        slots = {"bot": "5f50fd0a56b698ca10d35d2z",
                 "param2": "param2value"}
        events = [{"event1": "hello"}, {"event2": "how are you"}]
        latest_message = {'text': 'get intents', 'intent_ranking': [{'name': 'pyscript_action'}]}
        action_name = "test_run_pyscript_action_with_exception"

        def _get_action(*args, **kwargs):
            return {"type": ActionType.pyscript_action.value}

        mock_get_action.return_value = _get_action()
        dispatcher: CollectingDispatcher = CollectingDispatcher()
        tracker = Tracker(sender_id="sender1", slots=slots, events=events, paused=False, latest_message=latest_message,
                          followup_action=None, active_loop=None, latest_action_name=None)
        domain: Dict[Text, Any] = None
        await ActionProcessor.process_action(dispatcher, tracker, domain, action_name)
        log = ActionServerLogs.objects(sender="sender1",
                                       action=action_name,
                                       bot="5f50fd0a56b698ca10d35d2z",
                                       status="FAILURE").get()
        assert log['exception'] == "No pyscript action found for given action and bot"

    @responses.activate
    @pytest.mark.asyncio
    @mock.patch('kairon.shared.actions.utils.ActionUtility.get_action', autospec=True)
    async def test_run_pyscript_action(self, mock_get_action):
        import textwrap

        slots = {"bot": "5f50fd0a56b698ca10d35d2z", "param2": "param2value"}
        events = [{"event1": "hello"}, {"event2": "how are you"}]
        latest_message = {'text': 'get intents', 'intent_ranking': [{'name': 'pyscript_action'}]}
        action_name = "test_run_pyscript_action"
        script = """
        numbers = [1, 2, 3, 4, 5]
        total = 0
        for i in numbers:
            total += i
        print(total)
        """
        script = textwrap.dedent(script)
        PyscriptActionConfig(
            name=action_name,
            source_code=script,
            bot="5f50fd0a56b698ca10d35d2z",
            user="user"
        ).save()

        def _get_action(*args, **kwargs):
            return {"type": ActionType.pyscript_action.value}

        responses.add(
            "POST", Utility.environment['evaluator']['pyscript']['url'],
            json={"success": True, "data": {"bot_response": {'numbers': [1, 2, 3, 4, 5], 'total': 15, 'i': 5},
                                            "slots": {'param2': 'param2value'}},
                  "message": None, "error_code": 0},
            match=[responses.matchers.json_params_matcher(
                {'source_code': script,
                 'predefined_objects': {'sender_id': 'sender1', 'user_message': 'get intents',
                                        'slot': {'param2': 'param2value', 'bot': '5f50fd0a56b698ca10d35d2z'},
                                        'intent': 'pyscript_action', 'chat_log': [],
                                        'key_vault': {}, 'kairon_user_msg': None, 'session_started': None}})])
        mock_get_action.return_value = _get_action()
        dispatcher: CollectingDispatcher = CollectingDispatcher()
        tracker = Tracker(sender_id="sender1", slots=slots, events=events, paused=False, latest_message=latest_message,
                          followup_action=None, active_loop=None, latest_action_name=None)
        domain: Dict[Text, Any] = None
        actual: List[Dict[Text, Any]] = await ActionProcessor.process_action(dispatcher, tracker, domain, action_name)
        log = ActionServerLogs.objects(sender="sender1",
                                       action=action_name,
                                       bot="5f50fd0a56b698ca10d35d2z",
                                       status="SUCCESS").get()
        assert len(actual) == 2
        assert actual == [{'event': 'slot', 'timestamp': None, 'name': 'param2', 'value': 'param2value'},
                          {'event': 'slot', 'timestamp': None, 'name': 'kairon_action_response',
                           'value': {'numbers': [1, 2, 3, 4, 5], 'total': 15, 'i': 5}}]

    @responses.activate
    @pytest.mark.asyncio
    @mock.patch('kairon.shared.actions.utils.ActionUtility.get_action', autospec=True)
    async def test_run_pyscript_action_with_bot_response_none(self, mock_get_action):
        import textwrap

        slots = {"bot": "5f50fd0a56b698ca10d35d2z", "param2": "param2value"}
        events = [{"event1": "hello"}, {"event2": "how are you"}]
        latest_message = {'text': 'get intents', 'intent_ranking': [{'name': 'pyscript_action'}]}
        action_name = "test_run_pyscript_action_with_bot_response_none"
        script = """
        numbers = [1, 2, 3, 4, 5]
        total = 0
        for i in numbers:
            total += i
        print(total)
        """
        script = textwrap.dedent(script)
        PyscriptActionConfig(
            name=action_name,
            source_code=script,
            bot="5f50fd0a56b698ca10d35d2z",
            dispatch_response=True,
            user="user"
        ).save()

        def _get_action(*args, **kwargs):
            return {"type": ActionType.pyscript_action.value}

        responses.add(
            "POST", Utility.environment['evaluator']['pyscript']['url'],
            json={"success": True, "data": {"bot_response": None, "slots": {'param2': 'param2value'}},
                  "message": None, "error_code": 0},
            match=[responses.matchers.json_params_matcher(
                {'source_code': script,
                 'predefined_objects': {'sender_id': 'sender1', 'user_message': 'get intents',
                                        'slot': {'param2': 'param2value', 'bot': '5f50fd0a56b698ca10d35d2z'},
                                        'intent': 'pyscript_action', 'chat_log': [],
                                        'key_vault': {}, 'kairon_user_msg': None, 'session_started': None}})])
        mock_get_action.return_value = _get_action()
        dispatcher: CollectingDispatcher = CollectingDispatcher()
        tracker = Tracker(sender_id="sender1", slots=slots, events=events, paused=False, latest_message=latest_message,
                          followup_action=None, active_loop=None, latest_action_name=None)
        domain: Dict[Text, Any] = None
        actual: List[Dict[Text, Any]] = await ActionProcessor.process_action(dispatcher, tracker, domain, action_name)
        log = ActionServerLogs.objects(sender="sender1",
                                       action=action_name,
                                       bot="5f50fd0a56b698ca10d35d2z",
                                       status="SUCCESS").get()
        assert len(actual) == 2
        assert actual == [{'event': 'slot', 'timestamp': None, 'name': 'param2', 'value': 'param2value'},
                          {'event': 'slot', 'timestamp': None, 'name': 'kairon_action_response', 'value': None}]

    @responses.activate
    @pytest.mark.asyncio
    @mock.patch('kairon.shared.actions.utils.ActionUtility.get_action', autospec=True)
    async def test_run_pyscript_action_with_type_json_bot_response_none(self, mock_get_action):
        import textwrap

        slots = {"bot": "5f50fd0a56b698ca10d35d2z", "param2": "param2value"}
        events = [{"event1": "hello"}, {"event2": "how are you"}]
        latest_message = {'text': 'get intents', 'intent_ranking': [{'name': 'pyscript_action'}]}
        action_name = "test_run_pyscript_action_with_type_json_bot_response_none"
        script = """
        numbers = [1, 2, 3, 4, 5]
        total = 0
        for i in numbers:
            total += i
        print(total)
        """
        script = textwrap.dedent(script)
        PyscriptActionConfig(
            name=action_name,
            source_code=script,
            bot="5f50fd0a56b698ca10d35d2z",
            dispatch_response=True,
            user="user"
        ).save()

        def _get_action(*args, **kwargs):
            return {"type": ActionType.pyscript_action.value}

        responses.add(
            "POST", Utility.environment['evaluator']['pyscript']['url'],
            json={"success": True, "data": {"bot_response": None,
                                            "slots": {'param2': 'param2value'}, "type": "json"},
                  "message": None, "error_code": 0},
            match=[responses.matchers.json_params_matcher(
                {'source_code': script,
                 'predefined_objects': {'sender_id': 'sender1', 'user_message': 'get intents',
                                        'slot': {'param2': 'param2value', 'bot': '5f50fd0a56b698ca10d35d2z'},
                                        'intent': 'pyscript_action', 'chat_log': [],
                                        'key_vault': {}, 'kairon_user_msg': None, 'session_started': None}})])
        mock_get_action.return_value = _get_action()
        dispatcher: CollectingDispatcher = CollectingDispatcher()
        tracker = Tracker(sender_id="sender1", slots=slots, events=events, paused=False, latest_message=latest_message,
                          followup_action=None, active_loop=None, latest_action_name=None)
        domain: Dict[Text, Any] = None
        actual: List[Dict[Text, Any]] = await ActionProcessor.process_action(dispatcher, tracker, domain, action_name)
        log = ActionServerLogs.objects(sender="sender1",
                                       action=action_name,
                                       bot="5f50fd0a56b698ca10d35d2z",
                                       status="SUCCESS").get()
        assert len(actual) == 2
        assert actual == [{'event': 'slot', 'timestamp': None, 'name': 'param2', 'value': 'param2value'},
                          {'event': 'slot', 'timestamp': None, 'name': 'kairon_action_response', 'value': None}]

    @pytest.mark.asyncio
    @responses.activate
    @mock.patch('kairon.shared.actions.utils.ActionUtility.get_action', autospec=True)
    async def test_run_pyscript_action_with_type_json_bot_response_str(self, mock_get_action):
        import textwrap

        slots = {"bot": "5f50fd0a56b698ca10d35d2z", "param2": "param2value"}
        events = [{"event1": "hello"}, {"event2": "how are you"}]
        latest_message = {'text': 'get intents', 'intent_ranking': [{'name': 'pyscript_action'}]}
        action_name = "test_run_pyscript_action_with_type_json_bot_response_str"
        script = """
        numbers = [1, 2, 3, 4, 5]
        total = 0
        for i in numbers:
            total += i
        print(total)
        """
        script = textwrap.dedent(script)
        PyscriptActionConfig(
            name=action_name,
            source_code=script,
            bot="5f50fd0a56b698ca10d35d2z",
            dispatch_response=True,
            user="user"
        ).save()

        def _get_action(*args, **kwargs):
            return {"type": ActionType.pyscript_action.value}

        responses.add(
            "POST", Utility.environment['evaluator']['pyscript']['url'],
            json={"success": True, "data": {"bot_response": "Successfully Evaluated the pyscript",
                                            "slots": {'param2': 'param2value'}, "type": "json"},
                  "message": None, "error_code": 0},
            match=[responses.matchers.json_params_matcher(
                {'source_code': script,
                 'predefined_objects': {'sender_id': 'sender1', 'user_message': 'get intents',
                                        'slot': {'param2': 'param2value', 'bot': '5f50fd0a56b698ca10d35d2z'},
                                        'intent': 'pyscript_action', 'chat_log': [],
                                        'key_vault': {}, 'kairon_user_msg': None, 'session_started': None}})])
        mock_get_action.return_value = _get_action()
        dispatcher: CollectingDispatcher = CollectingDispatcher()
        tracker = Tracker(sender_id="sender1", slots=slots, events=events, paused=False, latest_message=latest_message,
                          followup_action=None, active_loop=None, latest_action_name=None)
        domain: Dict[Text, Any] = None
        actual: List[Dict[Text, Any]] = await ActionProcessor.process_action(dispatcher, tracker, domain, action_name)
        log = ActionServerLogs.objects(sender="sender1",
                                       action=action_name,
                                       bot="5f50fd0a56b698ca10d35d2z",
                                       status="SUCCESS")
        assert len(actual) == 2
        assert actual == [{'event': 'slot', 'timestamp': None, 'name': 'param2', 'value': 'param2value'},
                          {'event': 'slot', 'timestamp': None, 'name': 'kairon_action_response',
                           'value': "Successfully Evaluated the pyscript"}]

    @responses.activate
    @pytest.mark.asyncio
    @mock.patch('kairon.shared.actions.utils.ActionUtility.get_action', autospec=True)
    async def test_run_pyscript_action_with_with_other_type(self, mock_get_action):
        import textwrap

        slots = {"bot": "5f50fd0a56b698ca10d35d2z", "param2": "param2value"}
        events = [{"event1": "hello"}, {"event2": "how are you"}]
        latest_message = {'text': 'get intents', 'intent_ranking': [{'name': 'pyscript_action'}]}
        action_name = "test_run_pyscript_action_with_with_other_type"
        script = """
        numbers = [1, 2, 3, 4, 5]
        total = 0
        for i in numbers:
            total += i
        print(total)
        """
        script = textwrap.dedent(script)
        PyscriptActionConfig(
            name=action_name,
            source_code=script,
            bot="5f50fd0a56b698ca10d35d2z",
            dispatch_response=True,
            user="user"
        ).save()

        def _get_action(*args, **kwargs):
            return {"type": ActionType.pyscript_action.value}

        responses.add(
            "POST", Utility.environment['evaluator']['pyscript']['url'],
            json={"success": True, "data": {"bot_response": "Successfully Evaluated the pyscript",
                                            "slots": {'param2': 'param2value'}, "type": "data"},
                  "message": None, "error_code": 0},
            match=[responses.matchers.json_params_matcher(
                {'source_code': script,
                 'predefined_objects': {'sender_id': 'sender1', 'user_message': 'get intents',
                                        'slot': {'param2': 'param2value', 'bot': '5f50fd0a56b698ca10d35d2z'},
                                        'intent': 'pyscript_action', 'chat_log': [],
                                        'key_vault': {}, 'kairon_user_msg': None, 'session_started': None}})])
        mock_get_action.return_value = _get_action()
        dispatcher: CollectingDispatcher = CollectingDispatcher()
        tracker = Tracker(sender_id="sender1", slots=slots, events=events, paused=False, latest_message=latest_message,
                          followup_action=None, active_loop=None, latest_action_name=None)
        domain: Dict[Text, Any] = None
        actual: List[Dict[Text, Any]] = await ActionProcessor.process_action(dispatcher, tracker, domain, action_name)
        log = ActionServerLogs.objects(sender="sender1",
                                       action=action_name,
                                       bot="5f50fd0a56b698ca10d35d2z",
                                       status="SUCCESS").get()
        assert len(actual) == 2
        assert actual == [{'event': 'slot', 'timestamp': None, 'name': 'param2', 'value': 'param2value'},
                          {'event': 'slot', 'timestamp': None, 'name': 'kairon_action_response',
                           'value': "Successfully Evaluated the pyscript"}]

    @responses.activate
    @pytest.mark.asyncio
    @mock.patch('kairon.shared.actions.utils.ActionUtility.get_action', autospec=True)
    async def test_run_pyscript_action_with_with_slot_not_dict_type(self, mock_get_action):
        import textwrap

        slots = {"bot": "5f50fd0a56b698ca10d35d2z", "param2": "param2value"}
        events = [{"event1": "hello"}, {"event2": "how are you"}]
        latest_message = {'text': 'get intents', 'intent_ranking': [{'name': 'pyscript_action'}]}
        action_name = "test_run_pyscript_action_with_with_slot_not_dict_type"
        script = """
        numbers = [1, 2, 3, 4, 5]
        total = 0
        for i in numbers:
            total += i
        print(total)
        """
        script = textwrap.dedent(script)
        PyscriptActionConfig(
            name=action_name,
            source_code=script,
            bot="5f50fd0a56b698ca10d35d2z",
            dispatch_response=True,
            user="user"
        ).save()

        def _get_action(*args, **kwargs):
            return {"type": ActionType.pyscript_action.value}

        responses.add(
            "POST", Utility.environment['evaluator']['pyscript']['url'],
            json={"success": True, "data": {"bot_response": "Successfully Evaluated the pyscript",
                                            "slots": "invalid slots values", "type": "text"},
                  "message": None, "error_code": 0},
            match=[responses.matchers.json_params_matcher(
                {'source_code': script,
                 'predefined_objects': {'sender_id': 'sender1', 'user_message': 'get intents',
                                        'slot': {'param2': 'param2value', 'bot': '5f50fd0a56b698ca10d35d2z'},
                                        'intent': 'pyscript_action', 'chat_log': [],
                                        'key_vault': {}, 'kairon_user_msg': None, 'session_started': None}})])
        mock_get_action.return_value = _get_action()
        dispatcher: CollectingDispatcher = CollectingDispatcher()
        tracker = Tracker(sender_id="sender1", slots=slots, events=events, paused=False, latest_message=latest_message,
                          followup_action=None, active_loop=None, latest_action_name=None)
        domain: Dict[Text, Any] = None
        actual: List[Dict[Text, Any]] = await ActionProcessor.process_action(dispatcher, tracker, domain, action_name)
        log = ActionServerLogs.objects(sender="sender1",
                                       action=action_name,
                                       bot="5f50fd0a56b698ca10d35d2z",
                                       status="SUCCESS").get()
        assert len(actual) == 1
        assert actual == [{'event': 'slot', 'timestamp': None, 'name': 'kairon_action_response',
                           'value': "Successfully Evaluated the pyscript"}]

    @responses.activate
    @pytest.mark.asyncio
    @mock.patch("kairon.shared.cloud.utils.CloudUtility.trigger_lambda", autospec=True)
    @mock.patch('kairon.shared.actions.utils.ActionUtility.get_action', autospec=True)
    async def test_run_pyscript_action_without_pyscript_evaluator_url(self, mock_get_action, mock_trigger_lambda):
        import textwrap

        slots = {"bot": "5f50fd0a56b698ca10d35d2a", "param2": "param2value"}
        events = [{"event1": "hello"}, {"event2": "how are you"}]
        latest_message = {'text': 'get intents', 'intent_ranking': [{'name': 'pyscript_action'}]}
        action_name = "test_run_pyscript_action_without_pyscript_evaluator_url"
        script = """
        numbers = [1, 2, 3, 4, 5]
        total = 0
        for i in numbers:
            total += i
        print(total)
        """
        script = textwrap.dedent(script)
        PyscriptActionConfig(
            name=action_name,
            source_code=script,
            bot="5f50fd0a56b698ca10d35d2a",
            user="user"
        ).save()

        def _get_action(*args, **kwargs):
            return {"type": ActionType.pyscript_action.value}

        mock_environment = {"evaluator": {"pyscript": {"trigger_task": True, 'url': None}}}

        with patch("kairon.shared.utils.Utility.environment", new=mock_environment):
            mock_trigger_lambda.return_value = \
                {"Payload": {"body": {"bot_response": "Successfully Evaluated the pyscript",
                                      "slots": {"param2": "param2value"}}}, "StatusCode": 200}
            mock_get_action.return_value = _get_action()
            dispatcher: CollectingDispatcher = CollectingDispatcher()
            tracker = Tracker(sender_id="sender1", slots=slots, events=events, paused=False, latest_message=latest_message,
                              followup_action=None, active_loop=None, latest_action_name=None)
            domain: Dict[Text, Any] = None
            actual: List[Dict[Text, Any]] = await ActionProcessor.process_action(dispatcher, tracker, domain, action_name)
            log = ActionServerLogs.objects(sender="sender1",
                                           action=action_name,
                                           bot="5f50fd0a56b698ca10d35d2a",
                                           status="SUCCESS").get()
            assert actual == [{'event': 'slot', 'timestamp': None, 'name': 'param2', 'value': 'param2value'},
                              {'event': 'slot', 'timestamp': None, 'name': 'kairon_action_response',
                               'value': 'Successfully Evaluated the pyscript'}]
            called_args = mock_trigger_lambda.call_args
            assert called_args.args[1] == \
                   {'source_code': script,
                    'predefined_objects': {'sender_id': 'sender1', 'user_message': 'get intents',
                                           'slot': {'bot': '5f50fd0a56b698ca10d35d2a',
                                                    'param2': 'param2value'}, 'intent': 'pyscript_action',
                                           'chat_log': [], 'key_vault': {}, 'kairon_user_msg': None,
                                           'session_started': None}}

    @responses.activate
    @pytest.mark.asyncio
    @mock.patch('kairon.shared.actions.utils.ActionUtility.get_action', autospec=True)
    async def test_run_pyscript_action_with_invalid_response(self, mock_get_action):
        import textwrap

        slots = {"bot": "5f50fd0a56b698ca10d35d2z",
                 "param2": "param2value"}
        events = [{"event1": "hello"}, {"event2": "how are you"}]
        latest_message = {'text': 'get intents', 'intent_ranking': [{'name': 'pyscript_action'}]}
        action_name = "test_run_pyscript_action_with_invalid_response"
        script = """
        for i in 10
        """
        script = textwrap.dedent(script)
        PyscriptActionConfig(
            name=action_name,
            source_code=script,
            bot="5f50fd0a56b698ca10d35d2z",
            user="user"
        ).save()

        def _get_action(*args, **kwargs):
            return {"type": ActionType.pyscript_action.value}


        responses.add(
            "POST", Utility.environment['evaluator']['pyscript']['url'],
            json={"success": False, "data": None,
                  "message": 'Script execution error: ("Line 2: SyntaxError: invalid syntax at statement: for i in 10",)',
                  "error_code": 422},
            match=[responses.matchers.json_params_matcher(
                {'source_code': script,
                 'predefined_objects': {'sender_id': 'sender1', 'user_message': 'get intents',
                                        'slot': {'param2': 'param2value', 'bot': '5f50fd0a56b698ca10d35d2z'},
                                        'intent': 'pyscript_action', 'chat_log': [],
                                        'key_vault': {}, 'kairon_user_msg': None, 'session_started': None}})]
        )
        mock_get_action.return_value = _get_action()
        dispatcher: CollectingDispatcher = CollectingDispatcher()
        tracker = Tracker(sender_id="sender1", slots=slots, events=events, paused=False, latest_message=latest_message,
                          followup_action=None, active_loop=None, latest_action_name=None)
        domain: Dict[Text, Any] = None
        actual: List[Dict[Text, Any]] = await ActionProcessor.process_action(dispatcher, tracker, domain, action_name)
        log = ActionServerLogs.objects(sender="sender1",
                                       action=action_name,
                                       bot="5f50fd0a56b698ca10d35d2z",
                                       status="FAILURE").get()
        assert log['bot_response'] == 'I have failed to process your request'
        assert log['exception'] == 'Pyscript evaluation failed: {\'success\': False, \'data\': None, \'message\': \'Script execution error: ("Line 2: SyntaxError: invalid syntax at statement: for i in 10",)\', \'error_code\': 422}'

    @responses.activate
    @pytest.mark.asyncio
    @mock.patch('kairon.shared.actions.utils.ActionUtility.get_action', autospec=True)
    async def test_run_pyscript_action_with_interpreter_error(self, mock_get_action):
        import textwrap

        slots = {"bot": "5f50fd0a56b698ca10d35d2z",
                 "param2": "param2value"}
        events = [{"event1": "hello"}, {"event2": "how are you"}]
        latest_message = {'text': 'get intents', 'intent_ranking': [{'name': 'pyscript_action'}]}
        action_name = "test_run_pyscript_action_with_interpreter_error"
        script = """
        import requests
        response = requests.get('http://localhost')
        value = response.json()
        data = value['data']
        """
        script = textwrap.dedent(script)
        PyscriptActionConfig(
            name=action_name,
            source_code=script,
            bot="5f50fd0a56b698ca10d35d2z",
            user="user"
        ).save()

        def _get_action(*args, **kwargs):
            return {"type": ActionType.pyscript_action.value}

        def raise_custom_exception(request):
            import requests
            raise requests.exceptions.ConnectionError(f"Failed to connect to service: localhost")

        responses.add_callback(
            "POST", Utility.environment['evaluator']['pyscript']['url'], callback=raise_custom_exception,
            match=[responses.matchers.json_params_matcher(
                {'source_code': script,
                 'predefined_objects': {'sender_id': 'sender1', 'user_message': 'get intents',
                                        'slot': {'param2': 'param2value', 'bot': '5f50fd0a56b698ca10d35d2z'},
                                        'intent': 'pyscript_action', 'chat_log': [],
                                        'key_vault': {}, 'kairon_user_msg': None, 'session_started': None}})]
        )

        mock_get_action.return_value = _get_action()
        dispatcher: CollectingDispatcher = CollectingDispatcher()
        tracker = Tracker(sender_id="sender1", slots=slots, events=events, paused=False, latest_message=latest_message,
                          followup_action=None, active_loop=None, latest_action_name=None)
        domain: Dict[Text, Any] = None
        actual: List[Dict[Text, Any]] = await ActionProcessor.process_action(dispatcher, tracker, domain, action_name)
        log = ActionServerLogs.objects(sender="sender1",
                                       action=action_name,
                                       bot="5f50fd0a56b698ca10d35d2z",
                                       status="FAILURE").get()
        assert log['exception'].__contains__('Failed to execute the url: Failed to connect to service: localhost')

    @pytest.mark.asyncio
    @responses.activate
<<<<<<< HEAD
    async def test_run(self, monkeypatch):
=======
    @mock.patch("kairon.shared.actions.utils.ActionUtility.execute_request_async", autospec=True)
    async def test_run(self, mock_execute_request_async,monkeypatch):
>>>>>>> a60704eb
        http_url = "http://www.google.com"
        http_response = "This should be response"
        action = HttpActionConfig(
            action_name="http_action",
            response=HttpActionResponse(value=http_response),
            http_url=http_url,
            request_method="GET",
            params_list=None,
            bot="5f50fd0a56b698ca10d35d2e",
            user="user"
        )
        mock_execute_request_async.return_value = http_response

        def _get_action(*args, **kwargs):
            return {"type": ActionType.http_action.value}
        monkeypatch.setattr(ActionUtility, "get_action", _get_action)


        responses.add(
            method=responses.GET,
            url=http_url,
            body=http_response,
            status=200,
        )

        action_name = "http_action"
        slots = {"bot": "5f50fd0a56b698ca10d35d2e",
                 "param2": "param2value"}
        events = [{"event1": "hello"}, {"event2": "how are you"}]
        dispatcher: CollectingDispatcher = CollectingDispatcher()
        latest_message = {'text': 'get intents', 'intent_ranking': [{'name': 'test_run'}]}
        tracker = Tracker(sender_id="sender_test_run", slots=slots, events=events, paused=False,
                          latest_message=latest_message,
                          followup_action=None, active_loop=None, latest_action_name=None)
        domain: Dict[Text, Any] = None
        action.save().to_mongo().to_dict()
        actual: List[Dict[Text, Any]] = await ActionProcessor.process_action(dispatcher, tracker, domain, action_name)
        assert actual is not None
        assert str(actual[0]['name']) == 'kairon_action_response'
        assert str(actual[0]['value']) == 'This should be response'
        log = ActionServerLogs.objects(sender="sender_test_run",
                                       status="SUCCESS").get()
        assert not log['exception']
        assert log['timestamp']
        assert log['intent']
        assert log['action']
        assert log['bot_response']
        assert log['api_response']

    @pytest.mark.asyncio
    @responses.activate
    async def test_run_with_params(self, monkeypatch, aioresponses):
        http_url = "http://www.google.com/$SENDER_ID?id=$param2"
        http_response = "This should be response"
        request_params = [HttpActionRequestBody(key='key1', value="value1"),
                          HttpActionRequestBody(key='key2', value="value2")]
        action = HttpActionConfig(
            action_name="http_action_with_params",
            response=HttpActionResponse(value=http_response),
            http_url=http_url,
            request_method="GET",
            params_list=request_params,
            bot="5f50fd0a56b698ca10d35d2e",
            user="user"
        )

        def _get_action(*args, **kwargs):
            return {"type": ActionType.http_action.value}

        monkeypatch.setattr(ActionUtility, "get_action", _get_action)
        aioresponses.add(
            method=responses.GET,
            url="http://www.google.com/sender_test_run_with_params?id=param2value&"+urlencode({'key1': 'value1', 'key2': 'value2'}),
            body=http_response,
            status=200,
        )

        action_name = "http_action_with_params"
        slots = {"bot": "5f50fd0a56b698ca10d35d2e",
                 "param2": "param2value"}
        events = [{"event1": "hello"}, {"event2": "how are you"}]
        dispatcher: CollectingDispatcher = CollectingDispatcher()
        latest_message = {'text': 'get intents', 'intent_ranking': [{'name': 'test_run'}]}
        tracker = Tracker(sender_id="sender_test_run_with_params", slots=slots, events=events, paused=False,
                          latest_message=latest_message,
                          followup_action=None, active_loop=None, latest_action_name=None)
        domain: Dict[Text, Any] = None
        action.save().to_mongo().to_dict()
        actual: List[Dict[Text, Any]] = await ActionProcessor.process_action(dispatcher, tracker, domain, action_name)
        assert actual is not None
        assert str(actual[0]['name']) == 'kairon_action_response'
        assert str(actual[0]['value']) == 'This should be response'
        log = ActionServerLogs.objects(sender="sender_test_run_with_params",
                                       status="SUCCESS").get()
        assert not log['exception']
        assert log['timestamp']
        assert log['intent']
        assert log['action']
        assert log['bot_response']
        assert log['api_response']
        assert log['url'] == "http://www.google.com/sender_test_run_with_params?id=param2value"
        assert log['request_params'] == {'key1': 'value1', 'key2': 'value2'}

    @pytest.mark.asyncio
    @responses.activate
    async def test_run_with_dynamic_params(self, monkeypatch, aioresponses):
        http_url = "http://kairon.com/mock"
        http_response = "This should be response"
        dynamic_params = \
            "{\"sender_id\": \"${sender_id}\", \"user_message\": \"${user_message}\", \"intent\": \"${intent}\"}"
        action = HttpActionConfig(
            action_name="test_run_with_dynamic_params",
            response=HttpActionResponse(value=http_response),
            http_url=http_url,
            request_method="GET",
            dynamic_params=dynamic_params,
            bot="5f50fd0a56b698ca10d35d2e",
            user="user"
        )

        def _get_action(*args, **kwargs):
            return {"type": ActionType.http_action.value}

        monkeypatch.setattr(ActionUtility, "get_action", _get_action)


        resp_msg = {"sender_id": "default_sender", "user_message": "get intents", "intent": "test_run"}
        responses.add(
            method=responses.POST,
            url=Utility.environment['evaluator']['url'],
            json={"success": True, "data": resp_msg},
            status=200,
        )
        aioresponses.add(
            method=responses.GET,
            url=f"{http_url}?sender_id=default_sender&user_message=get%20intents&intent=test_run",
            body=http_response,
            status=200,
        )

        action_name = "test_run_with_dynamic_params"
        slots = {"bot": "5f50fd0a56b698ca10d35d2e",
                 "param2": "param2value"}
        events = [{"event1": "hello"}, {"event2": "how are you"}]
        dispatcher: CollectingDispatcher = CollectingDispatcher()
        latest_message = {'text': 'get intents', 'intent_ranking': [{'name': 'test_run'}]}
        tracker = Tracker(sender_id="default_sender", slots=slots, events=events, paused=False,
                          latest_message=latest_message,
                          followup_action=None, active_loop=None, latest_action_name=None)
        domain: Dict[Text, Any] = None
        action.save().to_mongo().to_dict()
        actual: List[Dict[Text, Any]] = await ActionProcessor.process_action(dispatcher, tracker, domain, action_name)
        assert actual is not None
        assert str(actual[0]['name']) == 'kairon_action_response'
        assert str(actual[0]['value']) == 'This should be response'
        log = ActionServerLogs.objects(sender="default_sender",
                                       status="SUCCESS").get()
        print(log.to_mongo().to_dict())
        assert not log['exception']
        assert log['timestamp']
        assert log['intent']
        assert log['action']
        assert log['bot_response']
        assert log['api_response']
        assert log['status']
        assert log['url'] == http_url
        assert log['request_params'] == {'sender_id': 'default_sender', 'user_message': 'get intents',
                                         'intent': 'test_run'}

    @pytest.mark.asyncio
    @responses.activate
    async def test_run_with_post(self, monkeypatch, aioresponses):
        action = HttpActionConfig(
            action_name="test_run_with_post",
            response=HttpActionResponse(value="Data added successfully, id:${data}"),
            http_url="http://localhost:8080/mock",
            request_method="POST",
            params_list=None,
            bot="5f50fd0a56b698ca10d35d2e",
            user="user"
        )

        def _get_action(*args, **kwargs):
            return {"type": ActionType.http_action.value}

        monkeypatch.setattr(ActionUtility, "get_action", _get_action)
        http_url = 'http://localhost:8080/mock'
        resp_msg = "5000"
        aioresponses.add(
            method=responses.POST,
            url=http_url,
            body=resp_msg,
            status=200,
        )

        slots = {"bot": "5f50fd0a56b698ca10d35d2e"}
        events = [{"event1": "hello"}, {"event2": "how are you"}]
        dispatcher: CollectingDispatcher = CollectingDispatcher()
        latest_message = {'text': 'get intents', 'intent_ranking': [{'name': 'test_run'}]}
        tracker = Tracker(sender_id="sender1", slots=slots, events=events, paused=False, latest_message=latest_message,
                          followup_action=None, active_loop=None, latest_action_name=None)
        domain: Dict[Text, Any] = None
        action.save().to_mongo().to_dict()
        actual: List[Dict[Text, Any]] = await ActionProcessor.process_action(dispatcher, tracker, domain,
                                                                             "test_run_with_post")
        assert actual is not None
        assert actual[0]['name'] == 'kairon_action_response'
        assert actual[0]['value'] == 'Data added successfully, id:5000'

    @pytest.mark.asyncio
    @responses.activate
    async def test_run_with_post_and_parameters(self, monkeypatch, aioresponses):
        request_params = [HttpActionRequestBody(key='key1', value="value1"),
                          HttpActionRequestBody(key='key2', value="value2")]
        action = HttpActionConfig(
            action_name="test_run_with_post_and_parameters",
            response=HttpActionResponse(value="Data added successfully, id:${data}"),
            http_url="http://localhost:8080/mock",
            request_method="POST",
            params_list=request_params,
            bot="5f50fd0a56b698ca10d35d2e",
            user="user"
        )

        def _get_action(*args, **kwargs):
            return {"type": ActionType.http_action.value}

        monkeypatch.setattr(ActionUtility, "get_action", _get_action)

        http_url = 'http://localhost:8080/mock'
        resp_msg = "5000"
        aioresponses.add(
            method=responses.POST,
            url=http_url,
            body=resp_msg,
            status=200,
        )

        slots = {"bot": "5f50fd0a56b698ca10d35d2e"}
        events = [{"event1": "hello"}, {"event2": "how are you"}]
        dispatcher: CollectingDispatcher = CollectingDispatcher()
        latest_message = {'text': 'get intents', 'intent_ranking': [{'name': 'test_run'}]}
        tracker = Tracker(sender_id="sender_test_run_with_post", slots=slots, events=events, paused=False,
                          latest_message=latest_message,
                          followup_action=None, active_loop=None, latest_action_name=None)
        domain: Dict[Text, Any] = None
        action.save().to_mongo().to_dict()
        actual: List[Dict[Text, Any]] = await ActionProcessor.process_action(dispatcher, tracker, domain,
                                                                             "test_run_with_post_and_parameters")
        assert actual is not None
        assert str(actual[0]['name']) == 'kairon_action_response'
        assert str(actual[0]['value']) == 'Data added successfully, id:5000'
        log = ActionServerLogs.objects(sender="sender_test_run_with_post",
                                       action="test_run_with_post_and_parameters",
                                       status="SUCCESS").get()
        assert not log['exception']
        assert log['timestamp']
        assert log['intent'] == "test_run"
        assert log['action'] == "test_run_with_post_and_parameters"
        assert log['request_params'] == {"key1": "value1", "key2": "value2"}
        assert log['api_response'] == '5000'
        assert log['bot_response'] == 'Data added successfully, id:5000'

    @pytest.mark.asyncio
    @responses.activate
    async def test_run_with_post_and_dynamic_params(self, monkeypatch, aioresponses):
        dynamic_params = \
            "{\"sender_id\": \"${sender_id}\", \"user_message\": \"${user_message}\", \"intent\": \"${intent}\"}"
        action = HttpActionConfig(
            action_name="test_run_with_post_and_dynamic_params",
            response=HttpActionResponse(value="Data added successfully, id:${data}"),
            http_url="http://localhost:8080/mock",
            request_method="POST",
            dynamic_params=dynamic_params,
            bot="5f50fd0a56b698ca10d35d2e",
            user="user"
        )

        def _get_action(*args, **kwargs):
            return {"type": ActionType.http_action.value}

        monkeypatch.setattr(ActionUtility, "get_action", _get_action)

        resp_msg = {"sender_id": "default_sender", "user_message": "get intents", "intent": "test_run"}
        responses.add(
            method=responses.POST,
            url=Utility.environment['evaluator']['url'],
            json={"success": True, "data": resp_msg},
            status=200,
        )
        http_url = 'http://localhost:8080/mock'
        resp_msg = "5000"
        aioresponses.add(
            method=responses.POST,
            url=http_url,
            body=resp_msg,
            status=200,
        )

        slots = {"bot": "5f50fd0a56b698ca10d35d2e"}
        events = [{"event1": "hello"}, {"event2": "how are you"}]
        dispatcher: CollectingDispatcher = CollectingDispatcher()
        latest_message = {'text': 'get intents', 'intent_ranking': [{'name': 'test_run'}]}
        tracker = Tracker(sender_id="default_sender", slots=slots, events=events, paused=False,
                          latest_message=latest_message,
                          followup_action=None, active_loop=None, latest_action_name=None)
        domain: Dict[Text, Any] = None
        action.save().to_mongo().to_dict()
        actual: List[Dict[Text, Any]] = await ActionProcessor.process_action(dispatcher, tracker, domain,
                                                                             "test_run_with_post_and_dynamic_params")
        assert actual is not None
        assert str(actual[0]['name']) == 'kairon_action_response'
        assert str(actual[0]['value']) == 'Data added successfully, id:5000'
        log = ActionServerLogs.objects(sender="default_sender",
                                       action="test_run_with_post_and_dynamic_params",
                                       status="SUCCESS").get()
        assert not log['exception']
        assert log['timestamp']
        assert log['intent'] == "test_run"
        assert log['action'] == "test_run_with_post_and_dynamic_params"
        assert log['request_params'] == {'sender_id': 'default_sender', 'user_message': 'get intents',
                                         'intent': 'test_run'}
        assert log['api_response'] == '5000'
        assert log['bot_response'] == 'Data added successfully, id:5000'

    @pytest.mark.asyncio
    @responses.activate
    async def test_run_with_get(self, monkeypatch, aioresponses):
        action = HttpActionConfig(
            action_name="test_run_with_get",
            response=HttpActionResponse(value="The value of ${data.a.b.3} in ${data.a.b.d.0} is ${data.a.b.d}"),
            http_url="http://localhost:8081/mock",
            request_method="GET",
            params_list=None,
            bot="5f50fd0a56b698ca10d35d2e",
            user="user"
        )

        def _get_action(*args, **kwargs):
            return {"type": ActionType.http_action.value}

        monkeypatch.setattr(ActionUtility, "get_action", _get_action)
        http_url = 'http://localhost:8081/mock'


        resp_msg = json.dumps({
            "a": {
                "b": {
                    "3": 2,
                    "43": 30,
                    "c": [],
                    "d": ['red', 'buggy', 'bumpers'],
                }
            }
        })
        aioresponses.add(
            method=responses.GET,
            url=http_url,
            body=resp_msg,
            status=200,
        )
        slots = {"bot": "5f50fd0a56b698ca10d35d2e"}
        events = [{"event1": "hello"}, {"event2": "how are you"}]
        dispatcher: CollectingDispatcher = CollectingDispatcher()
        latest_message = {'text': 'get intents', 'intent_ranking': [{'name': 'test_run'}]}
        tracker = Tracker(sender_id="sender1", slots=slots, events=events, paused=False, latest_message=latest_message,
                          followup_action=None, active_loop=None, latest_action_name=None)
        domain: Dict[Text, Any] = None
        action.save().to_mongo().to_dict()
        actual: List[Dict[Text, Any]] = await ActionProcessor.process_action(dispatcher, tracker, domain,
                                                                             "test_run_with_get")
        assert actual is not None
        assert str(actual[0]['name']) == 'kairon_action_response'
        assert str(actual[0]['value']) == 'The value of 2 in red is [\'red\', \'buggy\', \'bumpers\']'

    @pytest.mark.asyncio
    @responses.activate
    async def test_run_with_get_dispatch_type_text_with_json_response(self, monkeypatch, aioresponses):
        action = HttpActionConfig(
            action_name="test_run_with_get_with_json_response",
            response=HttpActionResponse(value="'The value of '+`${a.b.d}`+' in '+`${a.b.d.0}`+' is '+`${a.b.d}`",
                                        dispatch=True, evaluation_type="script"),
            http_url="http://localhost:8081/mock",
            request_method="GET",
            params_list=None,
            bot="5f50fd0a56b698ca10d35d2e",
            user="user"
        )
        KeyVault(key="EMAIL", value="uditpandey@digite.com", bot="5f50fd0a56b698ca10d35d2e", user="user").save()
        KeyVault(key="FIRSTNAME", value="udit", bot="5f50fd0a56b698ca10d35d2e", user="user").save()
        KeyVault(key="API_KEY", value="asdfghjkertyuio", bot="5f50fd0a56b698ca10d35d2e", user="user").save()
        KeyVault(key="API_SECRET", value="sdfghj345678dfghj", bot="5f50fd0a56b698ca10d35d2e", user="user").save()

        def _get_action(*args, **kwargs):
            return {"type": ActionType.http_action.value}

        monkeypatch.setattr(ActionUtility, "get_action", _get_action)
        http_url = 'http://localhost:8081/mock'

        resp_msg = json.dumps({
            "a": {
                "b": {
                    "3": 2,
                    "43": 30,
                    "c": [],
                    "d": ['red', 'buggy', 'bumpers'],
                }
            }
        })
        aioresponses.add(
            method=responses.GET,
            url=http_url,
            body=resp_msg,
            status=200,
        )
        responses.add(
            method=responses.POST,
            url=Utility.environment['evaluator']['url'],
            json={"success": True, "data": "The value of 2 in red is ['red', 'buggy', 'bumpers']"},
            status=200,
            match=[
                responses.matchers.json_params_matcher(
                    {'script': "'The value of '+`${a.b.d}`+' in '+`${a.b.d.0}`+' is '+`${a.b.d}`",
                     'data': {'data': {'a': {'b': {'3': 2, '43': 30, 'c': [], 'd': ['red', 'buggy', 'bumpers']}}},
                              'context': {'sender_id': 'default_sender', 'user_message': 'get intents',
                                          'slot': {'bot': '5f50fd0a56b698ca10d35d2e'}, 'intent': 'test_run',
                                          'chat_log': [],
                                          'key_vault': {'API_KEY': 'asdfghjkertyuio', 'API_SECRET': 'sdfghj345678dfghj',
                                                        'EMAIL': 'uditpandey@digite.com', 'FIRSTNAME': 'udit'},
                                          'kairon_user_msg': None,
                                          'session_started': None, 'bot': '5f50fd0a56b698ca10d35d2e'}}})],
        )
        slots = {"bot": "5f50fd0a56b698ca10d35d2e"}
        events = [{"event1": "hello"}, {"event2": "how are you"}]
        dispatcher: CollectingDispatcher = CollectingDispatcher()
        latest_message = {'text': 'get intents', 'intent_ranking': [{'name': 'test_run'}]}
        tracker = Tracker(sender_id="default_sender", slots=slots, events=events, paused=False, latest_message=latest_message,
                          followup_action=None, active_loop=None, latest_action_name=None)
        domain: Dict[Text, Any] = None
        action.save().to_mongo().to_dict()
        actual: List[Dict[Text, Any]] = await ActionProcessor.process_action(dispatcher, tracker, domain,
                                                                             "test_run_with_get_with_json_response")
        assert actual is not None
        assert str(actual[0]['name']) == 'kairon_action_response'
        assert str(actual[0]['value']) == "The value of 2 in red is ['red', 'buggy', 'bumpers']"
        log = ActionServerLogs.objects(sender="default_sender",
                                       action="test_run_with_get_with_json_response",
                                       status="SUCCESS").get()
        assert not log['exception']
        assert log['timestamp']
        assert log['intent'] == "test_run"
        assert log['action'] == "test_run_with_get_with_json_response"
        assert log['api_response'] == "{'a': {'b': {'3': 2, '43': 30, 'c': [], 'd': ['red', 'buggy', 'bumpers']}}}"
        assert log['bot_response'] == "The value of 2 in red is ['red', 'buggy', 'bumpers']"

    @pytest.mark.asyncio
    @responses.activate
    async def test_run_with_get_with_dynamic_params(self, monkeypatch, aioresponses):
        dynamic_params = "{\"sender_id\": \"${sender_id}\", \"user_message\": \"${user_message}\", "\
                         "\"intent\": \"${intent}\", \"EMAIL\": \"${key_vault.EMAIL}\"}"
        KeyVault(key="EMAIL", value="uditpandey@digite.com", bot="5f50fd0a56b698ca10d35d2e", user="user").save()
        KeyVault(key="FIRSTNAME", value="udit", bot="5f50fd0a56b698ca10d35d2e", user="user").save()
        KeyVault(key="API_KEY", value="asdfghjkertyuio", bot="5f50fd0a56b698ca10d35d2e", user="user").save()
        KeyVault(key="API_SECRET", value="sdfghj345678dfghj", bot="5f50fd0a56b698ca10d35d2e", user="user").save()
        action = HttpActionConfig(
            action_name="test_run_with_get_with_dynamic_params",
            response=HttpActionResponse(value="The value of ${data.a.b.3} in ${data.a.b.d.0} is ${data.a.b.d}"),
            http_url="http://localhost:8081/mock",
            request_method="GET",
            dynamic_params=dynamic_params,
            set_slots=[SetSlotsFromResponse(name="val_d", value="${a.b.d}", evaluation_type="script"),
                       SetSlotsFromResponse(name="val_d_0", value="${a.b.d.0}", evaluation_type="script")],
            bot="5f50fd0a56b698ca10d35d2e",
            user="user"
        )

        def _get_action(*args, **kwargs):
            return {"type": ActionType.http_action.value}

        monkeypatch.setattr(ActionUtility, "get_action", _get_action)

        resp_msg = {
            "sender_id": "default_sender",
            "user_message": "get intents",
            "intent": "test_run",
            "EMAIL": "uditpandey@digite.com"
        }
        responses.add(
            method=responses.POST,
            url=Utility.environment['evaluator']['url'],
            json={"success": True, "data": resp_msg},
            status=200,
        )
        http_url = 'http://localhost:8081/mock'
        resp_msg = json.dumps({
            "a": {
                "b": {
                    "3": 2,
                    "43": 30,
                    "c": [],
                    "d": ['red', 'buggy', 'bumpers'],
                }
            }
        })
        aioresponses.add(
            method=responses.GET,
            url=f"{http_url}?sender_id=default_sender&user_message=get%20intents&intent=test_run&EMAIL=uditpandey@digite.com",
            body=resp_msg,
            status=200,
        )
        responses.add(
            method=responses.POST,
            url=Utility.environment['evaluator']['url'],
            json={"success": True, "data": "The value of 2 in red is ['red', 'buggy', 'bumpers']"},
            status=200,
            match=[
                responses.matchers.json_params_matcher(
                    {'script': "'The value of '+`${a.b.d}`+' in '+`${a.b.d.0}`+' is '+`${a.b.d}`",
                     'data': {'data': {'a': {'b': {'3': 2, '43': 30, 'c': [], 'd': ['red', 'buggy', 'bumpers']}}},
                              'context': {'sender_id': 'default_sender', 'user_message': 'get intents',
                                          'slot': {'bot': '5f50fd0a56b698ca10d35d2e'}, 'intent': 'test_run',
                                          'chat_log': [],
                                          'key_vault': {'API_KEY': 'asdfghjkertyuio', 'API_SECRET': 'sdfghj345678dfghj',
                                                        'EMAIL': 'uditpandey@digite.com', 'FIRSTNAME': 'udit'},
                                          'kairon_user_msg': None, 'session_started': None,
                                          'bot': '5f50fd0a56b698ca10d35d2e'}}})],
        )
        responses.add(
            method=responses.POST,
            url=Utility.environment['evaluator']['url'],
            json={"success": True, "data": "['red', 'buggy', 'bumpers']"},
            status=200,
            match=[
                responses.matchers.json_params_matcher(
                    {'script': "${a.b.d}",
                     'data': {'data': {'a': {'b': {'3': 2, '43': 30, 'c': [], 'd': ['red', 'buggy', 'bumpers']}}},
                              'context': {'sender_id': 'default_sender', 'user_message': 'get intents',
                                          'slot': {'bot': '5f50fd0a56b698ca10d35d2e'}, 'intent': 'test_run',
                                          'chat_log': [],
                                          'key_vault': {'API_KEY': 'asdfghjkertyuio', 'API_SECRET': 'sdfghj345678dfghj',
                                                        'EMAIL': 'uditpandey@digite.com', 'FIRSTNAME': 'udit'},
                                          'kairon_user_msg': None, 'session_started': None,
                                          'bot': '5f50fd0a56b698ca10d35d2e'}}})],
        )
        responses.add(
            method=responses.POST,
            url=Utility.environment['evaluator']['url'],
            json={"success": True, "data": "red"},
            status=200,
            match=[
                responses.matchers.json_params_matcher(
                    {'script': "${a.b.d.0}",
                     'data': {'data': {'a': {'b': {'3': 2, '43': 30, 'c': [], 'd': ['red', 'buggy', 'bumpers']}}},
                              'context': {'sender_id': 'default_sender', 'user_message': 'get intents',
                                          'slot': {'bot': '5f50fd0a56b698ca10d35d2e'}, 'intent': 'test_run',
                                          'chat_log': [],
                                          'key_vault': {'API_KEY': 'asdfghjkertyuio', 'API_SECRET': 'sdfghj345678dfghj',
                                                        'EMAIL': 'uditpandey@digite.com', 'FIRSTNAME': 'udit'},
                                          'kairon_user_msg': None, 'session_started': None,
                                          'bot': '5f50fd0a56b698ca10d35d2e'}}})],
        )
        slots = {"bot": "5f50fd0a56b698ca10d35d2e"}
        events = [{"event1": "hello"}, {"event2": "how are you"}]
        dispatcher: CollectingDispatcher = CollectingDispatcher()
        latest_message = {'text': 'get intents', 'intent_ranking': [{'name': 'test_run'}]}
        tracker = Tracker(sender_id="default_sender", slots=slots, events=events, paused=False,
                          latest_message=latest_message,followup_action=None, active_loop=None, latest_action_name=None)
        domain: Dict[Text, Any] = None
        action.save().to_mongo().to_dict()
        actual: List[Dict[Text, Any]] = await ActionProcessor.process_action(dispatcher, tracker, domain,
                                                                             "test_run_with_get_with_dynamic_params")
        assert actual is not None
        assert str(actual[0]['name']) == 'val_d'
        assert str(actual[0]['value']) == "['red', 'buggy', 'bumpers']"
        assert str(actual[1]['name']) == 'val_d_0'
        assert str(actual[1]['value']) == "red"
        assert str(actual[2]['name']) == 'kairon_action_response'
        assert str(actual[2]['value']) == 'The value of 2 in red is [\'red\', \'buggy\', \'bumpers\']'
        log = ActionServerLogs.objects(sender="default_sender",
                                       action="test_run_with_get_with_dynamic_params",
                                       status="SUCCESS").get()
        print(log.to_mongo().to_dict())
        assert not log['exception']
        assert log['timestamp']
        assert log['intent'] == "test_run"
        assert log['action'] == "test_run_with_get_with_dynamic_params"
        assert log['request_params'] == {'sender_id': 'default_sender', 'user_message': 'get intents',
                                         'intent': 'test_run', 'EMAIL': '*******************om'}
        assert log['api_response'] == "{'a': {'b': {'3': 2, '43': 30, 'c': [], 'd': ['red', 'buggy', 'bumpers']}}}"
        assert log['bot_response'] == "The value of 2 in red is ['red', 'buggy', 'bumpers']"

    @pytest.mark.asyncio
    async def test_run_no_connection(self, monkeypatch):
        action_name = "test_run_with_post"
        action = HttpActionConfig(
            action_name=action_name,
            response=HttpActionResponse(value="This should be response"),
            http_url="http://localhost:8085/mock",
            request_method="GET",
            params_list=None,
            bot="5f50fd0a56b698ca10d35d2e",
            user="user"
        )

        def _get_action(*args, **kwargs):
            return {"type": ActionType.http_action.value}

        monkeypatch.setattr(ActionUtility, "get_action", _get_action)
        slots = {"bot": "5f50fd0a56b698ca10d35d2e"}
        events = [{"event1": "hello"}, {"event2": "how are you"}]
        dispatcher: CollectingDispatcher = CollectingDispatcher()
        latest_message = {'text': 'get intents', 'intent_ranking': [{'name': 'test_run'}]}
        tracker = Tracker(sender_id="sender1", slots=slots, events=events, paused=False, latest_message=latest_message,
                          followup_action=None, active_loop=None, latest_action_name=None)
        domain: Dict[Text, Any] = None
        action.save()
        actual: List[Dict[Text, Any]] = await ActionProcessor.process_action(dispatcher, tracker, domain, action_name)
        assert actual is not None
        assert str(actual[0]['name']) == 'kairon_action_response'
        assert str(actual[0]['value']).__contains__('I have failed to process your request')

    @pytest.mark.asyncio
    async def test_run_with_get_placeholder_vs_string_response(self, monkeypatch):
        action_name = "test_run_with_get_string_http_response_placeholder_required"
        action = HttpActionConfig(
            action_name=action_name,
            response=HttpActionResponse(value="The value of ${a.b.3} in ${a.b.d.0} is ${a.b.d}"),
            http_url="http://localhost:8080/mock",
            request_method="GET",
            params_list=None,
            bot="5f50fd0a56b698ca10d35d2e",
            user="user"
        )

        def _get_action(*args, **kwargs):
            return {"type": ActionType.http_action.value}

        monkeypatch.setattr(ActionUtility, "get_action", _get_action)
        http_url = 'http://localhost:8800/mock'
        resp_msg = "This is string http response"

        responses.add(
            method=responses.GET,
            url=http_url,
            body=resp_msg,
            status=200,
        )

        slots = {"bot": "5f50fd0a56b698ca10d35d2e"}
        events = [{"event1": "hello"}, {"event2": "how are you"}]
        dispatcher: CollectingDispatcher = CollectingDispatcher()
        latest_message = {'text': 'get intents', 'intent_ranking': [{'name': 'test_run'}]}
        tracker = Tracker(sender_id="sender1", slots=slots, events=events, paused=False, latest_message=latest_message,
                          followup_action=None, active_loop=None, latest_action_name=None)
        domain: Dict[Text, Any] = None
        action.save().to_mongo().to_dict()
        actual: List[Dict[Text, Any]] = await ActionProcessor.process_action(dispatcher, tracker, domain, action_name)

        assert actual is not None
        assert str(actual[0]['name']) == 'kairon_action_response'
        assert str(
            actual[0]['value']) == 'I have failed to process your request'

    def test_attach_response_no_placeholder(self):
        http_response = {"data": {"a": "b"}, "context": {}}
        output = ActionUtility.attach_response("This has no placeholder", http_response)
        assert output == "This has no placeholder"

    def test_attach_response(self):
        http_response = {"data": {"dollars": "51"}, "context": {}}
        output = ActionUtility.attach_response("I want $${RESPONSE}", http_response)
        assert output == 'I want ${\"dollars\":\"51\"}'

    def test_attach_response_int(self):
        output = ActionUtility.attach_response("I want $${RESPONSE}", 51)
        assert output == 'I want $51'

    def test_prepare_response_with_prefix(self):
        http_response = {"data": {"price": [{"dollars": "51"}, {"rupee": "151"}]}, "context": {}}
        output = ActionUtility.prepare_response("I want rupee${data.price.1.rupee}. Also, want $${data.price.0.dollars}",
                                                http_response)
        assert output == 'I want rupee151. Also, want $51'

    def test_retrieve_value_from_response(self):
        keys = ["a.b.3", 'a.b']
        resp_msg = {
            "a": {
                "b": {
                    "3": 2,
                    "43": 30,
                    "c": [],
                    "d": ['red', 'buggy', 'bumpers'],
                }
            }
        }
        key_values = ActionUtility.retrieve_value_from_response(keys, resp_msg)
        assert key_values is not None
        assert key_values['${a.b.3}'] == 2
        assert key_values['${a.b}'] is not None
        assert key_values['${a.b}']['3'] == 2
        assert key_values['${a.b}']['d'][0] == 'red'

    def test_retrieve_value_from_response_invalid_key(self):
        keys = ["d.e.f", 'g.h']
        resp_msg = {
            "a": {
                "b": {
                    "3": 2,
                    "43": 30,
                    "c": [],
                    "d": ['red', 'buggy', 'bumpers'],
                }
            }
        }
        try:
            ActionUtility.retrieve_value_from_response(keys, resp_msg)
            assert False
        except ActionFailure as e:
            assert str(e) == 'Unable to retrieve value for key from HTTP response: \'d\''

    @pytest.mark.asyncio
    @responses.activate
    async def test_run_get_with_parameters(self, monkeypatch, aioresponses):
        request_params = [HttpActionRequestBody(key='key1', value="value1"),
                          HttpActionRequestBody(key='key2', value="value2")]
        action = HttpActionConfig(
            action_name="test_run_get_with_parameters",
            response=HttpActionResponse(value="The value of ${data.a.b.3} in ${data.a.b.d.0} is ${data.a.b.d}"),
            http_url="http://kairon.com/mock",
            request_method="GET",
            params_list=request_params,
            bot="5f50fd0a56b698ca10d35d2e",
            user="user"
        )

        def _get_action(*args, **kwargs):
            return {"type": ActionType.http_action.value}

        monkeypatch.setattr(ActionUtility, "get_action", _get_action)
        http_url = 'http://kairon.com/mock'
        resp_msg = {
            "a": {
                "b": {
                    "3": 2,
                    "43": 30,
                    "c": [],
                    "d": ['red', 'buggy', 'bumpers'],
                }
            }
        }

        aioresponses.add(
            method=responses.GET, url="http://kairon.com/mock?key1=value1&key2=value2", payload=resp_msg, status=200
        )

        slots = {"bot": "5f50fd0a56b698ca10d35d2e"}
        events = [{"event1": "hello"}, {"event2": "how are you"}]
        dispatcher: CollectingDispatcher = CollectingDispatcher()
        latest_message = {'text': 'get intents', 'intent_ranking': [{'name': 'test_run'}]}
        tracker = Tracker(sender_id="sender1", slots=slots, events=events, paused=False, latest_message=latest_message,
                          followup_action=None, active_loop=None, latest_action_name=None)
        domain: Dict[Text, Any] = None
        action.save().to_mongo().to_dict()
        actual: List[Dict[Text, Any]] = await ActionProcessor.process_action(dispatcher, tracker, domain,
                                                                             "test_run_get_with_parameters")
        assert actual is not None
        assert str(actual[0]['name']) == 'kairon_action_response'
        assert str(actual[0]['value']) == 'The value of 2 in red is [\'red\', \'buggy\', \'bumpers\']'

    @pytest.mark.asyncio
    async def test_run_get_with_parameters_2(self, monkeypatch, aioresponses):
        action = HttpActionConfig(
            action_name="test_run_get_with_parameters_2",
            response=HttpActionResponse(value="The value of ${data.a.b.3} in ${data.a.b.d.0} is ${data.a.b.d}"),
            http_url="http://kairon.com/mock",
            request_method="GET",
            params_list=None,
            bot="5f50fd0a56b698ca10d35d2e",
            user="user"
        )

        def _get_action(*args, **kwargs):
            return {"type": ActionType.http_action.value}

        monkeypatch.setattr(ActionUtility, "get_action", _get_action)
        http_url = 'http://kairon.com/mock'
        resp_msg = {
            "a": {
                "b": {
                    "3": 2,
                    "43": 30,
                    "c": [],
                    "d": ['red', 'buggy', 'bumpers'],
                }
            }
        }

        aioresponses.add(
            method=responses.GET, url=http_url, payload=resp_msg, status=200
        )

        slots = {"bot": "5f50fd0a56b698ca10d35d2e"}
        events = [{"event1": "hello"}, {"event2": "how are you"}]
        dispatcher: CollectingDispatcher = CollectingDispatcher()
        latest_message = {'text': 'get intents', 'intent_ranking': [{'name': 'test_run'}]}
        tracker = Tracker(sender_id="sender1", slots=slots, events=events, paused=False, latest_message=latest_message,
                          followup_action=None, active_loop=None, latest_action_name=None)
        domain: Dict[Text, Any] = None
        action.save().to_mongo().to_dict()
        actual: List[Dict[Text, Any]] = await ActionProcessor.process_action(dispatcher, tracker, domain,
                                                                             "test_run_get_with_parameters_2")
        assert actual is not None
        assert str(actual[0]['name']) == 'kairon_action_response'
        assert str(actual[0]['value']) == 'The value of 2 in red is [\'red\', \'buggy\', \'bumpers\']'

    @pytest.mark.asyncio
    async def test_slot_set_action_from_value(self, monkeypatch):
        action_name = "test_slot_set_action_from_value"
        action = SlotSetAction(
            name=action_name,
            set_slots=[SetSlots(name="location", type="from_value", value="Bengaluru")],
            bot="5f50fd0a56b698ca10d35d2e",
            user="user"
        )

        def _get_action(*args, **kwargs):
            return {"type": ActionType.slot_set_action.value}

        monkeypatch.setattr(ActionUtility, "get_action", _get_action)
        slots = {"bot": "5f50fd0a56b698ca10d35d2e", "location": None, "current_location": 'Mumbai'}
        events = [{"event1": "hello"}, {"event2": "how are you"}]
        dispatcher: CollectingDispatcher = CollectingDispatcher()
        latest_message = {'text': 'get intents', 'intent_ranking': [{'name': 'test_run'}]}
        tracker = Tracker(sender_id="sender1", slots=slots, events=events, paused=False, latest_message=latest_message,
                          followup_action=None, active_loop=None, latest_action_name=None)
        domain: Dict[Text, Any] = None
        action.save().to_mongo().to_dict()
        actual: List[Dict[Text, Any]] = await ActionProcessor.process_action(dispatcher, tracker, domain, action_name)
        assert actual is not None
        assert str(actual[0]['name']) == 'location'
        assert str(actual[0]['value']) == 'Bengaluru'

    @pytest.mark.asyncio
    async def test_slot_set_action_reset_slot(self, monkeypatch):
        action_name = "test_slot_set_action_reset_slot"
        action = SlotSetAction(
            name=action_name,
            set_slots=[SetSlots(name="location", type="reset_slot", value="Bengaluru")],
            bot="5f50fd0a56b698ca10d35d2e", user="user"
        )

        def _get_action(*arge, **kwargs):
            return {'type': ActionType.slot_set_action.value}

        monkeypatch.setattr(ActionUtility, "get_action", _get_action)
        slots = {"bot": "5f50fd0a56b698ca10d35d2e", "location": None, "current_location": 'Mumbai'}
        events = [{"event1": "hello"}, {"event2": "how are you"}]
        dispatcher: CollectingDispatcher = CollectingDispatcher()
        latest_message = {'text': 'get intents', 'intent_ranking': [{'name': 'test_run'}]}
        tracker = Tracker(sender_id="sender1", slots=slots, events=events, paused=False, latest_message=latest_message,
                          followup_action=None, active_loop=None, latest_action_name=None)
        domain: Dict[Text, Any] = None
        action.save().to_mongo().to_dict()
        actual: List[Dict[Text, Any]] = await ActionProcessor.process_action(dispatcher, tracker, domain, action_name)
        assert actual is not None
        assert str(actual[0]['name']) == 'location'
        assert actual[0]['value'] == None

    @pytest.mark.asyncio
    async def test_execute_action_with_no_type(self, monkeypatch):
        action_name = "test_execute_action_with_no_type"

        def _get_action(*arge, **kwargs):
            raise ActionFailure('Only http & slot set actions are compatible with action server')

        monkeypatch.setattr(ActionUtility, "get_action", _get_action)
        slots = {"bot": "5f50fd0a56b698ca10d35d2e", "location": None, "current_location": 'Mumbai'}
        events = [{"event1": "hello"}, {"event2": "how are you"}]
        dispatcher: CollectingDispatcher = CollectingDispatcher()
        latest_message = {'text': 'get intents', 'intent_ranking': [{'name': 'test_run'}]}
        tracker = Tracker(sender_id="sender1", slots=slots, events=events, paused=False, latest_message=latest_message,
                          followup_action=None, active_loop=None, latest_action_name=None)
        domain: Dict[Text, Any] = None
        actual: List[Dict[Text, Any]] = await ActionProcessor.process_action(dispatcher, tracker, domain, action_name)
        assert actual is None

    def test_get_action_type(self):
        bot = 'test_actions'
        user = 'test'
        Actions(name='test_get_action_type', type=ActionType.slot_set_action.value, bot=bot, user=user).save()
        SlotSetAction(name='test_get_action_type', set_slots=[SetSlots(name='user', type='from_value', value='name')],
                      bot=bot, user=user).save()
        action_type = ActionUtility.get_action_type(bot, 'test_get_action_type')
        assert action_type == "slot_set_action"

        action_type = ActionUtility.get_action_type(bot, 'utter_greet')
        assert action_type == "kairon_bot_response"

    def test_get_action_config_slot_set_action(self):
        bot = 'test_actions'
        user = 'test'
        Actions(name='action_get_user', type=ActionType.slot_set_action.value, bot=bot, user=user).save()
        SlotSetAction(name='action_get_user', set_slots=[SetSlots(name='user', type='from_value', value='name')],
                      bot=bot, user=user).save()
        config = ActionUtility.get_action(bot, 'action_get_user')
        assert config['type'] == ActionType.slot_set_action.value
        config = ActionSetSlot(bot, 'action_get_user').retrieve_config()
        assert config['name'] == 'action_get_user'
        assert config['set_slots'] == [{'name': 'user', 'type': 'from_value', 'value': 'name'}]

    def test_get_action_config_http_action(self):
        bot = 'test_actions'
        user = 'test'
        HttpActionConfig(
            action_name="action_hit_endpoint",
            response=HttpActionResponse(value="json"),
            http_url="http://test.com",
            request_method="GET",
            bot=bot,
            user=user
        ).save()

        config = ActionHTTP(bot, 'action_hit_endpoint').retrieve_config()
        assert config['action_name'] == 'action_hit_endpoint'
        assert config['response'] == {'dispatch': True, 'evaluation_type': 'expression', 'value': 'json',
                                      'dispatch_type': 'text'}
        assert config['http_url'] == "http://test.com"
        assert config['request_method'] == 'GET'

    def test_get_action_config_action_does_not_exists(self):
        bot = 'test_actions'
        with pytest.raises(ActionFailure, match='No action found for given bot and name'):
            ActionUtility.get_action(bot, 'test_get_action_config_action_does_not_exists')

    def test_get_action_config_slot_set_action_does_not_exists(self):
        bot = 'test_actions'

        with pytest.raises(ActionFailure, match="No Slot set action found for given action and bot"):
            ActionSetSlot(bot, 'test_get_action_config_slot_set_action_does_not_exists').retrieve_config()

    def test_get_action_config_http_action_does_not_exists(self):
        bot = 'test_actions'
        user = 'test'
        with pytest.raises(ActionFailure, match="No HTTP action found for given action and bot"):
            ActionHTTP(bot, 'test_get_action_config_http_action_does_not_exists').retrieve_config()

    def test_get_http_action_config_bot_empty(self):
        with pytest.raises(ActionFailure, match="No HTTP action found for given action and bot"):
            ActionHTTP(' ', 'test_get_action_config_http_action_does_not_exists').retrieve_config()

    def test_get_http_action_config_action_empty(self):
        with pytest.raises(ActionFailure, match="No HTTP action found for given action and bot"):
            ActionHTTP('test_get_action_config_http_action_does_not_exists', ' ').retrieve_config()

    def test_get_action_config_custom_user_action(self):
        bot = 'test_actions'
        user = 'test'
        Actions(name='test_get_action_config_custom_user_action', bot=bot, user=user).save()
        with pytest.raises(ActionFailure, match='None type action is not supported with action server'):
            ActionFactory.get_instance(bot, 'test_get_action_config_custom_user_action')

    def test_get_form_validation_config_single_validation(self):
        bot = 'test_actions'
        user = 'test'
        validation_semantic = {'or': [{'less_than': '5'}, {'==': 6}]}
        expected_output = FormValidationAction(name='validate_form', slot='name',
                                               validation_semantic=validation_semantic,
                                               bot=bot, user=user).save().to_mongo().to_dict()
        config = ActionFormValidation(bot, 'validate_form').retrieve_config().get().to_mongo().to_dict()
        config.pop('timestamp')
        expected_output.pop('timestamp')
        assert config == expected_output

    def test_get_form_validation_config_multiple_validations(self):
        bot = 'test_actions'
        user = 'test'
        validation_semantic = {'or': [{'less_than': '5'}, {'==': 6}]}
        expected_outputs = []
        for slot in ['name', 'user', 'location']:
            expected_output = FormValidationAction(name='validate_form_1', slot=slot,
                                                   validation_semantic=validation_semantic,
                                                   bot=bot, user=user).save().to_mongo().to_dict()
            expected_output.pop('_id')
            expected_output.pop('timestamp')
            expected_outputs.append(expected_output)
        config = ActionFormValidation(bot, 'validate_form_1').retrieve_config().to_json()
        config = json.loads(config)
        for c in config:
            c.pop('timestamp')
            c.pop('_id')
        assert config[0] == expected_outputs[0]
        assert config[1] == expected_outputs[1]
        assert config[2] == expected_outputs[2]

    def test_get_form_validation_config_not_exists(self):
        bot = 'test_actions'
        config = ActionFormValidation(bot, 'validate_form_2').retrieve_config()
        assert not config
        assert isinstance(config, QuerySet)

    def test_get_action_config_form_validation(self):
        bot = 'test_actions'
        user = 'test'
        Actions(name='validate_form_1', type=ActionType.form_validation_action.value, bot=bot, user=user).save()
        config = ActionUtility.get_action(bot, 'validate_form_1')
        assert config
        assert config['type'] == ActionType.form_validation_action.value

    def test_get_slot_type(self):
        bot = 'test_actions'
        user = 'test'
        Slots(name='location', type='text', bot=bot, user=user).save()
        slot_type = ActionUtility.get_slot_type(bot, 'location')
        assert slot_type == 'text'

    def test_get_slot_type_not_exists(self):
        bot = 'test_actions'
        with pytest.raises(ActionFailure, match='Slot not found in database: non_existant'):
            ActionUtility.get_slot_type(bot, 'non_existant')

    def test_get_email_action_config(self):
        with patch('kairon.shared.utils.SMTP', autospec=True) as mock:
            expected = EmailActionConfig(
                action_name="email_action",
                smtp_url="test.localhost",
                smtp_port=293,
                smtp_password=CustomActionRequestParameters(key='smtp_password', value="test"),
                from_email="test@demo.com",
                subject="test",
                to_email=["test@test.com","test1@test.com"],
                response="Validated",
                bot="bot",
                user="user"
            ).save().to_mongo().to_dict()

            actual = ActionEmail("bot", "email_action").retrieve_config()
            assert actual is not None
            assert expected['action_name'] == actual['action_name']
            assert expected['response'] == actual['response']
            assert 'test.localhost' == actual['smtp_url']
            assert expected['smtp_port'] == actual['smtp_port']
            assert {'_cls': 'CustomActionRequestParameters', 'key': 'smtp_password', 'encrypt': False, 'value': 'test',
                    'parameter_type': 'value'} == actual['smtp_password']
            assert 'test@demo.com' == actual['from_email']
            assert expected['to_email'] == actual['to_email']
            assert expected.get("smtp_userid") == actual.get("smtp_userid")

            expected = EmailActionConfig(
                action_name="email_action1",
                smtp_url="test.localhost",
                smtp_port=293,
                smtp_userid=CustomActionRequestParameters(value='test.user_id'),
                smtp_password=CustomActionRequestParameters(value="test"),
                from_email="test@demo.com",
                subject="test",
                to_email=["test@test.com", "test1@test.com"],
                response="Validated",
                bot="bot",
                user="user"
            ).save().to_mongo().to_dict()

            actual = ActionEmail("bot", "email_action1").retrieve_config()
            assert actual is not None
            assert expected['action_name'] == actual['action_name']
            assert expected['response'] == actual['response']
            assert 'test.localhost' == actual['smtp_url']
            assert expected['smtp_port'] == actual['smtp_port']
            assert {'_cls': 'CustomActionRequestParameters', 'key': 'smtp_password', 'encrypt': False, 'value': 'test',
                    'parameter_type': 'value'} == actual['smtp_password'] == actual['smtp_password']
            assert 'test@demo.com' == actual['from_email']
            assert expected['to_email'] == actual['to_email']
            assert {'_cls': 'CustomActionRequestParameters', 'key': 'smtp_userid', 'encrypt': False,
                    'value': 'test.user_id', 'parameter_type': 'value'} == actual['smtp_userid'] == actual.get(
                "smtp_userid")

    def test_email_action_not_found(self):
        with pytest.raises(ActionFailure, match="No Email action found for given action and bot"):
            ActionEmail("test", "test_email_action_not_found").retrieve_config()

    def test_prepare_email_body(self):
        Utility.email_conf['email']['templates']['conversation'] = open('template/emails/conversation.html', 'rb').read().decode()
        Utility.email_conf['email']['templates']['bot_msg_conversation'] = open('template/emails/bot_msg_conversation.html', 'rb').read().decode()
        Utility.email_conf['email']['templates']['user_msg_conversation'] = open('template/emails/user_msg_conversation.html', 'rb').read().decode()
        events = [{"event":"action","timestamp":1594907100.12764,"name":"action_session_start","policy":None,"confidence":None},{"event":"session_started","timestamp":1594907100.12765},{"event":"action","timestamp":1594907100.12767,"name":"action_listen","policy":None,"confidence":None},{"event":"user","timestamp":1594907100.42744,"text":"can't","parse_data":{"intent":{"name":"test intent","confidence":0.253578245639801},"entities":[],"intent_ranking":[{"name":"test intent","confidence":0.253578245639801},{"name":"goodbye","confidence":0.1504897326231},{"name":"greet","confidence":0.138640150427818},{"name":"affirm","confidence":0.0857767835259438},{"name":"smalltalk_human","confidence":0.0721133947372437},{"name":"deny","confidence":0.069614589214325},{"name":"bot_challenge","confidence":0.0664894133806229},{"name":"faq_vaccine","confidence":0.062177762389183},{"name":"faq_testing","confidence":0.0530692934989929},{"name":"out_of_scope","confidence":0.0480506233870983}],"response_selector":{"default":{"response":{"name":None,"confidence":0},"ranking":[],"full_retrieval_intent":None}},"text":"can't"},"input_channel":None,"message_id":"bbd413bf5c834bf3b98e0da2373553b2","metadata":{}},{"event":"action","timestamp":1594907100.4308,"name":"utter_test intent","policy":"policy_0_MemoizationPolicy","confidence":1},{"event":"bot","timestamp":1594907100.4308,"text":"will not = won\"t","data":{"elements":None,"quick_replies":None,"buttons":None,"attachment":None,"image":None,"custom":None},"metadata":{}},{"event":"action","timestamp":1594907100.43384,"name":"action_listen","policy":"policy_0_MemoizationPolicy","confidence":1},{"event":"user","timestamp":1594907117.04194,"text":"can\"t","parse_data":{"intent":{"name":"test intent","confidence":0.253578245639801},"entities":[],"intent_ranking":[{"name":"test intent","confidence":0.253578245639801},{"name":"goodbye","confidence":0.1504897326231},{"name":"greet","confidence":0.138640150427818},{"name":"affirm","confidence":0.0857767835259438},{"name":"smalltalk_human","confidence":0.0721133947372437},{"name":"deny","confidence":0.069614589214325},{"name":"bot_challenge","confidence":0.0664894133806229},{"name":"faq_vaccine","confidence":0.062177762389183},{"name":"faq_testing","confidence":0.0530692934989929},{"name":"out_of_scope","confidence":0.0480506233870983}],"response_selector":{"default":{"response":{"name":None,"confidence":0},"ranking":[],"full_retrieval_intent":None}},"text":"can\"t"},"input_channel":None,"message_id":"e96e2a85de0748798748385503c65fb3","metadata":{}},{"event":"action","timestamp":1594907117.04547,"name":"utter_test intent","policy":"policy_1_TEDPolicy","confidence":0.978452920913696},{"event":"bot","timestamp":1594907117.04548,"text":"can not = can't","data":{"elements":None,"quick_replies":None,"buttons":None,"attachment":None,"image":None,"custom":None},"metadata":{}}]
        actual = ActionUtility.prepare_email_body(events, "conversation history", "test@kairon.com")
        assert str(actual).__contains__("</table>")

    def test_get_prompt_action_config(self):
        bot = 'test_action_server'
        user = 'test_user'
        Actions(name='kairon_faq_action', type=ActionType.prompt_action.value, bot=bot, user=user).save()
        BotSettings(bot=bot, user=user, llm_settings=LLMSettings(enable_faq=True)).save()
        actual = ActionUtility.get_action(bot, 'kairon_faq_action')
        llm_prompts = [{'name': 'System Prompt', 'data': 'You are a personal assistant.', 'type': 'system',
                        'source': 'static', 'is_enabled': True},
                       {'name': 'History Prompt', 'type': 'user', 'source': 'history', 'is_enabled': True}]
        PromptAction(name='kairon_faq_action', bot=bot, user=user, llm_prompts=llm_prompts).save()

        assert actual['type'] == ActionType.prompt_action.value
        actual_config, bot_settings = ActionPrompt(bot, 'kairon_faq_action').retrieve_config()
        actual_config.pop("timestamp")
        actual_config.pop("status")
        actual_config.pop("user")
        assert actual_config == {'name': 'kairon_faq_action', 'num_bot_responses': 5, 'top_results': 10,
                                 'user_question': {'type': 'from_user_message'},
                                 'similarity_threshold': 0.7,
                                 'failure_message': "I'm sorry, I didn't quite understand that. Could you rephrase?",
                                 'bot': 'test_action_server', 'enable_response_cache': False,
                                 'hyperparameters': {'temperature': 0.0, 'max_tokens': 300, 'model': 'gpt-3.5-turbo',
                                                     'top_p': 0.0, 'n': 1, 'stream': False, 'stop': None,
                                                     'presence_penalty': 0.0, 'frequency_penalty': 0.0, 'logit_bias': {}
                                                     },
                                 'dispatch_response': True, 'set_slots': [], 'llm_prompts': llm_prompts,
                                 'instructions': []}
        bot_settings.pop("_id")
        bot_settings.pop("timestamp")
        bot_settings.pop("status")
        assert bot_settings == {'bot': 'test_action_server',
                                'chat_token_expiry': 30,
                                'data_generation_limit_per_day': 3,
                                'data_importer_limit_per_day': 5,
                                'force_import': False,
                                'ignore_utterances': False,
                                'llm_settings': {'enable_faq': True, 'provider': 'openai'},
                                'analytics': {'fallback_intent': 'nlu_fallback'},
                                'multilingual_limit_per_day': 2,
                                'notification_scheduling_limit': 4,
                                'refresh_token_expiry': 60,
                                'rephrase_response': False,
                                'test_limit_per_day': 5,
                                'training_limit_per_day': 5,
                                'user': 'test_user', 'dynamic_broadcast_execution_timeout': 21600,
                                'website_data_generator_depth_search_limit': 2,
                                'whatsapp': 'meta', 'is_billed': False,
                                'cognition_collections_limit': 3,
                              'cognition_columns_per_collection_limit': 5}

    def test_prompt_action_not_exists(self):
        with pytest.raises(ActionFailure, match="Faq feature is disabled for the bot! Please contact support."):
            ActionPrompt('test_kairon_faq_action_not_exists', 'testing_kairon_faq').retrieve_config()

    def test_get_google_search_action_config(self):
        bot = 'test_action_server'
        user = 'test_user'
        Actions(name='google_search_action', type=ActionType.google_search_action.value, bot=bot, user=user).save()
        GoogleSearchAction(name='google_search_action', api_key=CustomActionRequestParameters(value='1234567890'),
                           search_engine_id='asdfg::123456', bot=bot, user=user).save()
        actual = ActionUtility.get_action(bot, 'google_search_action')
        assert actual['type'] == ActionType.google_search_action.value
        actual = ActionGoogleSearch(bot, 'google_search_action').retrieve_config()
        assert actual['api_key'] == {'_cls': 'CustomActionRequestParameters', 'encrypt': False, 'key': 'api_key', 'parameter_type': 'value', 'value': '1234567890'}
        assert actual['search_engine_id'] == 'asdfg::123456'

    def test_get_google_search_action_config_not_exists(self):
        bot = 'test_action_server'
        with pytest.raises(ActionFailure, match="No Google search action found for given action and bot"):
            ActionGoogleSearch(bot, 'custom_search_action').retrieve_config()

    def test_get_web_search_action_config(self):
        bot = 'test_action_server'
        user = 'test_user'
        Actions(name='public_search_action', type=ActionType.web_search_action.value, bot=bot, user=user).save()
        WebSearchAction(name='public_search_action', website="www.google.com", bot=bot, user=user).save()
        actual = ActionUtility.get_action(bot, 'public_search_action')
        assert actual['type'] == ActionType.web_search_action.value
        actual = ActionWebSearch(bot, 'public_search_action').retrieve_config()
        assert actual['name'] == 'public_search_action'
        assert actual['website'] == "www.google.com"

    def test_get_web_search_action_config_not_exists(self):
        bot = 'test_action_server'
        with pytest.raises(ActionFailure, match="No Public search action found for given action and bot"):
            ActionWebSearch(bot, 'custom_search_action').retrieve_config()

    def test_get_jira_action_not_exists(self):
        bot = 'test_action_server'
        with pytest.raises(ActionFailure, match="No Jira action found for given action and bot"):
            ActionJiraTicket(bot, 'jira_action').retrieve_config()

    def test_get_jira_action_not_found(self):
        bot = 'test_action_server'
        user = 'test_user'
        Actions(name='jira_action', type=ActionType.jira_action.value, bot=bot, user=user).save()
        config = ActionUtility.get_action(bot, 'jira_action')
        assert config
        assert config['type'] == ActionType.jira_action.value

    @responses.activate
    def test_create_jira_issue(self):
        url = 'https://test-digite.atlassian.net'
        username = 'test@digite.com'
        api_token = 'ASDFGHJKL'
        project_key = 'HEL'
        issue_type = 'Bug'
        summary = 'Successfully created'
        description = json.dumps([{'bot': 'hi'}, {'user': 'hello'}, {'bot': 'whatup'}, {'user': 'cool'}])
        responses.add(
            'GET',
            f'{url}/rest/api/2/serverInfo',
            json={'baseUrl': 'https://udit-pandey.atlassian.net', 'version': '1001.0.0-SNAPSHOT',
                  'versionNumbers': [1001, 0, 0], 'deploymentType': 'Cloud', 'buildNumber': 100191,
                  'buildDate': '2022-02-11T05:35:40.000+0530', 'serverTime': '2022-02-15T10:54:09.906+0530',
                  'scmInfo': '831671b3b59f40b5108ef3f9491df89a1317ecaa', 'serverTitle': 'Jira',
                  'defaultLocale': {'locale': 'en_US'}},
        )
        responses.add(
            'POST',
            f'{url}/rest/api/2/issue',
            json={'id': '10006', 'key': 'HEL-7', 'self': f'{url}/rest/api/2/issue/10006'}
        )
        responses.add(
            'GET',
            f'{url}/rest/api/2/issue/HEL-7',
            json={
                'expand': 'renderedFields,names,schema,operations,editmeta,changelog,versionedRepresentations,customfield_10010.requestTypePractice',
                'id': '10007', 'self': 'https://udit-pandey.atlassian.net/rest/api/2/issue/10007', 'key': 'HEL-8',
                'fields': {'statuscategorychangedate': '2022-02-15T20:43:38.025+0530',
                           'issuetype': {'self': 'https://udit-pandey.atlassian.net/rest/api/2/issuetype/10003',
                                         'id': '10003',
                                         'description': 'Subtasks track small pieces of work that are part of a larger task.',
                                         'iconUrl': 'https://udit-pandey.atlassian.net/rest/api/2/universal_avatar/view/type/issuetype/avatar/10316?size=medium',
                                         'name': 'Subtask', 'subtask': True, 'avatarId': 10316,
                                         'entityId': 'd603fd3f-d368-46a6-b4c4-9fcffc1dc23b',
                                         'hierarchyLevel': -1}, 'parent': {'id': '10003', 'key': 'HEL-4',
                                                                           'self': 'https://udit-pandey.atlassian.net/rest/api/2/issue/10003',
                                                                           'fields': {'summary': 'order for apache',
                                                                                      'status': {
                                                                                          'self': 'https://udit-pandey.atlassian.net/rest/api/2/status/10000',
                                                                                          'description': '',
                                                                                          'iconUrl': 'https://udit-pandey.atlassian.net/',
                                                                                          'name': 'To Do',
                                                                                          'id': '10000',
                                                                                          'statusCategory': {
                                                                                              'self': 'https://udit-pandey.atlassian.net/rest/api/2/statuscategory/2',
                                                                                              'id': 2, 'key': 'new',
                                                                                              'colorName': 'blue-gray',
                                                                                              'name': 'To Do'}},
                                                                                      'priority': {
                                                                                          'self': 'https://udit-pandey.atlassian.net/rest/api/2/priority/3',
                                                                                          'iconUrl': 'https://udit-pandey.atlassian.net/images/icons/priorities/medium.svg',
                                                                                          'name': 'Medium', 'id': '3'},
                                                                                      'issuetype': {
                                                                                          'self': 'https://udit-pandey.atlassian.net/rest/api/2/issuetype/10001',
                                                                                          'id': '10001',
                                                                                          'description': 'A small, distinct piece of work.',
                                                                                          'iconUrl': 'https://udit-pandey.atlassian.net/rest/api/2/universal_avatar/view/type/issuetype/avatar/10318?size=medium',
                                                                                          'name': 'Task',
                                                                                          'subtask': False,
                                                                                          'avatarId': 10318,
                                                                                          'entityId': 'df701898-8426-493f-b0c4-51b30dddf1b2',
                                                                                          'hierarchyLevel': 0}}},
                           'timespent': None,
                           'project': {'self': 'https://udit-pandey.atlassian.net/rest/api/2/project/10000',
                                       'id': '10000', 'key': 'HEL', 'name': 'helicopter', 'projectTypeKey': 'software',
                                       'simplified': True, 'avatarUrls': {
                                   '48x48': 'https://udit-pandey.atlassian.net/rest/api/2/universal_avatar/view/type/project/avatar/10408',
                                   '24x24': 'https://udit-pandey.atlassian.net/rest/api/2/universal_avatar/view/type/project/avatar/10408?size=small',
                                   '16x16': 'https://udit-pandey.atlassian.net/rest/api/2/universal_avatar/view/type/project/avatar/10408?size=xsmall',
                                   '32x32': 'https://udit-pandey.atlassian.net/rest/api/2/universal_avatar/view/type/project/avatar/10408?size=medium'}},
                           'fixVersions': [], 'aggregatetimespent': None, 'resolution': None, 'resolutiondate': None,
                           'workratio': -1, 'issuerestriction': {'issuerestrictions': {}, 'shouldDisplay': True},
                           'lastViewed': None,
                           'watches': {'self': 'https://udit-pandey.atlassian.net/rest/api/2/issue/HEL-8/watchers',
                                       'watchCount': 1, 'isWatching': True}, 'created': '2022-02-15T20:43:37.691+0530',
                           'customfield_10020': None, 'customfield_10021': None, 'customfield_10022': None,
                           'priority': {'self': 'https://udit-pandey.atlassian.net/rest/api/2/priority/3',
                                        'iconUrl': 'https://udit-pandey.atlassian.net/images/icons/priorities/medium.svg',
                                        'name': 'Medium', 'id': '3'}, 'customfield_10023': None,
                           'customfield_10024': None, 'customfield_10025': None, 'labels': [],
                           'customfield_10016': None, 'customfield_10017': None,
                           'customfield_10018': {'hasEpicLinkFieldDependency': False, 'showField': False,
                                                 'nonEditableReason': {'reason': 'PLUGIN_LICENSE_ERROR',
                                                                       'message': 'The Parent Link is only available to Jira Premium users.'}},
                           'customfield_10019': '0|i0001j:', 'aggregatetimeoriginalestimate': None,
                           'timeestimate': None, 'versions': [], 'issuelinks': [], 'assignee': None,
                           'updated': '2022-02-15T20:43:37.960+0530',
                           'status': {'self': 'https://udit-pandey.atlassian.net/rest/api/2/status/10000',
                                      'description': '', 'iconUrl': 'https://udit-pandey.atlassian.net/',
                                      'name': 'To Do', 'id': '10000', 'statusCategory': {
                                   'self': 'https://udit-pandey.atlassian.net/rest/api/2/statuscategory/2', 'id': 2,
                                   'key': 'new', 'colorName': 'blue-gray', 'name': 'To Do'}}, 'components': [],
                           'timeoriginalestimate': None,
                           'description': 'Creating of an issue using project keys and issue type names using the REST API',
                           'customfield_10010': None, 'customfield_10014': None, 'timetracking': {},
                           'customfield_10015': None, 'customfield_10005': None, 'customfield_10006': None,
                           'customfield_10007': None, 'security': None, 'customfield_10008': None,
                           'customfield_10009': None, 'aggregatetimeestimate': None, 'attachment': [],
                           'summary': 'order for apache', 'creator': {
                        'self': 'https://udit-pandey.atlassian.net/rest/api/2/user?accountId=6205e1585d18ad00729aa75f',
                        'accountId': '6205e1585d18ad00729aa75f', 'emailAddress': 'udit.pandey@digite.com',
                        'avatarUrls': {
                            '48x48': 'https://secure.gravatar.com/avatar/6864b14113f03cbe6d55af5006b12efe?d=https%3A%2F%2Favatar-management--avatars.us-west-2.prod.public.atl-paas.net%2Finitials%2FUP-0.png',
                            '24x24': 'https://secure.gravatar.com/avatar/6864b14113f03cbe6d55af5006b12efe?d=https%3A%2F%2Favatar-management--avatars.us-west-2.prod.public.atl-paas.net%2Finitials%2FUP-0.png',
                            '16x16': 'https://secure.gravatar.com/avatar/6864b14113f03cbe6d55af5006b12efe?d=https%3A%2F%2Favatar-management--avatars.us-west-2.prod.public.atl-paas.net%2Finitials%2FUP-0.png',
                            '32x32': 'https://secure.gravatar.com/avatar/6864b14113f03cbe6d55af5006b12efe?d=https%3A%2F%2Favatar-management--avatars.us-west-2.prod.public.atl-paas.net%2Finitials%2FUP-0.png'},
                        'displayName': 'Udit Pandey', 'active': True, 'timeZone': 'Asia/Calcutta',
                        'accountType': 'atlassian'}, 'subtasks': [], 'reporter': {
                        'self': 'https://udit-pandey.atlassian.net/rest/api/2/user?accountId=6205e1585d18ad00729aa75f',
                        'accountId': '6205e1585d18ad00729aa75f', 'emailAddress': 'udit.pandey@digite.com',
                        'avatarUrls': {
                            '32x32': 'https://secure.gravatar.com/avatar/6864b14113f03cbe6d55af5006b12efe?d=https%3A%2F%2Favatar-management--avatars.us-west-2.prod.public.atl-paas.net%2Finitials%2FUP-0.png'},
                        'displayName': 'Udit Pandey', 'active': True, 'timeZone': 'Asia/Calcutta',
                        'accountType': 'atlassian'}, 'aggregateprogress': {'progress': 0, 'total': 0},
                           'customfield_10000': '{}', 'customfield_10001': None, 'customfield_10002': None,
                           'customfield_10003': None, 'customfield_10004': None, 'environment': None, 'duedate': None,
                           'progress': {'progress': 0, 'total': 0},
                           'votes': {'self': 'https://udit-pandey.atlassian.net/rest/api/2/issue/HEL-8/votes',
                                     'votes': 0, 'hasVoted': False}, 'comment': {'comments': [],
                                                                                 'self': 'https://udit-pandey.atlassian.net/rest/api/2/issue/10007/comment',
                                                                                 'maxResults': 0, 'total': 0,
                                                                                 'startAt': 0},
                           'worklog': {'startAt': 0, 'maxResults': 20, 'total': 0, 'worklogs': []}}}
        )
        assert not ActionUtility.create_jira_issue(url, username, api_token, project_key, issue_type, summary, description)

    def test_create_jira_issue_failure(self):
        url = 'https://test-digite.atlassian.net'
        username = 'test@digite.com'
        api_token = 'ASDFGHJKL'
        project_key = 'HEL'
        issue_type = 'Bug'
        summary = 'Successfully created'
        description = json.dumps([{'bot': 'hi'}, {'user': 'hello'}, {'bot': 'whatup'}, {'user': 'cool'}])
        responses.add(
            'GET',
            f'{url}/rest/api/2/serverInfo',
            status=500
        )
        with pytest.raises(Exception):
            ActionUtility.create_jira_issue(url, username, api_token, project_key, issue_type, summary, description)

    def test_get_jira_action(self):
        bot = 'test_action_server'
        user = 'test_user'

        def _mock_response(*args, **kwargs):
            return None

        with patch('kairon.shared.actions.data_objects.JiraAction.validate', new=_mock_response):
            JiraAction(
                name='jira_action', bot=bot, user=user, url='https://test-digite.atlassian.net', user_name='test@digite.com',
                api_token=CustomActionRequestParameters(value='ASDFGHJKL'), project_key='HEL', issue_type='Bug',
                summary='fallback', response='Successfully created').save()
        action = ActionUtility.get_action(bot, 'jira_action')
        assert action['type'] == 'jira_action'
        action = ActionJiraTicket(bot, 'jira_action').retrieve_config()
        action.pop('_id')
        action.pop('timestamp')
        assert action == {
            'name': 'jira_action', 'url': 'https://test-digite.atlassian.net', 'user_name': 'test@digite.com',
            'api_token':  {'_cls': 'CustomActionRequestParameters', 'encrypt': False, 'parameter_type': 'value',
                           'value': 'ASDFGHJKL'}, 'project_key': 'HEL', 'issue_type': 'Bug', 'summary': 'fallback',
            'response': 'Successfully created', 'bot': 'test_action_server', 'user': 'test_user', 'status': True
        }

    def test_google_search_action(self, monkeypatch):
        def _run_action(*arge, **kwargs):
            return {
                "kind": "customsearch#search",
                "url": {
                    "type": "application/json",
                    "template": "https://www.googleapis.com/customsearch/v1?q={searchTerms}&num={count?}&start={startIndex?}&lr={language?}&safe={safe?}&cx={cx?}&sort={sort?}&filter={filter?}&gl={gl?}&cr={cr?}&googlehost={googleHost?}&c2coff={disableCnTwTranslation?}&hq={hq?}&hl={hl?}&siteSearch={siteSearch?}&siteSearchFilter={siteSearchFilter?}&exactTerms={exactTerms?}&excludeTerms={excludeTerms?}&linkSite={linkSite?}&orTerms={orTerms?}&relatedSite={relatedSite?}&dateRestrict={dateRestrict?}&lowRange={lowRange?}&highRange={highRange?}&searchType={searchType}&fileType={fileType?}&rights={rights?}&imgSize={imgSize?}&imgType={imgType?}&imgColorType={imgColorType?}&imgDominantColor={imgDominantColor?}&alt=json"
                },
                "queries": {
                    "request": [
                        {
                            "title": "Google Custom Search - \"what is kanban\"",
                            "totalResults": "63",
                            "searchTerms": "\"what is kanban\"",
                            "count": 10,
                            "startIndex": 1,
                            "inputEncoding": "utf8",
                            "outputEncoding": "utf8",
                            "safe": "off",
                            "cx": "008204382765647029238:pt5fuheh0do"
                        }
                    ],
                    "nextPage": [
                        {
                            "title": "Google Custom Search - \"what is kanban\"",
                            "totalResults": "63",
                            "searchTerms": "\"what is kanban\"",
                            "count": 10,
                            "startIndex": 11,
                            "inputEncoding": "utf8",
                            "outputEncoding": "utf8",
                            "safe": "off",
                            "cx": "008204382765647029238:pt5fuheh0do"
                        }
                    ]
                },
                "context": {
                    "title": "DGT"
                },
                "searchInformation": {
                    "searchTime": 0.427328,
                    "formattedSearchTime": "0.43",
                    "totalResults": "63",
                    "formattedTotalResults": "63"
                },
                "items": [
                    {
                        "kind": "customsearch#result",
                        "title": "What Is Kanban? An Overview Of The Kanban Method",
                        "htmlTitle": "<b>What Is Kanban</b>? An Overview Of The Kanban Method",
                        "link": "https://www.digite.com/kanban/what-is-kanban/",
                        "displayLink": "www.digite.com",
                        "snippet": "Kanban visualizes both the process (the workflow) and the actual work passing through that process. The goal of Kanban is to identify potential bottlenecks in ...",
                        "htmlSnippet": "Kanban visualizes both the process (the workflow) and the actual work passing through that process. The goal of Kanban is to identify potential bottlenecks in&nbsp;...",
                        "cacheId": "JwKNqNQN0h0J",
                        "formattedUrl": "https://www.digite.com/kanban/what-is-kanban/",
                        "htmlFormattedUrl": "https://www.digite.com/kanban/<b>what-is-kanban</b>/",
                        "pagemap": {
                            "cse_thumbnail": [
                                {
                                    "src": "https://encrypted-tbn0.gstatic.com/images?q=tbn:ANd9GcRT-YhBrALL2k95qNSSMy_RT3TWdaolYNsPkEAEMfK-6t1K7eFj8N6aUpM",
                                    "width": "318",
                                    "height": "159"
                                }
                            ],
                            "metatags": [
                                {
                                    "og:image": "https://d112uwirao0vo9.cloudfront.net/wp-content/uploads/2019/11/Kanban.jpg",
                                    "og:image:width": "400",
                                    "article:published_time": "2013-08-18GMT+053008:45:29+05:30",
                                    "twitter:card": "summary_large_image",
                                    "shareaholic:keywords": "tag:kanban 101, type:page",
                                    "og:site_name": "Digite",
                                    "twitter:label1": "Time to read",
                                    "og:image:type": "image/jpeg",
                                    "shareaholic:article_modified_time": "2021-12-28T15:13:48+05:30",
                                    "og:description": "Kanban is a way for teams and organizations to visualize work, identify and eliminate bottlenecks and achieve dramatic operational improvements.",
                                    "twitter:creator": "@digiteinc",
                                    "article:publisher": "http://www.facebook.com/digite",
                                    "og:image:secure_url": "https://d112uwirao0vo9.cloudfront.net/wp-content/uploads/2019/11/Kanban.jpg",
                                    "twitter:image": "https://d112uwirao0vo9.cloudfront.net/wp-content/uploads/2019/11/Kanban.jpg",
                                    "twitter:data1": "17 minutes",
                                    "shareaholic:shareable_page": "true",
                                    "twitter:site": "@digiteinc",
                                    "article:modified_time": "2021-12-28GMT+053015:13:48+05:30",
                                    "shareaholic:article_published_time": "2013-08-18T08:45:29+05:30",
                                    "shareaholic:language": "en-US",
                                    "shareaholic:article_author_name": "admin",
                                    "og:type": "article",
                                    "og:image:alt": "What is Kanban?",
                                    "twitter:title": "What Is Kanban? An Overview Of The Kanban Method",
                                    "og:title": "What Is Kanban? An Overview Of The Kanban Method",
                                    "og:image:height": "200",
                                    "shareaholic:site_id": "d451b9c8eb7dc631f67dc9184b724726",
                                    "og:updated_time": "2021-12-28T15:13:48+05:30",
                                    "shareaholic:wp_version": "9.7.1",
                                    "shareaholic:image": "https://d112uwirao0vo9.cloudfront.net/wp-content/uploads/2019/11/Kanban.jpg",
                                    "article:tag": "Kanban 101",
                                    "shareaholic:url": "https://www.digite.com/kanban/what-is-kanban/",
                                    "viewport": "width=device-width, initial-scale=1.0",
                                    "twitter:description": "Kanban is a way for teams and organizations to visualize work, identify and eliminate bottlenecks and achieve dramatic operational improvements.",
                                    "og:locale": "en_US",
                                    "shareaholic:site_name": "Digite",
                                    "og:url": "https://www.digite.com/kanban/what-is-kanban/"
                                }
                            ],
                            "cse_image": [
                                {
                                    "src": "https://d112uwirao0vo9.cloudfront.net/wp-content/uploads/2019/11/Kanban.jpg"
                                }
                            ]
                        }
                    }]}

        monkeypatch.setattr(HttpRequest, 'execute', _run_action)
        results = ActionUtility.perform_google_search('123459876', 'asdfg::567890', 'what is kanban')
        assert results == [{
            'title': 'What Is Kanban? An Overview Of The Kanban Method',
            'text': 'Kanban visualizes both the process (the workflow) and the actual work passing through that process. The goal of Kanban is to identify potential bottlenecks in\xa0...',
            'link': 'https://www.digite.com/kanban/what-is-kanban/'
        }]

    def test_google_search_action_error(self):
        with pytest.raises(ActionFailure):
            ActionUtility.perform_google_search('123459876', 'asdfg::567890', 'what is kanban')

    def test_google_search_action_globally(self, monkeypatch):
        import googlesearch
        from collections import namedtuple

        MockSearchResult = namedtuple('MockSearchResult', ['url', 'title', 'description'])

        def _run_action(*args, **kwargs):
            assert args == ('what is kanban? site: https://nimblework.com',)
            assert kwargs == {'advanced': True, 'num_results': 1}
            search_results = [
                MockSearchResult(
                    url="https://www.digite.com/kanban/what-is-kanban/",
                    title="What Is Kanban? An Overview Of The Kanban Method",
                    description="Kanban visualizes both the process (the workflow) and the actual work passing through that process. The goal of Kanban is to identify potential bottlenecks in ..."),
            ]
            return search_results

        monkeypatch.setattr(googlesearch, 'search', _run_action)
        results = ActionUtility.perform_google_search(None, 'asdfg::567890', 'what is kanban?',
                                                      num=1, website="https://nimblework.com")
        assert results == [{
            'title': 'What Is Kanban? An Overview Of The Kanban Method',
            'text': 'Kanban visualizes both the process (the workflow) and the actual work passing through that process. The goal of Kanban is to identify potential bottlenecks in ...',
            'link': 'https://www.digite.com/kanban/what-is-kanban/'
        }]

    @mock.patch("kairon.shared.cloud.utils.CloudUtility.trigger_lambda", autospec=True)
    def test_public_search_action(self, mock_trigger_lambda):
        search_term = "What is data science?"
        website = "https://www.w3schools.com/"
        topn = 1

        mock_trigger_lambda.return_value = {
            "ResponseMetadata": {
                "RequestId": "7cc44dbe-ad8f-4dbb-9197-0f65fd454f49",
                "HTTPStatusCode": 200,
                "HTTPHeaders": {
                    "date": "Thu, 24 Aug 2023 11:41:20 GMT",
                    "content-type": "application/json",
                    "content-length": "152",
                    "connection": "keep-alive",
                    "x-amzn-requestid": "7cc44dbe-ad8f-4dbb-9197-0f65fd454f49",
                    "x-amzn-remapped-content-length": "0",
                    "x-amz-executed-version": "$LATEST",
                    "x-amz-log-result": "RUZBVUxUX1JFR0lPTic6ICd1cy1lYXN0LTEnLC==",
                    "x-amzn-trace-id": "root=1-64e741dd-65e379c0699bc2b13b9934b8;sampled=1;lineage=8e6b0d55:0"
                },
                "RetryAttempts": 0
            },
            "StatusCode": 200,
            "LogResult": "RUZBVUxUX1JFR0lPTic6ICd1cy1lYXN0LTEnLC==",
            "ExecutedVersion": "$LATEST",
            "Payload": {
                "statusCode": 200,
                "statusDescription": "200 OK",
                "isBase64Encoded": 'false',
                "headers": {
                    "Content-Type": "text/html; charset=utf-8"
                },
                "body": [{
            'title': 'Data Science Introduction - W3Schools',
            'description': "Data Science is a combination of multiple disciplines that uses statistics, data analysis, and machine learning to analyze data and to extract knowledge and insights from it. What is Data Science? Data Science is about data gathering, analysis and decision-making.",
            'url': 'https://www.w3schools.com/datascience/ds_introduction.asp'
        }]
            }
        }
        mock_environment = {"web_search": {"trigger_task": True, 'url': None}}
        with patch("kairon.shared.utils.Utility.environment", new=mock_environment):
            result = ActionUtility.perform_web_search(search_term, topn=topn, website=website)
        assert result == [{
            'title': 'Data Science Introduction - W3Schools',
            'text': "Data Science is a combination of multiple disciplines that uses statistics, data analysis, and machine learning to analyze data and to extract knowledge and insights from it. What is Data Science? Data Science is about data gathering, analysis and decision-making.",
            'link': 'https://www.w3schools.com/datascience/ds_introduction.asp'
        }]
        called_args = mock_trigger_lambda.call_args
        assert called_args.args[1] == {'text': 'What is data science?', 'site': 'https://www.w3schools.com/', 'topn': 1}

    @mock.patch("kairon.shared.cloud.utils.CloudUtility.trigger_lambda", autospec=True)
    def test_public_search_action_without_website(self, mock_trigger_lambda):
        search_term = "What is AI?"
        topn = 2

        mock_trigger_lambda.return_value = {
            "ResponseMetadata": {
                "RequestId": "7cc44dbe-ad8f-4dbb-9197-0f65fd454f49",
                "HTTPStatusCode": 200,
                "HTTPHeaders": {
                    "date": "Thu, 24 Aug 2023 11:41:20 GMT",
                    "content-type": "application/json",
                    "content-length": "152",
                    "connection": "keep-alive",
                    "x-amzn-requestid": "7cc44dbe-ad8f-4dbb-9197-0f65fd454f49",
                    "x-amzn-remapped-content-length": "0",
                    "x-amz-executed-version": "$LATEST",
                    "x-amz-log-result": "RUZBVUxUX1JFR0lPTic6ICd1cy1lYXN0LTEnLC==",
                    "x-amzn-trace-id": "root=1-64e741dd-65e379c0699bc2b13b9934b8;sampled=1;lineage=8e6b0d55:0"
                },
                "RetryAttempts": 0
            },
            "StatusCode": 200,
            "LogResult": "RUZBVUxUX1JFR0lPTic6ICd1cy1lYXN0LTEnLC==",
            "ExecutedVersion": "$LATEST",
            "Payload": {
                "statusCode": 200,
                "statusDescription": "200 OK",
                "isBase64Encoded": 'false',
                "headers": {
                    "Content-Type": "text/html; charset=utf-8"
                },
            "body": [{
                "title": "Artificial intelligence - Wikipedia",
                "description": "Artificial intelligence ( AI) is the intelligence of machines or software, as opposed to the intelligence of human beings or animals.",
                "url": "https://en.wikipedia.org/wiki/Artificial_intelligence"},
                {
                 "title": "Artificial intelligence (AI) - Britannica",
                 "description": "artificial intelligence (AI), the ability of a digital computer or computer-controlled robot to perform tasks commonly associated with intelligent beings.",
                "url": "https://www.britannica.com/technology/artificial-intelligence"
                 }]
        }
        }

        mock_environment = {"web_search": {"trigger_task": True, 'url': None}}
        with patch("kairon.shared.utils.Utility.environment", new=mock_environment):
            result = ActionUtility.perform_web_search(search_term, topn=topn)
        assert result == [
            {'title': 'Artificial intelligence - Wikipedia',
             'text': 'Artificial intelligence ( AI) is the intelligence of machines or software, as opposed to the intelligence of human beings or animals.',
             'link': 'https://en.wikipedia.org/wiki/Artificial_intelligence',},
            {'title': 'Artificial intelligence (AI) - Britannica',
             'text': 'artificial intelligence (AI), the ability of a digital computer or computer-controlled robot to perform tasks commonly associated with intelligent beings.',
             'link': 'https://www.britannica.com/technology/artificial-intelligence'}
        ]
        called_args = mock_trigger_lambda.call_args
        assert called_args.args[1] == {'text': 'What is AI?', 'site': '', 'topn': 2}

    @mock.patch("kairon.shared.cloud.utils.CloudUtility.trigger_lambda", autospec=True)
    def test_public_search_action_exception_lambda(self, mock_trigger_lambda):
        search_term = "What is data science?"
        website = "https://www.w3schools.com/"
        topn = 1
        response = {
  "ResponseMetadata": {
      "RequestId": "7cc44dbe-ad8f-4dbb-9197-0f65fd454f49",
      "HTTPStatusCode": 404,
      "HTTPHeaders": {
          "date": "Thu, 24 Aug 2023 11:41:20 GMT",
          "content-type": "application/json",
          "content-length": "152",
          "connection": "keep-alive",
          "x-amzn-requestid": "7cc44dbe-ad8f-4dbb-9197-0f65fd454f49",
          "x-amzn-remapped-content-length": "0",
          "x-amz-executed-version": "$LATEST",
          "x-amz-log-result": "RUZBVUxUX1JFR0lPTic6ICd1cy1lYXN0LTEnLC==",
          "x-amzn-trace-id": "root=1-64e741dd-65e379c0699bc2b13b9934b8;sampled=1;lineage=8e6b0d55:0"
      },
      "RetryAttempts": 0
  },
            "StatusCode": 404,
            "LogResult": "RUZBVUxUX1JFR0lPTic6ICd1cy1lYXN0LTEnLC==",
            "ExecutedVersion": "$LATEST",
            "Payload": {
                "statusCode": 404,
                "statusDescription": "404 Not Found",
                "isBase64Encoded": 'false',
                "headers": {
                    "Content-Type": "text/html; charset=utf-8"
                },
                "body": 'The requested resource was not found on the server.'
            }
        }
        mock_trigger_lambda.return_value = response

        mock_environment = {"web_search": {"trigger_task": True, 'url': None}}
        with patch("kairon.shared.utils.Utility.environment", new=mock_environment):
            with pytest.raises(ActionFailure, match='The requested resource was not found on the server.'):
                ActionUtility.perform_web_search(search_term, topn=topn, website=website)

    def test_public_search_action_error(self):
        search_term = "What is science?"
        website = "www.google.com"
        topn = 1

        mock_environment = {"web_search": {"trigger_task": True, 'url': None}, 'events': {'executor': {"region": "us-east-1"}, 'task_definition': {"web_search": None}}}
        with pytest.raises(ActionFailure, match="Parameter validation failed:\nInvalid type for parameter FunctionName, value: None, type: <class 'NoneType'>, valid types: <class 'str'>"):
            with patch("kairon.shared.utils.Utility.environment", new=mock_environment):
                ActionUtility.perform_web_search(search_term, website=website, topn=topn)

    @responses.activate
    def test_public_search_with_url(self):
        search_term = "What is AI?"
        topn = 1
        search_engine_url = "https://duckduckgo.com/"
        responses.add(
            method=responses.POST,
            url=search_engine_url,
            json={"success": True, "data": [{
            "title": "Artificial intelligence - Wikipedia",
            "description": "Artificial intelligence ( AI) is the intelligence of machines or software, as opposed to the intelligence of human beings or animals.",
            "url": "https://en.wikipedia.org/wiki/Artificial_intelligence",
        }], "error_code": 0},
            status=200,
            match=[
                responses.matchers.json_params_matcher({
                    "text": 'What is AI?', "site": '', "topn": 1
                })],
        )

        with mock.patch.dict(Utility.environment, {'web_search': {"trigger_task": False, "url": search_engine_url}}):
            result = ActionUtility.perform_web_search(search_term, topn=topn)
            assert result == [
                {'title': 'Artificial intelligence - Wikipedia',
                 'text': 'Artificial intelligence ( AI) is the intelligence of machines or software, as opposed to the intelligence of human beings or animals.',
                 'link': 'https://en.wikipedia.org/wiki/Artificial_intelligence'}
            ]

    @responses.activate
    def test_public_search_with_url_with_site(self):
        search_term = "What is AI?"
        topn = 1
        website = "https://en.wikipedia.org/"
        search_engine_url = "https://duckduckgo.com/"
        responses.add(
            method=responses.POST,
            url=search_engine_url,
            json={"success": True, "data": [{
                "title": "Artificial intelligence - Wikipedia",
                "description": "Artificial intelligence ( AI) is the intelligence of machines or software, as opposed to the intelligence of human beings or animals.",
                "url": "https://en.wikipedia.org/wiki/Artificial_intelligence",
            }], "error_code": 0},
            status=200,
            match=[
                responses.matchers.json_params_matcher({
                    "text": 'What is AI?', "site": 'https://en.wikipedia.org/', "topn": 1
                })],
        )

        with mock.patch.dict(Utility.environment, {'web_search': {"trigger_task": False, "url": search_engine_url}}):
            result = ActionUtility.perform_web_search(search_term, topn=topn, website=website)
            assert result == [
                {'title': 'Artificial intelligence - Wikipedia',
                 'text': 'Artificial intelligence ( AI) is the intelligence of machines or software, as opposed to the intelligence of human beings or animals.',
                 'link': 'https://en.wikipedia.org/wiki/Artificial_intelligence'}
            ]

    @responses.activate
    def test_public_search_with_url_exception(self):
        search_term = "What is AI?"
        topn = 1
        search_engine_url = "https://duckduckgo.com/"
        responses.add(
            method=responses.POST,
            url=search_engine_url,
            json={"data": []},
            status=500,
            match=[
                responses.matchers.json_params_matcher({
                    "text": 'What is AI?', "site": '', "topn": 1
                })],
        )

        with mock.patch.dict(Utility.environment, {'web_search': {"trigger_task": False, "url": search_engine_url}}):
            with pytest.raises(ActionFailure, match=re.escape('Failed to execute the url: Got non-200 status code: 500 {"data": []}')):
                ActionUtility.perform_web_search(search_term, topn=topn)

    @responses.activate
    def test_public_search_with_url_exception_error_code_not_zero(self):
        search_term = "What is AI?"
        topn = 1
        search_engine_url = "https://duckduckgo.com/"
        result = {'success': False, 'data': [], 'error_code': 422}
        responses.add(
            method=responses.POST,
            url=search_engine_url,
            json={"success": False, "data": [], "error_code": 422},
            status=200,
            match=[
                responses.matchers.json_params_matcher({
                    "text": 'What is AI?', "site": '', "topn": 1
                })],
        )

        with mock.patch.dict(Utility.environment, {'web_search': {"trigger_task": False, "url": search_engine_url}}):
            with pytest.raises(ActionFailure, match=re.escape(f"{result}")):
                ActionUtility.perform_web_search(search_term, topn=topn)

    @mock.patch("kairon.shared.cloud.utils.CloudUtility.trigger_lambda", autospec=True)
    def test_public_search_action_app_exception(self, mock_trigger_lambda):
        search_term = "What is AI?"
        topn = 2

        mock_trigger_lambda.return_value = {
            "ResponseMetadata": {
                "RequestId": "7cc44dbe-ad8f-4dbb-9197-0f65fd454f49",
                "HTTPStatusCode": 200,
                "HTTPHeaders": {
                    "date": "Thu, 24 Aug 2023 11:41:20 GMT",
                    "content-type": "application/json",
                    "content-length": "152",
                    "connection": "keep-alive",
                    "x-amzn-requestid": "7cc44dbe-ad8f-4dbb-9197-0f65fd454f49",
                    "x-amzn-remapped-content-length": "0",
                    "x-amz-executed-version": "$LATEST",
                    "x-amz-log-result": "RUZBVUxUX1JFR0lPTic6ICd1cy1lYXN0LTEnLC==",
                    "x-amzn-trace-id": "root=1-64e741dd-65e379c0699bc2b13b9934b8;sampled=1;lineage=8e6b0d55:0"
                },
                "RetryAttempts": 0
            },
            "StatusCode": 200,
            "LogResult": "RUZBVUxUX1JFR0lPTic6ICd1cy1lYXN0LTEnLCRydWUJCg==",
            "ExecutedVersion": "$LATEST",
            "Payload": {
                "statusCode": 200,
                "statusDescription": "200 OK",
                "isBase64Encoded": 'false',
                "headers": {
                    "Content-Type": "text/html; charset=utf-8"
                },
                "body": ""
            }
        }

        mock_environment = {"web_search": {"trigger_task": True, 'url': None}}

        with pytest.raises(ActionFailure, match="No response retrieved!"):
            with patch("kairon.shared.utils.Utility.environment", new=mock_environment):
                ActionUtility.perform_web_search(search_term, topn=topn)

    def test_get_zendesk_action_not_found(self):
        bot = 'test_action_server'
        with pytest.raises(ActionFailure, match='No Zendesk action found for given action and bot'):
            ActionZendeskTicket(bot, 'zendesk_action').retrieve_config()

    def test_get_zendesk_action_config(self):
        bot = 'test_action_server'
        user = 'test_user'

        with patch('zenpy.Zenpy'):
            ZendeskAction(
                name='zendesk_action', bot=bot, user=user, subdomain='digite751', user_name='test@digite.com',
                api_token=CustomActionRequestParameters(value='ASDFGHJKL'), subject='new user detected', response='Successfully created').save()
        action = ActionZendeskTicket(bot, 'zendesk_action').retrieve_config()
        action.pop('_id')
        action.pop('timestamp')
        assert action == {
            'name': 'zendesk_action', 'subdomain': 'digite751', 'user_name': 'test@digite.com',
            'api_token': {'_cls': 'CustomActionRequestParameters', 'key': 'api_token', 'encrypt': False,
                          'value': 'ASDFGHJKL', 'parameter_type': 'value'}, 'subject': 'new user detected',
            'response': 'Successfully created', 'bot': 'test_action_server', 'user': 'test_user', 'status': True
        }

    def test_validate_zendesk_credentials_valid(self):
        with patch('zenpy.Zenpy'):
            ActionUtility.validate_zendesk_credentials('digite751', 'test@digite.com', 'ASDFGHJKL')

    def test_validate_zendesk_credentials_invalid(self):
        def __mock_zendesk_error(*args, **kwargs):
            from zenpy.lib.exception import APIException
            raise APIException({"error": {"title": "No help desk at digite751.zendesk.com"}})

        with patch('zenpy.Zenpy') as mock:
            mock.side_effect = __mock_zendesk_error
            with pytest.raises(ActionFailure):
                ActionUtility.validate_zendesk_credentials('digite751', 'test@digite.com', 'ASDFGHJKL')

    @responses.activate
    def test_create_zendesk_ticket_valid_credentials(self):

        responses.add(
            'POST',
            'https://digite751.zendesk.com/api/v2/tickets.json',
            json={'count': 1},
            match=[responses.matchers.json_params_matcher({'ticket': {'comment': {}, 'subject': 'new ticket'}})]
        )
        ActionUtility.create_zendesk_ticket('digite751', 'test@digite.com', 'ASDFGHJKL', 'new ticket')

        responses.add(
            'POST',
            'https://digite751.zendesk.com/api/v2/tickets.json',
            json={'count': 1},
            match=[responses.matchers.json_params_matcher(
                {'ticket': {'comment': { 'html_body': 'html comment'}, 'subject': 'new ticket', 'description': 'ticket described',
                            'tags': ['kairon', 'bot'], }})]
        )
        ActionUtility.create_zendesk_ticket('digite751', 'test@digite.com', 'ASDFGHJKL', 'new ticket',
                                            'ticket described', 'html comment', ['kairon', 'bot'])

    def test_create_zendesk_ticket_invalid_credentials(self):
        def __mock_zendesk_error(*args, **kwargs):
            from zenpy.lib.exception import APIException
            raise APIException({"error": {"title": "No help desk at digite751.zendesk.com"}})

        with patch('zenpy.Zenpy') as mock:
            mock.side_effect = __mock_zendesk_error
            with pytest.raises(ActionFailure):
                ActionUtility.validate_zendesk_credentials('digite751', 'test@digite.com', 'ASDFGHJKL')

    def test_create_zendesk_ticket_failure(self):
        def __mock_zendesk_error(*args, **kwargs):
            from zenpy.lib.exception import APIException
            raise APIException({"error": {"title": "Failed to create ticket"}})

        with patch('zenpy.Zenpy') as mock:
            mock.side_effect = __mock_zendesk_error
            with pytest.raises(ActionFailure):
                ActionUtility.validate_zendesk_credentials('digite751', 'test@digite.com', 'ASDFGHJKL')

    def test_google_search_action_config_data_object(self):
        GoogleSearchAction(
            name='google_action',
            api_key=CustomActionRequestParameters(value='sd234567'),
            search_engine_id='asdfgh2345678',
            failure_response=None,
            num_results='asdf2345',
            bot='test_google_search',
            user='test_google_search',
        ).save()
        saved_action = GoogleSearchAction.objects(name='google_action', bot='test_google_search', status=True).get()
        assert saved_action.num_results == 1
        assert saved_action.failure_response == 'I have failed to process your request.'

    def test_web_search_action_config_data_object(self):
        WebSearchAction(
            name='web_action',
            topn=1,
            failure_response='',
            bot='test_web_search',
            user='test_web_search',
        ).save()
        saved_action = WebSearchAction.objects(name='web_action', bot='test_web_search', status=True).get()
        assert saved_action.topn == 1
        assert saved_action.failure_response == 'I have failed to process your request.'

    def test_get_pipedrive_leads_action_config_not_found(self):
        bot = 'test_action_server'
        user = 'test_user'
        Actions(name='pipedrive_leads_action', type=ActionType.pipedrive_leads_action.value, bot=bot, user=user).save()
        with pytest.raises(ActionFailure, match="No Pipedrive leads action found for given action and bot"):
            ActionPipedriveLeads(bot, 'pipedrive_leads_action').retrieve_config()

    def test_get_pipedrive_leads_action_config(self):
        bot = 'test_action_server'
        user = 'test_user'

        with patch('pipedrive.client.Client'):
            PipedriveLeadsAction(
                name='pipedrive_leads_action', bot=bot, user=user, domain='digite751',
                api_token=CustomActionRequestParameters(value='ASDFGHJKL'),
                title='new user detected', response='Lead successfully added',
                metadata={'name': 'name', 'org_name': 'organization', 'email': 'email', 'phone': 'phone'}).save()
        action = ActionUtility.get_action(bot, 'pipedrive_leads_action')
        assert action
        assert action['type'] == 'pipedrive_leads_action'
        action = ActionPipedriveLeads(bot, 'pipedrive_leads_action').retrieve_config()
        action.pop('_id')
        action.pop('timestamp')
        assert action == {
            'name': 'pipedrive_leads_action', 'domain': 'digite751',
            'api_token': {'_cls': 'CustomActionRequestParameters', 'encrypt': False, 'key': 'api_token',
                          'parameter_type': 'value', 'value': 'ASDFGHJKL'},
            'title': 'new user detected', 'response': 'Lead successfully added', 'bot': 'test_action_server',
            'user': 'test_user', 'status': True, 'metadata': {'name': 'name', 'org_name': 'organization', 'email': 'email', 'phone': 'phone'}
        }

    def test_prepare_pipedrive_metadata(self):
        bot = 'test_action_server'
        slots = {"name": "udit pandey", "organization": "digite", "email": "pandey.udit867@gmail.com", 'phone': '9876543210'}
        events = [{"event1": "hello"}, {"event2": "how are you"}]
        tracker = Tracker(sender_id="sender1", slots=slots, events=events, paused=False, latest_message=None,
                          followup_action=None, active_loop=None, latest_action_name=None)
        action = ActionPipedriveLeads(bot, 'pipedrive_leads_action').retrieve_config()
        metadata = ActionUtility.prepare_pipedrive_metadata(tracker, action)
        assert metadata == {'name': 'udit pandey', 'org_name': 'digite', 'email': 'pandey.udit867@gmail.com', 'phone': '9876543210'}

    def test_prepare_message_trail_as_str(self):
        events = [{"event": "bot", 'text': 'hello'}, {"event": "user", "text": "how are you"},
                  {"event": "bot", 'text': 'good'}, {"event": "user", "text": "ok bye"}]
        _, conversation = ActionUtility.prepare_message_trail_as_str(events)
        assert conversation == 'bot: hello\nuser: how are you\nbot: good\nuser: ok bye\n'

    def test_validate_pipedrive_credentials(self):
        with patch('pipedrive.client.Client'):
            assert not ActionUtility.validate_pipedrive_credentials('https://digite751.pipedrive.com/', 'ASDFGHJKL')

    def test_validate_pipedrive_credentials_failure(self):
        def __mock_exception(*args, **kwargs):
            raise UnauthorizedError('Invalid authentication', {'error_code': 401})
        with patch('pipedrive.client.Client', __mock_exception):
            with pytest.raises(ActionFailure):
                ActionUtility.validate_pipedrive_credentials('https://digite751.pipedrive.com/', 'ASDFGHJKL')

    def test_create_pipedrive_lead(self):
        conversation = 'bot: hello\nuser: how are you\nbot: good\nuser: ok bye\n'
        metadata = {'name': 'udit pandey', 'org_name': 'digite', 'email': 'pandey.udit867@gmail.com', 'phone': '9876543210'}

        def __mock_create_organization(*args, **kwargs):
            return {"success": True, "data": {"id": 2}}

        def __mock_create_person(*args, **kwargs):
            return {"success": True, "data": {"id": 2}}

        def __mock_create_leads(*args, **kwargs):
            return {"success": True, "data": {"id": 2}}

        def __mock_create_note(*args, **kwargs):
            return {"success": True, "data": {"id": 2}}

        with patch('pipedrive.organizations.Organizations.create_organization', __mock_create_organization):
            with patch('pipedrive.persons.Persons.create_person', __mock_create_person):
                with patch('pipedrive.leads.Leads.create_lead', __mock_create_leads):
                    with patch('pipedrive.notes.Notes.create_note', __mock_create_note):
                        ActionUtility.create_pipedrive_lead(
                            'https://digite751.pipedrive.com/', 'ASDFGHJKL', 'new user detected', conversation,
                            **metadata
                        )

    def test_create_pipedrive_lead_failure(self):
        conversation = 'bot: hello\nuser: how are you\nbot: good\nuser: ok bye\n'
        metadata = {'name': 'udit pandey', 'org_name': 'digite', 'email': 'pandey.udit867@gmail.com',
                    'phone': '9876543210'}

        def __mock_exception(*args, **kwargs):
            raise BadRequestError('Invalid request raised', {'error_code': 402})

        def __mock_create_organization(*args, **kwargs):
            return {"success": True, "data": {"id": 2}}

        def __mock_create_person(*args, **kwargs):
            return {"success": True, "data": {"id": 2}}

        def __mock_create_leads_failure(*args, **kwargs):
            return {"success": False, "data": {"id": 2}}

        with patch('pipedrive.client.Client._request', __mock_exception):
            with pytest.raises(BadRequestError):
                ActionUtility.create_pipedrive_lead('https://digite751.pipedrive.com/', 'ASDFGHJKL', 'new user detected',
                                                    conversation, **metadata)
        with patch('pipedrive.organizations.Organizations.create_organization', __mock_create_organization):
            with patch('pipedrive.persons.Persons.create_person', __mock_create_person):
                with patch('pipedrive.leads.Leads.create_lead', __mock_create_leads_failure):
                    with pytest.raises(ActionFailure, match='Failed to create lead: *'):
                        ActionUtility.create_pipedrive_lead('https://digite751.pipedrive.com/', 'ASDFGHJKL',
                                                            'new user detected',
                                                            conversation, **metadata)

    def test_create_pipedrive_organization_failure(self):
        conversation = 'bot: hello\nuser: how are you\nbot: good\nuser: ok bye\n'
        metadata = {'name': 'udit pandey', 'org_name': 'digite', 'email': 'pandey.udit867@gmail.com',
                    'phone': '9876543210'}

        def __mock_exception(*args, **kwargs):
            raise BadRequestError('Invalid request raised', {'error_code': 402})

        def __mock_create_organization_failure(*args, **kwargs):
            return {"success": False, "data": {"id": 2}}

        with patch('pipedrive.client.Client._request', __mock_exception):
            with pytest.raises(BadRequestError):
                ActionUtility.create_pipedrive_lead('https://digite751.pipedrive.com/', 'ASDFGHJKL',
                                                    'new user detected',
                                                    conversation, **metadata)
        with patch('pipedrive.organizations.Organizations.create_organization', __mock_create_organization_failure):
            with pytest.raises(ActionFailure, match='Failed to create organization: *'):
                ActionUtility.create_pipedrive_lead('https://digite751.pipedrive.com/', 'ASDFGHJKL',
                                                    'new user detected', conversation, **metadata)

    def test_create_pipedrive_person_failure(self):
        conversation = 'bot: hello\nuser: how are you\nbot: good\nuser: ok bye\n'
        metadata = {'name': 'udit pandey', 'org_name': 'digite', 'email': 'pandey.udit867@gmail.com',
                    'phone': '9876543210'}

        def __mock_exception(*args, **kwargs):
            raise BadRequestError('Invalid request raised', {'error_code': 402})

        def __mock_create_organization(*args, **kwargs):
            return {"success": True, "data": {"id": 2}}

        def __mock_create_person_failure(*args, **kwargs):
            return {"success": False, "data": {"id": 2}}

        with patch('pipedrive.client.Client._request', __mock_exception):
            with pytest.raises(BadRequestError):
                ActionUtility.create_pipedrive_lead('https://digite751.pipedrive.com/', 'ASDFGHJKL',
                                                    'new user detected', conversation, **metadata)

        with patch('pipedrive.organizations.Organizations.create_organization', __mock_create_organization):
            with patch('pipedrive.persons.Persons.create_person', __mock_create_person_failure):
                with pytest.raises(ActionFailure, match='Failed to create person: *'):
                    ActionUtility.create_pipedrive_lead('https://digite751.pipedrive.com/', 'ASDFGHJKL',
                                                        'new user detected',
                                                        conversation, **metadata)

    def test_create_pipedrive_note_failure(self):
        conversation = 'bot: hello\nuser: how are you\nbot: good\nuser: ok bye\n'
        metadata = {'name': 'udit pandey', 'org_name': 'digite', 'email': 'pandey.udit867@gmail.com',
                    'phone': '9876543210'}

        def __mock_exception(*args, **kwargs):
            raise BadRequestError('Invalid request raised', {'error_code': 402})

        def __mock_create_note_failure(*args, **kwargs):
            return {"success": False, "data": {"id": 2}}

        def __mock_create_organization(*args, **kwargs):
            return {"success": True, "data": {"id": 2}}

        def __mock_create_person(*args, **kwargs):
            return {"success": True, "data": {"id": 2}}

        def __mock_create_leads(*args, **kwargs):
            return {"success": True, "data": {"id": 2}}

        with patch('pipedrive.client.Client._request', __mock_exception):
            with pytest.raises(BadRequestError):
                ActionUtility.create_pipedrive_lead('https://digite751.pipedrive.com/', 'ASDFGHJKL',
                                                    'new user detected',
                                                    conversation, **metadata)
        with patch('pipedrive.organizations.Organizations.create_organization', __mock_create_organization):
            with patch('pipedrive.persons.Persons.create_person', __mock_create_person):
                with patch('pipedrive.leads.Leads.create_lead', __mock_create_leads):
                    with patch('pipedrive.notes.Notes.create_note', __mock_create_note_failure):
                        with pytest.raises(ActionFailure, match='Failed to attach note: *'):
                            ActionUtility.create_pipedrive_lead('https://digite751.pipedrive.com/', 'ASDFGHJKL',
                                                                'new user detected',
                                                                conversation, **metadata)

    def test_get_hubspot_forms_config_not_found(self):
        bot = 'test_action_server'
        user = 'test_user'
        Actions(name='hubspot_forms_action', type=ActionType.hubspot_forms_action.value, bot=bot, user=user).save()
        with pytest.raises(ActionFailure, match="No Hubspot forms action found for given action and bot"):
            ActionHubspotForms(bot, 'hubspot_forms_action').retrieve_config()

    def test_get_hubspot_forms_action_config(self):
        bot = 'test_action_server'
        user = 'test_user'

        fields = [
            {'_cls': 'HttpActionRequestBody', 'key': 'email', 'parameter_type': 'slot', 'value': 'email_slot', 'encrypt': False},
            {'_cls': 'HttpActionRequestBody', 'key': 'firstname', 'parameter_type': 'value', 'value': 'udit', 'encrypt': False}
        ]
        HubspotFormsAction(
            name='hubspot_forms_action', portal_id='asdf45', form_guid='2345678gh', fields=fields, bot=bot, user=user,
            response="Form submitted"
        ).save()
        action = ActionUtility.get_action(bot, 'hubspot_forms_action')
        assert action
        assert action['type'] == ActionType.hubspot_forms_action.value
        action = ActionHubspotForms(bot, 'hubspot_forms_action').retrieve_config()
        action.pop('_id')
        action.pop('timestamp')
        assert action == {
            'name': 'hubspot_forms_action', 'portal_id': 'asdf45', 'form_guid': '2345678gh', 'fields': fields,
            'bot': 'test_action_server', 'user': 'test_user', 'status': True, 'response': 'Form submitted'
        }

    @responses.activate
    def test_evaluate_script(self):
        script = "${a.b.d}"
        data = {'a': {'b': {'3': 2, '43': 30, 'c': [], 'd': ['red', 'buggy', 'bumpers']}}}
        responses.add(
            method=responses.POST,
            url=Utility.environment['evaluator']['url'],
            json={"success": True, "data": "['red', 'buggy', 'bumpers']"},
            status=200,
            match=[
                responses.matchers.json_params_matcher(
                    {'script': script,
                     'data': data})],
        )
        result, log = ActionUtility.evaluate_script(script, data)
        assert result == "['red', 'buggy', 'bumpers']"
        assert log == ['evaluation_type: script', 'script: ${a.b.d}',
                       "data: {'a': {'b': {'3': 2, '43': 30, 'c': [], 'd': ['red', 'buggy', 'bumpers']}}}",
                       'raise_err_on_failure: True',
                       'Evaluator response: {\'success\': True, \'data\': "[\'red\', \'buggy\', \'bumpers\']"}']

    @responses.activate
    def test_evaluate_script_evaluation_failure(self):
        script = "${a.b.d}"
        data = {'a': {'b': {'3': 2, '43': 30, 'c': [], 'd': ['red', 'buggy', 'bumpers']}}}
        responses.add(
            method=responses.POST,
            url=Utility.environment['evaluator']['url'],
            json={"success": False, "data": "['red', 'buggy', 'bumpers']"},
            status=200,
            match=[
                responses.matchers.json_params_matcher(
                    {'script': script,
                     'data': data})],
        )
        with pytest.raises(ActionFailure, match="Expression evaluation failed: script: ${a.b.d} || data: {'a': {'b': {'3': 2, '43': 30, 'c': [], 'd': ['red', 'buggy', 'bumpers']}}} || raise_err_on_failure: True || response: {'success': False, 'data': \"['red', 'buggy', 'bumpers']\"}"):
            ActionUtility.evaluate_script(script, data)

    @responses.activate
    def test_evaluate_script_evaluation_failure(self):
        script = "${a.b.d}"
        data = {'a': {'b': {'3': 2, '43': 30, 'c': [], 'd': ['red', 'buggy', 'bumpers']}}}
        responses.add(
            method=responses.POST,
            url=Utility.environment['evaluator']['url'],
            json={"success": False},
            status=200,
            match=[
                responses.matchers.json_params_matcher(
                    {'script': script,
                     'data': data})],
        )
        result, log = ActionUtility.evaluate_script(script, data, False)
        assert result is None
        assert log == ['evaluation_type: script', 'script: ${a.b.d}',
                       "data: {'a': {'b': {'3': 2, '43': 30, 'c': [], 'd': ['red', 'buggy', 'bumpers']}}}",
                       'raise_err_on_failure: False', "Evaluator response: {'success': False}"]

    def test_prepare_email_text(self):
        custom_text = "The user with 987654321 has message hello."
        Utility.email_conf['email']['templates']['custom_text_mail'] = open('template/emails/custom_text_mail.html', 'rb').read().decode()
        actual = ActionUtility.prepare_email_text(custom_text, "test@kairon.com")
        assert str(actual).__contains__("The user with 987654321 has message hello.")

    def test_prepare_email_text_failure(self):
        custom_text = "The user with 987654321 has message bye."
        Utility.email_conf['email']['templates']['custom_text_mail'] = open('template/emails/custom_text_mail.html', 'rb').read().decode()
        actual = ActionUtility.prepare_email_text(custom_text, subject="New user!!", user_email=None)
        assert str(actual).__contains__("The user with 987654321 has message bye.")
        assert not str(actual).__contains__("This email was sent to USER_EMAIL")

    def test_compose_response_using_expression(self):
        response_config = {"value": "${data.a.b.d}", "evaluation_type": "expression"}
        http_response = {"data": {'a': {'b': {'3': 2, '43': 30, 'c': [], 'd': ['red', 'buggy', 'bumpers']}}},
                         "context": {}}
        result, log = ActionUtility.compose_response(response_config, http_response)
        assert result == '[\'red\', \'buggy\', \'bumpers\']'
        assert log == ['evaluation_type: expression', 'expression: ${data.a.b.d}',
                       "data: {'data': {'a': {'b': {'3': 2, '43': 30, 'c': [], 'd': ['red', 'buggy', 'bumpers']}}}, 'context': {}}",
                       "response: ['red', 'buggy', 'bumpers']"]

    def test_compose_response_using_expression_failure(self):
        response_config = {"value": "${data.a.b.d}", "evaluation_type": "expression"}
        http_response = {"data": {'a': {'b': {'3': 2, '43': 30, 'c': []}}}, "context": {}}
        with pytest.raises(ActionFailure, match="Unable to retrieve value for key from HTTP response: 'd'"):
            ActionUtility.compose_response(response_config, http_response)

    @responses.activate
    def test_compose_response_using_script(self):
        script = "${a.b.d}"
        response_config = {"value": script, "evaluation_type": "script"}
        http_response = {'a': {'b': {'3': 2, '43': 30, 'c': [], 'd': ['red', 'buggy', 'bumpers']}}}
        responses.add(
            method=responses.POST,
            url=Utility.environment['evaluator']['url'],
            json={"success": True, "data": "['red', 'buggy', 'bumpers']"},
            status=200,
            match=[responses.matchers.json_params_matcher({'script': script, 'data': http_response})],
        )
        result, log = ActionUtility.compose_response(response_config, http_response)
        assert result == '[\'red\', \'buggy\', \'bumpers\']'
        assert log == ['evaluation_type: script', 'script: ${a.b.d}',
                       "data: {'a': {'b': {'3': 2, '43': 30, 'c': [], 'd': ['red', 'buggy', 'bumpers']}}}",
                       'raise_err_on_failure: True',
                       'Evaluator response: {\'success\': True, \'data\': "[\'red\', \'buggy\', \'bumpers\']"}']

    @responses.activate
    def test_compose_response_using_script_failure(self):
        script = "${a.b.d}"
        response_config = {"value": script, "evaluation_type": "script"}
        http_response = {'a': {'b': {'3': 2, '43': 30, 'c': [], 'd': ['red', 'buggy', 'bumpers']}}}
        responses.add(
            method=responses.POST,
            url=Utility.environment['evaluator']['url'],
            json={"success": False},
            status=200,
            match=[responses.matchers.json_params_matcher({'script': script, 'data': http_response})],
        )
        with pytest.raises(ActionFailure, match="Expression evaluation failed: script: ${a.b.d} || data: {'a': {'b': {'3': 2, '43': 30, 'c': [], 'd': ['red', 'buggy', 'bumpers']}}} || raise_err_on_failure: True || response: {'success': False, 'data': \"['red', 'buggy', 'bumpers']\"}"):
            ActionUtility.compose_response(response_config, http_response)

    def test_fill_slots_from_response_using_expression(self):
        set_slots = [{"name": "experience", "value": "${data.a.b.d}"}, {"name": "score", "value": "${data.a.b.3}"}]
        http_response = {"data": {'a': {'b': {'3': 2, '43': 30, 'c': [], 'd': ['red', 'buggy', 'bumpers']}}},
                         "context": {}}
        evaluated_slot_values, response_log = ActionUtility.fill_slots_from_response(set_slots, http_response)
        assert evaluated_slot_values == {'experience': "['red', 'buggy', 'bumpers']", 'score': '2'}
        assert response_log == ['initiating slot evaluation', 'Slot: experience', 'evaluation_type: expression',
                                'expression: ${data.a.b.d}',
                                "data: {'data': {'a': {'b': {'3': 2, '43': 30, 'c': [], 'd': ['red', 'buggy', 'bumpers']}}}, 'context': {}}",
                                "response: ['red', 'buggy', 'bumpers']", 'Slot: score', 'evaluation_type: expression',
                                'expression: ${data.a.b.3}',
                                "data: {'data': {'a': {'b': {'3': 2, '43': 30, 'c': [], 'd': ['red', 'buggy', 'bumpers']}}}, 'context': {}}",
                                'response: 2']

    @responses.activate
    def test_fill_slots_from_response_using_script(self):
        set_slots = [{"name": "experience", "value": "${data.a.b.d}"}, {"name": "score", "value": "${data.a.b.3}"}]
        http_response = {"data": {'a': {'b': {'3': 2, '43': 30, 'c': [], 'd': ['red', 'buggy', 'bumpers']}}},
                         "context": {}}
        responses.add(
            method=responses.POST,
            url=Utility.environment['evaluator']['url'],
            json={"success": True, "data": ['red', 'buggy', 'bumpers']},
            status=200,
            match=[responses.matchers.json_params_matcher({'script': "${a.b.d}", 'data': http_response})],
        )
        responses.add(
            method=responses.POST,
            url=Utility.environment['evaluator']['url'],
            json={"success": True, "data": 2},
            status=200,
            match=[responses.matchers.json_params_matcher({'script': "${a.b.3}", 'data': http_response})],
        )
        evaluated_slot_values, response_log = ActionUtility.fill_slots_from_response(set_slots, http_response)
        assert evaluated_slot_values == {'experience': "['red', 'buggy', 'bumpers']", 'score': '2'}
        assert response_log == ['initiating slot evaluation', 'Slot: experience', 'evaluation_type: expression',
                                'expression: ${data.a.b.d}',
                                "data: {'data': {'a': {'b': {'3': 2, '43': 30, 'c': [], 'd': ['red', 'buggy', 'bumpers']}}}, 'context': {}}",
                                "response: ['red', 'buggy', 'bumpers']", 'Slot: score', 'evaluation_type: expression',
                                'expression: ${data.a.b.3}',
                                "data: {'data': {'a': {'b': {'3': 2, '43': 30, 'c': [], 'd': ['red', 'buggy', 'bumpers']}}}, 'context': {}}",
                                'response: 2']

    @responses.activate
    def test_fill_slots_from_response_failure(self):
        set_slots = [{"name": "experience", "value": "${data.a.b.d}", "evaluation_type": "script"},
                     {"name": "score", "value": "${data.a.b.3}", "evaluation_type": "script"},
                     {"name": "percentage", "value": "${data.a.b.43}"}]
        http_response = {"data": {'a': {'b': {'3': 2, '43': 30, 'c': [], 'd': ['red', 'buggy', 'bumpers']}}},
                         "context": {}}
        responses.add(
            method=responses.POST,
            url=Utility.environment['evaluator']['url'],
            json={"success": False},
            status=200,
            match=[responses.matchers.json_params_matcher({'script': "${data.a.b.d}", 'data': http_response})],
        )
        responses.add(
            method=responses.POST,
            url=Utility.environment['evaluator']['url'],
            json={"success": True, "data": 2},
            status=200,
            match=[responses.matchers.json_params_matcher({'script': "${data.a.b.3}", 'data': http_response})],
        )
        evaluated_slot_values, response_log = ActionUtility.fill_slots_from_response(set_slots, http_response)
        assert evaluated_slot_values == {'experience': None, 'score': 2, "percentage": "30"}
        assert response_log == ['initiating slot evaluation', 'Slot: experience',
                                "Evaluation error for experience: Expression evaluation failed: {'success': False}",
                                'Slot experience eventually set to None.', 'Slot: score', 'evaluation_type: script',
                                'script: ${data.a.b.3}',
                                "data: {'data': {'a': {'b': {'3': 2, '43': 30, 'c': [], 'd': ['red', 'buggy', 'bumpers']}}}, 'context': {}}",
                                'raise_err_on_failure: True', "Evaluator response: {'success': True, 'data': 2}",
                                'Slot: percentage', 'evaluation_type: expression', 'expression: ${data.a.b.43}',
                                "data: {'data': {'a': {'b': {'3': 2, '43': 30, 'c': [], 'd': ['red', 'buggy', 'bumpers']}}}, 'context': {}}",
                                'response: 30']

    def test_retrieve_config_two_stage_fallback(self):
        bot = "test_bot"
        user = "test_user"
        KaironTwoStageFallbackAction(
            text_recommendations={"count": 3}, trigger_rules=[
                {"text": "Trigger", "payload": "set_context"}, {"text": "Mail me", "payload": "send_mail"}
            ], bot=bot, user=user
        ).save()
        config = ActionTwoStageFallback(bot=bot, name=KAIRON_TWO_STAGE_FALLBACK).retrieve_config()
        config.pop('_id')
        config.pop('bot')
        config.pop('user')
        config.pop('timestamp')
        config.pop('status')
        assert config == {'name': 'kairon_two_stage_fallback', 'text_recommendations': {"count": 3, 'use_intent_ranking': False},
                          'trigger_rules': [{'is_dynamic_msg': False, 'text': 'Trigger', 'payload': 'set_context'},
                                            {'is_dynamic_msg': False, 'text': 'Mail me', 'payload': 'send_mail'}],
                          'fallback_message': "I could not understand you! Did you mean any of the suggestions below?"
                                              " Or else please rephrase your question."}

    def test_get_bot_settings(self):
        bot = "test_bot"
        bot_settings = ActionUtility.get_bot_settings(bot=bot)
        bot_settings.pop('timestamp')
        assert bot_settings == {'is_billed': False, 'bot': 'test_bot',
                                'chat_token_expiry': 30,
                                'data_generation_limit_per_day': 3,
                                'data_importer_limit_per_day': 5,
                                'force_import': False,
                                'ignore_utterances': False,
                                'llm_settings': {'enable_faq': False, 'provider': 'openai'},
                                'analytics': {'fallback_intent': 'nlu_fallback'},
                                'multilingual_limit_per_day': 2,
                                'notification_scheduling_limit': 4,
                                'refresh_token_expiry': 60,
                                'rephrase_response': False,
                                'status': True, 'dynamic_broadcast_execution_timeout': 21600,
                                'test_limit_per_day': 5,
                                'training_limit_per_day': 5,
                                'website_data_generator_depth_search_limit': 2,
                                'whatsapp': 'meta',
                                'cognition_collections_limit': 3,
                                'cognition_columns_per_collection_limit': 5}

    def test_get_prompt_action_config_2(self):
        bot = "test_bot_action_test"
        user = "test_user_action_test"
        llm_prompts = [{'name': 'System Prompt', 'data': 'You are a personal assistant.', 'type': 'system',
                              'source': 'static', 'is_enabled': True},
                             {'name': 'History Prompt', 'type': 'user', 'source': 'history', 'is_enabled': True}]
        PromptAction(name='kairon_faq_action', bot=bot, user=user, llm_prompts=llm_prompts).save()
        k_faq_action_config = ActionUtility.get_faq_action_config(bot, "kairon_faq_action")
        k_faq_action_config.pop('timestamp')
        assert k_faq_action_config == {'name': 'kairon_faq_action', 'num_bot_responses': 5, 'top_results': 10,
                                       'similarity_threshold': 0.7,
                                       'enable_response_cache': False,
                                       'user_question': {'type': 'from_user_message'},
                                       'failure_message': "I'm sorry, I didn't quite understand that. Could you rephrase?",
                                       'bot': 'test_bot_action_test', 'user': 'test_user_action_test',
                                       'hyperparameters': {'temperature': 0.0, 'max_tokens': 300, 'model': 'gpt-3.5-turbo',
                                                           'top_p': 0.0, 'n': 1, 'stream': False, 'stop': None,
                                                           'presence_penalty': 0.0, 'frequency_penalty': 0.0,
                                                           'logit_bias': {}}, 'dispatch_response': True, 'set_slots': [],
                                       'llm_prompts': [{'name': 'System Prompt', 'data': 'You are a personal assistant.',
                                                        'type': 'system', 'source': 'static', 'is_enabled': True},
                                                       {'name': 'History Prompt', 'type': 'user', 'source': 'history',
                                                        'is_enabled': True}], 'instructions': [],
                                       'status': True}

    def test_retrieve_config_two_stage_fallback_not_found(self):
        with pytest.raises(ActionFailure, match="Two stage fallback action config not found"):
            ActionTwoStageFallback(bot="test", name=KAIRON_TWO_STAGE_FALLBACK).retrieve_config()

    def test_failure_response_empty(self):
        action_name = "custom_search_action_no_results"
        bot = "5f50fd0a56b698ca10d35d2e"
        user = 'test_user'
        action = GoogleSearchAction(name=action_name, api_key=CustomActionRequestParameters(value='1234567890'),
                           search_engine_id='asdfg::123456', failure_response="", bot=bot, user=user)
        action.save()
        assert getattr(action, "failure_response") == 'I have failed to process your request.'

    def test_prepare_bot_responses_empty(self):
        events = []
        latest_message = {'text': 'what is kairon?s', 'intent_ranking': [{'name': 'nlu_fallback'}]}
        slots = {"bot": "5j59kk1a76b698ca10d35d2e", "param2": "param2value", "email": "nkhare@digite.com",
                 "firstname": "nupur"}
        tracker = Tracker(sender_id="sender1", slots=slots, events=events, paused=False, latest_message=latest_message,
                          followup_action=None, active_loop=None, latest_action_name=None)
        assert ActionUtility.prepare_bot_responses(tracker, 5) == []

    def test_prepare_bot_responses_bot_utterance_empty_and_jumbled(self):
        events = Utility.read_yaml("tests/testing_data/history/tracker_events_multiple_actions_predicted.json")
        latest_message = {'text': 'what is kairon?s', 'intent_ranking': [{'name': 'nlu_fallback'}]}
        slots = {"bot": "5j59kk1a76b698ca10d35d2e", "param2": "param2value", "email": "nkhare@digite.com",
                 "firstname": "nupur"}
        tracker = Tracker(sender_id="sender1", slots=slots, events=events, paused=False, latest_message=latest_message,
                          followup_action=None, active_loop=None, latest_action_name=None)
        bot_responses = ActionUtility.prepare_bot_responses(tracker, 5)
        assert bot_responses == [{'role': 'user', 'content': 'Kairon pricing'},
                                 {'role': 'assistant', 'content': "Kairon's pricing ranges from $60 to $160 per month for simple digital assistants, while more complex ones require custom pricing. However, since Kairon offers a large array of features to build digital assistants of varying complexity, the pricing may vary. If you are interested in Kairon, please provide your name, company name, and email address, and our sales team will reach out to you with more information."}]

    def test_if_last_n_is_less_than_or_equal_to_zero(self):
        events = Utility.read_yaml("tests/testing_data/history/bot_user_tracker_events.json")
        latest_message = {'text': 'what is kairon?s', 'intent_ranking': [{'name': 'nlu_fallback'}]}
        slots = {"bot": "5j59kk1a76b698ca10d35d2e", "param2": "param2value", "email": "nkhare@digite.com",
                 "firstname": "nupur"}
        tracker = Tracker(sender_id="sender1", slots=slots, events=events, paused=False, latest_message=latest_message,
                          followup_action=None, active_loop=None, latest_action_name=None)
        bot_responses = ActionUtility.prepare_bot_responses(tracker, 5)
        assert bot_responses == [{'role': 'user', 'content': 'How can I use it?'},
                                 {'role': 'assistant', 'content': 'It depends on what "it" refers to. Can you please provide more context or specify what you are referring to?'},
                                 {'role': 'user', 'content': 'How can I use kairon?'},
                                 {'role': 'assistant', 'content': "Kairon can be used to create and deploy digital assistants for various purposes, such as providing customer support, helping customers find the right products, processing orders, managing inventory, generating leads, promoting sales and discounts, gathering customer feedback, and analyzing customer data. Kairon's low-code/no-code interface makes it easy for functional users to define how the digital assistant responds to user queries without needing extensive coding skills. Additionally, Kairon's telemetry feature monitors how users are interacting with the website/product where Kairon was injected and proactively intervenes if they are facing problems, improving the overall user experience. To know more about Kairon, you can visit their website at https://www.digite.com/kairon/."},
                                 {'role': 'user', 'content': 'Is there any example for how can I use it?'},
                                 {'role': 'assistant', 'content': 'Yes, there are several examples provided in the context. For example, one article discusses how to integrate kAIron with Slack or Telegram to create a digital assistant or chatbot. Another article provides best practices and guidelines for building conversational interfaces using kAIron. Additionally, there are articles discussing the use of chatbots for millennials, the effectiveness of AI agents in intent generation, and the potential for conversational AI in the gaming world.'},
                                 {'role': 'user', 'content': 'I am interested in Kairon and want to know what features it offers'},
                                 {'role': 'assistant', 'content': 'Kairon is a versatile conversational digital transformation platform that offers a range of capabilities to businesses. Its features include end-to-end lifecycle management, tethered digital assistants, low-code/no-code interface, secure script injection, Kairon Telemetry, chat client designer, analytics module, robust integration suite, and real-time struggle analytics. Additionally, Kairon offers natural language processing, artificial intelligence, and machine learning for developing sophisticated chatbots for e-commerce purposes. Kairon chatbots can perform a wide range of tasks, including providing customer support, helping customers find the right products, answering customer queries, processing orders, managing inventory, generating leads, promoting sales and discounts, gathering customer feedback, analyzing customer data, and much more.'},
                                 {'role': 'user', 'content': 'What is kairon simply?'},
                                 {'role': 'assistant', 'content': 'Kairon is a digital transformation platform that simplifies the process of building, deploying, and monitoring digital assistants. It allows companies to create intelligent digital assistants without the need for separate infrastructure or technical expertise.'}
                                 ]

    def test_prepare_bot_responses_messages_pop(self):
        events = Utility.read_yaml("tests/testing_data/history/tracker_file.json")
        latest_message = {'text': 'what is kairon?s', 'intent_ranking': [{'name': 'nlu_fallback'}]}
        slots = {"bot": "5j59kk1a76b698ca10d35d2e", "param2": "param2value", "email": "nkhare@digite.com",
                 "firstname": "nupur"}
        tracker = Tracker(sender_id="sender1", slots=slots, events=events, paused=False, latest_message=latest_message,
                          followup_action=None, active_loop=None, latest_action_name=None)
        bot_responses = ActionUtility.prepare_bot_responses(tracker, 5)
        assert bot_responses == [
            {'role': 'assistant', 'content': 'Kairon is a versatile conversational digital transformation platform '
                                             'that offers a range of capabilities to businesses. Its features include '
                                             'end-to-end lifecycle management, tethered digital assistants, '
                                             'low-code/no-code interface, secure script injection, Kairon Telemetry, '
                                             'chat client designer, analytics module, robust integration suite, '
                                             'and real-time struggle analytics. Additionally, Kairon offers natural '
                                             'language processing, artificial intelligence, and machine learning for '
                                             'developing sophisticated chatbots for e-commerce purposes. Kairon '
                                             'chatbots can perform a wide range of tasks, including providing '
                                             'customer support, helping customers find the right products, '
                                             'answering customer queries, processing orders, managing inventory, '
                                             'generating leads, promoting sales and discounts, gathering customer '
                                             'feedback, analyzing customer data, and much more.'},
            {'role': 'user', 'content': 'I am interested in Kairon and want to know what features it offers'}
        ]<|MERGE_RESOLUTION|>--- conflicted
+++ resolved
@@ -1574,12 +1574,8 @@
 
     @pytest.mark.asyncio
     @responses.activate
-<<<<<<< HEAD
-    async def test_run(self, monkeypatch):
-=======
     @mock.patch("kairon.shared.actions.utils.ActionUtility.execute_request_async", autospec=True)
     async def test_run(self, mock_execute_request_async,monkeypatch):
->>>>>>> a60704eb
         http_url = "http://www.google.com"
         http_response = "This should be response"
         action = HttpActionConfig(
