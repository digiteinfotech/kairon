--- conflicted
+++ resolved
@@ -525,14 +525,9 @@
         response = ActionUtility.prepare_response("The value of 2 in red is []", None)
         assert response == 'The value of 2 in red is []'
 
-<<<<<<< HEAD
-    def test_run_invalid_http_action(self, mock_get_http_action_exception):
+    @pytest.mark.asyncio
+    async def test_run_invalid_http_action(self, mock_get_http_action_exception):
         slots = {"bot": "5f50fd0a56b698ca10d35d2e", "http_action_config_http_action": "test_run_invalid_http_action",
-=======
-    @pytest.mark.asyncio
-    async def test_run_invalid_http_action(self):
-        slots = {"bot": "5f50fd0a56b698ca10d35d2e", "http_action_config": "test_run_invalid_http_action",
->>>>>>> 6d21dd2d
                  "param2": "param2value"}
         events = [{"event1": "hello"}, {"event2": "how are you"}]
         latest_message = {'text': 'get intents', 'intent_ranking': [{'name': 'http_action'}]}
@@ -569,16 +564,11 @@
         domain: Dict[Text, Any] = None
         actual: List[Dict[Text, Any]] = await HttpAction().run(dispatcher, tracker, domain)
         assert actual is not None
-<<<<<<< HEAD
-        assert actual[0]['name'] is not None
-        assert str(actual[0]['name']) == 'I have failed to process your request'
+        assert str(actual[0]['name']) == 'KAIRON_ACTION_RESPONSE'
+        assert str(actual[0]['value']) == 'I have failed to process your request'
         log = HttpActionLog.objects(sender="sender2",
                                     status="FAILURE").get()
         assert log['exception'] == 'Bot id and HTTP action configuration name not found in slot'
-=======
-        assert str(actual[0]['name']) == 'KAIRON_ACTION_RESPONSE'
-        assert str(actual[0]['value']) == 'I have failed to process your request'
->>>>>>> 6d21dd2d
 
     @pytest.mark.asyncio
     async def test_run_no_http_action(self):
@@ -594,21 +584,9 @@
         assert str(actual[0]['name']) == 'KAIRON_ACTION_RESPONSE'
         assert str(actual[0]['value']) == 'I have failed to process your request'
 
-<<<<<<< HEAD
-    def test_run(self, monkeypatch):
+    @pytest.mark.asyncio
+    async def test_run(self, monkeypatch):
         action = HttpActionConfig(
-=======
-    @pytest.mark.asyncio
-    async def test_run(self):
-        slots = {"bot": "5f50fd0a56b698ca10d35d2e", "http_action_config_test_run": "http_action", "param2": "param2value"}
-        events = [{"event1": "hello"}, {"event2": "how are you"}]
-        dispatcher: CollectingDispatcher = CollectingDispatcher()
-        latest_message = {'text': 'get intents', 'intent_ranking': [{'name': 'test_run'}]}
-        tracker = Tracker(sender_id="sender1", slots=slots, events=events, paused=False, latest_message=latest_message,
-                          followup_action=None, active_loop=None, latest_action_name=None)
-        domain: Dict[Text, Any] = None
-        HttpActionConfig(
->>>>>>> 6d21dd2d
             auth_token="bearer kjflksjflksajfljsdflinlsufisnflisjbjsdalibvs",
             action_name="http_action",
             response="This should be response",
@@ -617,7 +595,6 @@
             params_list=None,
             bot="5f50fd0a56b698ca10d35d2e",
             user="user"
-<<<<<<< HEAD
         )
 
         def _get_action(*arge, **kwargs):
@@ -634,9 +611,10 @@
                           followup_action=None, active_loop=None, latest_action_name=None)
         domain: Dict[Text, Any] = None
         action.save().to_mongo().to_dict()
-        actual: List[Dict[Text, Any]] = HttpAction().run(dispatcher, tracker, domain)
-        assert actual is not None
-        assert actual[0]['name'] == 'This should be response'
+        actual: List[Dict[Text, Any]] = await HttpAction().run(dispatcher, tracker, domain)
+        assert actual is not None
+        assert str(actual[0]['name']) == 'KAIRON_ACTION_RESPONSE'
+        assert str(actual[0]['value']) == 'This should be response'
         log = HttpActionLog.objects(sender="sender_test_run",
                                     status="SUCCESS").get()
         assert not log['exception']
@@ -646,8 +624,8 @@
         assert log['bot_response']
         assert log['api_response']
 
-    @responses.activate
-    def test_run_with_post(self, monkeypatch):
+    @pytest.mark.asyncio
+    async def test_run_with_post(self, monkeypatch):
         action = HttpActionConfig(
             auth_token="",
             action_name="test_run_with_post",
@@ -663,20 +641,6 @@
             return action.to_mongo().to_dict()
 
         monkeypatch.setattr(ActionUtility, "get_http_action_config", _get_action)
-
-=======
-        ).save().to_mongo().to_dict()
-        actual: List[Dict[Text, Any]] = await HttpAction().run(dispatcher, tracker, domain)
-        assert actual is not None
-        assert str(actual[0]['name']) == 'KAIRON_ACTION_RESPONSE'
-        assert str(actual[0]['value']) == 'This should be response'
-
-    @pytest.mark.asyncio
-    async def test_run_with_post(self):
-        # request_params = {'data': 'test_data', 'test_class': [{'key': 'value'}, {'key2': 'value2'}]}
-        # request_params = [HttpActionRequestBody(key='data', value="test_data"),
-        #                   HttpActionRequestBody(key='test_class', value=[{'key': 'value'}, {'key2': 'value2'}])]
->>>>>>> 6d21dd2d
         http_url = 'http://localhost:8080/mock'
         resp_msg = "5000"
         responses.start()
@@ -712,7 +676,6 @@
             params_list=request_params,
             bot="5f50fd0a56b698ca10d35d2e",
             user="user"
-<<<<<<< HEAD
         )
 
         def _get_action(*arge, **kwargs):
@@ -737,9 +700,11 @@
                           followup_action=None, active_loop=None, latest_action_name=None)
         domain: Dict[Text, Any] = None
         action.save().to_mongo().to_dict()
-        actual: List[Dict[Text, Any]] = HttpAction().run(dispatcher, tracker, domain)
-        assert actual is not None
-        assert actual[0]['name'] == 'Data added successfully, id:5000'
+        actual: List[Dict[Text, Any]] = await HttpAction().run(dispatcher, tracker, domain)
+        responses.stop()
+        assert actual is not None
+        assert str(actual[0]['name']) == 'KAIRON_ACTION_RESPONSE'
+        assert str(actual[0]['value']) == 'Data added successfully, id:5000'
         log = HttpActionLog.objects(sender="sender_test_run_with_post",
                                     action="test_run_with_post",
                                     status="SUCCESS").get()
@@ -751,8 +716,8 @@
         assert log['api_response'] == '5000'
         assert log['bot_response'] == 'Data added successfully, id:5000'
 
-    @responses.activate
-    def test_run_with_get(self, monkeypatch):
+    @pytest.mark.asyncio
+    async def test_run_with_get(self, monkeypatch):
         action = HttpActionConfig(
             auth_token="",
             action_name="test_run_with_post",
@@ -768,19 +733,7 @@
             return action.to_mongo().to_dict()
 
         monkeypatch.setattr(ActionUtility, "get_http_action_config", _get_action)
-        http_url = 'http://localhost:8080/mock'
-=======
-        ).save().to_mongo().to_dict()
-        actual: List[Dict[Text, Any]] = await HttpAction().run(dispatcher, tracker, domain)
-        responses.stop()
-        assert actual is not None
-        assert str(actual[0]['name']) == 'KAIRON_ACTION_RESPONSE'
-        assert str(actual[0]['value']) == 'Data added successfully, id:5000'
-
-    @pytest.mark.asyncio
-    async def test_run_with_get(self):
         http_url = 'http://localhost:8081/mock'
->>>>>>> 6d21dd2d
         resp_msg = json.dumps({
             "a": {
                 "b": {
@@ -811,40 +764,23 @@
         assert actual is not None
         assert str(actual[0]['name']) == 'The value of 2 in red is [\'red\', \'buggy\', \'bumpers\']'
 
-    def test_run_no_connection(self, monkeypatch):
+    @pytest.mark.asyncio
+    async def test_run_no_connection(self, monkeypatch):
         action = HttpActionConfig(
             auth_token="",
             action_name="test_run_with_post",
-<<<<<<< HEAD
             response="This should be response",
-            http_url="http://localhost:8080/mock",
-=======
-            response="The value of ${a.b.3} in ${a.b.d.0} is ${a.b.d}",
             http_url="http://localhost:8081/mock",
->>>>>>> 6d21dd2d
             request_method="GET",
             params_list=None,
             bot="5f50fd0a56b698ca10d35d2e",
             user="user"
-<<<<<<< HEAD
         )
 
         def _get_action(*arge, **kwargs):
             return action.to_mongo().to_dict()
 
         monkeypatch.setattr(ActionUtility, "get_http_action_config", _get_action)
-=======
-        ).save().to_mongo().to_dict()
-        actual: List[Dict[Text, Any]] = await HttpAction().run(dispatcher, tracker, domain)
-        responses.stop()
-        assert actual is not None
-        assert str(actual[0]['name']) == 'KAIRON_ACTION_RESPONSE'
-        assert str(actual[0]['value']) == 'The value of 2 in red is [\'red\', \'buggy\', \'bumpers\']'
-
-
-    @pytest.mark.asyncio
-    async def test_run_no_connection(self):
->>>>>>> 6d21dd2d
         slots = {"bot": "5f50fd0a56b698ca10d35d2e", "http_action_config_test_run": "test_run_with_post"}
         events = [{"event1": "hello"}, {"event2": "how are you"}]
         dispatcher: CollectingDispatcher = CollectingDispatcher()
@@ -853,12 +789,13 @@
                           followup_action=None, active_loop=None, latest_action_name=None)
         domain: Dict[Text, Any] = None
         action.save()
-        actual: List[Dict[Text, Any]] = HttpAction().run(dispatcher, tracker, domain)
-        assert actual is not None
-        assert str(actual[0]['name']).__contains__('I have failed to process your request')
-
-    @responses.activate
-    def test_run_with_get_placeholder_vs_string_response(self, monkeypatch):
+        actual: List[Dict[Text, Any]] = await HttpAction().run(dispatcher, tracker, domain)
+        assert actual is not None
+        assert str(actual[0]['name']) == 'KAIRON_ACTION_RESPONSE'
+        assert str(actual[0]['value']).__contains__('I have failed to process your request')
+
+    @pytest.mark.asyncio
+    async def test_run_with_get_placeholder_vs_string_response(self, monkeypatch):
         action = HttpActionConfig(
             auth_token="",
             action_name="test_run_with_get_string_http_response_placeholder_required",
@@ -868,25 +805,13 @@
             params_list=None,
             bot="5f50fd0a56b698ca10d35d2e",
             user="user"
-<<<<<<< HEAD
         )
 
         def _get_action(*arge, **kwargs):
             return action.to_mongo().to_dict()
 
         monkeypatch.setattr(ActionUtility, "get_http_action_config", _get_action)
-        http_url = 'http://localhost:8080/mock'
-=======
-        ).save()
-        actual: List[Dict[Text, Any]] = await HttpAction().run(dispatcher, tracker, domain)
-        assert actual is not None
-        assert str(actual[0]['name']) == 'KAIRON_ACTION_RESPONSE'
-        assert str(actual[0]['value']).__contains__('I have failed to process your request')
-
-    @pytest.mark.asyncio
-    async def test_run_with_get_placeholder_vs_string_response(self):
         http_url = 'http://localhost:8082/mock'
->>>>>>> 6d21dd2d
         resp_msg = "This is string http response"
 
         responses.start()
@@ -905,23 +830,9 @@
         tracker = Tracker(sender_id="sender1", slots=slots, events=events, paused=False, latest_message=latest_message,
                           followup_action=None, active_loop=None, latest_action_name=None)
         domain: Dict[Text, Any] = None
-<<<<<<< HEAD
         action.save().to_mongo().to_dict()
-        actual: List[Dict[Text, Any]] = HttpAction().run(dispatcher, tracker, domain)
-=======
-        HttpActionConfig(
-            auth_token="",
-            action_name="test_run_with_get_string_http_response_placeholder_required",
-            response="The value of ${a.b.3} in ${a.b.d.0} is ${a.b.d}",
-            http_url="http://localhost:8082/mock",
-            request_method="GET",
-            params_list=None,
-            bot="5f50fd0a56b698ca10d35d2e",
-            user="user"
-        ).save().to_mongo().to_dict()
         actual: List[Dict[Text, Any]] = await HttpAction().run(dispatcher, tracker, domain)
         responses.stop()
->>>>>>> 6d21dd2d
         assert actual is not None
         assert str(actual[0]['name']) == 'KAIRON_ACTION_RESPONSE'
         assert str(
