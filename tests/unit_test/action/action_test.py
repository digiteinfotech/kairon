import json
import os
import urllib.parse

from googleapiclient.http import HttpRequest
from pipedrive.exceptions import UnauthorizedError, BadRequestError

from kairon.actions.definitions.email import ActionEmail
from kairon.actions.definitions.factory import ActionFactory
from kairon.actions.definitions.form_validation import ActionFormValidation
from kairon.actions.definitions.google import ActionGoogleSearch
from kairon.actions.definitions.http import ActionHTTP
from kairon.actions.definitions.hubspot import ActionHubspotForms
from kairon.actions.definitions.jira import ActionJiraTicket
from kairon.actions.definitions.prompt import ActionPrompt
from kairon.actions.definitions.pipedrive import ActionPipedriveLeads
from kairon.actions.definitions.set_slot import ActionSetSlot
from kairon.actions.definitions.two_stage_fallback import ActionTwoStageFallback
from kairon.actions.definitions.zendesk import ActionZendeskTicket
from kairon.shared.constants import KAIRON_USER_MSG_ENTITY
from kairon.shared.data.constant import KAIRON_TWO_STAGE_FALLBACK
from kairon.shared.data.data_objects import Slots, KeyVault, BotSettings, LLMSettings

os.environ["system_file"] = "./tests/testing_data/system.yaml"
from typing import Dict, Text, Any, List

import pytest
import responses
from mongoengine import connect, QuerySet
from rasa_sdk import Tracker
from rasa_sdk.executor import CollectingDispatcher
from kairon.shared.actions.models import ActionType, HttpRequestContentType
from kairon.shared.actions.data_objects import HttpActionRequestBody, HttpActionConfig, ActionServerLogs, SlotSetAction, \
    Actions, FormValidationAction, EmailActionConfig, GoogleSearchAction, JiraAction, ZendeskAction, \
    PipedriveLeadsAction, SetSlots, HubspotFormsAction, HttpActionResponse, CustomActionRequestParameters, \
    KaironTwoStageFallbackAction, SetSlotsFromResponse, PromptAction
from kairon.actions.handlers.processor import ActionProcessor
from kairon.shared.actions.utils import ActionUtility
from kairon.shared.actions.exception import ActionFailure
from kairon.shared.utils import Utility
from unittest.mock import patch


class TestActions:

    @pytest.fixture(autouse=True, scope='class')
    def setup(self):
        os.environ["system_file"] = "./tests/testing_data/system.yaml"
        Utility.load_environment()
        db_url = Utility.environment['database']["url"]
        pytest.db_url = db_url
        Utility.load_email_configuration()
        connect(**Utility.mongoengine_connection(Utility.environment['database']["url"]))

    @pytest.fixture
    def mock_get_http_action_exception(self, monkeypatch):
        def _raise_excep(*arge, **kwargs):
            raise ActionFailure("No action found for given bot and name")

        monkeypatch.setattr(ActionUtility, "get_action", _raise_excep)

    @responses.activate
    def test_execute_http_request_get_with_auth_token(self):
        http_url = 'http://localhost:8080/mock'
        auth_token = "bearer jkhfhkujsfsfslfhjsfhkjsfhskhfksj"
        responses.reset()
        responses.add(
            method=responses.GET,
            url=http_url,
            json={'data': 'test_data', 'test_class': [{'key': 'value'}, {'key2': 'value2'}]},
            status=200,
            headers={"Authorization": auth_token}
        )

        response = ActionUtility.execute_http_request(headers={'Authorization': auth_token}, http_url=http_url,
                                                      request_method=responses.GET, content_type="json")
        assert response
        assert response['data'] == 'test_data'
        assert len(response['test_class']) == 2
        assert response['test_class'][1]['key2'] == 'value2'
        assert responses.calls[0].request.headers['Authorization'] == auth_token

    @responses.activate
    def test_execute_http_request_url_encoded_request_empty_request_body(self):
        http_url = 'http://localhost:8080/mock'
        auth_token = "bearer jkhfhkujsfsfslfhjsfhkjsfhskhfksj"
        responses.reset()
        responses.add(
            method=responses.GET,
            url=http_url,
            json={'data': 'test_data', 'test_class': [{'key': 'value'}, {'key2': 'value2'}]},
            status=200,
            headers={"Authorization": auth_token},
        )

        response = ActionUtility.execute_http_request(headers={'Authorization': auth_token}, http_url=http_url,
                                                      request_method=responses.GET, content_type=HttpRequestContentType.data.value)
        assert response
        assert response['data'] == 'test_data'
        assert len(response['test_class']) == 2
        assert response['test_class'][1]['key2'] == 'value2'
        assert responses.calls[0].request.headers['Authorization'] == auth_token

    def test_execute_http_request_url_invalid_content_type(self):
        http_url = 'http://localhost:8080/mock'
        with pytest.raises(ActionFailure):
            ActionUtility.execute_http_request(http_url=http_url, request_method=responses.GET,
                                               content_type=HttpRequestContentType.data.value)

    @responses.activate
    def test_execute_http_request_get_no_auth_token(self):
        http_url = 'http://localhost:8080/mock'
        responses.add(
            method=responses.GET,
            url=http_url,
            json={'data': 'test_data', 'test_class': [{'key': 'value'}, {'key2': 'value2'}]},
            status=200
        )

        response = ActionUtility.execute_http_request(headers={}, http_url=http_url,
                                                      request_method=responses.GET)
        assert response
        assert response['data'] == 'test_data'
        assert len(response['test_class']) == 2
        assert response['test_class'][1]['key2'] == 'value2'
        assert 'Authorization' not in responses.calls[0].request.headers

    @responses.activate
    def test_execute_http_request_get_with_params(self):
        http_url = 'http://localhost:8080/mock'
        responses.add(
            method=responses.GET,
            url=http_url,
            json={'data': 'test_data', 'test_class': [{'key': 'value'}, {'key2': 'value2'}]},
            status=200
        )
        params = {"test": "val1", "test2": "val2"}
        response = ActionUtility.execute_http_request(headers={}, http_url=http_url,
                                                      request_method=responses.GET, request_body=params)
        assert response
        assert response['data'] == 'test_data'
        assert len(response['test_class']) == 2
        assert response['test_class'][1]['key2'] == 'value2'
        assert 'Authorization' not in responses.calls[0].request.headers

    def test_prepare_url_with_path_params_and_query_params(self):
        http_url = 'http://localhost:8080/mock/$SENDER_ID/$INTENT/$USER_MESSAGE/$$KEY_VAULT/$$AWS/$email?sender_id=$SENDER_ID&userid=1011&intent=$INTENT&msg=$USER_MESSAGE&key=$$KEY_VAULT&aws=$$AWS&email=$email'
        tracker_data = {'slot': {"email": "udit.pandey@digite.com", "firstname": "udit"},
                        'sender_id': "987654321", "intent": "greet", "user_message": "hello",
                        'key_vault': {'EMAIL': 'nkhare@digite.com', 'KEY_VAULT': '123456789-0lmgxzxdfghj', 'AWS': '435fdr'}}
        updated_url = ActionUtility.prepare_url(http_url, tracker_data)
        assert updated_url == 'http://localhost:8080/mock/987654321/greet/hello/123456789-0lmgxzxdfghj/435fdr/udit.pandey@digite.com?sender_id=987654321&userid=1011&intent=greet&msg=hello&key=123456789-0lmgxzxdfghj&aws=435fdr&email=udit.pandey@digite.com'

        tracker_data['user_message'] = '/custom_action{"kairon_user_msg": "what is digite?"}'
        tracker_data[KAIRON_USER_MSG_ENTITY] = "what is digite?"
        updated_url = ActionUtility.prepare_url(http_url, tracker_data)
        assert updated_url == 'http://localhost:8080/mock/987654321/greet/what is digite?/123456789-0lmgxzxdfghj/435fdr/udit.pandey@digite.com?sender_id=987654321&userid=1011&intent=greet&msg=what is digite?&key=123456789-0lmgxzxdfghj&aws=435fdr&email=udit.pandey@digite.com'

    def test_prepare_url_without_params(self):
        http_url = 'http://localhost:8080/mock'
        tracker_data = {'slot': {"email": "udit.pandey@digite.com", "firstname": "udit"},
                        'sender_id': "987654321", "intent": "greet", "user_message": "hello",
                        'key_vault': {'EMAIL': 'nkhare@digite.com', 'KEY_VAULT': '123456789-0lmgxzxdfghj'}}
        updated_url = ActionUtility.prepare_url(http_url, tracker_data)
        assert updated_url == http_url

    def test_prepare_url_with_multiple_placeholders(self):
        http_url = 'http://localhost:8080/mock?sender_id1=$SENDER_ID&intent1=$INTENT&msg1=$USER_MESSAGE&key1=$$KEY_VAULT&email1=$email&sender_id=$SENDER_ID&intent=$INTENT&msg=$USER_MESSAGE&key=$$KEY_VAULT&email=$email/'
        tracker_data = {'slot': {"email": "udit.pandey@digite.com", "firstname": "udit"},
                        'sender_id': "987654321", "intent": "greet", "user_message": "hello",
                        'key_vault': {'EMAIL': 'nkhare@digite.com', 'KEY_VAULT': '123456789-0lmgxzxdfghj'}}
        updated_url = ActionUtility.prepare_url(http_url, tracker_data)
        assert updated_url == 'http://localhost:8080/mock?sender_id1=987654321&intent1=greet&msg1=hello&key1=123456789-0lmgxzxdfghj&email1=udit.pandey@digite.com&sender_id=987654321&intent=greet&msg=hello&key=123456789-0lmgxzxdfghj&email=udit.pandey@digite.com/'

    def test_prepare_url_with_expression_failed_evaluation(self):
        http_url = 'http://localhost:8080/mock?sender_id=$SENDER_ID&intent=$INTENT&msg=$USER_MESSAGE&email=$email/'
        tracker_data = {'slot': {"email": "udit.pandey@digite.com", "firstname": "udit"}}
        updated_url = ActionUtility.prepare_url(http_url, tracker_data)
        assert updated_url == 'http://localhost:8080/mock?sender_id=&intent=&msg=&email=udit.pandey@digite.com/'

    def test_prepare_url_with_expression_failed_evaluation_with_keyvault(self):
        http_url = 'http://localhost:8080/mock?sender_id=$SENDER_ID&intent=$INTENT&msg=$USER_MESSAGE&key=$$KEY_VAULT&email=$email/'
        tracker_data = {'slot': {"email": "udit.pandey@digite.com", "firstname": "udit"}}
        updated_url = ActionUtility.prepare_url(http_url, tracker_data)
        assert updated_url == 'http://localhost:8080/mock?sender_id=&intent=&msg=&key=&email=udit.pandey@digite.com/'

    def test_build_context_with_keyvault_flag_True(self):
        KeyVault(key="EMAIL", value="nkhare@digite.com", bot="5j59kk1a76b698ca10d35d2e", user="user").save()
        slots = {"bot": "5j59kk1a76b698ca10d35d2e", "param2": "param2value", "email": "nkhare@digite.com", "firstname": "nupur"}
        events = [{"event1": "hello"}, {"event2": "how are you"}]
        latest_message = {'text': 'get intents', 'intent_ranking': [{'name': 'http_action'}]}
        tracker = Tracker(sender_id="sender1", slots=slots, events=events, paused=False, latest_message=latest_message,
                          followup_action=None, active_loop=None, latest_action_name=None)
        tracker_data = ActionUtility.build_context(tracker, True)
        assert tracker_data == {'sender_id': 'sender1', 'user_message': 'get intents',
                                'slot': {'bot': '5j59kk1a76b698ca10d35d2e', 'param2': 'param2value',
                                         'email': 'nkhare@digite.com', 'firstname': 'nupur'}, 'intent': 'http_action',
                                'chat_log': [], 'key_vault': {'EMAIL': 'nkhare@digite.com'}, 'kairon_user_msg': None,
                                'session_started': None}

    def test_build_context_with_keyvault_flag_False(self):
        KeyVault(key="EMAIL", value="nkhare@digite.com", bot="5j59kk1a76b698ca10d35d2e", user="user").save()
        slots = {"bot": "5j59kk1a76b698ca10d35d2e", "param2": "param2value", "email": "nkhare@digite.com", "firstname": "nupur"}
        events = [{"event1": "hello"}, {"event2": "how are you"}]
        latest_message = {'text': 'get intents', 'intent_ranking': [{'name': 'http_action'}]}
        tracker = Tracker(sender_id="sender1", slots=slots, events=events, paused=False, latest_message=latest_message,
                          followup_action=None, active_loop=None, latest_action_name=None)
        tracker_data = ActionUtility.build_context(tracker, False)
        assert tracker_data == {'sender_id': 'sender1', 'user_message': 'get intents',
                                'slot': {'bot': '5j59kk1a76b698ca10d35d2e', 'param2': 'param2value',
                                         'email': 'nkhare@digite.com', 'firstname': 'nupur'}, 'intent': 'http_action',
                                'chat_log': [], 'key_vault': {}, 'kairon_user_msg': None, 'session_started': None}

    def test_build_context_no_keyvault(self):
        slots = {"bot": "5z11mk1a76b698ca10d15d2e", "param2": "param2value", "email": "nupur@digite.com", "firstname": "nkhare"}
        events = [{"event1": "hello"}, {"event2": "how are you"}]
        latest_message = {'text': 'get intents', 'intent_ranking': [{'name': 'http_action'}]}
        tracker = Tracker(sender_id="sender1", slots=slots, events=events, paused=False, latest_message=latest_message,
                          followup_action=None, active_loop=None, latest_action_name=None)
        tracker_data = ActionUtility.build_context(tracker, True)
        assert tracker_data == {'sender_id': 'sender1', 'user_message': 'get intents',
                                'slot': {'bot': '5z11mk1a76b698ca10d15d2e', 'param2': 'param2value',
                                         'email': 'nupur@digite.com', 'firstname': 'nkhare'}, 'intent': 'http_action',
                                'chat_log': [], 'key_vault': {}, 'kairon_user_msg': None,
                                'session_started': None}

    def test_execute_http_request_invalid_method_type(self):
        http_url = 'http://localhost:8080/mock'
        params = {"test": "val1", "test2": "val2"}
        with pytest.raises(ActionFailure, match="Invalid request method!"):
            ActionUtility.execute_http_request(headers=None, http_url=http_url,
                                               request_method='OPTIONS', request_body=params)

    @responses.activate
    def test_execute_http_request_post_with_auth_token(self):
        http_url = 'http://localhost:8080/mock'
        auth_token = "bearer jkhfhkujsfsfslfhjsfhkjsfhskhfksj"
        resp_msg = "Data added successfully"
        request_params = {'data': 'test_data', 'test_class': [{'key': 'value'}, {'key2': 'value2'}]}

        responses.add(
            method=responses.POST,
            url=http_url,
            body=resp_msg,
            status=200,
            match=[responses.matchers.json_params_matcher(request_params)],
            headers={"Authorization": auth_token}
        )

        response = ActionUtility.execute_http_request(headers={'Authorization': auth_token}, http_url=http_url,
                                                      request_method=responses.POST, request_body=request_params)
        assert response
        assert response == resp_msg
        assert responses.calls[0].request.headers['Authorization'] == auth_token

    @responses.activate
    def test_execute_http_request_post_no_auth_token(self):
        http_url = 'http://localhost:8080/mock'
        resp_msg = "Data added successfully"
        request_params = {'data': 'test_data', 'test_class': [{'key': 'value'}, {'key2': 'value2'}]}

        responses.add(
            method=responses.POST,
            url=http_url,
            body=resp_msg,
            status=200,
            match=[responses.matchers.json_params_matcher(request_params)]
        )

        response = ActionUtility.execute_http_request(headers=None, http_url=http_url,
                                                      request_method=responses.POST, request_body=request_params)
        assert response
        assert response == resp_msg
        assert 'Authorization' not in responses.calls[0].request.headers

    @responses.activate
    def test_execute_http_request_put_with_auth_token(self):
        http_url = 'http://localhost:8080/mock'
        auth_token = "bearer jkhfhkujsfsfslfhjsfhkjsfhskhfksj"
        resp_msg = "Data updated successfully"
        request_params = {'data': 'test_data', 'test_class': [{'key': 'value'}, {'key2': 'value2'}]}

        responses.add(
            method=responses.PUT,
            url=http_url,
            body=resp_msg,
            status=200,
            match=[responses.matchers.json_params_matcher(request_params)],
            headers={"Authorization": auth_token}
        )

        response = ActionUtility.execute_http_request(headers={'Authorization': auth_token}, http_url=http_url,
                                                      request_method=responses.PUT, request_body=request_params)
        assert response
        assert response == resp_msg
        assert responses.calls[0].request.headers['Authorization'] == auth_token

    @responses.activate
    def test_execute_http_request_put_no_auth_token(self):
        http_url = 'http://localhost:8080/mock'
        resp_msg = "Data updated successfully"
        request_params = {'data': 'test_data', 'test_class': [{'key': 'value'}, {'key2': 'value2'}]}

        responses.add(
            method=responses.PUT,
            url=http_url,
            body=resp_msg,
            status=200,
            match=[responses.matchers.json_params_matcher(request_params)]
        )

        response = ActionUtility.execute_http_request(headers=None, http_url=http_url,
                                                      request_method=responses.PUT, request_body=request_params)
        assert response
        assert response == resp_msg
        assert 'Authorization' not in responses.calls[0].request.headers

    @responses.activate
    def test_execute_http_request_delete_with_request_body_auth_token(self):
        http_url = 'http://localhost:8080/mock'
        auth_token = "bearer jkhfhkujsfsfslfhjsfhkjsfhskhfksj"
        resp_msg = "Data deleted successfully"
        request_params = {'data': 'test_data', 'test_class': [{'key': 'value'}, {'key2': 'value2'}]}

        responses.add(
            method=responses.DELETE,
            url=http_url,
            body=resp_msg,
            status=200,
            match=[responses.matchers.json_params_matcher(request_params)],
            headers={"Authorization": auth_token}
        )

        response = ActionUtility.execute_http_request(headers={'Authorization': auth_token}, http_url=http_url,
                                                      request_method=responses.DELETE, request_body=request_params)
        assert response
        assert response == resp_msg
        assert responses.calls[0].request.headers['Authorization'] == auth_token

    @responses.activate
    def test_execute_http_request_delete_with_auth_token_no_request_body(self):
        http_url = 'http://localhost:8080/mock'
        auth_token = "bearer jkhfhkujsfsfslfhjsfhkjsfhskhfksj"
        resp_msg = "Data deleted successfully"

        responses.add(
            method=responses.DELETE,
            url=http_url,
            body=resp_msg,
            status=200,
            headers={"Authorization": auth_token}
        )

        response = ActionUtility.execute_http_request(headers={'Authorization': auth_token}, http_url=http_url,
                                                      request_method=responses.DELETE, request_body=None)
        assert response
        assert response == resp_msg
        assert responses.calls[0].request.headers['Authorization'] == auth_token

    @responses.activate
    def test_execute_http_request_with_failed_request(self):
        http_url = 'http://localhost:8080/mock'
        resp_msg = "Internal Server Error"
        request_params = {'data': 'test_data', 'test_class': [{'key': 'value'}, {'key2': 'value2'}]}

        responses.add(
            method=responses.DELETE,
            url=http_url,
            body=resp_msg,
            status=500,
            match=[
                responses.matchers.json_params_matcher(request_params)
            ]
        )

        with pytest.raises(ActionFailure, match="Got non-200 status code"):
            ActionUtility.execute_http_request(headers=None, http_url=http_url,
                                               request_method=responses.DELETE, request_body=request_params)

    @responses.activate
    def test_execute_http_request_delete_no_auth_token(self):
        http_url = 'http://localhost:8080/mock'
        resp_msg = "Data updated successfully"
        request_params = {'data': 'test_data', 'test_class': [{'key': 'value'}, {'key2': 'value2'}]}

        responses.add(
            method=responses.DELETE,
            url=http_url,
            body=resp_msg,
            status=200,
            match=[
                responses.matchers.json_params_matcher(request_params)
            ]
        )

        response = ActionUtility.execute_http_request(headers=None, http_url=http_url,
                                                      request_method=responses.DELETE, request_body=request_params)
        assert response
        assert response == resp_msg
        assert 'Authorization' not in responses.calls[0].request.headers

    def test_get_http_action_config(self):
        http_params = [HttpActionRequestBody(key="key1", value="value1", parameter_type="slot"),
                       HttpActionRequestBody(key="key2", value="value2")]
        expected = HttpActionConfig(
            action_name="http_action",
            response=HttpActionResponse(value="json"),
            http_url="http://test.com",
            request_method="GET",
            params_list=http_params,
            bot="bot",
            user="user"
        ).save().to_mongo().to_dict()

        actual = ActionHTTP("bot", "http_action").retrieve_config()
        assert actual is not None
        assert expected['action_name'] == actual['action_name']
        assert expected['response'] == actual['response']
        assert expected['http_url'] == actual['http_url']
        assert expected['request_method'] == actual['request_method']
        assert expected['params_list'] is not None
        assert expected['params_list'][0]['key'] == actual['params_list'][0]['key']
        assert expected['params_list'][0]['value'] == actual['params_list'][0]['value']
        assert expected['params_list'][0]['parameter_type'] == actual['params_list'][0]['parameter_type']
        assert expected['params_list'][1]['key'] == actual['params_list'][1]['key']
        assert expected['params_list'][1]['value'] == actual['params_list'][1]['value']
        assert expected['params_list'][1]['parameter_type'] == actual['params_list'][1]['parameter_type']
        assert actual['status']

    def test_get_http_action_config_deleted_action(self):
        http_params = [HttpActionRequestBody(key="key1", value="value1", parameter_type="slot"),
                       HttpActionRequestBody(key="key2", value="value2")]
        HttpActionConfig(
            action_name="test_get_http_action_config_deleted_action",
            response=HttpActionResponse(value="${RESPONSE}"),
            http_url="http://www.digite.com",
            request_method="POST",
            params_list=http_params,
            bot="bot",
            user="user",
            status=False
        ).save().to_mongo().to_dict()
        expected = HttpActionConfig(
            action_name="test_get_http_action_config_deleted_action",
            response=HttpActionResponse(value="json"),
            http_url="http://test.com",
            request_method="GET",
            params_list=http_params,
            bot="bot",
            user="user"
        ).save().to_mongo().to_dict()

        actual = ActionHTTP("bot", "test_get_http_action_config_deleted_action").retrieve_config()
        assert actual is not None
        assert expected['action_name'] == actual['action_name']
        assert expected['response'] == actual['response']
        assert expected['http_url'] == actual['http_url']
        assert expected['request_method'] == actual['request_method']
        assert expected['params_list'] is not None
        assert expected['params_list'][0]['key'] == actual['params_list'][0]['key']
        assert expected['params_list'][0]['value'] == actual['params_list'][0]['value']
        assert expected['params_list'][0]['parameter_type'] == actual['params_list'][0]['parameter_type']
        assert expected['params_list'][1]['key'] == actual['params_list'][1]['key']
        assert expected['params_list'][1]['value'] == actual['params_list'][1]['value']
        assert expected['params_list'][1]['parameter_type'] == actual['params_list'][1]['parameter_type']
        assert actual['status']

    def test_get_http_action_no_bot(self):
        try:
            ActionHTTP(bot=None, name="http_action").retrieve_config()
            assert False
        except ActionFailure as ex:
            assert str(ex) == "No HTTP action found for given action and bot"

    def test_get_http_action_no_http_action(self):
        try:
            ActionHTTP(bot="bot", name=None).retrieve_config()
            assert False
        except ActionFailure as ex:
            assert str(ex) == "No HTTP action found for given action and bot"

    def test_get_http_action_invalid_bot(self):
        http_params = [HttpActionRequestBody(key="key1", value="value1", parameter_type="slot"),
                       HttpActionRequestBody(key="key2", value="value2")]
        HttpActionConfig(
            action_name="http_action",
            response=HttpActionResponse(value="json"),
            http_url="http://test.com",
            request_method="GET",
            params_list=http_params,
            bot="bot",
            user="user"
        ).save().to_mongo().to_dict()

        try:
            ActionHTTP("bot1", "http_action").retrieve_config()
            assert False
        except ActionFailure as ex:
            assert str(ex).__contains__("No HTTP action found for given action and bot")

    def test_get_http_action_invalid_http_action(self):
        http_params = [HttpActionRequestBody(key="key1", value="value1", parameter_type="slot"),
                       HttpActionRequestBody(key="key2", value="value2")]
        HttpActionConfig(
            action_name="http_action",
            response=HttpActionResponse(value="json"),
            http_url="http://test.com",
            request_method="GET",
            params_list=http_params,
            bot="bot",
            user="user"
        ).save().to_mongo().to_dict()

        try:
            ActionHTTP("bot", "http_action1").retrieve_config()
            assert False
        except ActionFailure as ex:
            assert str(ex).__contains__("No HTTP action found for given action and bot")

    def test_get_http_action_no_request_body(self):
        http_params = []
        HttpActionConfig(
            action_name="http_action",
            response=HttpActionResponse(value="json"),
            http_url="http://test.com",
            request_method="GET",
            params_list=http_params,
            bot="bot",
            user="user"
        ).save().to_mongo().to_dict()

        try:
            ActionHTTP("bot", "http_action1").retrieve_config()
            assert False
        except ActionFailure as ex:
            assert str(ex).__contains__("No HTTP action found for given action and bot")

    def test_prepare_header_no_header(self):
        slots = {"bot": "demo_bot", "http_action_config": "http_action_name", "slot_name": "param2value"}
        tracker = {"sender_id": "sender1", "slot": slots}
        actual = ActionUtility.prepare_request(tracker, None, "test")
        assert actual == ({}, {})

    def test_prepare_request(self):
        slots = {"bot": "demo_bot", "http_action_config": "http_action_name", "slot_name": "param2value"}
        http_action_config_params = [HttpActionRequestBody(key="param1", value="value1"),
                                     HttpActionRequestBody(key="param2", value="slot_name", parameter_type="slot")]
        tracker = {"sender_id": "sender1", "slot": slots}
        actual_request_body, log = ActionUtility.prepare_request(tracker, http_action_config_params=http_action_config_params, bot="test")
        assert actual_request_body
        assert actual_request_body['param1'] == 'value1'
        assert actual_request_body['param2'] == 'param2value'
        assert log == {'param1': 'value1', 'param2': 'param2value'}

    def test_prepare_request_encryption(self):
        bot = "demo_bot"
        KeyVault(key="ACCESS_KEY", value="234567890fdsf", bot=bot, user="test_user").save()
        slots = {"bot": "demo_bot", "http_action_config": "http_action_name", "slot_name": "param2value"}
        http_action_config_params = [HttpActionRequestBody(key="param1", value=Utility.encrypt_message("value1"), encrypt=True),
                                     HttpActionRequestBody(key="param2", value="bot", parameter_type="slot", encrypt=True),
                                     HttpActionRequestBody(key="param3", parameter_type="sender_id", encrypt=True),
                                     HttpActionRequestBody(key="param4", parameter_type="user_message", encrypt=True),
                                     HttpActionRequestBody(key="param5", parameter_type="intent", encrypt=True),
                                     HttpActionRequestBody(key="param6", parameter_type="chat_log", encrypt=True),
                                     HttpActionRequestBody(key="param7", value="http_action_config", parameter_type="slot", encrypt=True),
                                     HttpActionRequestBody(key="param8", parameter_type="key_vault", value="ACCESS_KEY", encrypt=True),]
        tracker = {"sender_id": "sender1", "slot": slots, "intent": "greet", "user_message": "hi",
                   "chat_log": [{'user': 'hi'}, {'bot': 'are you ok?'}, {'user': 'yes'}, {'bot': 'Great, carry on!'},
                                {'user': 'hi'}], 'session_started': '2021-12-31 16:59:38'}
        actual_request_body, log = ActionUtility.prepare_request(tracker, http_action_config_params, bot)
        assert actual_request_body == {'param1': 'value1', 'param2': 'demo_bot', 'param3': 'sender1', 'param4': 'hi',
                                       'param5': 'greet',
                                       'param6': {'sender_id': 'sender1', 'session_started': '2021-12-31 16:59:38',
                                                  'conversation': [{'user': 'hi'}, {'bot': 'are you ok?'},
                                                                   {'user': 'yes'}, {'bot': 'Great, carry on!'},
                                                                   {'user': 'hi'}]},
                                       'param7': 'http_action_name', 'param8': '234567890fdsf',
                                       }
        assert log == {'param1': '****e1', 'param2': '******ot', 'param3': '*****r1', 'param4': '**',
                       'param5': '***et', 'param6': {'sender_id': 'sender1', 'session_started': '2021-12-31 16:59:38',
                                                     'conversation': [{'user': 'hi'}, {'bot': 'are you ok?'},
                                                                      {'user': 'yes'}, {'bot': 'Great, carry on!'},
                                                                      {'user': 'hi'}]},
                       'param7': '**************me', 'param8': '***********sf'}

    def test_prepare_request_empty_slot(self):
        slots = {"bot": "demo_bot", "http_action_config": "http_action_name", "param2": "param2value"}
        http_action_config_params = [HttpActionRequestBody(key="param1", value="value1"),
                                     HttpActionRequestBody(key="param3", value="", parameter_type="slot")]
        tracker = {"sender_id": "sender1", "slot": slots}
        request_params, log = ActionUtility.prepare_request(tracker, http_action_config_params=http_action_config_params, bot="demo_bot")
        assert request_params['param1'] == "value1"
        assert not request_params['param3']
        assert log == {'param1': 'value1', 'param3': None}

    def test_prepare_request_sender_id(self):
        slots = {"bot": "demo_bot", "http_action_config": "http_action_name", "param2": "param2value"}
        events = [{"event1": "hello"}, {"event2": "how are you"}]
        http_action_config_params = [HttpActionRequestBody(key="param1", value="value1"),
                                     HttpActionRequestBody(key="user_id", value="", parameter_type="sender_id")]
        tracker = {"sender_id": "kairon_user@digite.com", "slot": slots}
        request_params, log = ActionUtility.prepare_request(tracker, http_action_config_params=http_action_config_params, bot="demo_bot")
        assert request_params['param1'] == "value1"
        assert request_params['user_id'] == "kairon_user@digite.com"
        assert log == {'param1': 'value1', 'user_id': 'kairon_user@digite.com'}

    def test_prepare_request_with_intent(self):
        slots = {"bot": "demo_bot", "http_action_config": "http_action_name", "param2": "param2value"}
        events = [{"event1": "hello"}, {"event2": "how are you"}]
        http_action_config_params = [HttpActionRequestBody(key="param1", value="value1"),
                                     HttpActionRequestBody(key="card_type", parameter_type="intent")]
        tracker = {"sender_id": "kairon_user@digite.com", "slot": slots, "intent": "restart"}
        request_params, log = ActionUtility.prepare_request(tracker, http_action_config_params=http_action_config_params, bot="demo_bot")
        assert request_params['param1'] == "value1"
        assert request_params['card_type'] == "restart"
        assert log['param1'] == "value1"
        assert log['card_type'] == "restart"

    def test_prepare_request_with_message_trail(self):
        slots = {"bot": "demo_bot", "http_action_config": "http_action_name", "param2": "param2value"}
        events = [{'event': 'action', 'timestamp': 1640969978.0159726, 'name': 'action_session_start', 'policy': None,
                   'confidence': 1.0, 'action_text': None, 'hide_rule_turn': False},
                  {'event': 'session_started', 'timestamp': 1640969978.0159986},
                  {'event': 'action', 'timestamp': 1640969978.016019, 'name': 'action_listen', 'policy': None,
                   'confidence': None, 'action_text': None, 'hide_rule_turn': False},
                  {'event': 'user', 'timestamp': 1640969978.0570025, 'text': 'hi', 'parse_data': {
                      'intent': {'id': -8668963632308028537, 'name': 'greet', 'confidence': 0.99999588727951},
                      'entities': [], 'text': 'hi', 'message_id': '4e73ad5c91b64efebdf40c7f3d4e52fa', 'metadata': {},
                      'intent_ranking': [{'id': -8668963632308028537, 'name': 'greet', 'confidence': 0.99999588727951},
                                         {'id': -1751152876609809599, 'name': 'request_form',
                                          'confidence': 2.344663471376407e-06},
                                         {'id': -2576880868556300477, 'name': 'bot_challenge',
                                          'confidence': 1.020069134938239e-06},
                                         {'id': 7193050473371041842, 'name': 'mood_great',
                                          'confidence': 1.82201702614293e-07},
                                         {'id': 663567542510652931, 'name': 'deny',
                                          'confidence': 1.634757040847034e-07},
                                         {'id': -6952488953767557633, 'name': 'mood_unhappy',
                                          'confidence': 1.4424769290144457e-07},
                                         {'id': 1097471593766011183, 'name': 'affirm',
                                          'confidence': 1.358881149826629e-07},
                                         {'id': 1147054466470445121, 'name': 'goodbye',
                                          'confidence': 1.20473117704023e-07}],
                      'response_selector': {'all_retrieval_intents': [], 'default': {
                          'response': {'id': None, 'responses': None, 'response_templates': None, 'confidence': 0.0,
                                       'intent_response_key': None, 'utter_action': 'utter_None',
                                       'template_name': 'utter_None'}, 'ranking': []}}}, 'input_channel': 'cmdline',
                   'message_id': '4e73ad5c91b64efebdf40c7f3d4e52fa', 'metadata': {}},
                  {'event': 'user_featurization', 'timestamp': 1640969978.0593514, 'use_text_for_featurization': False},
                  {'event': 'action', 'timestamp': 1640969978.0593657, 'name': 'know_user',
                   'policy': 'policy_1_RulePolicy', 'confidence': 1.0, 'action_text': None, 'hide_rule_turn': True},
                  {'event': 'active_loop', 'timestamp': 1640969978.059406, 'name': 'know_user'},
                  {'event': 'slot', 'timestamp': 1640969978.0594149, 'name': 'happy', 'value': 'happy_user'},
                  {'event': 'slot', 'timestamp': 1640969978.0594206, 'name': 'requested_slot', 'value': 'is_ok'},
                  {'event': 'bot', 'timestamp': 1640969978.0594227,
                   'metadata': {'utter_action': 'utter_ask_know_user_is_ok'}, 'text': 'are you ok?',
                   'data': {'elements': None, 'quick_replies': None, 'buttons': None, 'attachment': None, 'image': None,
                            'custom': None}},
                  {'event': 'action', 'timestamp': 1640969978.0599716, 'name': 'action_listen',
                   'policy': 'policy_1_RulePolicy', 'confidence': 1.0, 'action_text': None, 'hide_rule_turn': True},
                  {'event': 'user', 'timestamp': 1640969981.5157223, 'text': 'yes', 'parse_data': {
                      'intent': {'id': 1097471593766011183, 'name': 'affirm', 'confidence': 0.9999915361404411},
                      'entities': [], 'text': 'yes', 'message_id': '77e78de14cb046f0826cb90f9edb830a', 'metadata': {},
                      'intent_ranking': [
                          {'id': 1097471593766011183, 'name': 'affirm', 'confidence': 0.9999915361404411},
                          {'id': 7193050473371041842, 'name': 'mood_great', 'confidence': 4.36471009379602e-06},
                          {'id': -1751152876609809599, 'name': 'request_form', 'confidence': 1.730760686768917e-06},
                          {'id': -2576880868556300477, 'name': 'bot_challenge', 'confidence': 6.831762107140094e-07},
                          {'id': -6952488953767557633, 'name': 'mood_unhappy', 'confidence': 6.729432016072678e-07},
                          {'id': 1147054466470445121, 'name': 'goodbye', 'confidence': 5.120287482895947e-07},
                          {'id': 663567542510652931, 'name': 'deny', 'confidence': 3.602933134061459e-07},
                          {'id': -8668963632308028537, 'name': 'greet', 'confidence': 1.1663559007502039e-07}],
                      'response_selector': {'all_retrieval_intents': [], 'default': {
                          'response': {'id': None, 'responses': None, 'response_templates': None, 'confidence': 0.0,
                                       'intent_response_key': None, 'utter_action': 'utter_None',
                                       'template_name': 'utter_None'}, 'ranking': []}}}, 'input_channel': 'cmdline',
                   'message_id': '77e78de14cb046f0826cb90f9edb830a', 'metadata': {}},
                  {'event': 'user_featurization', 'timestamp': 1640969981.5169573, 'use_text_for_featurization': False},
                  {'event': 'action', 'timestamp': 1640969981.5169718, 'name': 'know_user',
                   'policy': 'policy_1_RulePolicy', 'confidence': 1.0, 'action_text': None, 'hide_rule_turn': True},
                  {'event': 'slot', 'timestamp': 1640969981.5169845, 'name': 'is_ok', 'value': 'yes'},
                  {'event': 'slot', 'timestamp': 1640969981.5169895, 'name': 'requested_slot', 'value': None},
                  {'event': 'active_loop', 'timestamp': 1640969981.5169928, 'name': None},
                  {'event': 'action', 'timestamp': 1640969981.5179346, 'name': 'utter_happy',
                   'policy': 'policy_1_RulePolicy', 'confidence': 1.0, 'action_text': None, 'hide_rule_turn': True},
                  {'event': 'bot', 'timestamp': 1640969981.5179627, 'metadata': {'utter_action': 'utter_happy'},
                   'text': 'Great, carry on!',
                   'data': {'elements': None, 'quick_replies': None, 'buttons': None, 'attachment': None, 'image': None,
                            'custom': None}},
                  {'event': 'action', 'timestamp': 1640969981.5188172, 'name': 'action_listen',
                   'policy': 'policy_1_RulePolicy', 'confidence': 1.0, 'action_text': None, 'hide_rule_turn': True},
                  {'event': 'user', 'timestamp': 1640969987.3492067, 'text': '/restart',
                   'parse_data': {'intent': {'name': 'restart', 'confidence': 1.0}, 'entities': [], 'text': '/restart',
                                  'message_id': 'f4341cbf3eb1446e889a69d768ac091c', 'metadata': {},
                                  'intent_ranking': [{'name': 'restart', 'confidence': 1.0}]},
                   'input_channel': 'cmdline', 'message_id': 'f4341cbf3eb1446e889a69d768ac091c', 'metadata': {}},
                  {'event': 'user_featurization', 'timestamp': 1640969987.350634, 'use_text_for_featurization': False}]
        http_action_config_params = [HttpActionRequestBody(key="intent", parameter_type="intent"),
                                     HttpActionRequestBody(key="user_msg", value="", parameter_type="chat_log")]
        tracker = {"sender_id": "kairon_user@digite.com", "slot": slots, "intent": "restart",
                   "chat_log": ActionUtility.prepare_message_trail(events)[1], 'session_started': '2021-12-31 16:59:38'}
        request_params, log = ActionUtility.prepare_request(tracker, http_action_config_params=http_action_config_params, bot="test")
        assert request_params == {'intent': 'restart', 'user_msg': {'sender_id': 'kairon_user@digite.com',
                                                                    'session_started': '2021-12-31 16:59:38',
                                                                    'conversation': [{'user': 'hi'}, {
                                                                        'bot': {'text': 'are you ok?', 'elements': None,
                                                                                'quick_replies': None, 'buttons': None,
                                                                                'attachment': None, 'image': None,
                                                                                'custom': None}}, {'user': 'yes'}, {
                                                                                         'bot': {
                                                                                             'text': 'Great, carry on!',
                                                                                             'elements': None,
                                                                                             'quick_replies': None,
                                                                                             'buttons': None,
                                                                                             'attachment': None,
                                                                                             'image': None,
                                                                                             'custom': None}},
                                                                                     {'user': '/restart'}]}}
        assert log == {'intent': 'restart',
                       'user_msg': {'sender_id': 'kairon_user@digite.com', 'session_started': '2021-12-31 16:59:38',
                                    'conversation': [{'user': 'hi'}, {
                                        'bot': {'text': 'are you ok?', 'elements': None, 'quick_replies': None,
                                                'buttons': None, 'attachment': None, 'image': None, 'custom': None}},
                                                     {'user': 'yes'}, {
                                                         'bot': {'text': 'Great, carry on!', 'elements': None,
                                                                 'quick_replies': None, 'buttons': None,
                                                                 'attachment': None, 'image': None, 'custom': None}},
                                                     {'user': '/restart'}]}}

    def test_prepare_request_user_message(self):
        http_action_config_params = [HttpActionRequestBody(key="param1", value="value1"),
                                     HttpActionRequestBody(key="msg", parameter_type="user_message")]
        tracker = {"sender_id": "kairon_user@digite.com", "slot": None, "user_message": "perform google search"}
        request_params, log = ActionUtility.prepare_request(tracker, http_action_config_params=http_action_config_params, bot="test")
        assert request_params['param1'] == "value1"
        assert request_params['msg'] == "perform google search"
        assert log['param1'] == "value1"
        assert log['msg'] == "perform google search"

        tracker = {"sender_id": "kairon_user@digite.com", "slot": None}
        request_params, log = ActionUtility.prepare_request(tracker, http_action_config_params=http_action_config_params, bot="test")
        assert request_params['param1'] == "value1"
        assert not request_params['msg']
        assert log['param1'] == "value1"
        assert not log['msg']

        http_action_config_params = [HttpActionRequestBody(key="param1", value="value1"),
                                     HttpActionRequestBody(key="msg", parameter_type="user_message")]
        tracker = {"sender_id": "kairon_user@digite.com", "slot": None, "user_message": "/google_search",
                   KAIRON_USER_MSG_ENTITY: "using custom msg"}
        request_params, log = ActionUtility.prepare_request(tracker,
                                                            http_action_config_params=http_action_config_params,
                                                            bot="test")
        assert request_params['param1'] == "value1"
        assert request_params['msg'] == "using custom msg"
        assert log['param1'] == "value1"
        assert log['msg'] == "using custom msg"

        http_action_config_params = [HttpActionRequestBody(key="param1", value="value1"),
                                     HttpActionRequestBody(key="msg", parameter_type="user_message")]
        tracker = {"sender_id": "kairon_user@digite.com", "slot": None, "user_message": "perform google search",
                   KAIRON_USER_MSG_ENTITY: "using custom msg"}
        request_params, log = ActionUtility.prepare_request(tracker,
                                                            http_action_config_params=http_action_config_params,
                                                            bot="test")
        assert request_params['param1'] == "value1"
        assert request_params['msg'] == "perform google search"
        assert log['param1'] == "value1"
        assert log['msg'] == "perform google search"

    def test_prepare_request_no_request_params(self):
        slots = {"bot": "demo_bot", "http_action_config": "http_action_name", "param2": "param2value"}
        http_action_config_params: List[HttpActionRequestBody] = None
        tracker = {"sender_id": "sender1", "slot": slots}
        actual_request_body = ActionUtility.prepare_request(tracker, http_action_config_params=http_action_config_params, bot="test")
        assert actual_request_body == ({}, {})

    def test_encrypt_secrets(self):
        request_body = {"sender_id": "default", "user_message": "get intents", "intent": "test_run",
                        "user_details": {"email": "uditpandey@digite.com", "name": "udit"}}
        tracker_data = {'sender_id': 'default', 'user_message': 'get intents',
                        'slot': {'bot': '5f50fd0a56b698ca10d35d2e'}, 'intent': 'test_run', 'chat_log': [],
                        'key_vault': {'EMAIL': 'uditpandey@digite.com', 'FIRSTNAME': 'udit'},
                        'kairon_user_msg': None, 'session_started': None, 'bot': '5f50fd0a56b698ca10d35d2e'}

        request_body_log = ActionUtility.encrypt_secrets(request_body, tracker_data)
        assert request_body_log == {'sender_id': 'default', 'user_message': 'get intents', 'intent': 'test_run',
                                    'user_details': {'email': '*******************om', 'name': '****'}}

    def test_encrypt_secrets_different_body(self):
        request_body = {"sender_id": "default", "user_message": "get intents", "intent": "test_run",
                        "user_personal_details": {"name": "udit"},
                        "user_contact_details": {"contact_no": "9876543210", "email": "uditpandey@digite.com"}}
        tracker_data = {'sender_id': 'default', 'user_message': 'get intents',
                        'slot': {'bot': '5f50fd0a56b698ca10d35d2e'}, 'intent': 'test_run', 'chat_log': [],
                        'key_vault': {'EMAIL': 'uditpandey@digite.com', 'FIRSTNAME': 'udit', "CONTACT": "9876543210"},
                        'kairon_user_msg': None, 'session_started': None, 'bot': '5f50fd0a56b698ca10d35d2e'}

        request_body_log = ActionUtility.encrypt_secrets(request_body, tracker_data)
        assert request_body_log == {'sender_id': 'default', 'user_message': 'get intents', 'intent': 'test_run',
                                    'user_personal_details': {'name': '****'}, 'user_contact_details':
                                        {'contact_no': '********10', 'email': '*******************om'}}

    def test_encrypt_secrets_with_different_key_vaults(self):
        request_body = {"sender_id": "default", "user_message": "get intents", "intent": "test_run",
                        "user_personal_details": {"name": "udit"},
                        "user_contact_details": {"contact_no": "9876543210", "email": "uditpandey@digite.com"}}
        tracker_data = {'sender_id': 'default', 'user_message': 'get intents',
                        'slot': {'bot': '5f50fd0a56b698ca10d35d2e'}, 'intent': 'test_run', 'chat_log': [],
                        'key_vault': {'EMAIL': 'uditpandey@digite.com', 'FIRSTNAME': 'udit'},
                        'kairon_user_msg': None, 'session_started': None, 'bot': '5f50fd0a56b698ca10d35d2e'}

        request_body_log = ActionUtility.encrypt_secrets(request_body, tracker_data)
        assert request_body_log == {'sender_id': 'default', 'user_message': 'get intents', 'intent': 'test_run',
                                    'user_personal_details': {'name': '****'}, 'user_contact_details':
                                        {'contact_no': '9876543210', 'email': '*******************om'}}

    def test_test_encrypt_secrets_with_no_key_vaults(self):
        request_body = {"sender_id": "default", "user_message": "get intents", "intent": "test_run",
                        "user_details": {"email": "uditpandey@digite.com", "name": "udit"}}
        tracker_data = {'sender_id': 'default', 'user_message': 'get intents',
                        'slot': {'bot': '5f50fd0a56b698ca10d35d2e'}, 'intent': 'test_run', 'chat_log': [],
                        'key_vault': {},
                        'kairon_user_msg': None, 'session_started': None, 'bot': '5f50fd0a56b698ca10d35d2e'}
        request_body_log = ActionUtility.encrypt_secrets(request_body, tracker_data)
        assert request_body_log == {'sender_id': 'default', 'user_message': 'get intents', 'intent': 'test_run',
                                    'user_details': {'email': 'uditpandey@digite.com', 'name': 'udit'}}

    def test_encrypt_secrets_without_key_vault_values(self):
        request_body = {"sender_id": "default", "user_message": "get intents", "intent": "test_run"}
        tracker_data = {'sender_id': 'default', 'user_message': 'get intents',
                        'slot': {'bot': '5f50fd0a56b698ca10d35d2e'}, 'intent': 'test_run', 'chat_log': [],
                        'key_vault': {'EMAIL': 'uditpandey@digite.com', 'FIRSTNAME': 'udit'},
                        'kairon_user_msg': None, 'session_started': None, 'bot': '5f50fd0a56b698ca10d35d2e'}

        request_body_log = ActionUtility.encrypt_secrets(request_body, tracker_data)
        assert request_body_log == {'sender_id': 'default', 'user_message': 'get intents', 'intent': 'test_run'}

    def test_is_empty(self):
        assert ActionUtility.is_empty("")
        assert ActionUtility.is_empty("  ")
        assert ActionUtility.is_empty(None)
        assert not ActionUtility.is_empty("None")

    def test_prepare_response(self):
        json1 = {
            "a": {
                "b": {
                    "3": 2,
                    "43": 30,
                    "c": [],
                    "d": ['red', 'buggy', 'bumpers'],
                }
            }
        }
        http_response = {"data": json1, "context": {}}
        response = ActionUtility.prepare_response("The value of ${data.a.b.3} in ${data.a.b.d.0} is ${data.a.b.c}",
                                                  http_response)
        assert response == 'The value of 2 in red is []'

        json2 = {
            "data": [
                {"a": {
                    "b": {
                        "43": 30,
                        "c": [],
                        "d": ['red', 'buggy', 'bumpers'],
                    }}},
                {"a": {
                    "b": {
                        "43": 5,
                        "c": [1, 2],
                        "d": ['buggy', 'bumpers'],
                    }}}
            ]
        }
        response = ActionUtility.prepare_response("The value of ${data.0.a} in ${data.0.a.b} is ${data.0.a.b.d}", json2)
        assert response == 'The value of {"b": {"43": 30, "c": [], "d": ["red", "buggy", "bumpers"]}} in {"43": 30, "c": [], "d": ["red", "buggy", "bumpers"]} is [\'red\', \'buggy\', \'bumpers\']'

    def test_prepare_response_key_not_present(self):
        json1 = json.dumps({
            "a": {
                "b": {
                    "3": 2,
                    "43": 30,
                    "c": [],
                    "d": ['red', 'buggy', 'bumpers'],
                }
            }
        })
        http_response = {"data": json1, "context": {}}
        try:
            ActionUtility.prepare_response("The value of ${a.b.3} in ${a.b.d.0} is ${a.b.e}", http_response)
            assert False
        except ActionFailure:
            assert True

    def test_prepare_response_string_response(self):
        json1 = json.dumps({
            "a": {
                "b": {
                    "3": 2,
                    "43": 30,
                    "c": [],
                    "d": ['red', 'buggy', 'bumpers'],
                }
            }
        })
        http_response = {"data": json1, "context": {}}
        response = ActionUtility.prepare_response("The value of red is 0", http_response)
        assert response == "The value of red is 0"

    def test_prepare_response_string_empty_response_string(self):
        json1 = json.dumps({
            "a": {
                "b": {
                    "3": 2,
                    "43": 30,
                    "c": [],
                    "d": ['red', 'buggy', 'bumpers'],
                }
            }
        })
        http_response = {"data": json1, "context": {}}
        response = ActionUtility.prepare_response("", http_response)
        assert response == {'data': '{"a": {"b": {"3": 2, "43": 30, "c": [], "d": ["red", "buggy", "bumpers"]}}}',
                            'context': {}}

    def test_prepare_response_string_empty_request_output(self):
        json1 = json.dumps("{}")
        http_response = {"data": json1, "context": {}}
        try:
            ActionUtility.prepare_response("The value of ${a.b.3} in ${a.b.d.0} is ${a.b.e}", http_response)
            assert False
        except ActionFailure:
            assert True

    def test_prepare_response_invalid_response_json(self):
        json_as_string = "Not a json string"
        try:
            ActionUtility.prepare_response("The value of ${a.b.3} in ${a.b.d.0} is ${a.b.c}", json_as_string)
            assert False
        except ActionFailure as e:
            assert str(e) == 'Could not find value for keys in response'

    def test_prepare_response_as_json_and_expected_as_plain_string(self):
        json_as_string = "Not a json string"
        http_response = {"data": json_as_string, "context": {}}
        response = ActionUtility.prepare_response("The value of 2 in red is []", http_response)
        assert response == 'The value of 2 in red is []'

    def test_prepare_response_as_string_and_expected_as_none(self):
        http_response = {"data": None, "context": {}}
        response = ActionUtility.prepare_response("The value of 2 in red is []", http_response)
        assert response == 'The value of 2 in red is []'

    @pytest.mark.asyncio
    async def test_run_invalid_http_action(self, mock_get_http_action_exception):
        slots = {"bot": "5f50fd0a56b698ca10d35d2e",
                 "param2": "param2value"}
        events = [{"event1": "hello"}, {"event2": "how are you"}]
        latest_message = {'text': 'get intents', 'intent_ranking': [{'name': 'http_action'}]}
        actions_name = "test_run_invalid_http_action1"
        HttpActionConfig(
            action_name=actions_name,
            response=HttpActionResponse(value="json"),
            http_url="http://www.google.com",
            request_method="GET",
            params_list=None,
            bot="5f50fd0a56b698ca10d35d2e",
            user="user"
        ).save()
        dispatcher: CollectingDispatcher = CollectingDispatcher()
        tracker = Tracker(sender_id="sender1", slots=slots, events=events, paused=False, latest_message=latest_message,
                          followup_action=None, active_loop=None, latest_action_name=None)
        domain: Dict[Text, Any] = None
        await ActionProcessor.process_action(dispatcher, tracker, domain, actions_name)
        log = ActionServerLogs.objects(sender="sender1",
                                       bot="5f50fd0a56b698ca10d35d2e",
                                       status="FAILURE").get()
        assert log['exception'].__contains__('No action found for given bot and name')

    @pytest.mark.asyncio
    async def test_run_no_bot(self):
        action_name = "new_http_action"
        slots = {"bot": None, "param2": "param2value"}
        events = [{"event1": "hello"}, {"event2": "how are you"}]
        dispatcher: CollectingDispatcher = CollectingDispatcher()
        latest_message = {'text': 'get intents', 'intent_ranking': [{'name': 'http_action'}]}
        tracker = Tracker(sender_id="sender2", slots=slots, events=events, paused=False, latest_message=latest_message,
                          followup_action=None, active_loop=None, latest_action_name=None)
        domain: Dict[Text, Any] = None
        actual: List[Dict[Text, Any]] = await ActionProcessor.process_action(dispatcher, tracker, domain, action_name)
        assert actual is None
        log = ActionServerLogs.objects(sender="sender2",
                                       status="FAILURE").get()
        assert log['exception'] == 'Bot id and action name not found in slot'

    @pytest.mark.asyncio
    async def test_run_no_http_action(self):
        action_name = None
        slots = {"bot": "jhgfsjgfausyfgus", "param2": "param2value"}
        events = [{"event1": "hello"}, {"event2": "how are you"}]
        dispatcher: CollectingDispatcher = CollectingDispatcher()
        latest_message = {'text': 'get intents', 'intent_ranking': [{'name': 'http_action'}]}
        tracker = Tracker(sender_id="sender1", slots=slots, events=events, paused=False, latest_message=latest_message,
                          followup_action=None, active_loop=None, latest_action_name=None)
        domain: Dict[Text, Any] = None
        actual: List[Dict[Text, Any]] = await ActionProcessor.process_action(dispatcher, tracker, domain, action_name)
        assert actual is None

    @pytest.mark.asyncio
    async def test_run(self, monkeypatch):
        http_url = "http://www.google.com"
        http_response = "This should be response"
        action = HttpActionConfig(
            action_name="http_action",
            response=HttpActionResponse(value=http_response),
            http_url=http_url,
            request_method="GET",
            params_list=None,
            bot="5f50fd0a56b698ca10d35d2e",
            user="user"
        )

        def _get_action(*args, **kwargs):
            return {"type": ActionType.http_action.value}

        monkeypatch.setattr(ActionUtility, "get_action", _get_action)
        responses.reset()
        responses.start()
        responses.add(
            method=responses.GET,
            url=http_url,
            body=http_response,
            status=200,
        )

        action_name = "http_action"
        slots = {"bot": "5f50fd0a56b698ca10d35d2e",
                 "param2": "param2value"}
        events = [{"event1": "hello"}, {"event2": "how are you"}]
        dispatcher: CollectingDispatcher = CollectingDispatcher()
        latest_message = {'text': 'get intents', 'intent_ranking': [{'name': 'test_run'}]}
        tracker = Tracker(sender_id="sender_test_run", slots=slots, events=events, paused=False,
                          latest_message=latest_message,
                          followup_action=None, active_loop=None, latest_action_name=None)
        domain: Dict[Text, Any] = None
        action.save().to_mongo().to_dict()
        actual: List[Dict[Text, Any]] = await ActionProcessor.process_action(dispatcher, tracker, domain, action_name)
        assert actual is not None
        assert str(actual[0]['name']) == 'kairon_action_response'
        assert str(actual[0]['value']) == 'This should be response'
        log = ActionServerLogs.objects(sender="sender_test_run",
                                       status="SUCCESS").get()
        assert not log['exception']
        assert log['timestamp']
        assert log['intent']
        assert log['action']
        assert log['bot_response']
        assert log['api_response']

    @pytest.mark.asyncio
    async def test_run_with_params(self, monkeypatch):
        http_url = "http://www.google.com/$SENDER_ID?id=$param2"
        http_response = "This should be response"
        request_params = [HttpActionRequestBody(key='key1', value="value1"),
                          HttpActionRequestBody(key='key2', value="value2")]
        action = HttpActionConfig(
            action_name="http_action_with_params",
            response=HttpActionResponse(value=http_response),
            http_url=http_url,
            request_method="GET",
            params_list=request_params,
            bot="5f50fd0a56b698ca10d35d2e",
            user="user"
        )

        def _get_action(*args, **kwargs):
            return {"type": ActionType.http_action.value}

        monkeypatch.setattr(ActionUtility, "get_action", _get_action)
        responses.reset()
        responses.start()
        responses.add(
            method=responses.GET,
            url="http://www.google.com/sender_test_run_with_params?id=param2value",
            body=http_response,
            status=200,
        )

        action_name = "http_action_with_params"
        slots = {"bot": "5f50fd0a56b698ca10d35d2e",
                 "param2": "param2value"}
        events = [{"event1": "hello"}, {"event2": "how are you"}]
        dispatcher: CollectingDispatcher = CollectingDispatcher()
        latest_message = {'text': 'get intents', 'intent_ranking': [{'name': 'test_run'}]}
        tracker = Tracker(sender_id="sender_test_run_with_params", slots=slots, events=events, paused=False,
                          latest_message=latest_message,
                          followup_action=None, active_loop=None, latest_action_name=None)
        domain: Dict[Text, Any] = None
        action.save().to_mongo().to_dict()
        actual: List[Dict[Text, Any]] = await ActionProcessor.process_action(dispatcher, tracker, domain, action_name)
        assert actual is not None
        assert str(actual[0]['name']) == 'kairon_action_response'
        assert str(actual[0]['value']) == 'This should be response'
        log = ActionServerLogs.objects(sender="sender_test_run_with_params",
                                       status="SUCCESS").get()
        assert not log['exception']
        assert log['timestamp']
        assert log['intent']
        assert log['action']
        assert log['bot_response']
        assert log['api_response']
        assert log['url'] == "http://www.google.com/sender_test_run_with_params?id=param2value"
        assert log['request_params'] == {'key1': 'value1', 'key2': 'value2'}

    @pytest.mark.asyncio
    async def test_run_with_dynamic_params(self, monkeypatch):
        http_url = "http://localhost:8080/mock"
        http_response = "This should be response"
        dynamic_params = \
            "{\"sender_id\": \"${sender_id}\", \"user_message\": \"${user_message}\", \"intent\": \"${intent}\"}"
        action = HttpActionConfig(
            action_name="test_run_with_dynamic_params",
            response=HttpActionResponse(value=http_response),
            http_url=http_url,
            request_method="GET",
            dynamic_params=dynamic_params,
            bot="5f50fd0a56b698ca10d35d2e",
            user="user"
        )

        def _get_action(*args, **kwargs):
            return {"type": ActionType.http_action.value}

        monkeypatch.setattr(ActionUtility, "get_action", _get_action)
        responses.reset()
        responses.start()
        resp_msg = {"sender_id": "default_sender", "user_message": "get intents", "intent": "test_run"}
        responses.add(
            method=responses.POST,
            url=Utility.environment['evaluator']['url'],
            json={"success": True, "data": resp_msg},
            status=200,
        )
        responses.add(
            method=responses.GET,
            url="http://localhost:8080/mock",
            body=http_response,
            status=200,
        )

        action_name = "test_run_with_dynamic_params"
        slots = {"bot": "5f50fd0a56b698ca10d35d2e",
                 "param2": "param2value"}
        events = [{"event1": "hello"}, {"event2": "how are you"}]
        dispatcher: CollectingDispatcher = CollectingDispatcher()
        latest_message = {'text': 'get intents', 'intent_ranking': [{'name': 'test_run'}]}
        tracker = Tracker(sender_id="default_sender", slots=slots, events=events, paused=False,
                          latest_message=latest_message,
                          followup_action=None, active_loop=None, latest_action_name=None)
        domain: Dict[Text, Any] = None
        action.save().to_mongo().to_dict()
        actual: List[Dict[Text, Any]] = await ActionProcessor.process_action(dispatcher, tracker, domain, action_name)
        assert actual is not None
        assert str(actual[0]['name']) == 'kairon_action_response'
        assert str(actual[0]['value']) == 'This should be response'
        log = ActionServerLogs.objects(sender="default_sender",
                                       status="SUCCESS").get()
        print(log.to_mongo().to_dict())
        assert not log['exception']
        assert log['timestamp']
        assert log['intent']
        assert log['action']
        assert log['bot_response']
        assert log['api_response']
        assert log['status']
        assert log['url'] == "http://localhost:8080/mock"
        assert log['request_params'] == {'sender_id': 'default_sender', 'user_message': 'get intents',
                                         'intent': 'test_run'}

    @pytest.mark.asyncio
    async def test_run_with_post(self, monkeypatch):
        action = HttpActionConfig(
            action_name="test_run_with_post",
            response=HttpActionResponse(value="Data added successfully, id:${data}"),
            http_url="http://localhost:8080/mock",
            request_method="POST",
            params_list=None,
            bot="5f50fd0a56b698ca10d35d2e",
            user="user"
        )

        def _get_action(*args, **kwargs):
            return {"type": ActionType.http_action.value}

        monkeypatch.setattr(ActionUtility, "get_action", _get_action)
        http_url = 'http://localhost:8080/mock'
        resp_msg = "5000"
        responses.reset()
        responses.start()
        responses.add(
            method=responses.POST,
            url=http_url,
            body=resp_msg,
            status=200,
        )

        slots = {"bot": "5f50fd0a56b698ca10d35d2e"}
        events = [{"event1": "hello"}, {"event2": "how are you"}]
        dispatcher: CollectingDispatcher = CollectingDispatcher()
        latest_message = {'text': 'get intents', 'intent_ranking': [{'name': 'test_run'}]}
        tracker = Tracker(sender_id="sender1", slots=slots, events=events, paused=False, latest_message=latest_message,
                          followup_action=None, active_loop=None, latest_action_name=None)
        domain: Dict[Text, Any] = None
        action.save().to_mongo().to_dict()
        actual: List[Dict[Text, Any]] = await ActionProcessor.process_action(dispatcher, tracker, domain,
                                                                             "test_run_with_post")
        assert actual is not None
        assert actual[0]['name'] == 'kairon_action_response'
        assert actual[0]['value'] == 'Data added successfully, id:5000'

    @pytest.mark.asyncio
    async def test_run_with_post_and_parameters(self, monkeypatch):
        request_params = [HttpActionRequestBody(key='key1', value="value1"),
                          HttpActionRequestBody(key='key2', value="value2")]
        action = HttpActionConfig(
            action_name="test_run_with_post_and_parameters",
            response=HttpActionResponse(value="Data added successfully, id:${data}"),
            http_url="http://localhost:8080/mock",
            request_method="POST",
            params_list=request_params,
            bot="5f50fd0a56b698ca10d35d2e",
            user="user"
        )

        def _get_action(*args, **kwargs):
            return {"type": ActionType.http_action.value}

        monkeypatch.setattr(ActionUtility, "get_action", _get_action)

        http_url = 'http://localhost:8080/mock'
        resp_msg = "5000"
        responses.reset()
        responses.start()
        responses.add(
            method=responses.POST,
            url=http_url,
            body=resp_msg,
            status=200,
        )

        slots = {"bot": "5f50fd0a56b698ca10d35d2e"}
        events = [{"event1": "hello"}, {"event2": "how are you"}]
        dispatcher: CollectingDispatcher = CollectingDispatcher()
        latest_message = {'text': 'get intents', 'intent_ranking': [{'name': 'test_run'}]}
        tracker = Tracker(sender_id="sender_test_run_with_post", slots=slots, events=events, paused=False,
                          latest_message=latest_message,
                          followup_action=None, active_loop=None, latest_action_name=None)
        domain: Dict[Text, Any] = None
        action.save().to_mongo().to_dict()
        actual: List[Dict[Text, Any]] = await ActionProcessor.process_action(dispatcher, tracker, domain,
                                                                             "test_run_with_post_and_parameters")
        responses.stop()
        responses.reset()
        assert actual is not None
        assert str(actual[0]['name']) == 'kairon_action_response'
        assert str(actual[0]['value']) == 'Data added successfully, id:5000'
        log = ActionServerLogs.objects(sender="sender_test_run_with_post",
                                       action="test_run_with_post_and_parameters",
                                       status="SUCCESS").get()
        assert not log['exception']
        assert log['timestamp']
        assert log['intent'] == "test_run"
        assert log['action'] == "test_run_with_post_and_parameters"
        assert log['request_params'] == {"key1": "value1", "key2": "value2"}
        assert log['api_response'] == '5000'
        assert log['bot_response'] == 'Data added successfully, id:5000'

    @pytest.mark.asyncio
    async def test_run_with_post_and_dynamic_params(self, monkeypatch):
        dynamic_params = \
            "{\"sender_id\": \"${sender_id}\", \"user_message\": \"${user_message}\", \"intent\": \"${intent}\"}"
        action = HttpActionConfig(
            action_name="test_run_with_post_and_dynamic_params",
            response=HttpActionResponse(value="Data added successfully, id:${data}"),
            http_url="http://localhost:8080/mock",
            request_method="POST",
            dynamic_params=dynamic_params,
            bot="5f50fd0a56b698ca10d35d2e",
            user="user"
        )

        def _get_action(*args, **kwargs):
            return {"type": ActionType.http_action.value}

        monkeypatch.setattr(ActionUtility, "get_action", _get_action)
        responses.reset()
        responses.start()
        resp_msg = {"sender_id": "default_sender", "user_message": "get intents", "intent": "test_run"}
        responses.add(
            method=responses.POST,
            url=Utility.environment['evaluator']['url'],
            json={"success": True, "data": resp_msg},
            status=200,
        )
        http_url = 'http://localhost:8080/mock'
        resp_msg = "5000"
        responses.add(
            method=responses.POST,
            url=http_url,
            body=resp_msg,
            status=200,
        )

        slots = {"bot": "5f50fd0a56b698ca10d35d2e"}
        events = [{"event1": "hello"}, {"event2": "how are you"}]
        dispatcher: CollectingDispatcher = CollectingDispatcher()
        latest_message = {'text': 'get intents', 'intent_ranking': [{'name': 'test_run'}]}
        tracker = Tracker(sender_id="default_sender", slots=slots, events=events, paused=False,
                          latest_message=latest_message,
                          followup_action=None, active_loop=None, latest_action_name=None)
        domain: Dict[Text, Any] = None
        action.save().to_mongo().to_dict()
        actual: List[Dict[Text, Any]] = await ActionProcessor.process_action(dispatcher, tracker, domain,
                                                                             "test_run_with_post_and_dynamic_params")
        responses.stop()
        responses.reset()
        assert actual is not None
        assert str(actual[0]['name']) == 'kairon_action_response'
        assert str(actual[0]['value']) == 'Data added successfully, id:5000'
        log = ActionServerLogs.objects(sender="default_sender",
                                       action="test_run_with_post_and_dynamic_params",
                                       status="SUCCESS").get()
        assert not log['exception']
        assert log['timestamp']
        assert log['intent'] == "test_run"
        assert log['action'] == "test_run_with_post_and_dynamic_params"
        assert log['request_params'] == {'sender_id': 'default_sender', 'user_message': 'get intents',
                                         'intent': 'test_run'}
        assert log['api_response'] == '5000'
        assert log['bot_response'] == 'Data added successfully, id:5000'

    @pytest.mark.asyncio
    async def test_run_with_get(self, monkeypatch):
        action = HttpActionConfig(
            action_name="test_run_with_get",
            response=HttpActionResponse(value="The value of ${data.a.b.3} in ${data.a.b.d.0} is ${data.a.b.d}"),
            http_url="http://localhost:8081/mock",
            request_method="GET",
            params_list=None,
            bot="5f50fd0a56b698ca10d35d2e",
            user="user"
        )

        def _get_action(*args, **kwargs):
            return {"type": ActionType.http_action.value}

        monkeypatch.setattr(ActionUtility, "get_action", _get_action)
        http_url = 'http://localhost:8081/mock'
        responses.reset()
        responses.start()
        resp_msg = json.dumps({
            "a": {
                "b": {
                    "3": 2,
                    "43": 30,
                    "c": [],
                    "d": ['red', 'buggy', 'bumpers'],
                }
            }
        })
        responses.add(
            method=responses.GET,
            url=http_url,
            body=resp_msg,
            status=200,
        )
        slots = {"bot": "5f50fd0a56b698ca10d35d2e"}
        events = [{"event1": "hello"}, {"event2": "how are you"}]
        dispatcher: CollectingDispatcher = CollectingDispatcher()
        latest_message = {'text': 'get intents', 'intent_ranking': [{'name': 'test_run'}]}
        tracker = Tracker(sender_id="sender1", slots=slots, events=events, paused=False, latest_message=latest_message,
                          followup_action=None, active_loop=None, latest_action_name=None)
        domain: Dict[Text, Any] = None
        action.save().to_mongo().to_dict()
        actual: List[Dict[Text, Any]] = await ActionProcessor.process_action(dispatcher, tracker, domain,
                                                                             "test_run_with_get")
        responses.stop()
        responses.reset()
        assert actual is not None
        assert str(actual[0]['name']) == 'kairon_action_response'
        assert str(actual[0]['value']) == 'The value of 2 in red is [\'red\', \'buggy\', \'bumpers\']'

    @pytest.mark.asyncio
    async def test_run_with_get_dispatch_type_text_with_json_response(self, monkeypatch):
        action = HttpActionConfig(
            action_name="test_run_with_get_with_json_response",
            response=HttpActionResponse(value="'The value of '+`${a.b.d}`+' in '+`${a.b.d.0}`+' is '+`${a.b.d}`",
                                        dispatch=True, evaluation_type="script"),
            http_url="http://localhost:8081/mock",
            request_method="GET",
            params_list=None,
            bot="5f50fd0a56b698ca10d35d2e",
            user="user"
        )
        KeyVault(key="EMAIL", value="uditpandey@digite.com", bot="5f50fd0a56b698ca10d35d2e", user="user").save()
        KeyVault(key="FIRSTNAME", value="udit", bot="5f50fd0a56b698ca10d35d2e", user="user").save()
        KeyVault(key="API_KEY", value="asdfghjkertyuio", bot="5f50fd0a56b698ca10d35d2e", user="user").save()
        KeyVault(key="API_SECRET", value="sdfghj345678dfghj", bot="5f50fd0a56b698ca10d35d2e", user="user").save()

        def _get_action(*args, **kwargs):
            return {"type": ActionType.http_action.value}

        monkeypatch.setattr(ActionUtility, "get_action", _get_action)
        http_url = 'http://localhost:8081/mock'
        responses.reset()
        responses.start()
        resp_msg = json.dumps({
            "a": {
                "b": {
                    "3": 2,
                    "43": 30,
                    "c": [],
                    "d": ['red', 'buggy', 'bumpers'],
                }
            }
        })
        responses.add(
            method=responses.GET,
            url=http_url,
            body=resp_msg,
            status=200,
        )
        responses.add(
            method=responses.POST,
            url=Utility.environment['evaluator']['url'],
            json={"success": True, "data": {"key": "name", "value": "Mahesh"}},
            status=200,
            match=[
                responses.matchers.json_params_matcher(
                    {'script': "'The value of '+`${a.b.d}`+' in '+`${a.b.d.0}`+' is '+`${a.b.d}`",
                     'data': {'data': {'a': {'b': {'3': 2, '43': 30, 'c': [], 'd': ['red', 'buggy', 'bumpers']}}},
                              'context': {'sender_id': 'default_sender', 'user_message': 'get intents',
                                          'slot': {'bot': '5f50fd0a56b698ca10d35d2e'}, 'intent': 'test_run',
                                          'chat_log': [],
                                          'key_vault': {'API_KEY': 'asdfghjkertyuio', 'API_SECRET': 'sdfghj345678dfghj',
                                                        'EMAIL': 'uditpandey@digite.com', 'FIRSTNAME': 'udit'},
                                          'kairon_user_msg': None,
                                          'session_started': None, 'bot': '5f50fd0a56b698ca10d35d2e'}}})],
        )
        slots = {"bot": "5f50fd0a56b698ca10d35d2e"}
        events = [{"event1": "hello"}, {"event2": "how are you"}]
        dispatcher: CollectingDispatcher = CollectingDispatcher()
        latest_message = {'text': 'get intents', 'intent_ranking': [{'name': 'test_run'}]}
        tracker = Tracker(sender_id="default_sender", slots=slots, events=events, paused=False, latest_message=latest_message,
                          followup_action=None, active_loop=None, latest_action_name=None)
        domain: Dict[Text, Any] = None
        action.save().to_mongo().to_dict()
        actual: List[Dict[Text, Any]] = await ActionProcessor.process_action(dispatcher, tracker, domain,
                                                                             "test_run_with_get_with_json_response")
        responses.stop()
        responses.reset()
        assert actual is not None
        assert str(actual[0]['name']) == 'kairon_action_response'
        assert str(actual[0]['value']) == "{'key': 'name', 'value': 'Mahesh'}"
        log = ActionServerLogs.objects(sender="default_sender",
                                       action="test_run_with_get_with_json_response",
                                       status="SUCCESS").get()
        print(log.to_mongo().to_dict())
        assert not log['exception']
        assert log['timestamp']
        assert log['intent'] == "test_run"
        assert log['action'] == "test_run_with_get_with_json_response"
        assert log['api_response'] == "{'a': {'b': {'3': 2, '43': 30, 'c': [], 'd': ['red', 'buggy', 'bumpers']}}}"
        assert log['bot_response'] == "{'key': 'name', 'value': 'Mahesh'}"

    @pytest.mark.asyncio
    async def test_run_with_get_with_dynamic_params(self, monkeypatch):
        dynamic_params = "{\"sender_id\": \"${sender_id}\", \"user_message\": \"${user_message}\", "\
                         "\"intent\": \"${intent}\", \"EMAIL\": \"${key_vault.EMAIL}\"}"
        KeyVault(key="EMAIL", value="uditpandey@digite.com", bot="5f50fd0a56b698ca10d35d2e", user="user").save()
        KeyVault(key="FIRSTNAME", value="udit", bot="5f50fd0a56b698ca10d35d2e", user="user").save()
        KeyVault(key="API_KEY", value="asdfghjkertyuio", bot="5f50fd0a56b698ca10d35d2e", user="user").save()
        KeyVault(key="API_SECRET", value="sdfghj345678dfghj", bot="5f50fd0a56b698ca10d35d2e", user="user").save()
        action = HttpActionConfig(
            action_name="test_run_with_get_with_dynamic_params",
            response=HttpActionResponse(value="The value of ${data.a.b.3} in ${data.a.b.d.0} is ${data.a.b.d}"),
            http_url="http://localhost:8081/mock",
            request_method="GET",
            dynamic_params=dynamic_params,
            set_slots=[SetSlotsFromResponse(name="val_d", value="${a.b.d}", evaluation_type="script"),
                       SetSlotsFromResponse(name="val_d_0", value="${a.b.d.0}", evaluation_type="script")],
            bot="5f50fd0a56b698ca10d35d2e",
            user="user"
        )

        def _get_action(*args, **kwargs):
            return {"type": ActionType.http_action.value}

        monkeypatch.setattr(ActionUtility, "get_action", _get_action)
        responses.reset()
        responses.start()
        resp_msg = {
            "sender_id": "default_sender",
            "user_message": "get intents",
            "intent": "test_run",
            "EMAIL": "uditpandey@digite.com"
        }
        responses.add(
            method=responses.POST,
            url=Utility.environment['evaluator']['url'],
            json={"success": True, "data": resp_msg},
            status=200,
        )
        http_url = 'http://localhost:8081/mock'
        resp_msg = json.dumps({
            "a": {
                "b": {
                    "3": 2,
                    "43": 30,
                    "c": [],
                    "d": ['red', 'buggy', 'bumpers'],
                }
            }
        })
        responses.add(
            method=responses.GET,
            url=http_url,
            body=resp_msg,
            status=200,
        )
        responses.add(
            method=responses.POST,
            url=Utility.environment['evaluator']['url'],
            json={"success": True, "data": "The value of 2 in red is ['red', 'buggy', 'bumpers']"},
            status=200,
            match=[
                responses.matchers.json_params_matcher(
                    {'script': "'The value of '+`${a.b.d}`+' in '+`${a.b.d.0}`+' is '+`${a.b.d}`",
                     'data': {'data': {'a': {'b': {'3': 2, '43': 30, 'c': [], 'd': ['red', 'buggy', 'bumpers']}}},
                              'context': {'sender_id': 'default_sender', 'user_message': 'get intents',
                                          'slot': {'bot': '5f50fd0a56b698ca10d35d2e'}, 'intent': 'test_run',
                                          'chat_log': [],
                                          'key_vault': {'API_KEY': 'asdfghjkertyuio', 'API_SECRET': 'sdfghj345678dfghj',
                                                        'EMAIL': 'uditpandey@digite.com', 'FIRSTNAME': 'udit'},
                                          'kairon_user_msg': None, 'session_started': None,
                                          'bot': '5f50fd0a56b698ca10d35d2e'}}})],
        )
        responses.add(
            method=responses.POST,
            url=Utility.environment['evaluator']['url'],
            json={"success": True, "data": "['red', 'buggy', 'bumpers']"},
            status=200,
            match=[
                responses.matchers.json_params_matcher(
                    {'script': "${a.b.d}",
                     'data': {'data': {'a': {'b': {'3': 2, '43': 30, 'c': [], 'd': ['red', 'buggy', 'bumpers']}}},
                              'context': {'sender_id': 'default_sender', 'user_message': 'get intents',
                                          'slot': {'bot': '5f50fd0a56b698ca10d35d2e'}, 'intent': 'test_run',
                                          'chat_log': [],
                                          'key_vault': {'API_KEY': 'asdfghjkertyuio', 'API_SECRET': 'sdfghj345678dfghj',
                                                        'EMAIL': 'uditpandey@digite.com', 'FIRSTNAME': 'udit'},
                                          'kairon_user_msg': None, 'session_started': None,
                                          'bot': '5f50fd0a56b698ca10d35d2e'}}})],
        )
        responses.add(
            method=responses.POST,
            url=Utility.environment['evaluator']['url'],
            json={"success": True, "data": "red"},
            status=200,
            match=[
                responses.matchers.json_params_matcher(
                    {'script': "${a.b.d.0}",
                     'data': {'data': {'a': {'b': {'3': 2, '43': 30, 'c': [], 'd': ['red', 'buggy', 'bumpers']}}},
                              'context': {'sender_id': 'default_sender', 'user_message': 'get intents',
                                          'slot': {'bot': '5f50fd0a56b698ca10d35d2e'}, 'intent': 'test_run',
                                          'chat_log': [],
                                          'key_vault': {'API_KEY': 'asdfghjkertyuio', 'API_SECRET': 'sdfghj345678dfghj',
                                                        'EMAIL': 'uditpandey@digite.com', 'FIRSTNAME': 'udit'},
                                          'kairon_user_msg': None, 'session_started': None,
                                          'bot': '5f50fd0a56b698ca10d35d2e'}}})],
        )
        slots = {"bot": "5f50fd0a56b698ca10d35d2e"}
        events = [{"event1": "hello"}, {"event2": "how are you"}]
        dispatcher: CollectingDispatcher = CollectingDispatcher()
        latest_message = {'text': 'get intents', 'intent_ranking': [{'name': 'test_run'}]}
        tracker = Tracker(sender_id="default_sender", slots=slots, events=events, paused=False,
                          latest_message=latest_message,followup_action=None, active_loop=None, latest_action_name=None)
        domain: Dict[Text, Any] = None
        action.save().to_mongo().to_dict()
        actual: List[Dict[Text, Any]] = await ActionProcessor.process_action(dispatcher, tracker, domain,
                                                                             "test_run_with_get_with_dynamic_params")
        responses.stop()
        assert actual is not None
        assert str(actual[0]['name']) == 'val_d'
        assert str(actual[0]['value']) == "['red', 'buggy', 'bumpers']"
        assert str(actual[1]['name']) == 'val_d_0'
        assert str(actual[1]['value']) == "red"
        assert str(actual[2]['name']) == 'kairon_action_response'
        assert str(actual[2]['value']) == 'The value of 2 in red is [\'red\', \'buggy\', \'bumpers\']'
        log = ActionServerLogs.objects(sender="default_sender",
                                       action="test_run_with_get_with_dynamic_params",
                                       status="SUCCESS").get()
        print(log.to_mongo().to_dict())
        assert not log['exception']
        assert log['timestamp']
        assert log['intent'] == "test_run"
        assert log['action'] == "test_run_with_get_with_dynamic_params"
        assert log['request_params'] == {'sender_id': 'default_sender', 'user_message': 'get intents',
                                         'intent': 'test_run', 'EMAIL': '*******************om'}
        assert log['api_response'] == "{'a': {'b': {'3': 2, '43': 30, 'c': [], 'd': ['red', 'buggy', 'bumpers']}}}"
        assert log['bot_response'] == "The value of 2 in red is ['red', 'buggy', 'bumpers']"

    @pytest.mark.asyncio
    async def test_run_no_connection(self, monkeypatch):
        action_name = "test_run_with_post"
        action = HttpActionConfig(
            action_name=action_name,
            response=HttpActionResponse(value="This should be response"),
            http_url="http://localhost:8085/mock",
            request_method="GET",
            params_list=None,
            bot="5f50fd0a56b698ca10d35d2e",
            user="user"
        )

        def _get_action(*args, **kwargs):
            return {"type": ActionType.http_action.value}

        monkeypatch.setattr(ActionUtility, "get_action", _get_action)
        slots = {"bot": "5f50fd0a56b698ca10d35d2e"}
        events = [{"event1": "hello"}, {"event2": "how are you"}]
        dispatcher: CollectingDispatcher = CollectingDispatcher()
        latest_message = {'text': 'get intents', 'intent_ranking': [{'name': 'test_run'}]}
        tracker = Tracker(sender_id="sender1", slots=slots, events=events, paused=False, latest_message=latest_message,
                          followup_action=None, active_loop=None, latest_action_name=None)
        domain: Dict[Text, Any] = None
        action.save()
        actual: List[Dict[Text, Any]] = await ActionProcessor.process_action(dispatcher, tracker, domain, action_name)
        assert actual is not None
        assert str(actual[0]['name']) == 'kairon_action_response'
        assert str(actual[0]['value']).__contains__('I have failed to process your request')

    @pytest.mark.asyncio
    async def test_run_with_get_placeholder_vs_string_response(self, monkeypatch):
        action_name = "test_run_with_get_string_http_response_placeholder_required"
        action = HttpActionConfig(
            action_name=action_name,
            response=HttpActionResponse(value="The value of ${a.b.3} in ${a.b.d.0} is ${a.b.d}"),
            http_url="http://localhost:8080/mock",
            request_method="GET",
            params_list=None,
            bot="5f50fd0a56b698ca10d35d2e",
            user="user"
        )

        def _get_action(*args, **kwargs):
            return {"type": ActionType.http_action.value}

        monkeypatch.setattr(ActionUtility, "get_action", _get_action)
        http_url = 'http://localhost:8082/mock'
        resp_msg = "This is string http response"
        responses.start()
        responses.add(
            method=responses.GET,
            url=http_url,
            body=resp_msg,
            status=200,
        )

        slots = {"bot": "5f50fd0a56b698ca10d35d2e"}
        events = [{"event1": "hello"}, {"event2": "how are you"}]
        dispatcher: CollectingDispatcher = CollectingDispatcher()
        latest_message = {'text': 'get intents', 'intent_ranking': [{'name': 'test_run'}]}
        tracker = Tracker(sender_id="sender1", slots=slots, events=events, paused=False, latest_message=latest_message,
                          followup_action=None, active_loop=None, latest_action_name=None)
        domain: Dict[Text, Any] = None
        action.save().to_mongo().to_dict()
        actual: List[Dict[Text, Any]] = await ActionProcessor.process_action(dispatcher, tracker, domain, action_name)
        responses.stop()
        assert actual is not None
        assert str(actual[0]['name']) == 'kairon_action_response'
        assert str(
            actual[0]['value']) == 'I have failed to process your request'

    def test_attach_response_no_placeholder(self):
        http_response = {"data": {"a": "b"}, "context": {}}
        output = ActionUtility.attach_response("This has no placeholder", http_response)
        assert output == "This has no placeholder"

    def test_attach_response(self):
        http_response = {"data": {"dollars": "51"}, "context": {}}
        output = ActionUtility.attach_response("I want $${RESPONSE}", http_response)
        assert output == 'I want ${\"dollars\": \"51\"}'

    def test_attach_response_int(self):
        output = ActionUtility.attach_response("I want $${RESPONSE}", 51)
        assert output == 'I want $51'

    def test_prepare_response_with_prefix(self):
        http_response = {"data": {"price": [{"dollars": "51"}, {"rupee": "151"}]}, "context": {}}
        output = ActionUtility.prepare_response("I want rupee${data.price.1.rupee}. Also, want $${data.price.0.dollars}",
                                                http_response)
        assert output == 'I want rupee151. Also, want $51'

    def test_retrieve_value_from_response(self):
        keys = ["a.b.3", 'a.b']
        resp_msg = {
            "a": {
                "b": {
                    "3": 2,
                    "43": 30,
                    "c": [],
                    "d": ['red', 'buggy', 'bumpers'],
                }
            }
        }
        key_values = ActionUtility.retrieve_value_from_response(keys, resp_msg)
        assert key_values is not None
        assert key_values['${a.b.3}'] == 2
        assert key_values['${a.b}'] is not None
        assert key_values['${a.b}']['3'] == 2
        assert key_values['${a.b}']['d'][0] == 'red'

    def test_retrieve_value_from_response_invalid_key(self):
        keys = ["d.e.f", 'g.h']
        resp_msg = {
            "a": {
                "b": {
                    "3": 2,
                    "43": 30,
                    "c": [],
                    "d": ['red', 'buggy', 'bumpers'],
                }
            }
        }
        try:
            ActionUtility.retrieve_value_from_response(keys, resp_msg)
            assert False
        except ActionFailure as e:
            assert str(e) == 'Unable to retrieve value for key from HTTP response: \'d\''

    @responses.activate
    @pytest.mark.asyncio
    async def test_run_get_with_parameters(self, monkeypatch):
        request_params = [HttpActionRequestBody(key='key1', value="value1"),
                          HttpActionRequestBody(key='key2', value="value2")]
        action = HttpActionConfig(
            action_name="test_run_get_with_parameters",
            response=HttpActionResponse(value="The value of ${data.a.b.3} in ${data.a.b.d.0} is ${data.a.b.d}"),
            http_url="http://localhost:8081/mock",
            request_method="GET",
            params_list=request_params,
            bot="5f50fd0a56b698ca10d35d2e",
            user="user"
        )

        def _get_action(*args, **kwargs):
            return {"type": ActionType.http_action.value}

        monkeypatch.setattr(ActionUtility, "get_action", _get_action)
        http_url = 'http://localhost:8081/mock'
        resp_msg = {
            "a": {
                "b": {
                    "3": 2,
                    "43": 30,
                    "c": [],
                    "d": ['red', 'buggy', 'bumpers'],
                }
            }
        }

        responses.add(
            responses.GET, http_url, json=resp_msg,
            match=[responses.matchers.urlencoded_params_matcher({'key1': 'value1', 'key2': 'value2'})],
        )

        slots = {"bot": "5f50fd0a56b698ca10d35d2e"}
        events = [{"event1": "hello"}, {"event2": "how are you"}]
        dispatcher: CollectingDispatcher = CollectingDispatcher()
        latest_message = {'text': 'get intents', 'intent_ranking': [{'name': 'test_run'}]}
        tracker = Tracker(sender_id="sender1", slots=slots, events=events, paused=False, latest_message=latest_message,
                          followup_action=None, active_loop=None, latest_action_name=None)
        domain: Dict[Text, Any] = None
        action.save().to_mongo().to_dict()
        actual: List[Dict[Text, Any]] = await ActionProcessor.process_action(dispatcher, tracker, domain,
                                                                             "test_run_get_with_parameters")
        assert actual is not None
        assert str(actual[0]['name']) == 'kairon_action_response'
        assert str(actual[0]['value']) == 'The value of 2 in red is [\'red\', \'buggy\', \'bumpers\']'

    @responses.activate
    @pytest.mark.asyncio
    async def test_run_get_with_parameters_2(self, monkeypatch):
        action = HttpActionConfig(
            action_name="test_run_get_with_parameters_2",
            response=HttpActionResponse(value="The value of ${data.a.b.3} in ${data.a.b.d.0} is ${data.a.b.d}"),
            http_url="http://localhost:8081/mock",
            request_method="GET",
            params_list=None,
            bot="5f50fd0a56b698ca10d35d2e",
            user="user"
        )

        def _get_action(*args, **kwargs):
            return {"type": ActionType.http_action.value}

        monkeypatch.setattr(ActionUtility, "get_action", _get_action)
        http_url = 'http://localhost:8081/mock'
        resp_msg = {
            "a": {
                "b": {
                    "3": 2,
                    "43": 30,
                    "c": [],
                    "d": ['red', 'buggy', 'bumpers'],
                }
            }
        }

        responses.add(
            responses.GET, http_url, json=resp_msg
        )

        slots = {"bot": "5f50fd0a56b698ca10d35d2e"}
        events = [{"event1": "hello"}, {"event2": "how are you"}]
        dispatcher: CollectingDispatcher = CollectingDispatcher()
        latest_message = {'text': 'get intents', 'intent_ranking': [{'name': 'test_run'}]}
        tracker = Tracker(sender_id="sender1", slots=slots, events=events, paused=False, latest_message=latest_message,
                          followup_action=None, active_loop=None, latest_action_name=None)
        domain: Dict[Text, Any] = None
        action.save().to_mongo().to_dict()
        actual: List[Dict[Text, Any]] = await ActionProcessor.process_action(dispatcher, tracker, domain,
                                                                             "test_run_get_with_parameters_2")
        assert actual is not None
        assert str(actual[0]['name']) == 'kairon_action_response'
        assert str(actual[0]['value']) == 'The value of 2 in red is [\'red\', \'buggy\', \'bumpers\']'

    @pytest.mark.asyncio
    async def test_slot_set_action_from_value(self, monkeypatch):
        action_name = "test_slot_set_action_from_value"
        action = SlotSetAction(
            name=action_name,
            set_slots=[SetSlots(name="location", type="from_value", value="Bengaluru")],
            bot="5f50fd0a56b698ca10d35d2e",
            user="user"
        )

        def _get_action(*args, **kwargs):
            return {"type": ActionType.slot_set_action.value}

        monkeypatch.setattr(ActionUtility, "get_action", _get_action)
        slots = {"bot": "5f50fd0a56b698ca10d35d2e", "location": None, "current_location": 'Mumbai'}
        events = [{"event1": "hello"}, {"event2": "how are you"}]
        dispatcher: CollectingDispatcher = CollectingDispatcher()
        latest_message = {'text': 'get intents', 'intent_ranking': [{'name': 'test_run'}]}
        tracker = Tracker(sender_id="sender1", slots=slots, events=events, paused=False, latest_message=latest_message,
                          followup_action=None, active_loop=None, latest_action_name=None)
        domain: Dict[Text, Any] = None
        action.save().to_mongo().to_dict()
        actual: List[Dict[Text, Any]] = await ActionProcessor.process_action(dispatcher, tracker, domain, action_name)
        assert actual is not None
        assert str(actual[0]['name']) == 'location'
        assert str(actual[0]['value']) == 'Bengaluru'

    @pytest.mark.asyncio
    async def test_slot_set_action_reset_slot(self, monkeypatch):
        action_name = "test_slot_set_action_reset_slot"
        action = SlotSetAction(
            name=action_name,
            set_slots=[SetSlots(name="location", type="reset_slot", value="Bengaluru")],
            bot="5f50fd0a56b698ca10d35d2e", user="user"
        )

        def _get_action(*arge, **kwargs):
            return {'type': ActionType.slot_set_action.value}

        monkeypatch.setattr(ActionUtility, "get_action", _get_action)
        slots = {"bot": "5f50fd0a56b698ca10d35d2e", "location": None, "current_location": 'Mumbai'}
        events = [{"event1": "hello"}, {"event2": "how are you"}]
        dispatcher: CollectingDispatcher = CollectingDispatcher()
        latest_message = {'text': 'get intents', 'intent_ranking': [{'name': 'test_run'}]}
        tracker = Tracker(sender_id="sender1", slots=slots, events=events, paused=False, latest_message=latest_message,
                          followup_action=None, active_loop=None, latest_action_name=None)
        domain: Dict[Text, Any] = None
        action.save().to_mongo().to_dict()
        actual: List[Dict[Text, Any]] = await ActionProcessor.process_action(dispatcher, tracker, domain, action_name)
        assert actual is not None
        assert str(actual[0]['name']) == 'location'
        assert actual[0]['value'] == None

    @pytest.mark.asyncio
    async def test_execute_action_with_no_type(self, monkeypatch):
        action_name = "test_execute_action_with_no_type"

        def _get_action(*arge, **kwargs):
            raise ActionFailure('Only http & slot set actions are compatible with action server')

        monkeypatch.setattr(ActionUtility, "get_action", _get_action)
        slots = {"bot": "5f50fd0a56b698ca10d35d2e", "location": None, "current_location": 'Mumbai'}
        events = [{"event1": "hello"}, {"event2": "how are you"}]
        dispatcher: CollectingDispatcher = CollectingDispatcher()
        latest_message = {'text': 'get intents', 'intent_ranking': [{'name': 'test_run'}]}
        tracker = Tracker(sender_id="sender1", slots=slots, events=events, paused=False, latest_message=latest_message,
                          followup_action=None, active_loop=None, latest_action_name=None)
        domain: Dict[Text, Any] = None
        actual: List[Dict[Text, Any]] = await ActionProcessor.process_action(dispatcher, tracker, domain, action_name)
        assert actual is None

    def test_get_action_type(self):
        bot = 'test_actions'
        user = 'test'
        Actions(name='test_get_action_type', type=ActionType.slot_set_action.value, bot=bot, user=user).save()
        SlotSetAction(name='test_get_action_type', set_slots=[SetSlots(name='user', type='from_value', value='name')],
                      bot=bot, user=user).save()
        action_type = ActionUtility.get_action_type(bot, 'test_get_action_type')
        assert action_type == "slot_set_action"

        action_type = ActionUtility.get_action_type(bot, 'utter_greet')
        assert action_type == "kairon_bot_response"

    def test_get_action_config_slot_set_action(self):
        bot = 'test_actions'
        user = 'test'
        Actions(name='action_get_user', type=ActionType.slot_set_action.value, bot=bot, user=user).save()
        SlotSetAction(name='action_get_user', set_slots=[SetSlots(name='user', type='from_value', value='name')],
                      bot=bot, user=user).save()
        config = ActionUtility.get_action(bot, 'action_get_user')
        assert config['type'] == ActionType.slot_set_action.value
        config = ActionSetSlot(bot, 'action_get_user').retrieve_config()
        assert config['name'] == 'action_get_user'
        assert config['set_slots'] == [{'name': 'user', 'type': 'from_value', 'value': 'name'}]

    def test_get_action_config_http_action(self):
        bot = 'test_actions'
        user = 'test'
        HttpActionConfig(
            action_name="action_hit_endpoint",
            response=HttpActionResponse(value="json"),
            http_url="http://test.com",
            request_method="GET",
            bot=bot,
            user=user
        ).save()

        config = ActionHTTP(bot, 'action_hit_endpoint').retrieve_config()
        assert config['action_name'] == 'action_hit_endpoint'
        assert config['response'] == {'dispatch': True, 'evaluation_type': 'expression', 'value': 'json',
                                      'dispatch_type': 'text'}
        assert config['http_url'] == "http://test.com"
        assert config['request_method'] == 'GET'

    def test_get_action_config_action_does_not_exists(self):
        bot = 'test_actions'
        with pytest.raises(ActionFailure, match='No action found for given bot and name'):
            ActionUtility.get_action(bot, 'test_get_action_config_action_does_not_exists')

    def test_get_action_config_slot_set_action_does_not_exists(self):
        bot = 'test_actions'

        with pytest.raises(ActionFailure, match="No Slot set action found for given action and bot"):
            ActionSetSlot(bot, 'test_get_action_config_slot_set_action_does_not_exists').retrieve_config()

    def test_get_action_config_http_action_does_not_exists(self):
        bot = 'test_actions'
        user = 'test'
        with pytest.raises(ActionFailure, match="No HTTP action found for given action and bot"):
            ActionHTTP(bot, 'test_get_action_config_http_action_does_not_exists').retrieve_config()

    def test_get_http_action_config_bot_empty(self):
        with pytest.raises(ActionFailure, match="No HTTP action found for given action and bot"):
            ActionHTTP(' ', 'test_get_action_config_http_action_does_not_exists').retrieve_config()

    def test_get_http_action_config_action_empty(self):
        with pytest.raises(ActionFailure, match="No HTTP action found for given action and bot"):
            ActionHTTP('test_get_action_config_http_action_does_not_exists', ' ').retrieve_config()

    def test_get_action_config_custom_user_action(self):
        bot = 'test_actions'
        user = 'test'
        Actions(name='test_get_action_config_custom_user_action', bot=bot, user=user).save()
        with pytest.raises(ActionFailure, match='None type action is not supported with action server'):
            ActionFactory.get_instance(bot, 'test_get_action_config_custom_user_action')

    def test_get_form_validation_config_single_validation(self):
        bot = 'test_actions'
        user = 'test'
        validation_semantic = {'or': [{'less_than': '5'}, {'==': 6}]}
        expected_output = FormValidationAction(name='validate_form', slot='name',
                                               validation_semantic=validation_semantic,
                                               bot=bot, user=user).save().to_mongo().to_dict()
        config = ActionFormValidation(bot, 'validate_form').retrieve_config().get().to_mongo().to_dict()
        config.pop('timestamp')
        expected_output.pop('timestamp')
        assert config == expected_output

    def test_get_form_validation_config_multiple_validations(self):
        bot = 'test_actions'
        user = 'test'
        validation_semantic = {'or': [{'less_than': '5'}, {'==': 6}]}
        expected_outputs = []
        for slot in ['name', 'user', 'location']:
            expected_output = FormValidationAction(name='validate_form_1', slot=slot,
                                                   validation_semantic=validation_semantic,
                                                   bot=bot, user=user).save().to_mongo().to_dict()
            expected_output.pop('_id')
            expected_output.pop('timestamp')
            expected_outputs.append(expected_output)
        config = ActionFormValidation(bot, 'validate_form_1').retrieve_config().to_json()
        config = json.loads(config)
        for c in config:
            c.pop('timestamp')
            c.pop('_id')
        assert config[0] == expected_outputs[0]
        assert config[1] == expected_outputs[1]
        assert config[2] == expected_outputs[2]

    def test_get_form_validation_config_not_exists(self):
        bot = 'test_actions'
        config = ActionFormValidation(bot, 'validate_form_2').retrieve_config()
        assert not config
        assert isinstance(config, QuerySet)

    def test_get_action_config_form_validation(self):
        bot = 'test_actions'
        user = 'test'
        Actions(name='validate_form_1', type=ActionType.form_validation_action.value, bot=bot, user=user).save()
        config = ActionUtility.get_action(bot, 'validate_form_1')
        assert config
        assert config['type'] == ActionType.form_validation_action.value

    def test_get_slot_type(self):
        bot = 'test_actions'
        user = 'test'
        Slots(name='location', type='text', bot=bot, user=user).save()
        slot_type = ActionUtility.get_slot_type(bot, 'location')
        assert slot_type == 'text'

    def test_get_slot_type_not_exists(self):
        bot = 'test_actions'
        with pytest.raises(ActionFailure, match='Slot not found in database: non_existant'):
            ActionUtility.get_slot_type(bot, 'non_existant')

    def test_get_email_action_config(self):
        with patch('kairon.shared.utils.SMTP', autospec=True) as mock:
            expected = EmailActionConfig(
                action_name="email_action",
                smtp_url="test.localhost",
                smtp_port=293,
                smtp_password=CustomActionRequestParameters(key='smtp_password', value="test"),
                from_email="test@demo.com",
                subject="test",
                to_email=["test@test.com","test1@test.com"],
                response="Validated",
                bot="bot",
                user="user"
            ).save().to_mongo().to_dict()

            actual = ActionEmail("bot", "email_action").retrieve_config()
            assert actual is not None
            assert expected['action_name'] == actual['action_name']
            assert expected['response'] == actual['response']
            assert 'test.localhost' == actual['smtp_url']
            assert expected['smtp_port'] == actual['smtp_port']
            assert {'_cls': 'CustomActionRequestParameters', 'key': 'smtp_password', 'encrypt': False, 'value': 'test',
                    'parameter_type': 'value'} == actual['smtp_password']
            assert 'test@demo.com' == actual['from_email']
            assert expected['to_email'] == actual['to_email']
            assert expected.get("smtp_userid") == actual.get("smtp_userid")

            expected = EmailActionConfig(
                action_name="email_action1",
                smtp_url="test.localhost",
                smtp_port=293,
                smtp_userid=CustomActionRequestParameters(value='test.user_id'),
                smtp_password=CustomActionRequestParameters(value="test"),
                from_email="test@demo.com",
                subject="test",
                to_email=["test@test.com", "test1@test.com"],
                response="Validated",
                bot="bot",
                user="user"
            ).save().to_mongo().to_dict()

            actual = ActionEmail("bot", "email_action1").retrieve_config()
            assert actual is not None
            assert expected['action_name'] == actual['action_name']
            assert expected['response'] == actual['response']
            assert 'test.localhost' == actual['smtp_url']
            assert expected['smtp_port'] == actual['smtp_port']
            assert {'_cls': 'CustomActionRequestParameters', 'key': 'smtp_password', 'encrypt': False, 'value': 'test',
                    'parameter_type': 'value'} == actual['smtp_password'] == actual['smtp_password']
            assert 'test@demo.com' == actual['from_email']
            assert expected['to_email'] == actual['to_email']
            assert {'_cls': 'CustomActionRequestParameters', 'key': 'smtp_userid', 'encrypt': False,
                    'value': 'test.user_id', 'parameter_type': 'value'} == actual['smtp_userid'] == actual.get(
                "smtp_userid")

    def test_email_action_not_found(self):
        with pytest.raises(ActionFailure, match="No Email action found for given action and bot"):
            ActionEmail("test", "test_email_action_not_found").retrieve_config()

    def test_prepare_email_body(self):
        Utility.email_conf['email']['templates']['conversation'] = open('template/emails/conversation.html', 'rb').read().decode()
        Utility.email_conf['email']['templates']['bot_msg_conversation'] = open('template/emails/bot_msg_conversation.html', 'rb').read().decode()
        Utility.email_conf['email']['templates']['user_msg_conversation'] = open('template/emails/user_msg_conversation.html', 'rb').read().decode()
        events = [{"event":"action","timestamp":1594907100.12764,"name":"action_session_start","policy":None,"confidence":None},{"event":"session_started","timestamp":1594907100.12765},{"event":"action","timestamp":1594907100.12767,"name":"action_listen","policy":None,"confidence":None},{"event":"user","timestamp":1594907100.42744,"text":"can't","parse_data":{"intent":{"name":"test intent","confidence":0.253578245639801},"entities":[],"intent_ranking":[{"name":"test intent","confidence":0.253578245639801},{"name":"goodbye","confidence":0.1504897326231},{"name":"greet","confidence":0.138640150427818},{"name":"affirm","confidence":0.0857767835259438},{"name":"smalltalk_human","confidence":0.0721133947372437},{"name":"deny","confidence":0.069614589214325},{"name":"bot_challenge","confidence":0.0664894133806229},{"name":"faq_vaccine","confidence":0.062177762389183},{"name":"faq_testing","confidence":0.0530692934989929},{"name":"out_of_scope","confidence":0.0480506233870983}],"response_selector":{"default":{"response":{"name":None,"confidence":0},"ranking":[],"full_retrieval_intent":None}},"text":"can't"},"input_channel":None,"message_id":"bbd413bf5c834bf3b98e0da2373553b2","metadata":{}},{"event":"action","timestamp":1594907100.4308,"name":"utter_test intent","policy":"policy_0_MemoizationPolicy","confidence":1},{"event":"bot","timestamp":1594907100.4308,"text":"will not = won\"t","data":{"elements":None,"quick_replies":None,"buttons":None,"attachment":None,"image":None,"custom":None},"metadata":{}},{"event":"action","timestamp":1594907100.43384,"name":"action_listen","policy":"policy_0_MemoizationPolicy","confidence":1},{"event":"user","timestamp":1594907117.04194,"text":"can\"t","parse_data":{"intent":{"name":"test intent","confidence":0.253578245639801},"entities":[],"intent_ranking":[{"name":"test intent","confidence":0.253578245639801},{"name":"goodbye","confidence":0.1504897326231},{"name":"greet","confidence":0.138640150427818},{"name":"affirm","confidence":0.0857767835259438},{"name":"smalltalk_human","confidence":0.0721133947372437},{"name":"deny","confidence":0.069614589214325},{"name":"bot_challenge","confidence":0.0664894133806229},{"name":"faq_vaccine","confidence":0.062177762389183},{"name":"faq_testing","confidence":0.0530692934989929},{"name":"out_of_scope","confidence":0.0480506233870983}],"response_selector":{"default":{"response":{"name":None,"confidence":0},"ranking":[],"full_retrieval_intent":None}},"text":"can\"t"},"input_channel":None,"message_id":"e96e2a85de0748798748385503c65fb3","metadata":{}},{"event":"action","timestamp":1594907117.04547,"name":"utter_test intent","policy":"policy_1_TEDPolicy","confidence":0.978452920913696},{"event":"bot","timestamp":1594907117.04548,"text":"can not = can't","data":{"elements":None,"quick_replies":None,"buttons":None,"attachment":None,"image":None,"custom":None},"metadata":{}}]
        actual = ActionUtility.prepare_email_body(events, "conversation history", "test@kairon.com")
        assert str(actual).__contains__("</table>")

    def test_get_prompt_action_config(self):
        bot = 'test_action_server'
        user = 'test_user'
        Actions(name='kairon_faq_action', type=ActionType.prompt_action.value, bot=bot, user=user).save()
        BotSettings(bot=bot, user=user, llm_settings=LLMSettings(enable_faq=True)).save()
        actual = ActionUtility.get_action(bot, 'kairon_faq_action')
        llm_prompts = [{'name': 'System Prompt', 'data': 'You are a personal assistant.', 'type': 'system',
                        'source': 'static', 'is_enabled': True},
                       {'name': 'History Prompt', 'type': 'user', 'source': 'history', 'is_enabled': True}]
        PromptAction(name='kairon_faq_action', bot=bot, user=user, llm_prompts=llm_prompts).save()

        assert actual['type'] == ActionType.prompt_action.value
        actual_config, bot_settings = ActionPrompt(bot, 'kairon_faq_action').retrieve_config()
        actual_config.pop("timestamp")
        actual_config.pop("status")
        actual_config.pop("user")
        assert actual_config == {'name': 'kairon_faq_action', 'num_bot_responses': 5, 'top_results': 10,
                          'similarity_threshold': 0.7,
                          'failure_message': "I'm sorry, I didn't quite understand that. Could you rephrase?",
                          'bot': 'test_action_server', 'enable_response_cache': False,
                          'hyperparameters': {'temperature': 0.0, 'max_tokens': 300, 'model': 'gpt-3.5-turbo',
                                              'top_p': 0.0, 'n': 1, 'stream': False, 'stop': None,
                                              'presence_penalty': 0.0, 'frequency_penalty': 0.0, 'logit_bias': {}},
                                 'dispatch_response': True, 'set_slots': [], 'llm_prompts': llm_prompts}
        bot_settings.pop("_id")
        bot_settings.pop("timestamp")
        bot_settings.pop("status")
        assert bot_settings == {'ignore_utterances': False, 'force_import': False, 'rephrase_response': False,
                                'website_data_generator_depth_search_limit': 2,
                                'llm_settings': {'enable_faq': True, 'provider': 'azure'}, 'chat_token_expiry': 30,
                                'refresh_token_expiry': 60, 'whatsapp': 'meta', 'notification_scheduling_limit': 4,
                                'bot': 'test_action_server', 'user': 'test_user'}

    def test_prompt_action_not_exists(self):
        with pytest.raises(ActionFailure, match="Faq feature is disabled for the bot! Please contact support."):
            ActionPrompt('test_kairon_faq_action_not_exists', 'testing_kairon_faq').retrieve_config()

    def test_get_google_search_action_config(self):
        bot = 'test_action_server'
        user = 'test_user'
        Actions(name='google_search_action', type=ActionType.google_search_action.value, bot=bot, user=user).save()
        GoogleSearchAction(name='google_search_action', api_key=CustomActionRequestParameters(value='1234567890'),
                           search_engine_id='asdfg::123456', bot=bot, user=user).save()
        actual = ActionUtility.get_action(bot, 'google_search_action')
        assert actual['type'] == ActionType.google_search_action.value
        actual = ActionGoogleSearch(bot, 'google_search_action').retrieve_config()
        assert actual['api_key'] == {'_cls': 'CustomActionRequestParameters', 'encrypt': False, 'key': 'api_key', 'parameter_type': 'value', 'value': '1234567890'}
        assert actual['search_engine_id'] == 'asdfg::123456'

    def test_get_google_search_action_config_not_exists(self):
        bot = 'test_action_server'
        with pytest.raises(ActionFailure, match="No Google search action found for given action and bot"):
            ActionGoogleSearch(bot, 'custom_search_action').retrieve_config()

    def test_get_jira_action_not_exists(self):
        bot = 'test_action_server'
        with pytest.raises(ActionFailure, match="No Jira action found for given action and bot"):
            ActionJiraTicket(bot, 'jira_action').retrieve_config()

    def test_get_jira_action_not_found(self):
        bot = 'test_action_server'
        user = 'test_user'
        Actions(name='jira_action', type=ActionType.jira_action.value, bot=bot, user=user).save()
        config = ActionUtility.get_action(bot, 'jira_action')
        assert config
        assert config['type'] == ActionType.jira_action.value

    @responses.activate
    def test_create_jira_issue(self):
        url = 'https://test-digite.atlassian.net'
        username = 'test@digite.com'
        api_token = 'ASDFGHJKL'
        project_key = 'HEL'
        issue_type = 'Bug'
        summary = 'Successfully created'
        description = json.dumps([{'bot': 'hi'}, {'user': 'hello'}, {'bot': 'whatup'}, {'user': 'cool'}])
        responses.add(
            'GET',
            f'{url}/rest/api/2/serverInfo',
            json={'baseUrl': 'https://udit-pandey.atlassian.net', 'version': '1001.0.0-SNAPSHOT',
                  'versionNumbers': [1001, 0, 0], 'deploymentType': 'Cloud', 'buildNumber': 100191,
                  'buildDate': '2022-02-11T05:35:40.000+0530', 'serverTime': '2022-02-15T10:54:09.906+0530',
                  'scmInfo': '831671b3b59f40b5108ef3f9491df89a1317ecaa', 'serverTitle': 'Jira',
                  'defaultLocale': {'locale': 'en_US'}},
        )
        responses.add(
            'POST',
            f'{url}/rest/api/2/issue',
            json={'id': '10006', 'key': 'HEL-7', 'self': f'{url}/rest/api/2/issue/10006'}
        )
        responses.add(
            'GET',
            f'{url}/rest/api/2/issue/HEL-7',
            json={
                'expand': 'renderedFields,names,schema,operations,editmeta,changelog,versionedRepresentations,customfield_10010.requestTypePractice',
                'id': '10007', 'self': 'https://udit-pandey.atlassian.net/rest/api/2/issue/10007', 'key': 'HEL-8',
                'fields': {'statuscategorychangedate': '2022-02-15T20:43:38.025+0530',
                           'issuetype': {'self': 'https://udit-pandey.atlassian.net/rest/api/2/issuetype/10003',
                                         'id': '10003',
                                         'description': 'Subtasks track small pieces of work that are part of a larger task.',
                                         'iconUrl': 'https://udit-pandey.atlassian.net/rest/api/2/universal_avatar/view/type/issuetype/avatar/10316?size=medium',
                                         'name': 'Subtask', 'subtask': True, 'avatarId': 10316,
                                         'entityId': 'd603fd3f-d368-46a6-b4c4-9fcffc1dc23b',
                                         'hierarchyLevel': -1}, 'parent': {'id': '10003', 'key': 'HEL-4',
                                                                           'self': 'https://udit-pandey.atlassian.net/rest/api/2/issue/10003',
                                                                           'fields': {'summary': 'order for apache',
                                                                                      'status': {
                                                                                          'self': 'https://udit-pandey.atlassian.net/rest/api/2/status/10000',
                                                                                          'description': '',
                                                                                          'iconUrl': 'https://udit-pandey.atlassian.net/',
                                                                                          'name': 'To Do',
                                                                                          'id': '10000',
                                                                                          'statusCategory': {
                                                                                              'self': 'https://udit-pandey.atlassian.net/rest/api/2/statuscategory/2',
                                                                                              'id': 2, 'key': 'new',
                                                                                              'colorName': 'blue-gray',
                                                                                              'name': 'To Do'}},
                                                                                      'priority': {
                                                                                          'self': 'https://udit-pandey.atlassian.net/rest/api/2/priority/3',
                                                                                          'iconUrl': 'https://udit-pandey.atlassian.net/images/icons/priorities/medium.svg',
                                                                                          'name': 'Medium', 'id': '3'},
                                                                                      'issuetype': {
                                                                                          'self': 'https://udit-pandey.atlassian.net/rest/api/2/issuetype/10001',
                                                                                          'id': '10001',
                                                                                          'description': 'A small, distinct piece of work.',
                                                                                          'iconUrl': 'https://udit-pandey.atlassian.net/rest/api/2/universal_avatar/view/type/issuetype/avatar/10318?size=medium',
                                                                                          'name': 'Task',
                                                                                          'subtask': False,
                                                                                          'avatarId': 10318,
                                                                                          'entityId': 'df701898-8426-493f-b0c4-51b30dddf1b2',
                                                                                          'hierarchyLevel': 0}}},
                           'timespent': None,
                           'project': {'self': 'https://udit-pandey.atlassian.net/rest/api/2/project/10000',
                                       'id': '10000', 'key': 'HEL', 'name': 'helicopter', 'projectTypeKey': 'software',
                                       'simplified': True, 'avatarUrls': {
                                   '48x48': 'https://udit-pandey.atlassian.net/rest/api/2/universal_avatar/view/type/project/avatar/10408',
                                   '24x24': 'https://udit-pandey.atlassian.net/rest/api/2/universal_avatar/view/type/project/avatar/10408?size=small',
                                   '16x16': 'https://udit-pandey.atlassian.net/rest/api/2/universal_avatar/view/type/project/avatar/10408?size=xsmall',
                                   '32x32': 'https://udit-pandey.atlassian.net/rest/api/2/universal_avatar/view/type/project/avatar/10408?size=medium'}},
                           'fixVersions': [], 'aggregatetimespent': None, 'resolution': None, 'resolutiondate': None,
                           'workratio': -1, 'issuerestriction': {'issuerestrictions': {}, 'shouldDisplay': True},
                           'lastViewed': None,
                           'watches': {'self': 'https://udit-pandey.atlassian.net/rest/api/2/issue/HEL-8/watchers',
                                       'watchCount': 1, 'isWatching': True}, 'created': '2022-02-15T20:43:37.691+0530',
                           'customfield_10020': None, 'customfield_10021': None, 'customfield_10022': None,
                           'priority': {'self': 'https://udit-pandey.atlassian.net/rest/api/2/priority/3',
                                        'iconUrl': 'https://udit-pandey.atlassian.net/images/icons/priorities/medium.svg',
                                        'name': 'Medium', 'id': '3'}, 'customfield_10023': None,
                           'customfield_10024': None, 'customfield_10025': None, 'labels': [],
                           'customfield_10016': None, 'customfield_10017': None,
                           'customfield_10018': {'hasEpicLinkFieldDependency': False, 'showField': False,
                                                 'nonEditableReason': {'reason': 'PLUGIN_LICENSE_ERROR',
                                                                       'message': 'The Parent Link is only available to Jira Premium users.'}},
                           'customfield_10019': '0|i0001j:', 'aggregatetimeoriginalestimate': None,
                           'timeestimate': None, 'versions': [], 'issuelinks': [], 'assignee': None,
                           'updated': '2022-02-15T20:43:37.960+0530',
                           'status': {'self': 'https://udit-pandey.atlassian.net/rest/api/2/status/10000',
                                      'description': '', 'iconUrl': 'https://udit-pandey.atlassian.net/',
                                      'name': 'To Do', 'id': '10000', 'statusCategory': {
                                   'self': 'https://udit-pandey.atlassian.net/rest/api/2/statuscategory/2', 'id': 2,
                                   'key': 'new', 'colorName': 'blue-gray', 'name': 'To Do'}}, 'components': [],
                           'timeoriginalestimate': None,
                           'description': 'Creating of an issue using project keys and issue type names using the REST API',
                           'customfield_10010': None, 'customfield_10014': None, 'timetracking': {},
                           'customfield_10015': None, 'customfield_10005': None, 'customfield_10006': None,
                           'customfield_10007': None, 'security': None, 'customfield_10008': None,
                           'customfield_10009': None, 'aggregatetimeestimate': None, 'attachment': [],
                           'summary': 'order for apache', 'creator': {
                        'self': 'https://udit-pandey.atlassian.net/rest/api/2/user?accountId=6205e1585d18ad00729aa75f',
                        'accountId': '6205e1585d18ad00729aa75f', 'emailAddress': 'udit.pandey@digite.com',
                        'avatarUrls': {
                            '48x48': 'https://secure.gravatar.com/avatar/6864b14113f03cbe6d55af5006b12efe?d=https%3A%2F%2Favatar-management--avatars.us-west-2.prod.public.atl-paas.net%2Finitials%2FUP-0.png',
                            '24x24': 'https://secure.gravatar.com/avatar/6864b14113f03cbe6d55af5006b12efe?d=https%3A%2F%2Favatar-management--avatars.us-west-2.prod.public.atl-paas.net%2Finitials%2FUP-0.png',
                            '16x16': 'https://secure.gravatar.com/avatar/6864b14113f03cbe6d55af5006b12efe?d=https%3A%2F%2Favatar-management--avatars.us-west-2.prod.public.atl-paas.net%2Finitials%2FUP-0.png',
                            '32x32': 'https://secure.gravatar.com/avatar/6864b14113f03cbe6d55af5006b12efe?d=https%3A%2F%2Favatar-management--avatars.us-west-2.prod.public.atl-paas.net%2Finitials%2FUP-0.png'},
                        'displayName': 'Udit Pandey', 'active': True, 'timeZone': 'Asia/Calcutta',
                        'accountType': 'atlassian'}, 'subtasks': [], 'reporter': {
                        'self': 'https://udit-pandey.atlassian.net/rest/api/2/user?accountId=6205e1585d18ad00729aa75f',
                        'accountId': '6205e1585d18ad00729aa75f', 'emailAddress': 'udit.pandey@digite.com',
                        'avatarUrls': {
                            '32x32': 'https://secure.gravatar.com/avatar/6864b14113f03cbe6d55af5006b12efe?d=https%3A%2F%2Favatar-management--avatars.us-west-2.prod.public.atl-paas.net%2Finitials%2FUP-0.png'},
                        'displayName': 'Udit Pandey', 'active': True, 'timeZone': 'Asia/Calcutta',
                        'accountType': 'atlassian'}, 'aggregateprogress': {'progress': 0, 'total': 0},
                           'customfield_10000': '{}', 'customfield_10001': None, 'customfield_10002': None,
                           'customfield_10003': None, 'customfield_10004': None, 'environment': None, 'duedate': None,
                           'progress': {'progress': 0, 'total': 0},
                           'votes': {'self': 'https://udit-pandey.atlassian.net/rest/api/2/issue/HEL-8/votes',
                                     'votes': 0, 'hasVoted': False}, 'comment': {'comments': [],
                                                                                 'self': 'https://udit-pandey.atlassian.net/rest/api/2/issue/10007/comment',
                                                                                 'maxResults': 0, 'total': 0,
                                                                                 'startAt': 0},
                           'worklog': {'startAt': 0, 'maxResults': 20, 'total': 0, 'worklogs': []}}}
        )
        assert not ActionUtility.create_jira_issue(url, username, api_token, project_key, issue_type, summary, description)

    def test_create_jira_issue_failure(self):
        url = 'https://test-digite.atlassian.net'
        username = 'test@digite.com'
        api_token = 'ASDFGHJKL'
        project_key = 'HEL'
        issue_type = 'Bug'
        summary = 'Successfully created'
        description = json.dumps([{'bot': 'hi'}, {'user': 'hello'}, {'bot': 'whatup'}, {'user': 'cool'}])
        responses.add(
            'GET',
            f'{url}/rest/api/2/serverInfo',
            status=500
        )
        with pytest.raises(Exception):
            ActionUtility.create_jira_issue(url, username, api_token, project_key, issue_type, summary, description)

    def test_get_jira_action(self):
        bot = 'test_action_server'
        user = 'test_user'

        def _mock_response(*args, **kwargs):
            return None

        with patch('kairon.shared.actions.data_objects.JiraAction.validate', new=_mock_response):
            JiraAction(
                name='jira_action', bot=bot, user=user, url='https://test-digite.atlassian.net', user_name='test@digite.com',
                api_token=CustomActionRequestParameters(value='ASDFGHJKL'), project_key='HEL', issue_type='Bug',
                summary='fallback', response='Successfully created').save()
        action = ActionUtility.get_action(bot, 'jira_action')
        assert action['type'] == 'jira_action'
        action = ActionJiraTicket(bot, 'jira_action').retrieve_config()
        action.pop('_id')
        action.pop('timestamp')
        assert action == {
            'name': 'jira_action', 'url': 'https://test-digite.atlassian.net', 'user_name': 'test@digite.com',
            'api_token':  {'_cls': 'CustomActionRequestParameters', 'encrypt': False, 'parameter_type': 'value',
                           'value': 'ASDFGHJKL'}, 'project_key': 'HEL', 'issue_type': 'Bug', 'summary': 'fallback',
            'response': 'Successfully created', 'bot': 'test_action_server', 'user': 'test_user', 'status': True
        }

    def test_google_search_action(self, monkeypatch):
        def _run_action(*arge, **kwargs):
            return {
                "kind": "customsearch#search",
                "url": {
                    "type": "application/json",
                    "template": "https://www.googleapis.com/customsearch/v1?q={searchTerms}&num={count?}&start={startIndex?}&lr={language?}&safe={safe?}&cx={cx?}&sort={sort?}&filter={filter?}&gl={gl?}&cr={cr?}&googlehost={googleHost?}&c2coff={disableCnTwTranslation?}&hq={hq?}&hl={hl?}&siteSearch={siteSearch?}&siteSearchFilter={siteSearchFilter?}&exactTerms={exactTerms?}&excludeTerms={excludeTerms?}&linkSite={linkSite?}&orTerms={orTerms?}&relatedSite={relatedSite?}&dateRestrict={dateRestrict?}&lowRange={lowRange?}&highRange={highRange?}&searchType={searchType}&fileType={fileType?}&rights={rights?}&imgSize={imgSize?}&imgType={imgType?}&imgColorType={imgColorType?}&imgDominantColor={imgDominantColor?}&alt=json"
                },
                "queries": {
                    "request": [
                        {
                            "title": "Google Custom Search - \"what is kanban\"",
                            "totalResults": "63",
                            "searchTerms": "\"what is kanban\"",
                            "count": 10,
                            "startIndex": 1,
                            "inputEncoding": "utf8",
                            "outputEncoding": "utf8",
                            "safe": "off",
                            "cx": "008204382765647029238:pt5fuheh0do"
                        }
                    ],
                    "nextPage": [
                        {
                            "title": "Google Custom Search - \"what is kanban\"",
                            "totalResults": "63",
                            "searchTerms": "\"what is kanban\"",
                            "count": 10,
                            "startIndex": 11,
                            "inputEncoding": "utf8",
                            "outputEncoding": "utf8",
                            "safe": "off",
                            "cx": "008204382765647029238:pt5fuheh0do"
                        }
                    ]
                },
                "context": {
                    "title": "DGT"
                },
                "searchInformation": {
                    "searchTime": 0.427328,
                    "formattedSearchTime": "0.43",
                    "totalResults": "63",
                    "formattedTotalResults": "63"
                },
                "items": [
                    {
                        "kind": "customsearch#result",
                        "title": "What Is Kanban? An Overview Of The Kanban Method",
                        "htmlTitle": "<b>What Is Kanban</b>? An Overview Of The Kanban Method",
                        "link": "https://www.digite.com/kanban/what-is-kanban/",
                        "displayLink": "www.digite.com",
                        "snippet": "Kanban visualizes both the process (the workflow) and the actual work passing through that process. The goal of Kanban is to identify potential bottlenecks in ...",
                        "htmlSnippet": "Kanban visualizes both the process (the workflow) and the actual work passing through that process. The goal of Kanban is to identify potential bottlenecks in&nbsp;...",
                        "cacheId": "JwKNqNQN0h0J",
                        "formattedUrl": "https://www.digite.com/kanban/what-is-kanban/",
                        "htmlFormattedUrl": "https://www.digite.com/kanban/<b>what-is-kanban</b>/",
                        "pagemap": {
                            "cse_thumbnail": [
                                {
                                    "src": "https://encrypted-tbn0.gstatic.com/images?q=tbn:ANd9GcRT-YhBrALL2k95qNSSMy_RT3TWdaolYNsPkEAEMfK-6t1K7eFj8N6aUpM",
                                    "width": "318",
                                    "height": "159"
                                }
                            ],
                            "metatags": [
                                {
                                    "og:image": "https://d112uwirao0vo9.cloudfront.net/wp-content/uploads/2019/11/Kanban.jpg",
                                    "og:image:width": "400",
                                    "article:published_time": "2013-08-18GMT+053008:45:29+05:30",
                                    "twitter:card": "summary_large_image",
                                    "shareaholic:keywords": "tag:kanban 101, type:page",
                                    "og:site_name": "Digite",
                                    "twitter:label1": "Time to read",
                                    "og:image:type": "image/jpeg",
                                    "shareaholic:article_modified_time": "2021-12-28T15:13:48+05:30",
                                    "og:description": "Kanban is a way for teams and organizations to visualize work, identify and eliminate bottlenecks and achieve dramatic operational improvements.",
                                    "twitter:creator": "@digiteinc",
                                    "article:publisher": "http://www.facebook.com/digite",
                                    "og:image:secure_url": "https://d112uwirao0vo9.cloudfront.net/wp-content/uploads/2019/11/Kanban.jpg",
                                    "twitter:image": "https://d112uwirao0vo9.cloudfront.net/wp-content/uploads/2019/11/Kanban.jpg",
                                    "twitter:data1": "17 minutes",
                                    "shareaholic:shareable_page": "true",
                                    "twitter:site": "@digiteinc",
                                    "article:modified_time": "2021-12-28GMT+053015:13:48+05:30",
                                    "shareaholic:article_published_time": "2013-08-18T08:45:29+05:30",
                                    "shareaholic:language": "en-US",
                                    "shareaholic:article_author_name": "admin",
                                    "og:type": "article",
                                    "og:image:alt": "What is Kanban?",
                                    "twitter:title": "What Is Kanban? An Overview Of The Kanban Method",
                                    "og:title": "What Is Kanban? An Overview Of The Kanban Method",
                                    "og:image:height": "200",
                                    "shareaholic:site_id": "d451b9c8eb7dc631f67dc9184b724726",
                                    "og:updated_time": "2021-12-28T15:13:48+05:30",
                                    "shareaholic:wp_version": "9.7.1",
                                    "shareaholic:image": "https://d112uwirao0vo9.cloudfront.net/wp-content/uploads/2019/11/Kanban.jpg",
                                    "article:tag": "Kanban 101",
                                    "shareaholic:url": "https://www.digite.com/kanban/what-is-kanban/",
                                    "viewport": "width=device-width, initial-scale=1.0",
                                    "twitter:description": "Kanban is a way for teams and organizations to visualize work, identify and eliminate bottlenecks and achieve dramatic operational improvements.",
                                    "og:locale": "en_US",
                                    "shareaholic:site_name": "Digite",
                                    "og:url": "https://www.digite.com/kanban/what-is-kanban/"
                                }
                            ],
                            "cse_image": [
                                {
                                    "src": "https://d112uwirao0vo9.cloudfront.net/wp-content/uploads/2019/11/Kanban.jpg"
                                }
                            ]
                        }
                    }]}

        monkeypatch.setattr(HttpRequest, 'execute', _run_action)
        results = ActionUtility.perform_google_search('123459876', 'asdfg::567890', 'what is kanban')
        assert results == [{
            'title': 'What Is Kanban? An Overview Of The Kanban Method',
            'text': 'Kanban visualizes both the process (the workflow) and the actual work passing through that process. The goal of Kanban is to identify potential bottlenecks in\xa0...',
            'link': 'https://www.digite.com/kanban/what-is-kanban/'
        }]

    def test_google_search_action_error(self):
        with pytest.raises(ActionFailure):
            ActionUtility.perform_google_search('123459876', 'asdfg::567890', 'what is kanban')

    def test_get_zendesk_action_not_found(self):
        bot = 'test_action_server'
        with pytest.raises(ActionFailure, match='No Zendesk action found for given action and bot'):
            ActionZendeskTicket(bot, 'zendesk_action').retrieve_config()

    def test_get_zendesk_action_config(self):
        bot = 'test_action_server'
        user = 'test_user'

        with patch('zenpy.Zenpy'):
            ZendeskAction(
                name='zendesk_action', bot=bot, user=user, subdomain='digite751', user_name='test@digite.com',
                api_token=CustomActionRequestParameters(value='ASDFGHJKL'), subject='new user detected', response='Successfully created').save()
        action = ActionZendeskTicket(bot, 'zendesk_action').retrieve_config()
        action.pop('_id')
        action.pop('timestamp')
        assert action == {
            'name': 'zendesk_action', 'subdomain': 'digite751', 'user_name': 'test@digite.com',
            'api_token': {'_cls': 'CustomActionRequestParameters', 'key': 'api_token', 'encrypt': False,
                          'value': 'ASDFGHJKL', 'parameter_type': 'value'}, 'subject': 'new user detected',
            'response': 'Successfully created', 'bot': 'test_action_server', 'user': 'test_user', 'status': True
        }

    def test_validate_zendesk_credentials_valid(self):
        with patch('zenpy.Zenpy'):
            ActionUtility.validate_zendesk_credentials('digite751', 'test@digite.com', 'ASDFGHJKL')

    def test_validate_zendesk_credentials_invalid(self):
        def __mock_zendesk_error(*args, **kwargs):
            from zenpy.lib.exception import APIException
            raise APIException({"error": {"title": "No help desk at digite751.zendesk.com"}})

        with patch('zenpy.Zenpy') as mock:
            mock.side_effect = __mock_zendesk_error
            with pytest.raises(ActionFailure):
                ActionUtility.validate_zendesk_credentials('digite751', 'test@digite.com', 'ASDFGHJKL')

    @responses.activate
    def test_create_zendesk_ticket_valid_credentials(self):
        responses.add(
            'POST',
            'https://digite751.zendesk.com/api/v2/tickets.json',
            json={'count': 1},
            match=[responses.matchers.json_params_matcher({'ticket': {'id': None, 'subject': 'new ticket', 'comment': {'id': None}}})]
        )
        ActionUtility.create_zendesk_ticket('digite751', 'test@digite.com', 'ASDFGHJKL', 'new ticket')

        responses.add(
            'POST',
            'https://digite751.zendesk.com/api/v2/tickets.json',
            json={'count': 1},
            match=[responses.matchers.json_params_matcher(
                {'ticket': {'description': 'ticket described', 'id': None, 'subject': 'new ticket',
                            'tags': ['kairon', 'bot'], 'comment': {'id': None, 'html_body': 'html comment'}}})]
        )
        ActionUtility.create_zendesk_ticket('digite751', 'test@digite.com', 'ASDFGHJKL', 'new ticket',
                                            'ticket described', 'html comment', ['kairon', 'bot'])

    def test_create_zendesk_ticket_invalid_credentials(self):
        def __mock_zendesk_error(*args, **kwargs):
            from zenpy.lib.exception import APIException
            raise APIException({"error": {"title": "No help desk at digite751.zendesk.com"}})

        with patch('zenpy.Zenpy') as mock:
            mock.side_effect = __mock_zendesk_error
            with pytest.raises(ActionFailure):
                ActionUtility.validate_zendesk_credentials('digite751', 'test@digite.com', 'ASDFGHJKL')

    def test_create_zendesk_ticket_failure(self):
        def __mock_zendesk_error(*args, **kwargs):
            from zenpy.lib.exception import APIException
            raise APIException({"error": {"title": "Failed to create ticket"}})

        with patch('zenpy.Zenpy') as mock:
            mock.side_effect = __mock_zendesk_error
            with pytest.raises(ActionFailure):
                ActionUtility.validate_zendesk_credentials('digite751', 'test@digite.com', 'ASDFGHJKL')

    def test_google_search_action_config_data_object(self):
        GoogleSearchAction(
            name='google_action',
            api_key=CustomActionRequestParameters(value='sd234567'),
            search_engine_id='asdfgh2345678',
            failure_response=None,
            num_results='asdf2345',
            bot='test_google_search',
            user='test_google_search',
        ).save()
        saved_action = GoogleSearchAction.objects(name='google_action', bot='test_google_search', status=True).get()
        assert saved_action.num_results == 1
        assert saved_action.failure_response == 'I have failed to process your request.'

    def test_get_pipedrive_leads_action_config_not_found(self):
        bot = 'test_action_server'
        user = 'test_user'
        Actions(name='pipedrive_leads_action', type=ActionType.pipedrive_leads_action.value, bot=bot, user=user).save()
        with pytest.raises(ActionFailure, match="No Pipedrive leads action found for given action and bot"):
            ActionPipedriveLeads(bot, 'pipedrive_leads_action').retrieve_config()

    def test_get_pipedrive_leads_action_config(self):
        bot = 'test_action_server'
        user = 'test_user'

        with patch('pipedrive.client.Client'):
            PipedriveLeadsAction(
                name='pipedrive_leads_action', bot=bot, user=user, domain='digite751',
                api_token=CustomActionRequestParameters(value='ASDFGHJKL'),
                title='new user detected', response='Lead successfully added',
                metadata={'name': 'name', 'org_name': 'organization', 'email': 'email', 'phone': 'phone'}).save()
        action = ActionUtility.get_action(bot, 'pipedrive_leads_action')
        assert action
        assert action['type'] == 'pipedrive_leads_action'
        action = ActionPipedriveLeads(bot, 'pipedrive_leads_action').retrieve_config()
        action.pop('_id')
        action.pop('timestamp')
        assert action == {
            'name': 'pipedrive_leads_action', 'domain': 'digite751',
            'api_token': {'_cls': 'CustomActionRequestParameters', 'encrypt': False, 'key': 'api_token',
                          'parameter_type': 'value', 'value': 'ASDFGHJKL'},
            'title': 'new user detected', 'response': 'Lead successfully added', 'bot': 'test_action_server',
            'user': 'test_user', 'status': True, 'metadata': {'name': 'name', 'org_name': 'organization', 'email': 'email', 'phone': 'phone'}
        }

    def test_prepare_pipedrive_metadata(self):
        bot = 'test_action_server'
        slots = {"name": "udit pandey", "organization": "digite", "email": "pandey.udit867@gmail.com", 'phone': '9876543210'}
        events = [{"event1": "hello"}, {"event2": "how are you"}]
        tracker = Tracker(sender_id="sender1", slots=slots, events=events, paused=False, latest_message=None,
                          followup_action=None, active_loop=None, latest_action_name=None)
        action = ActionPipedriveLeads(bot, 'pipedrive_leads_action').retrieve_config()
        metadata = ActionUtility.prepare_pipedrive_metadata(tracker, action)
        assert metadata == {'name': 'udit pandey', 'org_name': 'digite', 'email': 'pandey.udit867@gmail.com', 'phone': '9876543210'}

    def test_prepare_message_trail_as_str(self):
        events = [{"event": "bot", 'text': 'hello'}, {"event": "user", "text": "how are you"},
                  {"event": "bot", 'text': 'good'}, {"event": "user", "text": "ok bye"}]
        _, conversation = ActionUtility.prepare_message_trail_as_str(events)
        assert conversation == 'bot: hello\nuser: how are you\nbot: good\nuser: ok bye\n'

    def test_validate_pipedrive_credentials(self):
        with patch('pipedrive.client.Client'):
            assert not ActionUtility.validate_pipedrive_credentials('https://digite751.pipedrive.com/', 'ASDFGHJKL')

    def test_validate_pipedrive_credentials_failure(self):
        def __mock_exception(*args, **kwargs):
            raise UnauthorizedError('Invalid authentication', {'error_code': 401})
        with patch('pipedrive.client.Client', __mock_exception):
            with pytest.raises(ActionFailure):
                ActionUtility.validate_pipedrive_credentials('https://digite751.pipedrive.com/', 'ASDFGHJKL')

    def test_create_pipedrive_lead(self):
        conversation = 'bot: hello\nuser: how are you\nbot: good\nuser: ok bye\n'
        metadata = {'name': 'udit pandey', 'org_name': 'digite', 'email': 'pandey.udit867@gmail.com', 'phone': '9876543210'}

        def __mock_create_organization(*args, **kwargs):
            return {"success": True, "data": {"id": 2}}

        def __mock_create_person(*args, **kwargs):
            return {"success": True, "data": {"id": 2}}

        def __mock_create_leads(*args, **kwargs):
            return {"success": True, "data": {"id": 2}}

        def __mock_create_note(*args, **kwargs):
            return {"success": True, "data": {"id": 2}}

        with patch('pipedrive.organizations.Organizations.create_organization', __mock_create_organization):
            with patch('pipedrive.persons.Persons.create_person', __mock_create_person):
                with patch('pipedrive.leads.Leads.create_lead', __mock_create_leads):
                    with patch('pipedrive.notes.Notes.create_note', __mock_create_note):
                        ActionUtility.create_pipedrive_lead(
                            'https://digite751.pipedrive.com/', 'ASDFGHJKL', 'new user detected', conversation,
                            **metadata
                        )

    def test_create_pipedrive_lead_failure(self):
        conversation = 'bot: hello\nuser: how are you\nbot: good\nuser: ok bye\n'
        metadata = {'name': 'udit pandey', 'org_name': 'digite', 'email': 'pandey.udit867@gmail.com',
                    'phone': '9876543210'}

        def __mock_exception(*args, **kwargs):
            raise BadRequestError('Invalid request raised', {'error_code': 402})

        def __mock_create_organization(*args, **kwargs):
            return {"success": True, "data": {"id": 2}}

        def __mock_create_person(*args, **kwargs):
            return {"success": True, "data": {"id": 2}}

        def __mock_create_leads_failure(*args, **kwargs):
            return {"success": False, "data": {"id": 2}}

        with patch('pipedrive.client.Client._request', __mock_exception):
            with pytest.raises(BadRequestError):
                ActionUtility.create_pipedrive_lead('https://digite751.pipedrive.com/', 'ASDFGHJKL', 'new user detected',
                                                    conversation, **metadata)
        with patch('pipedrive.organizations.Organizations.create_organization', __mock_create_organization):
            with patch('pipedrive.persons.Persons.create_person', __mock_create_person):
                with patch('pipedrive.leads.Leads.create_lead', __mock_create_leads_failure):
                    with pytest.raises(ActionFailure, match='Failed to create lead: *'):
                        ActionUtility.create_pipedrive_lead('https://digite751.pipedrive.com/', 'ASDFGHJKL',
                                                            'new user detected',
                                                            conversation, **metadata)

    def test_create_pipedrive_organization_failure(self):
        conversation = 'bot: hello\nuser: how are you\nbot: good\nuser: ok bye\n'
        metadata = {'name': 'udit pandey', 'org_name': 'digite', 'email': 'pandey.udit867@gmail.com',
                    'phone': '9876543210'}

        def __mock_exception(*args, **kwargs):
            raise BadRequestError('Invalid request raised', {'error_code': 402})

        def __mock_create_organization_failure(*args, **kwargs):
            return {"success": False, "data": {"id": 2}}

        with patch('pipedrive.client.Client._request', __mock_exception):
            with pytest.raises(BadRequestError):
                ActionUtility.create_pipedrive_lead('https://digite751.pipedrive.com/', 'ASDFGHJKL',
                                                    'new user detected',
                                                    conversation, **metadata)
        with patch('pipedrive.organizations.Organizations.create_organization', __mock_create_organization_failure):
            with pytest.raises(ActionFailure, match='Failed to create organization: *'):
                ActionUtility.create_pipedrive_lead('https://digite751.pipedrive.com/', 'ASDFGHJKL',
                                                    'new user detected', conversation, **metadata)

    def test_create_pipedrive_person_failure(self):
        conversation = 'bot: hello\nuser: how are you\nbot: good\nuser: ok bye\n'
        metadata = {'name': 'udit pandey', 'org_name': 'digite', 'email': 'pandey.udit867@gmail.com',
                    'phone': '9876543210'}

        def __mock_exception(*args, **kwargs):
            raise BadRequestError('Invalid request raised', {'error_code': 402})

        def __mock_create_organization(*args, **kwargs):
            return {"success": True, "data": {"id": 2}}

        def __mock_create_person_failure(*args, **kwargs):
            return {"success": False, "data": {"id": 2}}

        with patch('pipedrive.client.Client._request', __mock_exception):
            with pytest.raises(BadRequestError):
                ActionUtility.create_pipedrive_lead('https://digite751.pipedrive.com/', 'ASDFGHJKL',
                                                    'new user detected', conversation, **metadata)

        with patch('pipedrive.organizations.Organizations.create_organization', __mock_create_organization):
            with patch('pipedrive.persons.Persons.create_person', __mock_create_person_failure):
                with pytest.raises(ActionFailure, match='Failed to create person: *'):
                    ActionUtility.create_pipedrive_lead('https://digite751.pipedrive.com/', 'ASDFGHJKL',
                                                        'new user detected',
                                                        conversation, **metadata)

    def test_create_pipedrive_note_failure(self):
        conversation = 'bot: hello\nuser: how are you\nbot: good\nuser: ok bye\n'
        metadata = {'name': 'udit pandey', 'org_name': 'digite', 'email': 'pandey.udit867@gmail.com',
                    'phone': '9876543210'}

        def __mock_exception(*args, **kwargs):
            raise BadRequestError('Invalid request raised', {'error_code': 402})

        def __mock_create_note_failure(*args, **kwargs):
            return {"success": False, "data": {"id": 2}}

        def __mock_create_organization(*args, **kwargs):
            return {"success": True, "data": {"id": 2}}

        def __mock_create_person(*args, **kwargs):
            return {"success": True, "data": {"id": 2}}

        def __mock_create_leads(*args, **kwargs):
            return {"success": True, "data": {"id": 2}}

        with patch('pipedrive.client.Client._request', __mock_exception):
            with pytest.raises(BadRequestError):
                ActionUtility.create_pipedrive_lead('https://digite751.pipedrive.com/', 'ASDFGHJKL',
                                                    'new user detected',
                                                    conversation, **metadata)
        with patch('pipedrive.organizations.Organizations.create_organization', __mock_create_organization):
            with patch('pipedrive.persons.Persons.create_person', __mock_create_person):
                with patch('pipedrive.leads.Leads.create_lead', __mock_create_leads):
                    with patch('pipedrive.notes.Notes.create_note', __mock_create_note_failure):
                        with pytest.raises(ActionFailure, match='Failed to attach note: *'):
                            ActionUtility.create_pipedrive_lead('https://digite751.pipedrive.com/', 'ASDFGHJKL',
                                                                'new user detected',
                                                                conversation, **metadata)

    def test_get_hubspot_forms_config_not_found(self):
        bot = 'test_action_server'
        user = 'test_user'
        Actions(name='hubspot_forms_action', type=ActionType.hubspot_forms_action.value, bot=bot, user=user).save()
        with pytest.raises(ActionFailure, match="No Hubspot forms action found for given action and bot"):
            ActionHubspotForms(bot, 'hubspot_forms_action').retrieve_config()

    def test_get_hubspot_forms_action_config(self):
        bot = 'test_action_server'
        user = 'test_user'

        fields = [
            {'_cls': 'HttpActionRequestBody', 'key': 'email', 'parameter_type': 'slot', 'value': 'email_slot', 'encrypt': False},
            {'_cls': 'HttpActionRequestBody', 'key': 'firstname', 'parameter_type': 'value', 'value': 'udit', 'encrypt': False}
        ]
        HubspotFormsAction(
            name='hubspot_forms_action', portal_id='asdf45', form_guid='2345678gh', fields=fields, bot=bot, user=user,
            response="Form submitted"
        ).save()
        action = ActionUtility.get_action(bot, 'hubspot_forms_action')
        assert action
        assert action['type'] == ActionType.hubspot_forms_action.value
        action = ActionHubspotForms(bot, 'hubspot_forms_action').retrieve_config()
        action.pop('_id')
        action.pop('timestamp')
        assert action == {
            'name': 'hubspot_forms_action', 'portal_id': 'asdf45', 'form_guid': '2345678gh', 'fields': fields,
            'bot': 'test_action_server', 'user': 'test_user', 'status': True, 'response': 'Form submitted'
        }

    @responses.activate
    def test_evaluate_script(self):
        script = "${a.b.d}"
        data = {'a': {'b': {'3': 2, '43': 30, 'c': [], 'd': ['red', 'buggy', 'bumpers']}}}
        responses.add(
            method=responses.POST,
            url=Utility.environment['evaluator']['url'],
            json={"success": True, "data": "['red', 'buggy', 'bumpers']"},
            status=200,
            match=[
                responses.matchers.json_params_matcher(
                    {'script': script,
                     'data': data})],
        )
        result, log = ActionUtility.evaluate_script(script, data)
        assert result == "['red', 'buggy', 'bumpers']"
        assert log == ['evaluation_type: script', 'script: ${a.b.d}',
                       "data: {'a': {'b': {'3': 2, '43': 30, 'c': [], 'd': ['red', 'buggy', 'bumpers']}}}",
                       'raise_err_on_failure: True',
                       'Evaluator response: {\'success\': True, \'data\': "[\'red\', \'buggy\', \'bumpers\']"}']

    @responses.activate
    def test_evaluate_script_evaluation_failure(self):
        script = "${a.b.d}"
        data = {'a': {'b': {'3': 2, '43': 30, 'c': [], 'd': ['red', 'buggy', 'bumpers']}}}
        responses.add(
            method=responses.POST,
            url=Utility.environment['evaluator']['url'],
            json={"success": False, "data": "['red', 'buggy', 'bumpers']"},
            status=200,
            match=[
                responses.matchers.json_params_matcher(
                    {'script': script,
                     'data': data})],
        )
        with pytest.raises(ActionFailure, match="Expression evaluation failed: script: ${a.b.d} || data: {'a': {'b': {'3': 2, '43': 30, 'c': [], 'd': ['red', 'buggy', 'bumpers']}}} || raise_err_on_failure: True || response: {'success': False, 'data': \"['red', 'buggy', 'bumpers']\"}"):
            ActionUtility.evaluate_script(script, data)

    @responses.activate
    def test_evaluate_script_evaluation_failure(self):
        script = "${a.b.d}"
        data = {'a': {'b': {'3': 2, '43': 30, 'c': [], 'd': ['red', 'buggy', 'bumpers']}}}
        responses.add(
            method=responses.POST,
            url=Utility.environment['evaluator']['url'],
            json={"success": False},
            status=200,
            match=[
                responses.matchers.json_params_matcher(
                    {'script': script,
                     'data': data})],
        )
        result, log = ActionUtility.evaluate_script(script, data, False)
        assert result is None
        assert log == ['evaluation_type: script', 'script: ${a.b.d}',
                       "data: {'a': {'b': {'3': 2, '43': 30, 'c': [], 'd': ['red', 'buggy', 'bumpers']}}}",
                       'raise_err_on_failure: False', "Evaluator response: {'success': False}"]

    @responses.activate
    def test_prepare_email_text(self):
        custom_text = "The user with ${sender_id} has message ${user_message}."
        tracker_data = {'slot': {"email": "udit.pandey@digite.com", "firstname": "udit"},
                        'sender_id': "987654321", "intent": "greet", "user_message": "hello",
                        'key_vault': {'EMAIL': 'nkhare@digite.com', 'KEY_VAULT': '123456789-0lmgxzxdfghj',
                                      'AWS': '435fdr'}}
        responses.add(
            method=responses.POST,
            url=Utility.environment['evaluator']['url'],
            json={"success": True, "data": "The user with 987654321 has message hello."},
            status=200,
            match=[
                responses.matchers.json_params_matcher(
                    {'script': custom_text,
                     'data': tracker_data})],
        )
        Utility.email_conf['email']['templates']['custom_text_mail'] = open('template/emails/custom_text_mail.html', 'rb').read().decode()
        actual = ActionUtility.prepare_email_text(custom_text, tracker_data, "test@kairon.com")
        assert str(actual).__contains__("The user with 987654321 has message hello.")

    def test_prepare_email_text_failure(self):
        custom_text = "The user with ${sender_id} has message ${user_message}."
        tracker_data = {'slot': {"email": "udit.pandey@digite.com", "firstname": "udit"},
                        'sender_id': "987654321", "intent": "greet", "user_message": "hello",
                        'key_vault': {'EMAIL': 'nkhare@digite.com', 'KEY_VAULT': '123456789-0lmgxzxdfghj',
                                      'AWS': '435fdr'}}
        responses.add(
            method=responses.POST,
            url=Utility.environment['evaluator']['url'],
            json={"success": False, "data": "The user with 987654321 has message hello."},
            status=200,
            match=[
                responses.matchers.json_params_matcher(
                    {'script': custom_text,
                     'data': tracker_data})],
        )
        responses.reset()


        Utility.email_conf['email']['templates']['custom_text_mail'] = open('template/emails/custom_text_mail.html', 'rb').read().decode()
        with pytest.raises(ActionFailure, match="Expression evaluation failed: script: The user with ${sender_id} has message ${user_message}. || data: {\'slot\': ' \
                      '{\'email\': \'udit.pandey@digite.com\', \'firstname\': \'udit\'}, \'sender_id\': \'987654321\', ' \
                      '\'intent\': \'greet\', \'user_message\': \'hello\', \'key_vault\': {\'EMAIL\': \'nkhare@digite.com\', ' \
                      '\'KEY_VAULT\': \'123456789-0lmgxzxdfghj\', \'AWS\': \'435fdr\'}} || raise_err_on_failure: True || response: ' \
                      '{\'success\': False, \'data\': \'The user with 987654321 has message hello.\'}"):
            ActionUtility.prepare_email_text(custom_text, tracker_data, "test@kairon.com")

    def test_prepare_email_text_failure_no_data(self):
        custom_text = "The user with ${sender_id} has message ${user_message}."
        tracker_data = {'slot': {"email": "udit.pandey@digite.com", "firstname": "udit"},
                        'sender_id': "987654321", "intent": "greet", "user_message": "hello",
                        'key_vault': {'EMAIL': 'nkhare@digite.com', 'KEY_VAULT': '123456789-0lmgxzxdfghj',
                                      'AWS': '435fdr'}}
        responses.add(
            method=responses.POST,
            url=Utility.environment['evaluator']['url'],
            json={"success": False},
            status=200,
            match=[
                responses.matchers.json_params_matcher(
                    {'script': custom_text,
                     'data': tracker_data})],
        )

        Utility.email_conf['email']['templates']['custom_text_mail'] = open('template/emails/custom_text_mail.html','rb').read().decode()
        with pytest.raises(ActionFailure, match="Expression evaluation failed: script: "
                                                "The user with ${sender_id} has message ${user_message}. || data: "
                                                "{'slot': {'email': 'udit.pandey@digite.com', 'firstname': 'udit'}, "
                                                "'sender_id': '987654321', 'intent': 'greet', 'user_message': 'hello', "
                                                "'key_vault': {'EMAIL': 'nkhare@digite.com', 'KEY_VAULT': '123456789-0lmgxzxdfghj', "
                                                "'AWS': '435fdr'}} || raise_err_on_failure: True || response: {'success': False, "
                                                "'data': 'The user with 987654321 has message hello."):
            ActionUtility.prepare_email_text(custom_text, tracker_data, "test@kairon.com")

    def test_compose_response_using_expression(self):
        response_config = {"value": "${data.a.b.d}", "evaluation_type": "expression"}
        http_response = {"data": {'a': {'b': {'3': 2, '43': 30, 'c': [], 'd': ['red', 'buggy', 'bumpers']}}},
                         "context": {}}
        result, log = ActionUtility.compose_response(response_config, http_response)
        assert result == '[\'red\', \'buggy\', \'bumpers\']'
<<<<<<< HEAD
        assert log == ['evaluation_type: expression', 'expression: ${a.b.d}',
                       "data: {'a': {'b': {'3': 2, '43': 30, 'c': [], 'd': ['red', 'buggy', 'bumpers']}}}",
                       "response: ['red', 'buggy', 'bumpers']"]
=======
        assert log == "expression: ${data.a.b.d} || data: {'data': {'a': {'b': {'3': 2, '43': 30, 'c': [], 'd': ['red', 'buggy', 'bumpers']}}}, 'context': {}} || response: ['red', 'buggy', 'bumpers']"
>>>>>>> 5d2bca1d

    def test_compose_response_using_expression_failure(self):
        response_config = {"value": "${data.a.b.d}", "evaluation_type": "expression"}
        http_response = {"data": {'a': {'b': {'3': 2, '43': 30, 'c': []}}}, "context": {}}
        with pytest.raises(ActionFailure, match="Unable to retrieve value for key from HTTP response: 'd'"):
            ActionUtility.compose_response(response_config, http_response)

    @responses.activate
    def test_compose_response_using_script(self):
        script = "${a.b.d}"
        response_config = {"value": script, "evaluation_type": "script"}
        http_response = {'a': {'b': {'3': 2, '43': 30, 'c': [], 'd': ['red', 'buggy', 'bumpers']}}}
        responses.add(
            method=responses.POST,
            url=Utility.environment['evaluator']['url'],
            json={"success": True, "data": "['red', 'buggy', 'bumpers']"},
            status=200,
            match=[responses.matchers.json_params_matcher({'script': script, 'data': http_response})],
        )
        result, log = ActionUtility.compose_response(response_config, http_response)
        assert result == '[\'red\', \'buggy\', \'bumpers\']'
        assert log == ['evaluation_type: script', 'script: ${a.b.d}',
                       "data: {'a': {'b': {'3': 2, '43': 30, 'c': [], 'd': ['red', 'buggy', 'bumpers']}}}",
                       'raise_err_on_failure: True',
                       'Evaluator response: {\'success\': True, \'data\': "[\'red\', \'buggy\', \'bumpers\']"}']

    @responses.activate
    def test_compose_response_using_script_failure(self):
        script = "${a.b.d}"
        response_config = {"value": script, "evaluation_type": "script"}
        http_response = {'a': {'b': {'3': 2, '43': 30, 'c': [], 'd': ['red', 'buggy', 'bumpers']}}}
        responses.add(
            method=responses.POST,
            url=Utility.environment['evaluator']['url'],
            json={"success": False},
            status=200,
            match=[responses.matchers.json_params_matcher({'script': script, 'data': http_response})],
        )
        with pytest.raises(ActionFailure, match="Expression evaluation failed: script: ${a.b.d} || data: {'a': {'b': {'3': 2, '43': 30, 'c': [], 'd': ['red', 'buggy', 'bumpers']}}} || raise_err_on_failure: True || response: {'success': False, 'data': \"['red', 'buggy', 'bumpers']\"}"):
            ActionUtility.compose_response(response_config, http_response)

    def test_fill_slots_from_response_using_expression(self):
        set_slots = [{"name": "experience", "value": "${data.a.b.d}"}, {"name": "score", "value": "${data.a.b.3}"}]
        http_response = {"data": {'a': {'b': {'3': 2, '43': 30, 'c': [], 'd': ['red', 'buggy', 'bumpers']}}},
                         "context": {}}
        evaluated_slot_values, response_log = ActionUtility.fill_slots_from_response(set_slots, http_response)
        assert evaluated_slot_values == {'experience': "['red', 'buggy', 'bumpers']", 'score': '2'}
<<<<<<< HEAD
        assert response_log == ['initiating slot evaluation', 'Slot: experience', 'evaluation_type: expression',
                                'expression: ${a.b.d}',
                                "data: {'a': {'b': {'3': 2, '43': 30, 'c': [], 'd': ['red', 'buggy', 'bumpers']}}}",
                                "response: ['red', 'buggy', 'bumpers']", 'Slot: score', 'evaluation_type: expression',
                                'expression: ${a.b.3}',
                                "data: {'a': {'b': {'3': 2, '43': 30, 'c': [], 'd': ['red', 'buggy', 'bumpers']}}}",
                                'response: 2']
=======
        assert response_log == ['initiating slot evaluation',
                                "slot: experience || expression: ${data.a.b.d} || data: {'data': {'a': {'b': {'3': 2, '43': 30, 'c': [], 'd': ['red', 'buggy', 'bumpers']}}}, 'context': {}} || response: ['red', 'buggy', 'bumpers']",
                                "slot: score || expression: ${data.a.b.3} || data: {'data': {'a': {'b': {'3': 2, '43': 30, 'c': [], 'd': ['red', 'buggy', 'bumpers']}}}, 'context': {}} || response: 2"]
>>>>>>> 5d2bca1d

    @responses.activate
    def test_fill_slots_from_response_using_script(self):
        set_slots = [{"name": "experience", "value": "${data.a.b.d}"}, {"name": "score", "value": "${data.a.b.3}"}]
        http_response = {"data": {'a': {'b': {'3': 2, '43': 30, 'c': [], 'd': ['red', 'buggy', 'bumpers']}}},
                         "context": {}}
        responses.add(
            method=responses.POST,
            url=Utility.environment['evaluator']['url'],
            json={"success": True, "data": ['red', 'buggy', 'bumpers']},
            status=200,
            match=[responses.matchers.json_params_matcher({'script': "${a.b.d}", 'data': http_response})],
        )
        responses.add(
            method=responses.POST,
            url=Utility.environment['evaluator']['url'],
            json={"success": True, "data": 2},
            status=200,
            match=[responses.matchers.json_params_matcher({'script': "${a.b.3}", 'data': http_response})],
        )
        evaluated_slot_values, response_log = ActionUtility.fill_slots_from_response(set_slots, http_response)
        assert evaluated_slot_values == {'experience': "['red', 'buggy', 'bumpers']", 'score': '2'}
<<<<<<< HEAD
        assert response_log == ['initiating slot evaluation', 'Slot: experience', 'evaluation_type: expression',
                                'expression: ${a.b.d}',
                                "data: {'a': {'b': {'3': 2, '43': 30, 'c': [], 'd': ['red', 'buggy', 'bumpers']}}}",
                                "response: ['red', 'buggy', 'bumpers']", 'Slot: score', 'evaluation_type: expression',
                                'expression: ${a.b.3}',
                                "data: {'a': {'b': {'3': 2, '43': 30, 'c': [], 'd': ['red', 'buggy', 'bumpers']}}}",
                                'response: 2']
=======
        assert response_log == ['initiating slot evaluation',
                                "slot: experience || expression: ${data.a.b.d} || data: {'data': {'a': {'b': {'3': 2, '43': 30, 'c': [], 'd': ['red', 'buggy', 'bumpers']}}}, 'context': {}} || response: ['red', 'buggy', 'bumpers']",
                                "slot: score || expression: ${data.a.b.3} || data: {'data': {'a': {'b': {'3': 2, '43': 30, 'c': [], 'd': ['red', 'buggy', 'bumpers']}}}, 'context': {}} || response: 2"]
>>>>>>> 5d2bca1d

    @responses.activate
    def test_fill_slots_from_response_failure(self):
        set_slots = [{"name": "experience", "value": "${data.a.b.d}", "evaluation_type": "script"},
                     {"name": "score", "value": "${data.a.b.3}", "evaluation_type": "script"},
                     {"name": "percentage", "value": "${data.a.b.43}"}]
        http_response = {"data": {'a': {'b': {'3': 2, '43': 30, 'c': [], 'd': ['red', 'buggy', 'bumpers']}}},
                         "context": {}}
        responses.add(
            method=responses.POST,
            url=Utility.environment['evaluator']['url'],
            json={"success": False},
            status=200,
            match=[responses.matchers.json_params_matcher({'script': "${data.a.b.d}", 'data': http_response})],
        )
        responses.add(
            method=responses.POST,
            url=Utility.environment['evaluator']['url'],
            json={"success": True, "data": 2},
            status=200,
            match=[responses.matchers.json_params_matcher({'script': "${data.a.b.3}", 'data': http_response})],
        )
        evaluated_slot_values, response_log = ActionUtility.fill_slots_from_response(set_slots, http_response)
        assert evaluated_slot_values == {'experience': None, 'score': 2, "percentage": "30"}
<<<<<<< HEAD
        assert response_log == ['initiating slot evaluation', 'Slot: experience',
                                "Evaluation error for experience: Expression evaluation failed: {'success': False}",
                                'Slot experience eventually set to None.', 'Slot: score', 'evaluation_type: script',
                                'script: ${a.b.3}',
                                "data: {'a': {'b': {'3': 2, '43': 30, 'c': [], 'd': ['red', 'buggy', 'bumpers']}}}",
                                'raise_err_on_failure: True', "Evaluator response: {'success': True, 'data': 2}",
                                'Slot: percentage', 'evaluation_type: expression', 'expression: ${a.b.43}',
                                "data: {'a': {'b': {'3': 2, '43': 30, 'c': [], 'd': ['red', 'buggy', 'bumpers']}}}",
                                'response: 30']
=======
        assert response_log == ['initiating slot evaluation',
                                "slot: experience || Expression evaluation failed: script: ${data.a.b.d} || data: {'data': {'a': {'b': {'3': 2, '43': 30, 'c': [], 'd': ['red', 'buggy', 'bumpers']}}}, 'context': {}} || raise_err_on_failure: True || response: {'success': False}",
                                "slot: score || script: ${data.a.b.3} || data: {'data': {'a': {'b': {'3': 2, '43': 30, 'c': [], 'd': ['red', 'buggy', 'bumpers']}}}, 'context': {}} || raise_err_on_failure: True || response: {'success': True, 'data': 2}",
                                "slot: percentage || expression: ${data.a.b.43} || data: {'data': {'a': {'b': {'3': 2, '43': 30, 'c': [], 'd': ['red', 'buggy', 'bumpers']}}}, 'context': {}} || response: 30"]
>>>>>>> 5d2bca1d
    
    def test_retrieve_config_two_stage_fallback(self):
        bot = "test_bot"
        user = "test_user"
        KaironTwoStageFallbackAction(
            text_recommendations={"count": 3}, trigger_rules=[
                {"text": "Trigger", "payload": "set_context"}, {"text": "Mail me", "payload": "send_mail"}
            ], bot=bot, user=user
        ).save()
        config = ActionTwoStageFallback(bot=bot, name=KAIRON_TWO_STAGE_FALLBACK).retrieve_config()
        config.pop('_id')
        config.pop('bot')
        config.pop('user')
        config.pop('timestamp')
        config.pop('status')
        assert config == {'name': 'kairon_two_stage_fallback', 'text_recommendations': {"count": 3, 'use_intent_ranking': False},
                          'trigger_rules': [{'is_dynamic_msg': False, 'text': 'Trigger', 'payload': 'set_context'},
                                            {'is_dynamic_msg': False, 'text': 'Mail me', 'payload': 'send_mail'}],
                          'fallback_message': "I could not understand you! Did you mean any of the suggestions below?"
                                              " Or else please rephrase your question."}

    def test_get_bot_settings(self):
        bot = "test_bot"
        bot_settings = ActionUtility.get_bot_settings(bot=bot)
        bot_settings.pop('timestamp')
        assert bot_settings == {'ignore_utterances': False, 'force_import': False, 'rephrase_response': False,
                                'website_data_generator_depth_search_limit': 2,
                                'chat_token_expiry': 30, 'llm_settings': {'enable_faq': False, 'provider': 'azure'},
                                'refresh_token_expiry': 60, 'whatsapp': 'meta',
                                'notification_scheduling_limit': 4, 'bot': 'test_bot', 'status': True}

    def test_get_prompt_action_config_2(self):
        bot = "test_bot_action_test"
        user = "test_user_action_test"
        llm_prompts = [{'name': 'System Prompt', 'data': 'You are a personal assistant.', 'type': 'system',
                              'source': 'static', 'is_enabled': True},
                             {'name': 'History Prompt', 'type': 'user', 'source': 'history', 'is_enabled': True}]
        PromptAction(name='kairon_faq_action', bot=bot, user=user, llm_prompts=llm_prompts).save()
        k_faq_action_config = ActionUtility.get_faq_action_config(bot, "kairon_faq_action")
        k_faq_action_config.pop('timestamp')
        assert k_faq_action_config == {'name': 'kairon_faq_action', 'num_bot_responses': 5, 'top_results': 10,
                                       'similarity_threshold': 0.7,
                                       'enable_response_cache': False,
                'failure_message': "I'm sorry, I didn't quite understand that. Could you rephrase?",
                                       'bot': 'test_bot_action_test', 'user': 'test_user_action_test',
                                       'hyperparameters': {'temperature': 0.0, 'max_tokens': 300, 'model': 'gpt-3.5-turbo',
                                                           'top_p': 0.0, 'n': 1, 'stream': False, 'stop': None,
                                                           'presence_penalty': 0.0, 'frequency_penalty': 0.0,
                                                           'logit_bias': {}}, 'dispatch_response': True, 'set_slots': [],
                                       'llm_prompts': [{'name': 'System Prompt', 'data': 'You are a personal assistant.',
                                                        'type': 'system', 'source': 'static', 'is_enabled': True},
                                                       {'name': 'History Prompt', 'type': 'user', 'source': 'history',
                                                        'is_enabled': True}],
                                       'status': True}

    def test_retrieve_config_two_stage_fallback_not_found(self):
        with pytest.raises(ActionFailure, match="Two stage fallback action config not found"):
            ActionTwoStageFallback(bot="test", name=KAIRON_TWO_STAGE_FALLBACK).retrieve_config()

    def test_failure_response_empty(self):
        action_name = "custom_search_action_no_results"
        bot = "5f50fd0a56b698ca10d35d2e"
        user = 'test_user'
        action = GoogleSearchAction(name=action_name, api_key=CustomActionRequestParameters(value='1234567890'),
                           search_engine_id='asdfg::123456', failure_response="", bot=bot, user=user)
        action.save()
        assert getattr(action, "failure_response") == 'I have failed to process your request.'

    def test_prepare_bot_responses_empty(self):
        events = []
        latest_message = {'text': 'what is kairon?s', 'intent_ranking': [{'name': 'nlu_fallback'}]}
        slots = {"bot": "5j59kk1a76b698ca10d35d2e", "param2": "param2value", "email": "nkhare@digite.com",
                 "firstname": "nupur"}
        tracker = Tracker(sender_id="sender1", slots=slots, events=events, paused=False, latest_message=latest_message,
                          followup_action=None, active_loop=None, latest_action_name=None)
        assert ActionUtility.prepare_bot_responses(tracker, 5) == []

    def test_prepare_bot_responses_bot_utterance_empty_and_jumbled(self):
        events = Utility.read_yaml("tests/testing_data/history/tracker_events_multiple_actions_predicted.json")
        latest_message = {'text': 'what is kairon?s', 'intent_ranking': [{'name': 'nlu_fallback'}]}
        slots = {"bot": "5j59kk1a76b698ca10d35d2e", "param2": "param2value", "email": "nkhare@digite.com",
                 "firstname": "nupur"}
        tracker = Tracker(sender_id="sender1", slots=slots, events=events, paused=False, latest_message=latest_message,
                          followup_action=None, active_loop=None, latest_action_name=None)
        bot_responses = ActionUtility.prepare_bot_responses(tracker, 5)
        assert bot_responses == [{'role': 'user', 'content': 'Kairon pricing'},
                                 {'role': 'assistant', 'content': "Kairon's pricing ranges from $60 to $160 per month for simple digital assistants, while more complex ones require custom pricing. However, since Kairon offers a large array of features to build digital assistants of varying complexity, the pricing may vary. If you are interested in Kairon, please provide your name, company name, and email address, and our sales team will reach out to you with more information."}]

    def test_if_last_n_is_less_than_or_equal_to_zero(self):
        events = Utility.read_yaml("tests/testing_data/history/bot_user_tracker_events.json")
        latest_message = {'text': 'what is kairon?s', 'intent_ranking': [{'name': 'nlu_fallback'}]}
        slots = {"bot": "5j59kk1a76b698ca10d35d2e", "param2": "param2value", "email": "nkhare@digite.com",
                 "firstname": "nupur"}
        tracker = Tracker(sender_id="sender1", slots=slots, events=events, paused=False, latest_message=latest_message,
                          followup_action=None, active_loop=None, latest_action_name=None)
        bot_responses = ActionUtility.prepare_bot_responses(tracker, 5)
        assert bot_responses == [{'role': 'user', 'content': 'How can I use it?'},
                                 {'role': 'assistant', 'content': 'It depends on what "it" refers to. Can you please provide more context or specify what you are referring to?'},
                                 {'role': 'user', 'content': 'How can I use kairon?'},
                                 {'role': 'assistant', 'content': "Kairon can be used to create and deploy digital assistants for various purposes, such as providing customer support, helping customers find the right products, processing orders, managing inventory, generating leads, promoting sales and discounts, gathering customer feedback, and analyzing customer data. Kairon's low-code/no-code interface makes it easy for functional users to define how the digital assistant responds to user queries without needing extensive coding skills. Additionally, Kairon's telemetry feature monitors how users are interacting with the website/product where Kairon was injected and proactively intervenes if they are facing problems, improving the overall user experience. To know more about Kairon, you can visit their website at https://www.digite.com/kairon/."},
                                 {'role': 'user', 'content': 'Is there any example for how can I use it?'},
                                 {'role': 'assistant', 'content': 'Yes, there are several examples provided in the context. For example, one article discusses how to integrate kAIron with Slack or Telegram to create a digital assistant or chatbot. Another article provides best practices and guidelines for building conversational interfaces using kAIron. Additionally, there are articles discussing the use of chatbots for millennials, the effectiveness of AI agents in intent generation, and the potential for conversational AI in the gaming world.'},
                                 {'role': 'user', 'content': 'I am interested in Kairon and want to know what features it offers'},
                                 {'role': 'assistant', 'content': 'Kairon is a versatile conversational digital transformation platform that offers a range of capabilities to businesses. Its features include end-to-end lifecycle management, tethered digital assistants, low-code/no-code interface, secure script injection, Kairon Telemetry, chat client designer, analytics module, robust integration suite, and real-time struggle analytics. Additionally, Kairon offers natural language processing, artificial intelligence, and machine learning for developing sophisticated chatbots for e-commerce purposes. Kairon chatbots can perform a wide range of tasks, including providing customer support, helping customers find the right products, answering customer queries, processing orders, managing inventory, generating leads, promoting sales and discounts, gathering customer feedback, analyzing customer data, and much more.'},
                                 {'role': 'user', 'content': 'What is kairon simply?'},
                                 {'role': 'assistant', 'content': 'Kairon is a digital transformation platform that simplifies the process of building, deploying, and monitoring digital assistants. It allows companies to create intelligent digital assistants without the need for separate infrastructure or technical expertise.'}
                                 ]

    def test_prepare_bot_responses_messages_pop(self):
        events = Utility.read_yaml("tests/testing_data/history/tracker_file.json")
        latest_message = {'text': 'what is kairon?s', 'intent_ranking': [{'name': 'nlu_fallback'}]}
        slots = {"bot": "5j59kk1a76b698ca10d35d2e", "param2": "param2value", "email": "nkhare@digite.com",
                 "firstname": "nupur"}
        tracker = Tracker(sender_id="sender1", slots=slots, events=events, paused=False, latest_message=latest_message,
                          followup_action=None, active_loop=None, latest_action_name=None)
        bot_responses = ActionUtility.prepare_bot_responses(tracker, 5)
        assert bot_responses == [
            {'role': 'assistant', 'content': 'Kairon is a versatile conversational digital transformation platform '
                                             'that offers a range of capabilities to businesses. Its features include '
                                             'end-to-end lifecycle management, tethered digital assistants, '
                                             'low-code/no-code interface, secure script injection, Kairon Telemetry, '
                                             'chat client designer, analytics module, robust integration suite, '
                                             'and real-time struggle analytics. Additionally, Kairon offers natural '
                                             'language processing, artificial intelligence, and machine learning for '
                                             'developing sophisticated chatbots for e-commerce purposes. Kairon '
                                             'chatbots can perform a wide range of tasks, including providing '
                                             'customer support, helping customers find the right products, '
                                             'answering customer queries, processing orders, managing inventory, '
                                             'generating leads, promoting sales and discounts, gathering customer '
                                             'feedback, analyzing customer data, and much more.'},
            {'role': 'user', 'content': 'I am interested in Kairon and want to know what features it offers'}
        ]<|MERGE_RESOLUTION|>--- conflicted
+++ resolved
@@ -2926,13 +2926,9 @@
                          "context": {}}
         result, log = ActionUtility.compose_response(response_config, http_response)
         assert result == '[\'red\', \'buggy\', \'bumpers\']'
-<<<<<<< HEAD
-        assert log == ['evaluation_type: expression', 'expression: ${a.b.d}',
-                       "data: {'a': {'b': {'3': 2, '43': 30, 'c': [], 'd': ['red', 'buggy', 'bumpers']}}}",
+        assert log == ['evaluation_type: expression', 'expression: ${data.a.b.d}',
+                       "data: {'data': {'a': {'b': {'3': 2, '43': 30, 'c': [], 'd': ['red', 'buggy', 'bumpers']}}}, 'context': {}}",
                        "response: ['red', 'buggy', 'bumpers']"]
-=======
-        assert log == "expression: ${data.a.b.d} || data: {'data': {'a': {'b': {'3': 2, '43': 30, 'c': [], 'd': ['red', 'buggy', 'bumpers']}}}, 'context': {}} || response: ['red', 'buggy', 'bumpers']"
->>>>>>> 5d2bca1d
 
     def test_compose_response_using_expression_failure(self):
         response_config = {"value": "${data.a.b.d}", "evaluation_type": "expression"}
@@ -2980,7 +2976,6 @@
                          "context": {}}
         evaluated_slot_values, response_log = ActionUtility.fill_slots_from_response(set_slots, http_response)
         assert evaluated_slot_values == {'experience': "['red', 'buggy', 'bumpers']", 'score': '2'}
-<<<<<<< HEAD
         assert response_log == ['initiating slot evaluation', 'Slot: experience', 'evaluation_type: expression',
                                 'expression: ${a.b.d}',
                                 "data: {'a': {'b': {'3': 2, '43': 30, 'c': [], 'd': ['red', 'buggy', 'bumpers']}}}",
@@ -2988,11 +2983,6 @@
                                 'expression: ${a.b.3}',
                                 "data: {'a': {'b': {'3': 2, '43': 30, 'c': [], 'd': ['red', 'buggy', 'bumpers']}}}",
                                 'response: 2']
-=======
-        assert response_log == ['initiating slot evaluation',
-                                "slot: experience || expression: ${data.a.b.d} || data: {'data': {'a': {'b': {'3': 2, '43': 30, 'c': [], 'd': ['red', 'buggy', 'bumpers']}}}, 'context': {}} || response: ['red', 'buggy', 'bumpers']",
-                                "slot: score || expression: ${data.a.b.3} || data: {'data': {'a': {'b': {'3': 2, '43': 30, 'c': [], 'd': ['red', 'buggy', 'bumpers']}}}, 'context': {}} || response: 2"]
->>>>>>> 5d2bca1d
 
     @responses.activate
     def test_fill_slots_from_response_using_script(self):
@@ -3015,7 +3005,6 @@
         )
         evaluated_slot_values, response_log = ActionUtility.fill_slots_from_response(set_slots, http_response)
         assert evaluated_slot_values == {'experience': "['red', 'buggy', 'bumpers']", 'score': '2'}
-<<<<<<< HEAD
         assert response_log == ['initiating slot evaluation', 'Slot: experience', 'evaluation_type: expression',
                                 'expression: ${a.b.d}',
                                 "data: {'a': {'b': {'3': 2, '43': 30, 'c': [], 'd': ['red', 'buggy', 'bumpers']}}}",
@@ -3023,11 +3012,6 @@
                                 'expression: ${a.b.3}',
                                 "data: {'a': {'b': {'3': 2, '43': 30, 'c': [], 'd': ['red', 'buggy', 'bumpers']}}}",
                                 'response: 2']
-=======
-        assert response_log == ['initiating slot evaluation',
-                                "slot: experience || expression: ${data.a.b.d} || data: {'data': {'a': {'b': {'3': 2, '43': 30, 'c': [], 'd': ['red', 'buggy', 'bumpers']}}}, 'context': {}} || response: ['red', 'buggy', 'bumpers']",
-                                "slot: score || expression: ${data.a.b.3} || data: {'data': {'a': {'b': {'3': 2, '43': 30, 'c': [], 'd': ['red', 'buggy', 'bumpers']}}}, 'context': {}} || response: 2"]
->>>>>>> 5d2bca1d
 
     @responses.activate
     def test_fill_slots_from_response_failure(self):
@@ -3052,7 +3036,6 @@
         )
         evaluated_slot_values, response_log = ActionUtility.fill_slots_from_response(set_slots, http_response)
         assert evaluated_slot_values == {'experience': None, 'score': 2, "percentage": "30"}
-<<<<<<< HEAD
         assert response_log == ['initiating slot evaluation', 'Slot: experience',
                                 "Evaluation error for experience: Expression evaluation failed: {'success': False}",
                                 'Slot experience eventually set to None.', 'Slot: score', 'evaluation_type: script',
@@ -3062,12 +3045,6 @@
                                 'Slot: percentage', 'evaluation_type: expression', 'expression: ${a.b.43}',
                                 "data: {'a': {'b': {'3': 2, '43': 30, 'c': [], 'd': ['red', 'buggy', 'bumpers']}}}",
                                 'response: 30']
-=======
-        assert response_log == ['initiating slot evaluation',
-                                "slot: experience || Expression evaluation failed: script: ${data.a.b.d} || data: {'data': {'a': {'b': {'3': 2, '43': 30, 'c': [], 'd': ['red', 'buggy', 'bumpers']}}}, 'context': {}} || raise_err_on_failure: True || response: {'success': False}",
-                                "slot: score || script: ${data.a.b.3} || data: {'data': {'a': {'b': {'3': 2, '43': 30, 'c': [], 'd': ['red', 'buggy', 'bumpers']}}}, 'context': {}} || raise_err_on_failure: True || response: {'success': True, 'data': 2}",
-                                "slot: percentage || expression: ${data.a.b.43} || data: {'data': {'a': {'b': {'3': 2, '43': 30, 'c': [], 'd': ['red', 'buggy', 'bumpers']}}}, 'context': {}} || response: 30"]
->>>>>>> 5d2bca1d
     
     def test_retrieve_config_two_stage_fallback(self):
         bot = "test_bot"
