--- conflicted
+++ resolved
@@ -3361,19 +3361,11 @@
         PromptAction(name='kairon_faq_action', bot=bot, user=user, llm_prompts=llm_prompts).save()
         k_faq_action_config = ActionUtility.get_faq_action_config(bot=bot)
         k_faq_action_config.pop('timestamp')
-<<<<<<< HEAD
-        assert k_faq_action_config == \
-               {'name': 'kairon_faq_action', 'num_bot_responses': 5, 'top_results': 10, 'similarity_threshold': 0.7,
-                'enable_response_cache': False,
-                'failure_message': "I'm sorry, I didn't quite understand that. Could you rephrase?", 'bot': 'test_bot',
-                'hyperparameters': {'temperature': 0.0, 'max_tokens': 300, 'model': 'gpt-3.5-turbo', 'top_p': 0.0,
-                                    'n': 1, 'stream': False, 'stop': None, 'presence_penalty': 0.0,
-                                    'frequency_penalty': 0.0, 'logit_bias': {}}, 'llm_prompts': []}
-=======
         print(k_faq_action_config)
         assert k_faq_action_config == {'name': 'kairon_faq_action', 'num_bot_responses': 5, 'top_results': 10,
                                        'similarity_threshold': 0.7,
-                                       'failure_message': "I'm sorry, I didn't quite understand that. Could you rephrase?",
+                                       'enable_response_cache': False,
+                'failure_message': "I'm sorry, I didn't quite understand that. Could you rephrase?",
                                        'bot': 'test_bot_action_test', 'user': 'test_user_action_test',
                                        'hyperparameters': {'temperature': 0.0, 'max_tokens': 300, 'model': 'gpt-3.5-turbo',
                                                            'top_p': 0.0, 'n': 1, 'stream': False, 'stop': None,
@@ -3384,7 +3376,6 @@
                                                        {'name': 'History Prompt', 'type': 'user', 'source': 'history',
                                                         'is_enabled': True}],
                                        'status': True}
->>>>>>> ad6b892a
 
     def test_retrieve_config_two_stage_fallback_not_found(self):
         with pytest.raises(ActionFailure, match="Two stage fallback action config not found"):
