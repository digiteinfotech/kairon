import asyncio
import datetime
import os
from urllib.parse import urljoin

import jwt
import responses
from fastapi import HTTPException
from fastapi_sso.sso.base import OpenID
from fastapi_sso.sso.facebook import FacebookSSO
from fastapi_sso.sso.google import GoogleSSO
from mongoengine import connect
from mongoengine.errors import ValidationError, DoesNotExist
import pytest
from mongomock.object_id import ObjectId
from pydantic import SecretStr
from pytest_httpx import HTTPXMock
from starlette.datastructures import Headers, URL
from starlette.requests import Request
from starlette.responses import RedirectResponse

from kairon.shared.auth import Authentication, LoginSSOFactory
from kairon.shared.account.data_objects import Feedback, BotAccess
<<<<<<< HEAD
from kairon.shared.account.processor import AccountProcessor
from kairon.shared.authorization.processor import IntegrationProcessor
=======
from kairon.shared.account.processor import AccountProcessor, IntegrationProcessor
>>>>>>> 1740c659
from kairon.shared.data.constant import ACTIVITY_STATUS, ACCESS_ROLES, TOKEN_TYPE, INTEGRATION_STATUS
from kairon.shared.data.data_objects import Configs, Rules, Responses
from kairon.shared.utils import Utility
from kairon.exceptions import AppException
from stress_test.data_objects import Bot

os.environ["system_file"] = "./tests/testing_data/system.yaml"


def pytest_configure():
    return {'bot': None, 'account': None}


class TestAccountProcessor:
    @pytest.fixture(autouse=True, scope='class')
    def init_connection(self):
        Utility.load_environment()
        connect(**Utility.mongoengine_connection(Utility.environment['database']["url"]))
        AccountProcessor.load_system_properties()

    def test_add_account(self):
        account_response = AccountProcessor.add_account("paypal", "testAdmin")
        account = AccountProcessor.get_account(account_response["_id"])
        assert account_response
        pytest.account = account_response["_id"]
        assert account_response["_id"] == account["_id"]
        assert account_response["name"] == account["name"]
        account_response = AccountProcessor.add_account("ebay", "testAdmin")
        account = AccountProcessor.get_account(account_response["_id"])
        assert account_response
        assert account_response["_id"] == account["_id"]
        assert account_response["name"] == account["name"]

    def test_add_duplicate_account(self):
        with pytest.raises(Exception):
            AccountProcessor.add_account("paypal", "testAdmin")

    def test_add_duplicate_account_case_insentive(self):
        with pytest.raises(Exception):
            AccountProcessor.add_account("PayPal", "testAdmin")

    def test_add_blank_account(self):
        with pytest.raises(AppException):
            AccountProcessor.add_account("", "testAdmin")

    def test_add_empty_account(self):
        with pytest.raises(AppException):
            AccountProcessor.add_account(" ", "testAdmin")

    def test_add_none_account(self):
        with pytest.raises(AppException):
            AccountProcessor.add_account(None, "testAdmin")

    def test_list_bots_none(self):
        assert not list(AccountProcessor.list_bots(5))

    def test_add_bot(self):
        bot_response = AccountProcessor.add_bot("test", pytest.account, "fshaikh@digite.com", True)
        bot = Bot.objects(name="test").get().to_mongo().to_dict()
        assert bot['_id'].__str__() == bot_response['_id'].__str__()
        config = Configs.objects(bot=bot['_id'].__str__()).get().to_mongo().to_dict()
        assert config['language']
        assert config['pipeline'][6]['name'] == 'FallbackClassifier'
        assert config['pipeline'][6]['threshold'] == 0.7
        assert config['policies'][2]['name'] == 'RulePolicy'
        assert config['policies'][2]['core_fallback_action_name'] == "action_default_fallback"
        assert config['policies'][2]['core_fallback_threshold'] == 0.3
        assert Rules.objects(bot=bot['_id'].__str__()).get()
        assert Responses.objects(name__iexact='utter_please_rephrase', bot=bot['_id'].__str__(), status=True).get()
        assert Responses.objects(name='utter_default', bot=bot['_id'].__str__(), status=True).get()
        pytest.bot = bot_response['_id'].__str__()

    def test_list_bots(self):
        bot = list(AccountProcessor.list_bots(pytest.account))
        assert bot[0]['name'] == 'test'
        assert bot[0]['_id']

    def test_get_bot(self):
        bot_response = AccountProcessor.get_bot(pytest.bot)
        assert bot_response
        assert bot_response["account"] == pytest.account

    def test_add_duplicate_bot(self):
        with pytest.raises(Exception):
            AccountProcessor.add_bot("test", pytest.account, "testAdmin")

    def test_add_duplicate_bot_case_insensitive(self):
        with pytest.raises(Exception):
            AccountProcessor.add_bot("TEST", pytest.account, "testAdmin")

    def test_add_blank_bot(self):
        with pytest.raises(AppException):
            AccountProcessor.add_bot(" ", pytest.account, "testAdmin")

    def test_add_empty_bot(self):
        with pytest.raises(AppException):
            AccountProcessor.add_bot("", pytest.account, "testAdmin")

    def test_add_none_bot(self):
        with pytest.raises(AppException):
            AccountProcessor.add_bot(None, pytest.account, "testAdmin")

    def test_add_none_user(self):
        with pytest.raises(AppException):
            AccountProcessor.add_bot('test', pytest.account, None)

    def test_add_user(self):
        user = AccountProcessor.add_user(
            email="fshaikh@digite.com",
            first_name="Fahad Ali",
            last_name="Shaikh",
            password="Welcome@1",
            account=pytest.account,
            user="testAdmin",
        )
        assert user
        assert user["password"] != "12345"
        assert user["status"]

    def test_add_bot_for_existing_user(self):
        bot_response = AccountProcessor.add_bot("test_version_2", pytest.account, "fshaikh@digite.com", False)
        bot = Bot.objects(name="test_version_2").get().to_mongo().to_dict()
        assert bot['_id'].__str__() == bot_response['_id'].__str__()
        assert len(AccountProcessor.get_accessible_bot_details(pytest.account, "fshaikh@digite.com")['account_owned']) == 2
        config = Configs.objects(bot=bot['_id'].__str__()).get().to_mongo().to_dict()
        assert config['language']
        assert config['pipeline'][6]['name'] == 'FallbackClassifier'
        assert config['pipeline'][6]['threshold'] == 0.7
        assert config['policies'][2]['name'] == 'RulePolicy'
        assert config['policies'][2]['core_fallback_action_name'] == "action_default_fallback"
        assert config['policies'][2]['core_fallback_threshold'] == 0.3
        assert Rules.objects(bot=bot['_id'].__str__()).get()
        assert Responses.objects(name='utter_default', bot=bot['_id'].__str__(), status=True).get()

    def test_add_member_already_exists(self):
        bot_id = AccountProcessor.get_accessible_bot_details(pytest.account, "fshaikh@digite.com")['account_owned'][1]['_id']
        with pytest.raises(AppException, match='User is already a collaborator'):
            AccountProcessor.allow_access_to_bot(bot_id, "fshaikh@digite.com", 'testAdmin',
                                                 pytest.account, ACCESS_ROLES.DESIGNER.value,
                                                 ACTIVITY_STATUS.ACTIVE.value)

    def test_add_member_bot_not_exists(self):
        with pytest.raises(DoesNotExist, match='Bot does not exists!'):
            AccountProcessor.allow_access_to_bot('bot_not_exists', "fshaikh@digite.com", 'testAdmin', pytest.account)

    def test_list_bot_accessors_1(self):
        bot_id = AccountProcessor.get_accessible_bot_details(pytest.account, "fshaikh@digite.com")['account_owned'][1]['_id']
        accessors = list(AccountProcessor.list_bot_accessors(bot_id))
        assert len(accessors) == 1
        assert accessors[0]['accessor_email'] == 'fshaikh@digite.com'
        assert accessors[0]['role'] == 'admin'
        assert accessors[0]['bot']
        assert accessors[0]['bot_account'] == pytest.account
        assert accessors[0]['user'] == "fshaikh@digite.com"
        assert accessors[0]['timestamp']

    def test_update_bot_access(self):
        bot_id = AccountProcessor.get_accessible_bot_details(pytest.account, "fshaikh@digite.com")['account_owned'][1]['_id']
        assert not AccountProcessor.update_bot_access(bot_id, "fshaikh@digite.com", 'testAdmin',
                                                      ACCESS_ROLES.ADMIN.value, ACTIVITY_STATUS.INACTIVE.value)
        bot_access = BotAccess.objects(bot=bot_id, accessor_email="fshaikh@digite.com").get()
        assert bot_access.role == ACCESS_ROLES.ADMIN.value
        assert bot_access.status == ACTIVITY_STATUS.INACTIVE.value

    def test_update_bot_access_invite_not_accepted(self, monkeypatch):
        monkeypatch.setitem(Utility.email_conf["email"], "enable", True)
        bot_id = AccountProcessor.get_accessible_bot_details(pytest.account, "fshaikh@digite.com")['account_owned'][1]['_id']
        BotAccess(bot=bot_id, accessor_email="udit.pandey@digite.com", user='test',
                  role='designer', status='invite_not_accepted', bot_account=10).save()
        with pytest.raises(AppException, match='User is yet to accept the invite'):
            AccountProcessor.update_bot_access(bot_id, "udit.pandey@digite.com",
                                               ACCESS_ROLES.ADMIN.value, ACTIVITY_STATUS.INACTIVE.value)
        assert BotAccess.objects(bot=bot_id, accessor_email="udit.pandey@digite.com", user='test',
                                 role='designer', status='invite_not_accepted', bot_account=10).get()

    def test_update_bot_access_user_not_allowed(self):
        bot_id = AccountProcessor.get_accessible_bot_details(pytest.account, "fshaikh@digite.com")['account_owned'][1]['_id']
        with pytest.raises(AppException, match='User not yet invited to collaborate'):
            AccountProcessor.update_bot_access(bot_id, "pandey.udit867@gmail.com",
                                               ACCESS_ROLES.ADMIN.value, ACTIVITY_STATUS.INACTIVE.value)

    def test_accept_bot_access_invite(self, monkeypatch):
        def _mock_get_user(*args, **kwargs):
            return None
        monkeypatch.setattr(AccountProcessor, 'get_user_details', _mock_get_user)

        bot_id = AccountProcessor.get_accessible_bot_details(pytest.account, "fshaikh@digite.com")['account_owned'][1]['_id']
        token = Utility.generate_token("udit.pandey@digite.com")
        AccountProcessor.accept_bot_access_invite(token, bot_id)
        assert BotAccess.objects(bot=bot_id, accessor_email="udit.pandey@digite.com", user='test',
                                 role='designer', status='active', bot_account=10).get()

    def test_accept_bot_access_invite_user_not_exists(self):
        bot_id = AccountProcessor.get_accessible_bot_details(pytest.account, "fshaikh@digite.com")['account_owned'][1]['_id']
        token = Utility.generate_token("pandey.udit867@gmail.com")
        with pytest.raises(DoesNotExist, match='User does not exist!'):
            AccountProcessor.accept_bot_access_invite(token, bot_id)

    def test_accept_bot_access_invite_user_not_allowed(self, monkeypatch):
        def _mock_get_user(*args, **kwargs):
            return None
        monkeypatch.setattr(AccountProcessor, 'get_user_details', _mock_get_user)

        bot_id = AccountProcessor.get_accessible_bot_details(pytest.account, "fshaikh@digite.com")['account_owned'][1]['_id']
        token = Utility.generate_token("pandey.udit867@gmail.com")
        with pytest.raises(AppException, match='No pending invite found for this bot and user'):
            AccountProcessor.accept_bot_access_invite(token, bot_id)

    def test_accept_bot_access_invite_token_expired(self):
        bot_id = AccountProcessor.get_accessible_bot_details(pytest.account, "fshaikh@digite.com")['account_owned'][1]['_id']
        token = 'eyJhbGciOiJIUzI1NiIsInR5cCI6IkpXVCJ9.eyJzdWIiOiIxMjM0NTY3ODkwIiwibmFtZSI6InBhbmRleS51ZGl0ODY3QGdtYWlsLmNvbSIsImV4cCI6MTUxNjIzOTAyMn0.dP8a4rHXb9dBrPFKfKD3_tfKu4NdwfSz213F15qej18'
        with pytest.raises(AppException, match='Invalid token'):
            AccountProcessor.accept_bot_access_invite(token, bot_id)

    def test_accept_bot_access_invite_invalid_bot(self):
        token = Utility.generate_token("pandey.udit867@gmail.com")
        with pytest.raises(DoesNotExist, match='Bot does not exists!'):
            AccountProcessor.accept_bot_access_invite(token, '61cb4e2f7c7ac78d2fa8fab7')

    def test_list_bot_accessors_2(self):
        bot_id = AccountProcessor.get_accessible_bot_details(pytest.account, "fshaikh@digite.com")['account_owned'][1]['_id']
        accessors = list(AccountProcessor.list_bot_accessors(bot_id))
        assert accessors[0]['accessor_email'] == 'fshaikh@digite.com'
        assert accessors[0]['role'] == 'admin'
        assert accessors[0]['bot']
        assert accessors[0]['bot_account'] == pytest.account
        assert accessors[0]['user'] == 'testAdmin'
        assert accessors[0]['timestamp']
        assert accessors[1]['accessor_email'] == 'udit.pandey@digite.com'
        assert accessors[1]['role'] == 'designer'
        assert accessors[1]['bot']
        assert accessors[1]['bot_account'] == 10
        assert accessors[1]['user'] == 'test'
        assert accessors[1]['accept_timestamp']
        assert accessors[1]['timestamp']

    def test_remove_bot_access_not_a_member(self):
        bot_id = AccountProcessor.get_accessible_bot_details(pytest.account, "fshaikh@digite.com")['account_owned'][1]['_id']
        with pytest.raises(AppException, match='User not a collaborator to this bot'):
            AccountProcessor.remove_bot_access(bot_id, accessor_email='pandey.udit867@gmail.com')

    def test_remove_bot_access(self):
        bot_id = AccountProcessor.get_accessible_bot_details(pytest.account, "fshaikh@digite.com")['account_owned'][1]['_id']
        assert not AccountProcessor.remove_bot_access(bot_id, accessor_email='udit.pandey@digite.com')
        assert len(list(AccountProcessor.list_bot_accessors(bot_id))) == 1

    def test_remove_bot_from_all_accessors(self):
        bot_id = str(ObjectId())
        BotAccess(bot=bot_id, accessor_email="udit.pandey@digite.com", user='test',
                  role='designer', status='active', bot_account=10).save()
        BotAccess(bot=bot_id, accessor_email="pandey.udit867@gmail.com", user='test',
                  role='designer', status='invite_not_accepted', bot_account=10).save()
        BotAccess(bot=bot_id, accessor_email="pandey.udit@gmail.com", user='test',
                  role='designer', status='inactive', bot_account=10).save()
        BotAccess(bot=bot_id, accessor_email="udit867@gmail.com", user='test',
                  role='designer', status='deleted', bot_account=10).save()
        assert len(list(AccountProcessor.list_bot_accessors(bot_id))) == 3
        AccountProcessor.remove_bot_access(bot_id)
        assert len(list(AccountProcessor.list_bot_accessors(bot_id))) == 0

    def test_list_bots_2(self):
        bot = list(AccountProcessor.list_bots(pytest.account))
        assert bot[0]['name'] == 'test'
        assert bot[0]['_id']
        assert bot[1]['name'] == 'test_version_2'
        assert bot[1]['_id']

    def test_update_bot_name(self):
        AccountProcessor.update_bot('test_bot', pytest.bot)
        bot = list(AccountProcessor.list_bots(pytest.account))
        assert bot[0]['name'] == 'test_bot'
        assert bot[0]['_id']

    def test_update_bot_not_exists(self):
        with pytest.raises(AppException):
            AccountProcessor.update_bot('test_bot', '5f256412f98b97335c168ef0')

    def test_update_bot_empty_name(self):
        with pytest.raises(AppException):
            AccountProcessor.update_bot(' ', '5f256412f98b97335c168ef0')

    def test_delete_bot(self):
        bot = list(AccountProcessor.list_bots(pytest.account))
        pytest.deleted_bot = bot[1]['_id']
        AccountProcessor.delete_bot(pytest.deleted_bot, 'testAdmin')
        with pytest.raises(DoesNotExist):
            Bot.objects(id=pytest.deleted_bot, status=True).get()
        bots = AccountProcessor.get_accessible_bot_details(pytest.account, "fshaikh@digite.com")
        assert len(bots['account_owned']) == 1
        assert pytest.deleted_bot not in [bot['_id'] for bot in bots['account_owned']]
        assert pytest.deleted_bot not in [bot['_id'] for bot in bots['shared']]

    def test_delete_bot_not_exists(self):
        with pytest.raises(AppException):
            AccountProcessor.delete_bot(pytest.deleted_bot, 'testAdmin')

    def test_add_bot_to_user_not_present(self):
        assert AccountProcessor.allow_access_to_bot(pytest.deleted_bot, "fshaikh", 'testAdmin',
                                                    pytest.account, ACCESS_ROLES.DESIGNER.value,
                                                    ACTIVITY_STATUS.ACTIVE.value)
        assert BotAccess.objects(bot=pytest.deleted_bot, accessor_email="fshaikh").get()

    def test_add_user_duplicate(self):
        with pytest.raises(Exception):
            AccountProcessor.add_user(
                email="fshaikh@digite.com",
                first_name="Fahad Ali",
                last_name="Shaikh",
                password="Welcome@1",
                account=1,
                user="testAdmin",
            )

    def test_add_user_duplicate_case_insensitive(self):
        with pytest.raises(Exception):
            AccountProcessor.add_user(
                email="FShaikh@digite.com",
                first_name="Fahad Ali",
                last_name="Shaikh",
                password="Welcome@1",
                account=1,
                user="testAdmin",
            )

    def test_add_user_empty_email(self):
        with pytest.raises(AppException):
            AccountProcessor.add_user(
                email="",
                first_name="Fahad Ali",
                last_name="Shaikh",
                password="Welcome@1",
                account=1,
                user="testAdmin",
            )

    def test_add_user_blank_email(self):
        with pytest.raises(AppException):
            AccountProcessor.add_user(
                email=" ",
                first_name="Fahad Ali",
                last_name="Shaikh",
                password="Welcome@1",
                account=1,
                user="testAdmin",
            )

    def test_add_user_invalid_email(self):
        with pytest.raises(ValidationError):
            AccountProcessor.add_user(
                email="demo",
                first_name="Fahad Ali",
                last_name="Shaikh",
                password="Welcome@1",
                account=1,
                user="testAdmin",
            )

    def test_add_user_none_email(self):
        with pytest.raises(AppException):
            AccountProcessor.add_user(
                email=None,
                first_name="Fahad Ali",
                last_name="Shaikh",
                password="Welcome@1",
                account=1,
                user="testAdmin",
            )

    def test_add_user_empty_firstname(self):
        with pytest.raises(AppException):
            AccountProcessor.add_user(
                email="demo@demo.ai",
                first_name="",
                last_name="Shaikh",
                password="Welcome@1",
                account=1,
                user="testAdmin",
            )

    def test_add_user_blank_firstname(self):
        with pytest.raises(AppException):
            AccountProcessor.add_user(
                email="demo@demo.ai",
                first_name=" ",
                last_name="Shaikh",
                password="Welcome@1",
                account=1,
                user="testAdmin",
            )

    def test_add_user_none_firstname(self):
        with pytest.raises(AppException):
            AccountProcessor.add_user(
                email="demo@demo.ai",
                first_name="",
                last_name="Shaikh",
                password="Welcome@1",
                account=1,
                user="testAdmin",
            )

    def test_add_user_empty_lastname(self):
        with pytest.raises(AppException):
            AccountProcessor.add_user(
                email="demo@demo.ai",
                first_name="Fahad Ali",
                last_name="",
                password="Welcome@1",
                account=1,
                user="testAdmin",
            )

    def test_add_user_none_lastname(self):
        with pytest.raises(AppException):
            AccountProcessor.add_user(
                email="demo@demo.ai",
                first_name="Fahad Ali",
                last_name=None,
                password="Welcome@1",
                account=1,
                user="testAdmin",
            )

    def test_add_user_blank_lastname(self):
        with pytest.raises(AppException):
            AccountProcessor.add_user(
                email="demo@demo.ai",
                first_name="Fahad Ali",
                last_name=" ",
                password="Welcome@1",
                account=1,
                user="testAdmin",
            )

    def test_add_user_empty_password(self):
        with pytest.raises(AppException):
            AccountProcessor.add_user(
                email="demo@demo.ai",
                first_name="Fahad Ali",
                last_name="Shaikh",
                password="",
                account=1,
                user="testAdmin",
            )

    def test_add_user_blank_password(self):
        with pytest.raises(AppException):
            AccountProcessor.add_user(
                email="demo@demo.ai",
                first_name="Fahad Ali",
                last_name="Shaikh",
                password=" ",
                account=1,
                user="testAdmin",
            )

    def test_add_user_None_password(self):
        with pytest.raises(AppException):
            AccountProcessor.add_user(
                email="demo@demo.ai",
                first_name="Fahad Ali",
                last_name="Shaikh",
                password=None,
                account=1,
                user="testAdmin",
            )

    def test_get_user(self):
        user = AccountProcessor.get_user("fshaikh@digite.com")
        assert all(
            user[key] is False if key == "is_integration_user" else user[key]
            for key in user.keys()
        )

    def test_get_user_not_exists(self):
        with pytest.raises(DoesNotExist, match='User does not exist!'):
            AccountProcessor.get_user("udit.pandey@digite.com")

    def test_get_user_details(self):
        user = AccountProcessor.get_user_details("fshaikh@digite.com")
        assert all(
            user[key] is False if key == "is_integration_user" else user[key]
            for key in user.keys()
        )

    @pytest.fixture
    def mock_user_inactive(self, monkeypatch):
        def user_response(*args, **kwargs):
            return {
                "email": "demo@demo.ai",
                "status": False,
                "bot": "support",
                "account": 2,
                "is_integration_user": False
            }

        def bot_response(*args, **kwargs):
            return {"name": "support", "status": True}

        def account_response(*args, **kwargs):
            return {"name": "paytm", "status": True}

        monkeypatch.setattr(AccountProcessor, "get_user", user_response)
        monkeypatch.setattr(AccountProcessor, "get_bot", bot_response)
        monkeypatch.setattr(AccountProcessor, "get_account", account_response)

    def test_get_user_details_user_inactive(self, mock_user_inactive):
        with pytest.raises(ValidationError):
            user_details = AccountProcessor.get_user_details("demo@demo.ai")
            assert all(
                user_details[key] is False
                if key == "is_integration_user"
                else user_details[key]
                for key in user_details.keys()
            )

    @pytest.fixture
    def mock_bot_inactive(self, monkeypatch):
        def user_response(*args, **kwargs):
            return {
                "email": "demo@demo.ai",
                "status": True,
                "bot": "support",
                "account": 2,
                "is_integration_user": False
            }

        def bot_response(*args, **kwargs):
            return {"name": "support", "status": False}

        def account_response(*args, **kwargs):
            return {"name": "paytm", "status": True}

        monkeypatch.setattr(AccountProcessor, "get_user", user_response)
        monkeypatch.setattr(AccountProcessor, "get_bot", bot_response)
        monkeypatch.setattr(AccountProcessor, "get_account", account_response)

    def test_get_user_details_bot_inactive(self, mock_bot_inactive, monkeypatch):
        monkeypatch.setitem(Utility.email_conf["email"], 'enable', True)
        with pytest.raises(AppException) as e:
            AccountProcessor.get_user_details("demo@demo.ai")
        assert str(e).__contains__('Please verify your mail')

    @pytest.fixture
    def mock_account_inactive(self, monkeypatch):
        def user_response(*args, **kwargs):
            return {
                "email": "demo@demo.ai",
                "status": True,
                "bot": "support",
                "account": 2,
                "is_integration_user": False
            }

        def bot_response(*args, **kwargs):
            return {"name": "support", "status": True}

        def account_response(*args, **kwargs):
            return {"name": "paytm", "status": False}

        monkeypatch.setattr(AccountProcessor, "get_user", user_response)
        monkeypatch.setattr(AccountProcessor, "get_bot", bot_response)
        monkeypatch.setattr(AccountProcessor, "get_account", account_response)

    def test_get_user_details_account_inactive(self, mock_account_inactive):
        with pytest.raises(ValidationError):
            user_details = AccountProcessor.get_user_details("demo@demo.ai")
            assert all(
                user_details[key] is False
                if key == "is_integration_user"
                else user_details[key]
                for key in AccountProcessor.get_user_details(
                    user_details["email"]
                ).keys()
            )

    def test_account_setup_empty_values(self):
        account = {}
        with pytest.raises(AppException):
            loop = asyncio.new_event_loop()
            loop.run_until_complete(AccountProcessor.account_setup(account_setup=account, user="testAdmin"))

    def test_account_setup_missing_account(self):
        account = {
            "bot": "Test",
            "email": "demo@ac.in",
            "first_name": "Test_First",
            "last_name": "Test_Last",
            "password": "welcome@1",
        }
        with pytest.raises(AppException):
            loop = asyncio.new_event_loop()
            loop.run_until_complete(AccountProcessor.account_setup(account_setup=account, user="testAdmin"))

    def test_account_setup_user_info(self):
        account = {
            "account": "Test_Account",
            "bot": "Test",
            "first_name": "Test_First",
            "last_name": "Test_Last",
            "password": SecretStr("Welcome@1"),
        }
        with pytest.raises(AppException):
            loop = asyncio.new_event_loop()
            loop.run_until_complete(AccountProcessor.account_setup(account_setup=account, user="testAdmin"))

    def test_account_setup(self):
        account = {
            "account": "Test_Account",
            "email": "demo@ac.in",
            "first_name": "Test_First",
            "last_name": "Test_Last",
            "password": SecretStr("Welcome@1"),
        }
        loop = asyncio.new_event_loop()
        actual, mail, link = loop.run_until_complete(AccountProcessor.account_setup(account_setup=account, user="testAdmin"))
        assert actual["_id"]
        assert actual["account"]
        assert actual["first_name"]
        bot_id = Bot.objects(account=actual['account'], user="testAdmin").get()
        assert BotAccess.objects(bot_account=actual['account'], accessor_email=account['email'], bot=str(bot_id.id),
                                 status=ACTIVITY_STATUS.ACTIVE.value, role=ACCESS_ROLES.ADMIN.value,
                                 user=account['email']).get()

    def test_default_account_setup(self):
        loop = asyncio.new_event_loop()
        actual, mail, link = loop.run_until_complete(AccountProcessor.default_account_setup())
        assert actual

    async def mock_smtp(self, *args, **kwargs):
        return None

    def test_validate_and_send_mail(self, monkeypatch):
        monkeypatch.setattr(Utility, 'trigger_smtp', self.mock_smtp)
        loop = asyncio.new_event_loop()
        loop.run_until_complete(Utility.validate_and_send_mail('demo@ac.in', subject='test', body='test'))
        assert True

    def test_send_false_email_id(self, monkeypatch):
        monkeypatch.setattr(Utility, 'trigger_smtp', self.mock_smtp)
        loop = asyncio.new_event_loop()
        with pytest.raises(Exception):
            loop.run_until_complete(Utility.validate_and_send_mail('..', subject='test', body="test"))

    def test_send_empty_mail_subject(self, monkeypatch):
        monkeypatch.setattr(Utility, 'trigger_smtp', self.mock_smtp)
        loop = asyncio.new_event_loop()
        with pytest.raises(Exception):
            loop.run_until_complete(Utility.validate_and_send_mail('demo@ac.in', subject=' ', body='test'))

    def test_send_empty_mail_body(self, monkeypatch):
        monkeypatch.setattr(Utility, 'trigger_smtp', self.mock_smtp)
        loop = asyncio.new_event_loop()
        with pytest.raises(Exception):
            loop.run_until_complete(Utility.validate_and_send_mail('demo@ac.in', subject='test', body=' '))

    def test_format_and_send_mail_invalid_type(self):
        loop = asyncio.new_event_loop()
        assert not loop.run_until_complete(Utility.format_and_send_mail('training_failure', 'demo@ac.in', 'udit'))

    def test_valid_token(self):
        token = Utility.generate_token('integ1@gmail.com')
        mail = Utility.verify_token(token)
        assert mail

    def test_invalid_token(self):
        with pytest.raises(Exception):
            Utility.verify_token('..')

    def test_new_user_confirm(self, monkeypatch):
        AccountProcessor.add_user(
            email="integ2@gmail.com",
            first_name="inteq",
            last_name="2",
            password='Welcome@1',
            account=1,
            user="testAdmin",
        )
        monkeypatch.setattr(Utility, 'trigger_smtp', self.mock_smtp)
        token = Utility.generate_token('integ2@gmail.com')
        loop = asyncio.new_event_loop()
        loop.run_until_complete(AccountProcessor.confirm_email(token))
        assert True

    def test_user_already_confirmed(self, monkeypatch):
        monkeypatch.setattr(Utility, 'trigger_smtp', self.mock_smtp)
        loop = asyncio.new_event_loop()
        token = Utility.generate_token('integ2@gmail.com')
        with pytest.raises(Exception):
            loop.run_until_complete(AccountProcessor.confirm_email(token))

    def test_user_not_confirmed(self):
        with pytest.raises(Exception):
            AccountProcessor.is_user_confirmed('sd')

    def test_user_confirmed(self):
        AccountProcessor.is_user_confirmed('integ2@gmail.com')
        assert True

    def test_send_empty_token(self):
        with pytest.raises(Exception):
            Utility.verify_token(' ')

    def test_reset_link_with_mail(self, monkeypatch):
        Utility.email_conf["email"]["enable"] = True
        monkeypatch.setattr(Utility, 'trigger_smtp', self.mock_smtp)
        loop = asyncio.new_event_loop()
        loop.run_until_complete(AccountProcessor.send_reset_link('integ2@gmail.com'))
        Utility.email_conf["email"]["enable"] = False
        assert True

    def test_reset_link_with_empty_mail(self, monkeypatch):
        Utility.email_conf["email"]["enable"] = True
        monkeypatch.setattr(Utility, 'trigger_smtp', self.mock_smtp)
        loop = asyncio.new_event_loop()
        with pytest.raises(Exception):
            loop.run_until_complete(AccountProcessor.send_reset_link(''))
        Utility.email_conf["email"]["enable"] = False

    def test_reset_link_with_unregistered_mail(self, monkeypatch):
        Utility.email_conf["email"]["enable"] = True
        monkeypatch.setattr(Utility, 'trigger_smtp', self.mock_smtp)
        loop = asyncio.new_event_loop()
        with pytest.raises(Exception):
            loop.run_until_complete(AccountProcessor.send_reset_link('sasha.41195@gmail.com'))
        Utility.email_conf["email"]["enable"] = False

    def test_reset_link_with_unconfirmed_mail(self, monkeypatch):
        Utility.email_conf["email"]["enable"] = True
        monkeypatch.setattr(Utility, 'trigger_smtp', self.mock_smtp)
        loop = asyncio.new_event_loop()
        with pytest.raises(Exception):
            loop.run_until_complete(AccountProcessor.send_reset_link('integration@demo.ai'))
        Utility.email_conf["email"]["enable"] = False

    def test_overwrite_password_with_invalid_token(self, monkeypatch):
        monkeypatch.setattr(Utility, 'trigger_smtp', self.mock_smtp)
        loop = asyncio.new_event_loop()
        with pytest.raises(Exception):
            loop.run_until_complete(AccountProcessor.overwrite_password('fgh', "asdfghj@1"))

    def test_overwrite_password_with_empty_password_string(self, monkeypatch):
        monkeypatch.setattr(Utility, 'trigger_smtp', self.mock_smtp)
        loop = asyncio.new_event_loop()
        with pytest.raises(Exception):
            loop.run_until_complete(AccountProcessor.overwrite_password(
                'eyJ0eXAiOiJKV1QiLCJhbGciOiJIUzI1NiJ9.eyJtYWlsX2lkIjoiaW50ZWcxQGdtYWlsLmNvbSJ9.Ycs1ROb1w6MMsx2WTA4vFu3-jRO8LsXKCQEB3fkoU20',
                " "))

    def test_overwrite_password_with_valid_entries(self, monkeypatch):
        monkeypatch.setattr(Utility, 'trigger_smtp', self.mock_smtp)
        token = Utility.generate_token('integ2@gmail.com')
        loop = asyncio.new_event_loop()
        loop.run_until_complete(AccountProcessor.overwrite_password(token, "Welcome@3"))
        assert True

    def test_send_confirmation_link_with_valid_id(self, monkeypatch):
        AccountProcessor.add_user(
            email="integ3@gmail.com",
            first_name="inteq",
            last_name="3",
            password='Welcome@1',
            account=1,
            user="testAdmin",
        )
        Utility.email_conf["email"]["enable"] = True
        monkeypatch.setattr(Utility, 'trigger_smtp', self.mock_smtp)
        loop = asyncio.new_event_loop()
        loop.run_until_complete(AccountProcessor.send_confirmation_link('integ3@gmail.com'))
        Utility.email_conf["email"]["enable"] = False
        assert True

    def test_send_confirmation_link_with_confirmed_id(self, monkeypatch):
        Utility.email_conf["email"]["enable"] = True
        monkeypatch.setattr(Utility, 'trigger_smtp', self.mock_smtp)
        loop = asyncio.new_event_loop()
        with pytest.raises(Exception):
            loop.run_until_complete(AccountProcessor.send_confirmation_link('integ1@gmail.com'))
        Utility.email_conf["email"]["enable"] = False

    def test_send_confirmation_link_with_invalid_id(self, monkeypatch):
        Utility.email_conf["email"]["enable"] = True
        monkeypatch.setattr(Utility, 'trigger_smtp', self.mock_smtp)
        loop = asyncio.new_event_loop()
        with pytest.raises(Exception):
            loop.run_until_complete(AccountProcessor.send_confirmation_link(''))
        Utility.email_conf["email"]["enable"] = False

    def test_send_confirmation_link_with_unregistered_id(self, monkeypatch):
        Utility.email_conf["email"]["enable"] = True
        monkeypatch.setattr(Utility, 'trigger_smtp', self.mock_smtp)
        loop = asyncio.new_event_loop()
        with pytest.raises(Exception):
            loop.run_until_complete(AccountProcessor.send_confirmation_link('sasha.41195@gmail.com'))
        Utility.email_conf["email"]["enable"] = False

    def test_reset_link_with_mail_not_enabled(self, monkeypatch):
        monkeypatch.setattr(Utility, 'trigger_smtp', self.mock_smtp)
        loop = asyncio.new_event_loop()
        with pytest.raises(Exception):
            loop.run_until_complete(AccountProcessor.send_reset_link('integ1@gmail.com'))

    def test_send_confirmation_link_with_mail_not_enabled(self, monkeypatch):
        monkeypatch.setattr(Utility, 'trigger_smtp', self.mock_smtp)
        loop = asyncio.new_event_loop()
        with pytest.raises(Exception):
            loop.run_until_complete(AccountProcessor.send_confirmation_link('integration@demo.ai'))

    def test_create_authentication_token_with_expire_time(self, monkeypatch):
        start_date = datetime.datetime.now()
        token = Authentication.create_access_token(data={"sub": "test"}, token_expire=180)
        secret_key = Utility.environment['security']["secret_key"]
        algorithm = Utility.environment['security']["algorithm"]
        payload = jwt.decode(token, secret_key, algorithms=[algorithm])
        assert round((datetime.datetime.fromtimestamp(payload.get('exp')) - start_date).total_seconds() / 60) == 180
        assert payload.get('sub') == 'test'

        start_date = datetime.datetime.now()
        token = Authentication.create_access_token(data={"sub": "test"})
        payload = jwt.decode(token, secret_key, algorithms=[algorithm])
        assert round((datetime.datetime.fromtimestamp(payload.get('exp')) - start_date).total_seconds() / 60) == 10080

        monkeypatch.setitem(Utility.environment['security'], 'token_expire', None)
        start_date = datetime.datetime.now()
        token = Authentication.create_access_token(data={"sub": "test"})
        payload = jwt.decode(token, secret_key, algorithms=[algorithm])
        assert round((datetime.datetime.fromtimestamp(payload.get('exp')) - start_date).total_seconds() / 60) == 15

        start_date = datetime.datetime.now()
        token = Authentication.create_access_token(data={"sub": "test"}, token_type='INVALID_TYPE')
        payload = jwt.decode(token, secret_key, algorithms=[algorithm])
        assert round((datetime.datetime.fromtimestamp(payload.get('exp')) - start_date).total_seconds() / 60) == 15

    def test_generate_integration_token_login_token(self):
        bot = 'test'
        user = 'test_user'
        with pytest.raises(NotImplementedError):
            Authentication.generate_integration_token(bot, user, token_type=TOKEN_TYPE.LOGIN.value)

    def test_generate_integration_token(self):
        bot = 'test'
        user = 'test_user'
        secret_key = Utility.environment['security']["secret_key"]
        algorithm = Utility.environment['security']["algorithm"]
        token = Authentication.generate_integration_token(bot, user, name='integration_token')
        payload = jwt.decode(token, secret_key, algorithms=[algorithm])
        assert payload.get('bot') == bot
        assert payload.get('sub') == user
        assert payload.get('iat')
        assert payload.get('type') == TOKEN_TYPE.INTEGRATION.value
        assert not payload.get('exp')

<<<<<<< HEAD
    def test_generate_integration_token_different_bot(self):
        bot = 'test_1'
        user = 'test_user'
        secret_key = Utility.environment['security']["secret_key"]
        algorithm = Utility.environment['security']["algorithm"]
        token = Authentication.generate_integration_token(bot, user, name='integration_token')
        payload = jwt.decode(token, secret_key, algorithms=[algorithm])
        assert payload.get('bot') == bot
        assert payload.get('sub') == user
        assert payload.get('iat')
        assert payload.get('type') == TOKEN_TYPE.INTEGRATION.value
        assert not payload.get('exp')

=======
>>>>>>> 1740c659
    def test_generate_integration_token_with_expiry(self):
        bot = 'test'
        user = 'test_user'
        secret_key = Utility.environment['security']["secret_key"]
        algorithm = Utility.environment['security']["algorithm"]
        token = Authentication.generate_integration_token(bot, user, expiry=15, name='integration_token_with_expiry')
        payload = jwt.decode(token, secret_key, algorithms=[algorithm])
        assert payload.get('bot') == bot
        assert payload.get('sub') == user
        assert payload.get('iat')
        assert payload.get('type') == TOKEN_TYPE.INTEGRATION.value
        iat = datetime.datetime.fromtimestamp(payload.get('iat'), tz=datetime.timezone.utc)
        exp = datetime.datetime.fromtimestamp(payload.get('exp'), tz=datetime.timezone.utc)
        assert round((exp-iat).total_seconds() / 60) == 15

    def test_generate_integration_token_with_access_limit(self):
        bot = 'test1'
        user = 'test_user'
        secret_key = Utility.environment['security']["secret_key"]
        algorithm = Utility.environment['security']["algorithm"]
        start_date = datetime.datetime.now(tz=datetime.timezone.utc)
        access_limit = ['/api/bot/endpoint']
        token = Authentication.generate_integration_token(bot, user, expiry=15, access_limit=access_limit, name='integration_token_with_access_limit')
        payload = jwt.decode(token, secret_key, algorithms=[algorithm])
        assert payload.get('bot') == bot
        assert payload.get('sub') == user
        assert payload.get('iat')
<<<<<<< HEAD
        pytest.integration_iat = payload.get('iat')
=======
>>>>>>> 1740c659
        assert payload.get('access-limit') == access_limit
        assert payload.get('type') == TOKEN_TYPE.INTEGRATION.value
        iat = datetime.datetime.fromtimestamp(payload.get('iat'), tz=datetime.timezone.utc)
        exp = datetime.datetime.fromtimestamp(payload.get('exp'), tz=datetime.timezone.utc)
        assert round((exp - iat).total_seconds() / 60) == 15

    def test_generate_integration_token_name_exists(self, monkeypatch):
        bot = 'test'
        user = 'test_user'
        monkeypatch.setitem(Utility.environment['security'], 'integrations_per_user', 3)
        with pytest.raises(AppException, match='Integration token with this name has already been initiated'):
            Authentication.generate_integration_token(bot, user, name='integration_token')

    def test_generate_integration_token_limit_exceeded(self):
        bot = 'test'
        user = 'test_user'
        with pytest.raises(AppException, match='Integrations limit reached!'):
            Authentication.generate_integration_token(bot, user, name='integration_token1')

    def test_generate_integration_token_dynamic(self):
        bot = 'test'
        user = 'test_user'
        secret_key = Utility.environment['security']["secret_key"]
        algorithm = Utility.environment['security']["algorithm"]
        start_date = datetime.datetime.now(tz=datetime.timezone.utc)
        access_limit = ['/api/bot/endpoint']
        token = Authentication.generate_integration_token(bot, user, expiry=15, access_limit=access_limit, token_type=TOKEN_TYPE.DYNAMIC.value)
        payload = jwt.decode(token, secret_key, algorithms=[algorithm])
        assert payload.get('bot') == bot
        assert payload.get('sub') == user
        assert payload.get('iat')
        assert payload.get('type') == TOKEN_TYPE.DYNAMIC.value
        assert payload.get('access-limit') == access_limit
        iat = datetime.datetime.fromtimestamp(payload.get('iat'), tz=datetime.timezone.utc)
        exp = datetime.datetime.fromtimestamp(payload.get('exp'), tz=datetime.timezone.utc)
        assert round((exp - iat).total_seconds() / 60) == 15

    def test_generate_integration_token_without_name(self, monkeypatch):
        bot = 'test'
        user = 'test_user'
        monkeypatch.setitem(Utility.environment['security'], 'integrations_per_user', 3)
        with pytest.raises(ValidationError, match='name is required to add integration'):
            Authentication.generate_integration_token(bot, user, expiry=15)

    def test_list_integrations(self):
        bot = 'test'
        integrations = list(IntegrationProcessor.get_integrations(bot))
        assert integrations[0]['name'] == 'integration_token'
        assert integrations[0]['user'] == 'test_user'
        assert integrations[0]['iat']
        assert integrations[0]['status'] == 'active'
        assert integrations[1]['name'] == 'integration_token_with_expiry'
        assert integrations[1]['user'] == 'test_user'
        assert integrations[1]['iat']
        assert integrations[1]['expiry']
        assert integrations[1]['status'] == 'active'

        bot = 'test1'
        integrations = list(IntegrationProcessor.get_integrations(bot))
        assert integrations[0]['name'] == 'integration_token_with_access_limit'
        assert integrations[0]['user'] == 'test_user'
        assert integrations[0]['iat']
        assert integrations[0]['expiry']
        assert integrations[0]['access_list'] == ['/api/bot/endpoint']
        assert integrations[0]['status'] == 'active'

    def test_update_integration_token_without_name(self):
        bot = 'test'
        user = 'test_user'
        with pytest.raises(AppException, match="Integration does not exists"):
<<<<<<< HEAD
            Authentication.update_integration_token(None, bot, user)
=======
            Authentication.update_integration_token(None, bot, user, expiry=15)
>>>>>>> 1740c659

    def test_update_integration_token_not_exists(self):
        bot = 'test'
        user = 'test_user'
        with pytest.raises(AppException, match="Integration does not exists"):
            Authentication.update_integration_token('integration_not_exists', bot, user)

<<<<<<< HEAD
=======
    def test_update_integration_token_remove_and_add_expiry(self):
        bot = 'test'
        user = 'test_user'
        secret_key = Utility.environment['security']["secret_key"]
        algorithm = Utility.environment['security']["algorithm"]
        token = Authentication.update_integration_token('integration_token_with_expiry', bot, user)
        payload = jwt.decode(token, secret_key, algorithms=[algorithm])
        assert payload.get('bot') == bot
        assert payload.get('sub') == user
        assert payload.get('iat')
        assert not payload.get('exp')
        assert payload.get('type') == TOKEN_TYPE.INTEGRATION.value

        start_date = datetime.datetime.now(tz=datetime.timezone.utc)
        token = Authentication.update_integration_token('integration_token_with_expiry', bot, user, expiry=15)
        payload = jwt.decode(token, secret_key, algorithms=[algorithm])
        assert payload.get('bot') == bot
        assert payload.get('sub') == user
        assert payload.get('iat')
        assert payload.get('type') == TOKEN_TYPE.INTEGRATION.value
        iat = datetime.datetime.fromtimestamp(payload.get('iat'), tz=datetime.timezone.utc)
        exp = datetime.datetime.fromtimestamp(payload.get('exp'), tz=datetime.timezone.utc)
        assert round((exp - iat).total_seconds() / 60) == 15

    def test_update_integration_token_remove_and_add_access_limit(self):
        bot = 'test1'
        user = 'test_user'
        secret_key = Utility.environment['security']["secret_key"]
        algorithm = Utility.environment['security']["algorithm"]
        token = Authentication.update_integration_token('integration_token_with_access_limit', bot, user)
        payload = jwt.decode(token, secret_key, algorithms=[algorithm])
        assert payload.get('bot') == bot
        assert payload.get('sub') == user
        assert payload.get('iat')
        assert not payload.get('exp')
        assert payload.get('type') == TOKEN_TYPE.INTEGRATION.value

        access_limit = ['/api/bot/endpoint/new']
        start_date = datetime.datetime.now(tz=datetime.timezone.utc)
        token = Authentication.update_integration_token('integration_token_with_access_limit', bot, user, expiry=20, access_limit=access_limit)
        payload = jwt.decode(token, secret_key, algorithms=[algorithm])
        assert payload.get('bot') == bot
        assert payload.get('sub') == user
        assert payload.get('iat')
        pytest.integration_iat = payload.get('iat')
        assert payload.get('access-limit') == access_limit
        assert payload.get('type') == TOKEN_TYPE.INTEGRATION.value
        iat = datetime.datetime.fromtimestamp(payload.get('iat'), tz=datetime.timezone.utc)
        exp = datetime.datetime.fromtimestamp(payload.get('exp'), tz=datetime.timezone.utc)
        assert round((exp - iat).total_seconds() / 60) == 20

>>>>>>> 1740c659
    def test_validate_integration_token(self):
        bot = 'test1'
        user = 'test_user'
        name = 'integration_token_with_access_limit'
<<<<<<< HEAD
        payload = {'name': name, 'bot': bot, 'sub': user, 'iat': pytest.integration_iat, 'access_limit': ['/api/bot/endpoint']}
=======
        payload = {'name': name, 'bot': bot, 'sub': user, 'iat': pytest.integration_iat, 'access_limit': ['/api/bot/endpoint/new']}
>>>>>>> 1740c659
        assert not Authentication.validate_integration_token(payload, None)

    def test_validate_integration_token_not_exists(self):
        bot = 'test1'
        user = 'test_user'
        name = 'integration_not_exists'
        payload = {'name': name, 'bot': bot, 'sub': user, 'iat': pytest.integration_iat}
        with pytest.raises(HTTPException):
            Authentication.validate_integration_token(payload, None)

    def test_validate_integration_token_accessing_different_bot(self):
        bot = 'test1'
        bot_2 = 'test2'
        user = 'test_user'
        name = 'integration_not_exists'
        payload = {'name': name, 'bot': bot, 'sub': user, 'iat': pytest.integration_iat}
        with pytest.raises(HTTPException):
            Authentication.validate_integration_token(payload, bot_2)

    def test_list_integrations_after_update(self):
        bot = 'test'
        integrations = list(IntegrationProcessor.get_integrations(bot))
        assert integrations[0]['name'] == 'integration_token'
        assert integrations[0]['user'] == 'test_user'
        assert integrations[0]['iat']
        assert integrations[0]['status'] == 'active'
        assert integrations[1]['name'] == 'integration_token_with_expiry'
        assert integrations[1]['user'] == 'test_user'
        assert integrations[1]['iat']
        assert integrations[1]['expiry']
        assert integrations[1]['status'] == 'active'

        bot = 'test1'
        integrations = list(IntegrationProcessor.get_integrations(bot))
        assert integrations[0]['name'] == 'integration_token_with_access_limit'
        assert integrations[0]['user'] == 'test_user'
        assert integrations[0]['iat']
        assert integrations[0]['expiry']
<<<<<<< HEAD
        assert integrations[0]['access_list'] == ['/api/bot/endpoint']
        assert integrations[0]['status'] == 'active'

    def test_update_integration_delete_integration_token_different_bot(self):
        bot = 'test_1'
        user = 'test_user'
        token = Authentication.update_integration_token('integration_token', bot, user,
                                                        int_status=INTEGRATION_STATUS.DELETED.value)
        assert not token

=======
        assert integrations[0]['access_list'] == ['/api/bot/endpoint/new']
        assert integrations[0]['status'] == 'active'

>>>>>>> 1740c659
    def test_update_integration_disable_integration_token(self):
        bot = 'test1'
        user = 'test_user'
        token = Authentication.update_integration_token('integration_token_with_access_limit', bot, user, int_status=INTEGRATION_STATUS.INACTIVE.value)
        assert not token

    def test_list_integrations_after_disable(self):
        bot = 'test'
        integrations = list(IntegrationProcessor.get_integrations(bot))
        assert integrations[0]['name'] == 'integration_token'
        assert integrations[0]['user'] == 'test_user'
        assert integrations[0]['iat']
        assert integrations[0]['status'] == 'active'
        assert integrations[1]['name'] == 'integration_token_with_expiry'
        assert integrations[1]['user'] == 'test_user'
        assert integrations[1]['iat']
        assert integrations[1]['expiry']
        assert integrations[1]['status'] == 'active'

        bot = 'test1'
        integrations = list(IntegrationProcessor.get_integrations(bot))
        assert integrations[0]['name'] == 'integration_token_with_access_limit'
        assert integrations[0]['user'] == 'test_user'
        assert integrations[0]['iat']
        assert integrations[0]['expiry']
<<<<<<< HEAD
        assert integrations[0]['access_list'] == ['/api/bot/endpoint']
=======
        assert integrations[0]['access_list'] == ['/api/bot/endpoint/new']
>>>>>>> 1740c659
        assert integrations[0]['status'] == 'inactive'

    def test_validate_disabled_integration_token(self):
        bot = 'test1'
        user = 'test_user'
        name = 'integration_token_with_access_limit'
        payload = {'name': name, 'bot': bot, 'sub': user, 'iat': pytest.integration_iat, 'access_limit': ['/api/bot/endpoint/new']}
        with pytest.raises(HTTPException):
            Authentication.validate_integration_token(payload, None)

    def test_update_integration_delete_integration_token(self):
        bot = 'test1'
        user = 'test_user'
        token = Authentication.update_integration_token('integration_token_with_access_limit', bot, user, int_status=INTEGRATION_STATUS.DELETED.value)
        assert not token

    def test_list_integrations_after_deletion(self):
        bot = 'test'
        integrations = list(IntegrationProcessor.get_integrations(bot))
        assert integrations[0]['name'] == 'integration_token'
        assert integrations[0]['user'] == 'test_user'
        assert integrations[0]['iat']
        assert integrations[0]['status'] == 'active'
        assert integrations[1]['name'] == 'integration_token_with_expiry'
        assert integrations[1]['user'] == 'test_user'
        assert integrations[1]['iat']
        assert integrations[1]['expiry']
        assert integrations[1]['status'] == 'active'

        bot = 'test1'
        integrations = list(IntegrationProcessor.get_integrations(bot))
        assert integrations == []

    def test_validate_deleted_integration_token(self):
        bot = 'test1'
        user = 'test_user'
        name = 'integration_token_with_access_limit'
        payload = {'name': name, 'bot': bot, 'sub': user, 'iat': pytest.integration_iat, 'access_limit': ['/api/bot/endpoint/new']}
        with pytest.raises(HTTPException):
            Authentication.validate_integration_token(payload, None)

    def test_add_feedback(self):
        AccountProcessor.add_feedback(4.5, 'test', feedback='product is good')
        feedback = Feedback.objects(user='test').get()
        assert feedback['rating'] == 4.5
        assert feedback['scale'] == 5.0
        assert feedback['feedback'] == 'product is good'
        assert feedback['timestamp']

    def test_add_feedback_2(self):
        AccountProcessor.add_feedback(5.0, 'test_user', scale=10, feedback='i love kairon')
        feedback = Feedback.objects(user='test_user').get()
        assert feedback['rating'] == 5.0
        assert feedback['scale'] == 10
        assert feedback['feedback'] == 'i love kairon'
        assert feedback['timestamp']

    def test_add_feedback_3(self):
        AccountProcessor.add_feedback(5.0, 'test')
        feedback = list(Feedback.objects(user='test'))
        assert feedback[1]['rating'] == 5.0
        assert feedback[1]['scale'] == 5.0
        assert not feedback[1]['feedback']
        assert feedback[1]['timestamp']

    def test_get_ui_config_none(self):
        assert AccountProcessor.get_ui_config('test') == {}

    def test_add_ui_config(self):
        config = {'has_stepper': True, 'has_tour': False}
        assert not AccountProcessor.update_ui_config(config, 'test')
        config = {'has_stepper': True, 'has_tour': False, 'theme': 'black'}
        assert not AccountProcessor.update_ui_config(config, 'test_user')

    def test_add_ui_config_duplicate(self):
        config = {'has_stepper': True, 'has_tour': False, 'theme': 'white'}
        assert not AccountProcessor.update_ui_config(config, 'test')

    def test_get_saved_ui_config(self):
        config = {'has_stepper': True, 'has_tour': False, 'theme': 'white'}
        assert AccountProcessor.get_ui_config('test') == config
        config = {'has_stepper': True, 'has_tour': False, 'theme': 'black'}
        assert AccountProcessor.get_ui_config('test_user') == config

    @pytest.mark.asyncio
    async def test_sso_login_google_not_enabled(self):
        with pytest.raises(AppException, match='google login is not enabled'):
            await Authentication.get_redirect_url("google")

        request = Request({'type': 'http',
                           'headers': Headers({}).raw,
                           'query_string': 'code=AQDKEbWXmRjtjiPdGUxXSTuye8ggMZvN9A_cXf1Bw9j_FLSe_Tuwsf_EP-LmmHVAQqTIhqL1Yj7mnsnBbsQdSPLC_4QmJ1GJqM--mbDR0l7UAKVxWdtqy8YAK60Ws02EhjydiIKJ7duyccCa7vXZN01XPAanHak2vvp1URPMvmIMgjEcMyI-IJR0k9PR5NHCEKUmdqeeFBkyFbTtjizGvjYee7kFt7T6_-6DT3q9_1fPvC9VRVPa7ppkJOD0n6NW4smjtpLrEckjO5UF3ekOCNfISYrRdIU8LSMv0RU3i0ALgK2CDyp7rSzOwrkpw6780Ix-QtgFOF4T7scDYR7ZqG6HY5vljBt_lUE-ZWjv-zT_QHhv08Dm-9AoeC_yGNx1Wb8&state=f7ad9a88-be24-4d88-a3bd-3f02b4b12a18&scope=email profile https://www.googleapis.com/auth/userinfo.email https://www.googleapis.com/auth/userinfo.profile openid&authuser=0&hd=digite.com&prompt=none'})
        with pytest.raises(AppException, match='google login is not enabled'):
            await Authentication.verify_and_process(request, "google")

    @pytest.mark.asyncio
    async def test_sso_login_facebook_not_enabled(self):
        with pytest.raises(AppException, match='facebook login is not enabled'):
            await Authentication.get_redirect_url("facebook")

        request = Request({'type': 'http',
                           'headers': Headers({}).raw,
                           'query_string': 'code=AQDKEbWXmRjtjiPdGUxXSTuye8ggMZvN9A_cXf1Bw9j_FLSe_Tuwsf_EP-LmmHVAQqTIhqL1Yj7mnsnBbsQdSPLC_4QmJ1GJqM--mbDR0l7UAKVxWdtqy8YAK60Ws02EhjydiIKJ7duyccCa7vXZN01XPAanHak2vvp1URPMvmIMgjEcMyI-IJR0k9PR5NHCEKUmdqeeFBkyFbTtjizGvjYee7kFt7T6_-6DT3q9_1fPvC9VRVPa7ppkJOD0n6NW4smjtpLrEckjO5UF3ekOCNfISYrRdIU8LSMv0RU3i0ALgK2CDyp7rSzOwrkpw6780Ix-QtgFOF4T7scDYR7ZqG6HY5vljBt_lUE-ZWjv-zT_QHhv08Dm-9AoeC_yGNx1Wb8&state=f7ad9a88-be24-4d88-a3bd-3f02b4b12a18&scope=email profile https://www.googleapis.com/auth/userinfo.email https://www.googleapis.com/auth/userinfo.profile openid&authuser=0&hd=digite.com&prompt=none'})
        with pytest.raises(AppException, match='facebook login is not enabled'):
            await Authentication.verify_and_process(request, "facebook")

    @pytest.mark.asyncio
    async def test_sso_login_linkedin_not_enabled(self):
        with pytest.raises(AppException, match='linkedin login is not enabled'):
            await Authentication.get_redirect_url("linkedin")

        request = Request({'type': 'http',
                           'headers': Headers({}).raw,
                           'query_string': 'code=AQDKEbWXmRjtjiPdGUxXSTuye8ggMZvN9A_cXf1Bw9j_FLSe_Tuwsf_EP-LmmHVAQqTIhqL1Yj7mnsnBbsQdSPLC_4QmJ1GJqM--mbDR0l7UAKVxWdtqy8YAK60Ws02EhjydiIKJ7duyccCa7vXZN01XPAanHak2vvp1URPMvmIMgjEcMyI-IJR0k9PR5NHCEKUmdqeeFBkyFbTtjizGvjYee7kFt7T6_-6DT3q9_1fPvC9VRVPa7ppkJOD0n6NW4smjtpLrEckjO5UF3ekOCNfISYrRdIU8LSMv0RU3i0ALgK2CDyp7rSzOwrkpw6780Ix-QtgFOF4T7scDYR7ZqG6HY5vljBt_lUE-ZWjv-zT_QHhv08Dm-9AoeC_yGNx1Wb8&state=f7ad9a88-be24-4d88-a3bd-3f02b4b12a18&scope=email profile https://www.googleapis.com/auth/userinfo.email https://www.googleapis.com/auth/userinfo.profile openid&authuser=0&hd=digite.com&prompt=none'})
        with pytest.raises(AppException, match='linkedin login is not enabled'):
            await Authentication.verify_and_process(request, "linkedin")

    @pytest.mark.asyncio
    async def test_verify_and_process_google(self, monkeypatch):
        Utility.environment['sso']['google']['enable'] = True

        async def _mock_google_response(*args, **kwargs):
            return OpenID(
                id='116918187277293076263',
                email='monisha.ks@digite.com',
                first_name='Monisha',
                last_name='KS',
                display_name='Monisha KS',
                picture='https://lh3.googleusercontent.com/a/AATXAJxqb5pnbXi5Yryt_9TPdPiB8mQe8Lk613-4ytus=s96-c',
                provider='google')

        def _mock_user_details(*args, **kwargs):
            return {"email": "monisha.ks@digite.com"}

        monkeypatch.setattr(AccountProcessor, "get_user", _mock_user_details)
        monkeypatch.setattr(AccountProcessor, "get_user_details", _mock_user_details)
        monkeypatch.setattr(GoogleSSO, "verify_and_process", _mock_google_response)
        request = Request({'type': 'http',
                           'headers': Headers({}).raw,
                           'query_string': 'code=AQDKEbWXmRjtjiPdGUxXSTuye8ggMZvN9A_cXf1Bw9j_FLSe_Tuwsf_EP-LmmHVAQqTIhqL1Yj7mnsnBbsQdSPLC_4QmJ1GJqM--mbDR0l7UAKVxWdtqy8YAK60Ws02EhjydiIKJ7duyccCa7vXZN01XPAanHak2vvp1URPMvmIMgjEcMyI-IJR0k9PR5NHCEKUmdqeeFBkyFbTtjizGvjYee7kFt7T6_-6DT3q9_1fPvC9VRVPa7ppkJOD0n6NW4smjtpLrEckjO5UF3ekOCNfISYrRdIU8LSMv0RU3i0ALgK2CDyp7rSzOwrkpw6780Ix-QtgFOF4T7scDYR7ZqG6HY5vljBt_lUE-ZWjv-zT_QHhv08Dm-9AoeC_yGNx1Wb8&state=f7ad9a88-be24-4d88-a3bd-3f02b4b12a18&scope=email profile https://www.googleapis.com/auth/userinfo.email https://www.googleapis.com/auth/userinfo.profile openid&authuser=0&hd=digite.com&prompt=none'})
        existing_user, user, token = await Authentication.verify_and_process(request, "google")
        assert Utility.decode_limited_access_token(token)["sub"] == "monisha.ks@digite.com"
        assert user['email'] == 'monisha.ks@digite.com'
        assert user['first_name'] == 'Monisha'
        assert user['last_name'] == 'KS'
        assert Utility.check_empty_string(user.get('password'))
        assert existing_user

    @pytest.mark.asyncio
    async def test_verify_and_process_user_doesnt_exist_google(self, monkeypatch):
        async def _mock_google_response(*args, **kwargs):
            return OpenID(
                id='116918187277293076263',
                email='monisha.ks@digite.com',
                first_name='Monisha',
                last_name='KS',
                display_name='Monisha KS',
                picture='https://lh3.googleusercontent.com/a/AATXAJxqb5pnbXi5Yryt_9TPdPiB8mQe8Lk613-4ytus=s96-c',
                provider='google')

        monkeypatch.setattr(GoogleSSO, "verify_and_process", _mock_google_response)
        request = Request({'type': 'http',
                           'headers': Headers({}).raw,
                           'query_string': 'code=AQDKEbWXmRjtjiPdGUxXSTuye8ggMZvN9A_cXf1Bw9j_FLSe_Tuwsf_EP-LmmHVAQqTIhqL1Yj7mnsnBbsQdSPLC_4QmJ1GJqM--mbDR0l7UAKVxWdtqy8YAK60Ws02EhjydiIKJ7duyccCa7vXZN01XPAanHak2vvp1URPMvmIMgjEcMyI-IJR0k9PR5NHCEKUmdqeeFBkyFbTtjizGvjYee7kFt7T6_-6DT3q9_1fPvC9VRVPa7ppkJOD0n6NW4smjtpLrEckjO5UF3ekOCNfISYrRdIU8LSMv0RU3i0ALgK2CDyp7rSzOwrkpw6780Ix-QtgFOF4T7scDYR7ZqG6HY5vljBt_lUE-ZWjv-zT_QHhv08Dm-9AoeC_yGNx1Wb8&state=f7ad9a88-be24-4d88-a3bd-3f02b4b12a18&scope=email profile https://www.googleapis.com/auth/userinfo.email https://www.googleapis.com/auth/userinfo.profile openid&authuser=0&hd=digite.com&prompt=none'})
        existing_user, user, token = await Authentication.verify_and_process(request, "google")
        assert user['email'] == 'monisha.ks@digite.com'
        assert user['first_name'] == 'Monisha'
        assert user['last_name'] == 'KS'
        assert not Utility.check_empty_string(user.get('password').get_secret_value())
        assert user.get('account') == user.get('email')
        assert not existing_user
        user = AccountProcessor.get_user_details('monisha.ks@digite.com')
        assert all(
            user[key] is False if key == "is_integration_user" else user[key]
            for key in user.keys()
        )
        assert len(list(AccountProcessor.list_bots(user['account']))) == 1
        assert not AccountProcessor.is_user_confirmed(user['email'])

    @pytest.mark.asyncio
    async def test_ssostate_google(*args, **kwargs):
        request = Request({'type': 'http',
                           'headers': Headers({}).raw,
                           'query_string': 'code=AQDKEbWXmRjtjiPdGUxXSTuye8ggMZvN9A_cXf1Bw9j_FLSe_Tuwsf_EP-LmmHVAQqTIhqL1Yj7mnsnBbsQdSPLC_4QmJ1GJqM--mbDR0l7UAKVxWdtqy8YAK60Ws02EhjydiIKJ7duyccCa7vXZN01XPAanHak2vvp1URPMvmIMgjEcMyI-IJR0k9PR5NHCEKUmdqeeFBkyFbTtjizGvjYee7kFt7T6_-6DT3q9_1fPvC9VRVPa7ppkJOD0n6NW4smjtpLrEckjO5UF3ekOCNfISYrRdIU8LSMv0RU3i0ALgK2CDyp7rSzOwrkpw6780Ix-QtgFOF4T7scDYR7ZqG6HY5vljBt_lUE-ZWjv-zT_QHhv08Dm-9AoeC_yGNx1Wb8&state=f7ad9a88-be24-4d88-a3bd-3f02b4b12a18&scope=email profile https://www.googleapis.com/auth/userinfo.email https://www.googleapis.com/auth/userinfo.profile openid&authuser=0&hd=digite.com&prompt=none'})
        with pytest.raises(AppException) as e:
            await Authentication.verify_and_process(request, "google")
        assert str(e).__contains__('Failed to verify with google')

    @pytest.mark.asyncio
    async def test_get_redirect_url_google(self, monkeypatch):
        discovery_url = 'https://discovery.url.localhost/o/oauth2/v2/auth?response_type=code&client_id'

        async def _mock_get_discovery_doc(*args, **kwargs):
            return {'authorization_endpoint': discovery_url}

        monkeypatch.setattr(GoogleSSO, 'get_discovery_document', _mock_get_discovery_doc)
        assert isinstance(await Authentication.get_redirect_url("google"), RedirectResponse)

    @pytest.mark.asyncio
    async def test_verify_and_process_facebook(self, monkeypatch):
        Utility.environment['sso']['facebook']['enable'] = True

        async def _mock_facebook_response(*args, **kwargs):
            return OpenID(
                id='107921368422696',
                email='monisha.ks@digite.com',
                first_name='Moni',
                last_name='Shareddy',
                display_name='Monisha Shareddy',
                picture='https://scontent-bom1-2.xx.fbcdn.net/v/t1.30497-1/cp0/c15.0.50.50a/p50x50/84628273_176159830277856_972693363922829312_n.jpg?_nc_cat=1&ccb=1-5&_nc_sid=12b3be&_nc_ohc=reTAAmyXfF0AX9vbxxH&_nc_ht=scontent-bom1-2.xx&edm=AP4hL3IEAAAA&oh=00_AT_6IOixo-clV4B1Gthr_UabmxEzz50ri6yAhhXJzlbFeQ&oe=61F21F38',
                provider='facebook')

        def _mock_user_details(*args, **kwargs):
            return {"email": "monisha.ks@digite.com"}

        monkeypatch.setattr(AccountProcessor, "get_user", _mock_user_details)
        monkeypatch.setattr(AccountProcessor, "get_user_details", _mock_user_details)
        monkeypatch.setattr(FacebookSSO, "verify_and_process", _mock_facebook_response)

        request = Request({'type': 'http',
                           'headers': Headers({}).raw,
                           'query_string': 'code=AQDEkezmJoa3hfyVOafJkHbXG5OJNV3dZQ4gElP3WS71LJbErkK6ljLq31C0B3xRw2dv2G4Fh9mA2twjBVrQZfv_j0MYBS8xq0DEAg08YTZ2Kd1mPJ2HVDF5GnrhZcl2V1qpcO0pGzVQAFMLVRKVWxmirya0uqm150ZLHL_xN9NZjCvk1DRnOXKYXXZtaaU-HgO22Rxxzo90hTtW4mLBl7Vg55SRmic6p1r3KAkyfnAVTLSNPhaX2I9KUgeUjQ6EwGz3NtwjxKLPnsC1yPZqQMGBS6u2lHt-BOjj80iJmukbLH_35Xzn6Mv6xVSjqGwTjNEnn6N5dyT-3_X_vmYTlcGpr8LOn6tTf7kz_ysauexbGxn883m_thFV3Ozb9oP9u78)]'})
        existing_user, user, token = await Authentication.verify_and_process(request, "facebook")
        assert Utility.decode_limited_access_token(token)["sub"] == "monisha.ks@digite.com"
        assert user['email'] == 'monisha.ks@digite.com'
        assert user['first_name'] == 'Moni'
        assert user['last_name'] == 'Shareddy'
        assert Utility.check_empty_string(user.get('password'))
        assert existing_user

    @pytest.mark.asyncio
    async def test_verify_and_process_user_doesnt_exist_facebook(self, monkeypatch):
        async def _mock_facebook_response(*args, **kwargs):
            return OpenID(
                id='107921368422696',
                email='monishaks@digite.com',
                first_name='Moni',
                last_name='Shareddy',
                display_name='Monisha Shareddy',
                picture='https://scontent-bom1-2.xx.fbcdn.net/v/t1.30497-1/cp0/c15.0.50.50a/p50x50/84628273_176159830277856_972693363922829312_n.jpg?_nc_cat=1&ccb=1-5&_nc_sid=12b3be&_nc_ohc=reTAAmyXfF0AX9vbxxH&_nc_ht=scontent-bom1-2.xx&edm=AP4hL3IEAAAA&oh=00_AT_6IOixo-clV4B1Gthr_UabmxEzz50ri6yAhhXJzlbFeQ&oe=61F21F38',
                provider='facebook')

        monkeypatch.setattr(FacebookSSO, "verify_and_process", _mock_facebook_response)
        request = Request({'type': 'http',
                           'headers': Headers({'cookie': "ssostate=a257c5b8-4293-49db-a773-2c6fd78df016"}).raw,
                           'query_string': 'code=AQB4u0qDPLiqREyHXEmGydCw-JBg-vU1VL9yfR1PLuGijlyGsZs7CoYe98XhQ-jkQu_jYj-DMefRL_AcAvhenbBEuQ5Bhd18B9gOfDwe0JvB-Y5TAm21MrhVZtDxSm9VTSZVaPrwsWeN0dQYr2OgG9I0qPoM-OBEsOdJRYpCn-nKBKFGAbXb6AR7KTHhQtRDHHrylLe0QcSz2p1FjlLVWOrBh-A3o5xmvsaXaRtwYfYdJuxOBz2W7DlVw9m6qP9fx4gAzkp-j1sNKmiZjuHBsHJvKQsBG7xCw7etZh5Uie49R-WtP87-yic_CMYulju5bYRWTMd-549QWwjMW8lIQkPXStGwbU0JaOy9BHKmB6iUSrp0jIyo1RYdBo6Ji81Jyms&state=a257c5b8-4293-49db-a773-2c6fd78df016'})
        existing_user, user, token = await Authentication.verify_and_process(request, "facebook")
        assert user['email'] == 'monishaks@digite.com'
        assert user['first_name'] == 'Moni'
        assert user['last_name'] == 'Shareddy'
        assert not Utility.check_empty_string(user.get('password').get_secret_value())
        assert user.get('account') == user.get('email')
        assert not existing_user
        user = AccountProcessor.get_user_details('monishaks@digite.com')
        assert all(
            user[key] is False if key == "is_integration_user" else user[key]
            for key in user.keys()
        )
        assert len(list(AccountProcessor.list_bots(user['account']))) == 1
        assert not AccountProcessor.is_user_confirmed(user['email'])

    @pytest.mark.asyncio
    async def test_get_redirect_url_facebook(self):
        assert isinstance(await Authentication.get_redirect_url("facebook"), RedirectResponse)

    @pytest.mark.asyncio
    async def test_invalid_ssostate_facebook(*args, **kwargs):
        request = Request({'type': 'http',
                           'headers': Headers({'cookie': "ssostate=a257c5b8-4293-49db-a773-2c6fd78df016"}).raw,
                           'query_string': 'code=AQB4u0qDPLiqREyHXEmGydCw-JBg-vU1VL9yfR1PLuGijlyGsZs7CoYe98XhQ-jkQu_jYj-DMefRL_AcAvhenbBEuQ5Bhd18B9gOfDwe0JvB-Y5TAm21MrhVZtDxSm9VTSZVaPrwsWeN0dQYr2OgG9I0qPoM-OBEsOdJRYpCn-nKBKFGAbXb6AR7KTHhQtRDHHrylLe0QcSz2p1FjlLVWOrBh-A3o5xmvsaXaRtwYfYdJuxOBz2W7DlVw9m6qP9fx4gAzkp-j1sNKmiZjuHBsHJvKQsBG7xCw7etZh5Uie49R-WtP87-yic_CMYulju5bYRWTMd-549QWwjMW8lIQkPXStGwbU0JaOy9BHKmB6iUSrp0jIyo1RYdBo6Ji81Jyms&state=a257c5b8-4293-49db-a773-2c6fd78df016'})
        with pytest.raises(AppException) as e:
            await Authentication.verify_and_process(request, "facebook")
        assert str(e).__contains__('Failed to verify with facebook')

    @pytest.mark.asyncio
    async def test_get_redirect_url_linkedin(self):
        Utility.environment['sso']['linkedin']['enable'] = True

        response = await Authentication.get_redirect_url("linkedin")
        assert isinstance(response, RedirectResponse)

    @pytest.mark.asyncio
    async def test_sso_linkedin_login_error(self, httpx_mock: HTTPXMock):
        httpx_mock.add_response(
            method=responses.POST,
            url=await LoginSSOFactory.get_client('linkedin').sso_client.token_endpoint,
            json={'access_token': '1234567890'},
        )
        httpx_mock.add_response(
            method=responses.GET,
            url=await LoginSSOFactory.get_client('linkedin').sso_client.userinfo_endpoint,
            json={'first_name': 'udit', 'last_name': 'pandey', 'profile_url': '1234::mkfnwuefhbwi'},
        )
        httpx_mock.add_response(
            method=responses.GET,
            url=await LoginSSOFactory.get_client('linkedin').sso_client.useremail_endpoint,
            json={'emailAddress': '1234567890'},
        )
        scope = {
            "type": "http",
            "http_version": "1.1",
            "method": "GET",
            "scheme": "http",
            "path": "/",
            'query_string': b'code=4/0AX4XfWh-AOKSPocewBBm0KAE_5j1qGNNWJAdbRcZ8OYKUU1KlwGqx_kOz6yzlZN-jUBi0Q&state={LoginSSOFactory.linkedin_sso.state}&scope=email profile https://www.googleapis.com/auth/userinfo.email https://www.googleapis.com/auth/userinfo.profile openid&authuser=0&hd=digite.com&prompt=none',
            "headers": Headers({
                    'cookie': f"ssostate={LoginSSOFactory.get_client('linkedin').sso_client.state}",
                    'host': 'www.example.org',
                    'accept': 'application/json',

                }).raw,
            "client": ("134.56.78.4", 1453),
            "server": ("www.example.org", 443),
        }

        request = Request(scope=scope)
        request._url = URL(scope=scope)
        with pytest.raises(AppException, match='User was not verified with linkedin'):
            await Authentication.verify_and_process(request, "linkedin")

    @pytest.mark.asyncio
    async def test_sso_linkedin_login_success(self, httpx_mock: HTTPXMock, monkeypatch):
        httpx_mock.add_response(
            method=responses.POST,
            url=await LoginSSOFactory.get_client('linkedin').sso_client.token_endpoint,
            json={'access_token': '1234567890'},
        )
        httpx_mock.add_response(
            method=responses.GET,
            url=await LoginSSOFactory.get_client('linkedin').sso_client.userinfo_endpoint,
            json={'localizedFirstName': 'monisha', 'localizedLastName': 'reddy'},
        )
        httpx_mock.add_response(
            method=responses.GET,
            url=await LoginSSOFactory.get_client('linkedin').sso_client.useremail_endpoint,
            json={'elements': [{'handle~': {'emailAddress': 'monisha.ks@digite.com'}}]}
        )
        scope = {
            "type": "http",
            "http_version": "1.1",
            "method": "GET",
            "scheme": "https",
            "path": "/",
            'query_string': b'code=4/0AX4XfWh-AOKSPocewBBm0KAE_5j1qGNNWJAdbRcZ8OYKUU1KlwGqx_kOz6yzlZN-jUBi0Q&state={LoginSSOFactory.linkedin_sso.state}&scope=email profile https://www.googleapis.com/auth/userinfo.email https://www.googleapis.com/auth/userinfo.profile openid&authuser=0&hd=digite.com&prompt=none',
            "headers": Headers({
                'cookie': f"ssostate={LoginSSOFactory.get_client('linkedin').sso_client.state}",
                'host': 'www.example.org',
                'accept': 'application/json',

            }).raw,
            "client": ("134.56.78.4", 1453),
            "server": ("www.example.org", 443),
        }

        def _mock_user_details(*args, **kwargs):
            return {"email": "monisha.ks@digite.com"}

        monkeypatch.setattr(AccountProcessor, "get_user", _mock_user_details)
        monkeypatch.setattr(AccountProcessor, "get_user_details", _mock_user_details)
        request = Request(scope=scope)
        request._url = URL(scope=scope)
        existing_user, user, token = await Authentication.verify_and_process(request, "linkedin")
        assert Utility.decode_limited_access_token(token)["sub"] == "monisha.ks@digite.com"
        assert user['email'] == 'monisha.ks@digite.com'
        assert user['first_name'] == 'monisha'
        assert user['last_name'] == 'reddy'
        assert Utility.check_empty_string(user.get('password'))
        assert existing_user

    @pytest.mark.asyncio
    async def test_sso_linkedin_login_new_user(self, httpx_mock: HTTPXMock, monkeypatch):
        httpx_mock.add_response(
            method=responses.POST,
            url=await LoginSSOFactory.get_client('linkedin').sso_client.token_endpoint,
            json={'access_token': '1234567890'},
        )
        httpx_mock.add_response(
            method=responses.GET,
            url=await LoginSSOFactory.get_client('linkedin').sso_client.userinfo_endpoint,
            json={'localizedFirstName': 'monisha', 'localizedLastName': 'reddy'},
        )
        httpx_mock.add_response(
            method=responses.GET,
            url=await LoginSSOFactory.get_client('linkedin').sso_client.useremail_endpoint,
            json={'elements': [{'handle~': {'emailAddress': 'monisha.ks.ks@digite.com'}}]}
        )
        scope = {
            "type": "http",
            "http_version": "1.1",
            "method": "GET",
            "scheme": "https",
            "path": "/",
            'query_string': b'code=4/0AX4XfWh-AOKSPocewBBm0KAE_5j1qGNNWJAdbRcZ8OYKUU1KlwGqx_kOz6yzlZN-jUBi0Q&state={LoginSSOFactory.linkedin_sso.state}&scope=email profile https://www.googleapis.com/auth/userinfo.email https://www.googleapis.com/auth/userinfo.profile openid&authuser=0&hd=digite.com&prompt=none',
            "headers": Headers({
                'cookie': f"ssostate={LoginSSOFactory.get_client('linkedin').sso_client.state}",
                'host': 'www.example.org',
                'accept': 'application/json',

            }).raw,
            "client": ("134.56.78.4", 1453),
            "server": ("www.example.org", 443),
        }

        request = Request(scope=scope)
        request._url = URL(scope=scope)
        existing_user, user, token = await Authentication.verify_and_process(request, "linkedin")
        assert Utility.decode_limited_access_token(token)["sub"] == "monisha.ks.ks@digite.com"
        assert user['email'] == 'monisha.ks.ks@digite.com'
        assert user['first_name'] == 'monisha'
        assert user['last_name'] == 'reddy'
        assert not Utility.check_empty_string(user.get('password').get_secret_value())
        assert not existing_user
        user = AccountProcessor.get_user_details('monisha.ks@digite.com')
        assert all(
            user[key] is False if key == "is_integration_user" else user[key]
            for key in user.keys()
        )
        user = AccountProcessor.get_user_details('monishaks@digite.com')
        assert all(
            user[key] is False if key == "is_integration_user" else user[key]
            for key in user.keys()
        )
        assert len(list(AccountProcessor.list_bots(user['account']))) == 1
        assert not AccountProcessor.is_user_confirmed(user['email'])

    def test_sso_login_client_linkedin(self):
        assert LoginSSOFactory.get_client('linkedin').sso_client.client_secret == Utility.environment['sso']['linkedin']['client_secret']
        assert LoginSSOFactory.get_client('linkedin').sso_client.client_id == Utility.environment['sso']['linkedin']['client_id']
        assert LoginSSOFactory.get_client('linkedin').sso_client.redirect_uri == urljoin(Utility.environment['sso']['redirect_url'], 'linkedin')

    def test_sso_login_client_gmail(self):
        assert LoginSSOFactory.get_client('google').sso_client.client_secret == Utility.environment['sso']['google']['client_secret']
        assert LoginSSOFactory.get_client('google').sso_client.client_id == Utility.environment['sso']['google']['client_id']
        assert LoginSSOFactory.get_client('google').sso_client.redirect_uri == urljoin(Utility.environment['sso']['redirect_url'], 'google')

    def test_sso_login_client_facebook(self):
        assert LoginSSOFactory.get_client('facebook').sso_client.client_secret == Utility.environment['sso']['facebook']['client_secret']
        assert LoginSSOFactory.get_client('facebook').sso_client.client_id == Utility.environment['sso']['facebook']['client_id']
        assert LoginSSOFactory.get_client('facebook').sso_client.redirect_uri == urljoin(Utility.environment['sso']['redirect_url'], 'facebook')<|MERGE_RESOLUTION|>--- conflicted
+++ resolved
@@ -21,12 +21,8 @@
 
 from kairon.shared.auth import Authentication, LoginSSOFactory
 from kairon.shared.account.data_objects import Feedback, BotAccess
-<<<<<<< HEAD
-from kairon.shared.account.processor import AccountProcessor
+from kairon.shared.account.processor import AccountProcessor, IntegrationProcessor
 from kairon.shared.authorization.processor import IntegrationProcessor
-=======
-from kairon.shared.account.processor import AccountProcessor, IntegrationProcessor
->>>>>>> 1740c659
 from kairon.shared.data.constant import ACTIVITY_STATUS, ACCESS_ROLES, TOKEN_TYPE, INTEGRATION_STATUS
 from kairon.shared.data.data_objects import Configs, Rules, Responses
 from kairon.shared.utils import Utility
@@ -879,7 +875,6 @@
         assert payload.get('type') == TOKEN_TYPE.INTEGRATION.value
         assert not payload.get('exp')
 
-<<<<<<< HEAD
     def test_generate_integration_token_different_bot(self):
         bot = 'test_1'
         user = 'test_user'
@@ -893,8 +888,6 @@
         assert payload.get('type') == TOKEN_TYPE.INTEGRATION.value
         assert not payload.get('exp')
 
-=======
->>>>>>> 1740c659
     def test_generate_integration_token_with_expiry(self):
         bot = 'test'
         user = 'test_user'
@@ -922,10 +915,7 @@
         assert payload.get('bot') == bot
         assert payload.get('sub') == user
         assert payload.get('iat')
-<<<<<<< HEAD
         pytest.integration_iat = payload.get('iat')
-=======
->>>>>>> 1740c659
         assert payload.get('access-limit') == access_limit
         assert payload.get('type') == TOKEN_TYPE.INTEGRATION.value
         iat = datetime.datetime.fromtimestamp(payload.get('iat'), tz=datetime.timezone.utc)
@@ -996,11 +986,7 @@
         bot = 'test'
         user = 'test_user'
         with pytest.raises(AppException, match="Integration does not exists"):
-<<<<<<< HEAD
             Authentication.update_integration_token(None, bot, user)
-=======
-            Authentication.update_integration_token(None, bot, user, expiry=15)
->>>>>>> 1740c659
 
     def test_update_integration_token_not_exists(self):
         bot = 'test'
@@ -1008,69 +994,11 @@
         with pytest.raises(AppException, match="Integration does not exists"):
             Authentication.update_integration_token('integration_not_exists', bot, user)
 
-<<<<<<< HEAD
-=======
-    def test_update_integration_token_remove_and_add_expiry(self):
-        bot = 'test'
-        user = 'test_user'
-        secret_key = Utility.environment['security']["secret_key"]
-        algorithm = Utility.environment['security']["algorithm"]
-        token = Authentication.update_integration_token('integration_token_with_expiry', bot, user)
-        payload = jwt.decode(token, secret_key, algorithms=[algorithm])
-        assert payload.get('bot') == bot
-        assert payload.get('sub') == user
-        assert payload.get('iat')
-        assert not payload.get('exp')
-        assert payload.get('type') == TOKEN_TYPE.INTEGRATION.value
-
-        start_date = datetime.datetime.now(tz=datetime.timezone.utc)
-        token = Authentication.update_integration_token('integration_token_with_expiry', bot, user, expiry=15)
-        payload = jwt.decode(token, secret_key, algorithms=[algorithm])
-        assert payload.get('bot') == bot
-        assert payload.get('sub') == user
-        assert payload.get('iat')
-        assert payload.get('type') == TOKEN_TYPE.INTEGRATION.value
-        iat = datetime.datetime.fromtimestamp(payload.get('iat'), tz=datetime.timezone.utc)
-        exp = datetime.datetime.fromtimestamp(payload.get('exp'), tz=datetime.timezone.utc)
-        assert round((exp - iat).total_seconds() / 60) == 15
-
-    def test_update_integration_token_remove_and_add_access_limit(self):
-        bot = 'test1'
-        user = 'test_user'
-        secret_key = Utility.environment['security']["secret_key"]
-        algorithm = Utility.environment['security']["algorithm"]
-        token = Authentication.update_integration_token('integration_token_with_access_limit', bot, user)
-        payload = jwt.decode(token, secret_key, algorithms=[algorithm])
-        assert payload.get('bot') == bot
-        assert payload.get('sub') == user
-        assert payload.get('iat')
-        assert not payload.get('exp')
-        assert payload.get('type') == TOKEN_TYPE.INTEGRATION.value
-
-        access_limit = ['/api/bot/endpoint/new']
-        start_date = datetime.datetime.now(tz=datetime.timezone.utc)
-        token = Authentication.update_integration_token('integration_token_with_access_limit', bot, user, expiry=20, access_limit=access_limit)
-        payload = jwt.decode(token, secret_key, algorithms=[algorithm])
-        assert payload.get('bot') == bot
-        assert payload.get('sub') == user
-        assert payload.get('iat')
-        pytest.integration_iat = payload.get('iat')
-        assert payload.get('access-limit') == access_limit
-        assert payload.get('type') == TOKEN_TYPE.INTEGRATION.value
-        iat = datetime.datetime.fromtimestamp(payload.get('iat'), tz=datetime.timezone.utc)
-        exp = datetime.datetime.fromtimestamp(payload.get('exp'), tz=datetime.timezone.utc)
-        assert round((exp - iat).total_seconds() / 60) == 20
-
->>>>>>> 1740c659
     def test_validate_integration_token(self):
         bot = 'test1'
         user = 'test_user'
         name = 'integration_token_with_access_limit'
-<<<<<<< HEAD
         payload = {'name': name, 'bot': bot, 'sub': user, 'iat': pytest.integration_iat, 'access_limit': ['/api/bot/endpoint']}
-=======
-        payload = {'name': name, 'bot': bot, 'sub': user, 'iat': pytest.integration_iat, 'access_limit': ['/api/bot/endpoint/new']}
->>>>>>> 1740c659
         assert not Authentication.validate_integration_token(payload, None)
 
     def test_validate_integration_token_not_exists(self):
@@ -1109,7 +1037,6 @@
         assert integrations[0]['user'] == 'test_user'
         assert integrations[0]['iat']
         assert integrations[0]['expiry']
-<<<<<<< HEAD
         assert integrations[0]['access_list'] == ['/api/bot/endpoint']
         assert integrations[0]['status'] == 'active'
 
@@ -1120,11 +1047,6 @@
                                                         int_status=INTEGRATION_STATUS.DELETED.value)
         assert not token
 
-=======
-        assert integrations[0]['access_list'] == ['/api/bot/endpoint/new']
-        assert integrations[0]['status'] == 'active'
-
->>>>>>> 1740c659
     def test_update_integration_disable_integration_token(self):
         bot = 'test1'
         user = 'test_user'
@@ -1150,11 +1072,7 @@
         assert integrations[0]['user'] == 'test_user'
         assert integrations[0]['iat']
         assert integrations[0]['expiry']
-<<<<<<< HEAD
         assert integrations[0]['access_list'] == ['/api/bot/endpoint']
-=======
-        assert integrations[0]['access_list'] == ['/api/bot/endpoint/new']
->>>>>>> 1740c659
         assert integrations[0]['status'] == 'inactive'
 
     def test_validate_disabled_integration_token(self):
