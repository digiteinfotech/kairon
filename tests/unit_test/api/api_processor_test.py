import asyncio
import datetime
import os
from urllib.parse import urljoin

import jwt
import responses
from fastapi import HTTPException
from fastapi_sso.sso.base import OpenID
from mongoengine import connect
from mongoengine.errors import ValidationError, DoesNotExist
import pytest
from mongomock.object_id import ObjectId
from pydantic import SecretStr
from pytest_httpx import HTTPXMock
from starlette.datastructures import Headers, URL
from starlette.requests import Request
from starlette.responses import RedirectResponse

from kairon.shared.auth import Authentication, LoginSSOFactory
from kairon.shared.account.data_objects import Feedback, BotAccess, User
from kairon.shared.account.processor import AccountProcessor
from kairon.shared.authorization.processor import IntegrationProcessor
from kairon.shared.data.constant import ACTIVITY_STATUS, ACCESS_ROLES, TOKEN_TYPE, INTEGRATION_STATUS
from kairon.shared.data.data_objects import Configs, Rules, Responses
from kairon.shared.sso.clients.facebook import FacebookSSO
from kairon.shared.sso.clients.google import GoogleSSO
from kairon.shared.utils import Utility
from kairon.exceptions import AppException
from stress_test.data_objects import Bot

os.environ["system_file"] = "./tests/testing_data/system.yaml"


def pytest_configure():
    return {'bot': None, 'account': None}


class TestAccountProcessor:
    @pytest.fixture(autouse=True, scope='class')
    def init_connection(self):
        Utility.load_environment()
        connect(**Utility.mongoengine_connection(Utility.environment['database']["url"]))
        AccountProcessor.load_system_properties()

    def test_add_account(self):
        account_response = AccountProcessor.add_account("paypal", "testAdmin")
        account = AccountProcessor.get_account(account_response["_id"])
        assert account_response
        pytest.account = account_response["_id"]
        assert account_response["_id"] == account["_id"]
        assert account_response["name"] == account["name"]
        account_response = AccountProcessor.add_account("ebay", "testAdmin")
        account = AccountProcessor.get_account(account_response["_id"])
        assert account_response
        assert account_response["_id"] == account["_id"]
        assert account_response["name"] == account["name"]

    def test_add_duplicate_account(self):
        with pytest.raises(Exception):
            AccountProcessor.add_account("paypal", "testAdmin")

    def test_add_duplicate_account_case_insentive(self):
        with pytest.raises(Exception):
            AccountProcessor.add_account("PayPal", "testAdmin")

    def test_add_blank_account(self):
        with pytest.raises(AppException):
            AccountProcessor.add_account("", "testAdmin")

    def test_add_empty_account(self):
        with pytest.raises(AppException):
            AccountProcessor.add_account(" ", "testAdmin")

    def test_add_none_account(self):
        with pytest.raises(AppException):
            AccountProcessor.add_account(None, "testAdmin")

    def test_list_bots_none(self):
        assert not list(AccountProcessor.list_bots(1000))

    def test_add_bot(self):
        bot_response = AccountProcessor.add_bot("test", pytest.account, "fshaikh@digite.com", True)
        bot = Bot.objects(name="test").get().to_mongo().to_dict()
        assert bot['_id'].__str__() == bot_response['_id'].__str__()
        config = Configs.objects(bot=bot['_id'].__str__()).get().to_mongo().to_dict()
        assert config['language']
        assert config['pipeline'][5]['name'] == 'FallbackClassifier'
        assert config['pipeline'][5]['threshold'] == 0.7
        assert config['policies'][2]['name'] == 'RulePolicy'
        assert config['policies'][2]['core_fallback_action_name'] == "action_default_fallback"
        assert config['policies'][2]['core_fallback_threshold'] == 0.3
        assert Rules.objects(bot=bot['_id'].__str__()).get()
        assert Responses.objects(name__iexact='utter_please_rephrase', bot=bot['_id'].__str__(), status=True).get()
        assert Responses.objects(name='utter_default', bot=bot['_id'].__str__(), status=True).get()
        pytest.bot = bot_response['_id'].__str__()

    def test_list_bots(self):
        bot = list(AccountProcessor.list_bots(pytest.account))
        assert bot[0]['name'] == 'test'
        assert bot[0]['_id']

    def test_get_bot(self):
        bot_response = AccountProcessor.get_bot(pytest.bot)
        assert bot_response
        assert bot_response["account"] == pytest.account

    def test_add_duplicate_bot(self):
        with pytest.raises(Exception):
            AccountProcessor.add_bot("test", pytest.account, "testAdmin")

    def test_add_duplicate_bot_case_insensitive(self):
        with pytest.raises(Exception):
            AccountProcessor.add_bot("TEST", pytest.account, "testAdmin")

    def test_add_blank_bot(self):
        with pytest.raises(AppException):
            AccountProcessor.add_bot(" ", pytest.account, "testAdmin")

    def test_add_empty_bot(self):
        with pytest.raises(AppException):
            AccountProcessor.add_bot("", pytest.account, "testAdmin")

    def test_add_none_bot(self):
        with pytest.raises(AppException):
            AccountProcessor.add_bot(None, pytest.account, "testAdmin")

    def test_add_none_user(self):
        with pytest.raises(AppException):
            AccountProcessor.add_bot('test', pytest.account, None)

    def test_add_user(self):
        user = AccountProcessor.add_user(
            email="fshaikh@digite.com",
            first_name="Fahad Ali",
            last_name="Shaikh",
            password="Welcome@1",
            account=pytest.account,
            user="testAdmin",
        )
        assert user
        assert user["password"] != "12345"
        assert user["status"]

    def test_add_bot_for_existing_user(self):
        bot_response = AccountProcessor.add_bot("test_version_2", pytest.account, "fshaikh@digite.com", False)
        bot = Bot.objects(name="test_version_2").get().to_mongo().to_dict()
        assert bot['_id'].__str__() == bot_response['_id'].__str__()
        assert len(AccountProcessor.get_accessible_bot_details(pytest.account, "fshaikh@digite.com")['account_owned']) == 2
        config = Configs.objects(bot=bot['_id'].__str__()).get().to_mongo().to_dict()
        assert config['language']
        assert config['pipeline'][5]['name'] == 'FallbackClassifier'
        assert config['pipeline'][5]['threshold'] == 0.7
        assert config['policies'][2]['name'] == 'RulePolicy'
        assert config['policies'][2]['core_fallback_action_name'] == "action_default_fallback"
        assert config['policies'][2]['core_fallback_threshold'] == 0.3
        assert Rules.objects(bot=bot['_id'].__str__()).get()
        assert Responses.objects(name='utter_default', bot=bot['_id'].__str__(), status=True).get()

    def test_add_member_already_exists(self):
        bot_id = AccountProcessor.get_accessible_bot_details(pytest.account, "fshaikh@digite.com")['account_owned'][1]['_id']
        with pytest.raises(AppException, match='User is already a collaborator'):
            AccountProcessor.allow_bot_and_generate_invite_url(bot_id, "fshaikh@digite.com", 'testAdmin',
                                                               pytest.account, ACCESS_ROLES.DESIGNER.value)

    def test_add_member_bot_not_exists(self):
        with pytest.raises(DoesNotExist, match='Bot does not exists!'):
            AccountProcessor.allow_bot_and_generate_invite_url('bot_not_exists', "fshaikh@digite.com", 'testAdmin', pytest.account)

    def test_list_bot_accessors_1(self):
        bot_id = AccountProcessor.get_accessible_bot_details(pytest.account, "fshaikh@digite.com")['account_owned'][1]['_id']
        accessors = list(AccountProcessor.list_bot_accessors(bot_id))
        assert len(accessors) == 1
        assert accessors[0]['accessor_email'] == 'fshaikh@digite.com'
        assert accessors[0]['role'] == 'owner'
        assert accessors[0]['bot']
        assert accessors[0]['bot_account'] == pytest.account
        assert accessors[0]['user'] == "fshaikh@digite.com"
        assert accessors[0]['timestamp']

    def test_update_bot_access_modify_bot_owner_access(self):
        bot_id = AccountProcessor.get_accessible_bot_details(pytest.account, "fshaikh@digite.com")['account_owned'][1]['_id']
        with pytest.raises(AppException, match='Ownership modification denied'):
            AccountProcessor.update_bot_access(bot_id, "fshaikh@digite.com", 'testAdmin',
                                                      ACCESS_ROLES.OWNER.value, ACTIVITY_STATUS.INACTIVE.value)
        with pytest.raises(AppException, match='Ownership modification denied'):
            AccountProcessor.update_bot_access(bot_id, "fshaikh@digite.com", 'testAdmin',
                                                      ACCESS_ROLES.ADMIN.value, ACTIVITY_STATUS.ACTIVE.value)

    def test_update_bot_access_user_not_exists(self):
        bot_id = AccountProcessor.get_accessible_bot_details(pytest.account, "fshaikh@digite.com")['account_owned'][1]['_id']
        BotAccess(bot=bot_id, accessor_email="udit.pandey@digite.com", user='test',
                  role='designer', status='invite_not_accepted', bot_account=pytest.account).save()
        with pytest.raises(DoesNotExist, match='User does not exist!'):
            AccountProcessor.update_bot_access(bot_id, "udit.pandey@digite.com",
                                               ACCESS_ROLES.ADMIN.value, ACTIVITY_STATUS.INACTIVE.value)

    def test_update_bot_access_invite_not_accepted(self, monkeypatch):
        monkeypatch.setitem(Utility.email_conf["email"], "enable", True)
        bot_id = AccountProcessor.get_accessible_bot_details(pytest.account, "fshaikh@digite.com")['account_owned'][1]['_id']
        User(email='udit.pandey@digite.com', first_name='udit', last_name='pandey', password='124556779', account=10,
             user='udit.pandey@digite.com').save()
        with pytest.raises(AppException, match='User is yet to accept the invite'):
            AccountProcessor.update_bot_access(bot_id, "udit.pandey@digite.com",
                                               ACCESS_ROLES.ADMIN.value, ACTIVITY_STATUS.INACTIVE.value)
        assert BotAccess.objects(bot=bot_id, accessor_email="udit.pandey@digite.com", user='test',
                                 role='designer', status='invite_not_accepted', bot_account=pytest.account).get()

    def test_list_active_invites(self):
        invite = list(AccountProcessor.list_active_invites("udit.pandey@digite.com"))
        assert invite[0]['accessor_email'] == 'udit.pandey@digite.com'
        assert invite[0]['role'] == 'designer'
        assert invite[0]['bot_name'] == 'test_version_2'

    def test_accept_bot_access_invite_user_not_exists(self):
        bot_id = AccountProcessor.get_accessible_bot_details(pytest.account, "fshaikh@digite.com")['account_owned'][1]['_id']
        token = Utility.generate_token("pandey.udit867@gmail.com")
        with pytest.raises(DoesNotExist, match='User does not exist!'):
            AccountProcessor.validate_request_and_accept_bot_access_invite(token, bot_id)

    def test_update_bot_access_user_not_allowed(self):
        AccountProcessor.add_account('pandey.udit867@gmail.com', 'pandey.udit867@gmail.com')
        User(email='pandey.udit867@gmail.com', first_name='udit', last_name='pandey', password='124556779', account=10,
             user='pandey.udit867@gmail.com').save()
        bot_id = AccountProcessor.get_accessible_bot_details(pytest.account, "fshaikh@digite.com")['account_owned'][1]['_id']
        with pytest.raises(AppException, match='User not yet invited to collaborate'):
            AccountProcessor.update_bot_access(bot_id, "pandey.udit867@gmail.com",
                                               ACCESS_ROLES.ADMIN.value, ACTIVITY_STATUS.INACTIVE.value)

    def test_accept_bot_access_invite(self, monkeypatch):
        def _mock_get_user(*args, **kwargs):
            return None
        monkeypatch.setattr(AccountProcessor, 'get_user_details', _mock_get_user)

        bot_id = AccountProcessor.get_accessible_bot_details(pytest.account, "fshaikh@digite.com")['account_owned'][1]['_id']
        token = Utility.generate_token("udit.pandey@digite.com")
        AccountProcessor.validate_request_and_accept_bot_access_invite(token, bot_id)
        assert BotAccess.objects(bot=bot_id, accessor_email="udit.pandey@digite.com", user='test',
                                 role='designer', status='active', bot_account=pytest.account).get()

    def test_list_active_invites_none(self):
        invite = list(AccountProcessor.list_active_invites("udit.pandey@digite.com"))
        assert invite == []

    def test_update_bot_access(self):
<<<<<<< HEAD
        account_bot_info = AccountProcessor.get_accessible_bot_details(pytest.account, "fshaikh@digite.com")['account_owned'][1]
        assert account_bot_info['role'] == 'owner'
        bot_id = account_bot_info['_id']
        assert not AccountProcessor.update_bot_access(bot_id, "udit.pandey@digite.com", 'testAdmin',
                                                      ACCESS_ROLES.ADMIN.value, ACTIVITY_STATUS.ACTIVE.value)
=======
        bot_id = AccountProcessor.get_accessible_bot_details(pytest.account, "fshaikh@digite.com")['account_owned'][1]['_id']
        assert ('test_version_2', 'fshaikh@digite.com') == AccountProcessor.update_bot_access(
            bot_id, "udit.pandey@digite.com", 'testAdmin', ACCESS_ROLES.ADMIN.value, ACTIVITY_STATUS.ACTIVE.value
        )
>>>>>>> a88bb4c2
        bot_access = BotAccess.objects(bot=bot_id, accessor_email="udit.pandey@digite.com").get()
        assert bot_access.role == ACCESS_ROLES.ADMIN.value
        assert bot_access.status == ACTIVITY_STATUS.ACTIVE.value
        shared_bot_info = AccountProcessor.get_accessible_bot_details(4, "udit.pandey@digite.com")['shared'][0]
        assert shared_bot_info['role'] == 'admin'
        assert shared_bot_info['_id'] == bot_id

        with pytest.raises(AppException, match='Ownership modification denied'):
            AccountProcessor.update_bot_access(bot_id, "udit.pandey@digite.com", 'testAdmin',
                                               ACCESS_ROLES.OWNER.value, ACTIVITY_STATUS.ACTIVE.value)
        bot_access = BotAccess.objects(bot=bot_id, accessor_email="udit.pandey@digite.com").get()
        assert bot_access.role == ACCESS_ROLES.ADMIN.value
        assert bot_access.status == ACTIVITY_STATUS.ACTIVE.value

    def test_accept_bot_access_invite_user_not_allowed(self, monkeypatch):
        def _mock_get_user(*args, **kwargs):
            return None
        monkeypatch.setattr(AccountProcessor, 'get_user_details', _mock_get_user)

        bot_id = AccountProcessor.get_accessible_bot_details(pytest.account, "fshaikh@digite.com")['account_owned'][1]['_id']
        token = Utility.generate_token("pandey.udit867@gmail.com")
        with pytest.raises(AppException, match='No pending invite found for this bot and user'):
            AccountProcessor.validate_request_and_accept_bot_access_invite(token, bot_id)

    def test_accept_bot_access_invite_token_expired(self):
        bot_id = AccountProcessor.get_accessible_bot_details(pytest.account, "fshaikh@digite.com")['account_owned'][1]['_id']
        token = 'eyJhbGciOiJIUzI1NiIsInR5cCI6IkpXVCJ9.eyJzdWIiOiIxMjM0NTY3ODkwIiwibmFtZSI6InBhbmRleS51ZGl0ODY3QGdtYWlsLmNvbSIsImV4cCI6MTUxNjIzOTAyMn0.dP8a4rHXb9dBrPFKfKD3_tfKu4NdwfSz213F15qej18'
        with pytest.raises(AppException, match='Invalid token'):
            AccountProcessor.validate_request_and_accept_bot_access_invite(token, bot_id)

    def test_accept_bot_access_invite_invalid_bot(self):
        token = Utility.generate_token("fshaikh@digite.com")
        with pytest.raises(DoesNotExist, match='Bot does not exists!'):
            AccountProcessor.validate_request_and_accept_bot_access_invite(token, '61cb4e2f7c7ac78d2fa8fab7')

    def test_list_bot_accessors_2(self):
        bot_id = AccountProcessor.get_accessible_bot_details(pytest.account, "fshaikh@digite.com")['account_owned'][1]['_id']
        accessors = list(AccountProcessor.list_bot_accessors(bot_id))
        assert accessors[0]['accessor_email'] == 'fshaikh@digite.com'
        assert accessors[0]['role'] == 'owner'
        assert accessors[0]['bot']
        assert accessors[0]['bot_account'] == pytest.account
        assert accessors[0]['user'] == "fshaikh@digite.com"
        assert accessors[0]['timestamp']
        assert accessors[1]['accessor_email'] == 'udit.pandey@digite.com'
        assert accessors[1]['role'] == 'admin'
        assert accessors[1]['bot']
        assert accessors[1]['bot_account'] == pytest.account
        assert accessors[1]['user'] == 'testAdmin'
        assert accessors[1]['accept_timestamp']
        assert accessors[1]['timestamp']

    def test_invite_user_as_owner(self):
        with pytest.raises(AppException, match='There can be only 1 owner per bot'):
            AccountProcessor.allow_bot_and_generate_invite_url('test', 'user@demo.ai', 'admin@demo.ai', 2, ACCESS_ROLES.OWNER.value)

    def test_transfer_ownership(self):
        bot_id = AccountProcessor.get_accessible_bot_details(pytest.account, "fshaikh@digite.com")['account_owned'][1]['_id']
        AccountProcessor.transfer_ownership(pytest.account, bot_id, "fshaikh@digite.com", 'udit.pandey@digite.com')
        accessors = list(AccountProcessor.list_bot_accessors(bot_id))
        assert accessors[0]['accessor_email'] == 'fshaikh@digite.com'
        assert accessors[0]['role'] == 'admin'
        assert accessors[0]['bot']
        assert accessors[0]['bot_account'] == 10
        assert accessors[0]['user'] == "fshaikh@digite.com"
        assert accessors[1]['accessor_email'] == 'udit.pandey@digite.com'
        assert accessors[1]['role'] == 'owner'
        assert accessors[1]['bot']
        assert accessors[1]['bot_account'] == 10
        assert accessors[1]['user'] == "fshaikh@digite.com"
        assert AccountProcessor.get_bot_and_validate_status(bot_id)['account'] == 10

        AccountProcessor.transfer_ownership(pytest.account, bot_id, 'udit.pandey@digite.com', "fshaikh@digite.com")
        accessors = list(AccountProcessor.list_bot_accessors(bot_id))
        assert accessors[0]['accessor_email'] == 'fshaikh@digite.com'
        assert accessors[0]['role'] == 'owner'
        assert accessors[0]['bot']
        assert accessors[0]['bot_account'] == pytest.account
        assert accessors[0]['user'] == 'udit.pandey@digite.com'
        assert accessors[1]['accessor_email'] == 'udit.pandey@digite.com'
        assert accessors[1]['role'] == 'admin'
        assert accessors[1]['bot']
        assert accessors[1]['bot_account'] == pytest.account
        assert accessors[1]['user'] == 'udit.pandey@digite.com'
        assert AccountProcessor.get_bot_and_validate_status(bot_id)['account'] == pytest.account

    def test_transfer_ownership_to_non_member(self):
        bot_id = AccountProcessor.get_accessible_bot_details(pytest.account, "fshaikh@digite.com")['account_owned'][1]['_id']
        User(email='udit@demo.ai', first_name='udit', last_name='pandey', password='124556779', account=10,
             user='udit@demo.ai').save()
        with pytest.raises(AppException, match='User not yet invited to collaborate'):
            AccountProcessor.transfer_ownership(pytest.account, bot_id, "fshaikh@digite.com", 'udit@demo.ai')

    def test_remove_bot_access_not_a_member(self):
        bot_id = AccountProcessor.get_accessible_bot_details(pytest.account, "fshaikh@digite.com")['account_owned'][1]['_id']
        with pytest.raises(AppException, match='User not a collaborator to this bot'):
            AccountProcessor.remove_bot_access(bot_id, accessor_email='pandey.udit867@gmail.com')

    def test_remove_bot_access(self):
        bot_id = AccountProcessor.get_accessible_bot_details(pytest.account, "fshaikh@digite.com")['account_owned'][1]['_id']
        assert not AccountProcessor.remove_bot_access(bot_id, accessor_email='udit.pandey@digite.com')
        assert len(list(AccountProcessor.list_bot_accessors(bot_id))) == 1

    def test_remove_bot_from_all_accessors(self):
        bot_id = str(ObjectId())
        BotAccess(bot=bot_id, accessor_email="udit.pandey@digite.com", user='test',
                  role='designer', status='active', bot_account=10).save()
        BotAccess(bot=bot_id, accessor_email="pandey.udit867@gmail.com", user='test',
                  role='designer', status='invite_not_accepted', bot_account=10).save()
        BotAccess(bot=bot_id, accessor_email="pandey.udit@gmail.com", user='test',
                  role='designer', status='inactive', bot_account=10).save()
        BotAccess(bot=bot_id, accessor_email="udit867@gmail.com", user='test',
                  role='designer', status='deleted', bot_account=10).save()
        assert len(list(AccountProcessor.list_bot_accessors(bot_id))) == 3
        AccountProcessor.remove_bot_access(bot_id)
        assert len(list(AccountProcessor.list_bot_accessors(bot_id))) == 0

    def test_list_bots_2(self):
        bot = list(AccountProcessor.list_bots(pytest.account))
        assert bot[0]['name'] == 'test'
        assert bot[0]['_id']
        assert bot[1]['name'] == 'test_version_2'
        assert bot[1]['_id']

    def test_update_bot_name(self):
        AccountProcessor.update_bot('test_bot', pytest.bot)
        bot = list(AccountProcessor.list_bots(pytest.account))
        assert bot[0]['name'] == 'test_bot'
        assert bot[0]['_id']

    def test_update_bot_not_exists(self):
        with pytest.raises(AppException):
            AccountProcessor.update_bot('test_bot', '5f256412f98b97335c168ef0')

    def test_update_bot_empty_name(self):
        with pytest.raises(AppException):
            AccountProcessor.update_bot(' ', '5f256412f98b97335c168ef0')

    def test_delete_bot(self):
        bot = list(AccountProcessor.list_bots(pytest.account))
        pytest.deleted_bot = bot[1]['_id']
        AccountProcessor.delete_bot(pytest.deleted_bot)
        with pytest.raises(DoesNotExist):
            Bot.objects(id=pytest.deleted_bot, status=True).get()
        bots = AccountProcessor.get_accessible_bot_details(pytest.account, "fshaikh@digite.com")
        assert len(bots['account_owned']) == 1
        assert pytest.deleted_bot not in [bot['_id'] for bot in bots['account_owned']]
        assert pytest.deleted_bot not in [bot['_id'] for bot in bots['shared']]

    def test_delete_bot_not_exists(self):
        with pytest.raises(AppException):
            AccountProcessor.delete_bot(pytest.deleted_bot)

    def test_delete_account_for_account_bots(self):
        account = {
            "account": "Test_Delete_Account",
            "email": "ritika@digite.com",
            "first_name": "Test_Delete_First",
            "last_name": "Test_Delete_Last",
            "password": SecretStr("Welcome@1"),
        }

        loop = asyncio.new_event_loop()
        user_detail, mail, link = loop.run_until_complete(AccountProcessor.account_setup(account_setup=account))

        pytest.deleted_account = user_detail['account'].__str__()
        AccountProcessor.add_bot("delete_account_bot_1", pytest.deleted_account, "ritika@digite.com", False)
        AccountProcessor.add_bot("delete_account_bot_2", pytest.deleted_account, "ritika@digite.com", False)
        account_bots_before_delete = list(AccountProcessor.list_bots(pytest.deleted_account))

        assert len(account_bots_before_delete) == 3
        AccountProcessor.delete_account(pytest.deleted_account)

        for bot in account_bots_before_delete:
            with pytest.raises(DoesNotExist):
                Bot.objects(id=bot['_id'], account=pytest.deleted_account, status=True).get()

    def test_delete_account_for_shared_bot(self):
        account = {
            "account": "Test_Delete_Account",
            "email": "ritika@digite.com",
            "first_name": "Test_Delete_First",
            "last_name": "Test_Delete_Last",
            "password": SecretStr("Welcome@1"),
        }

        loop = asyncio.new_event_loop()
        user_detail, mail, link = loop.run_until_complete(
            AccountProcessor.account_setup(account_setup=account))

        #Add shared bot
        bot_response = AccountProcessor.add_bot("delete_account_shared_bot", 30, "udit.pandey@digite.com", False)
        bot_id = bot_response['_id'].__str__()
        BotAccess(bot=bot_id, accessor_email="ritika@digite.com", user='testAdmin',
                  role='designer', status='active', bot_account=30).save()
        pytest.deleted_account = user_detail['account'].__str__()
        accessors_before_delete = list(AccountProcessor.list_bot_accessors(bot_id))

        assert len(accessors_before_delete) == 2
        assert accessors_before_delete[0]['accessor_email'] == 'udit.pandey@digite.com'
        assert accessors_before_delete[1]['accessor_email'] == 'ritika@digite.com'
        AccountProcessor.delete_account(pytest.deleted_account)
        accessors_after_delete = list(AccountProcessor.list_bot_accessors(bot_id))
        assert len(accessors_after_delete) == 1
        assert accessors_after_delete[0]['accessor_email'] == 'udit.pandey@digite.com'
        assert accessors_after_delete[0]['bot_account'] == 30
        assert Bot.objects(id=bot_id, account=30, status=True).get()

    def test_delete_account_for_account(self):
        account = {
            "account": "Test_Delete_Account",
            "email": "ritika@digite.com",
            "first_name": "Test_Delete_First",
            "last_name": "Test_Delete_Last",
            "password": SecretStr("Welcome@1")
        }

        loop = asyncio.new_event_loop()
        user_detail, mail, link = loop.run_until_complete(
            AccountProcessor.account_setup(account_setup=account))
        pytest.deleted_account = user_detail['account'].__str__()

        AccountProcessor.delete_account(pytest.deleted_account)
        assert AccountProcessor.get_account(pytest.deleted_account)
        assert not AccountProcessor.get_account(pytest.deleted_account).get('status')

        with pytest.raises(AppException, match="Account does not exist!"):
            AccountProcessor.delete_account(pytest.deleted_account)

    def test_delete_account_for_user(self):
        account = {
            "account": "Test_Delete_Account",
            "email": "ritika@digite.com",
            "first_name": "Test_Delete_First",
            "last_name": "Test_Delete_Last",
            "password": SecretStr("Welcome@1")
        }

        loop = asyncio.new_event_loop()
        user_detail, mail, link = loop.run_until_complete(
            AccountProcessor.account_setup(account_setup=account))
        pytest.deleted_account = user_detail['account'].__str__()

        # Add Multiple user to same account
        user = {
            "account": pytest.deleted_account,
            "email": "ritika.G@digite.com",
            "first_name": "Test_Delete_First1",
            "last_name": "Test_Delete_Last1",
            "password": "Welcome@2",
            "user": "testAdmin"
        }
        AccountProcessor.add_user(**user)

        assert User.objects(email__iexact="ritika@digite.com", status=True).get()
        assert User.objects(email__iexact="ritika.G@digite.com", status=True).get()

        AccountProcessor.delete_account(pytest.deleted_account)

        assert User.objects(email__iexact="ritika@digite.com", status=False)
        assert User.objects(email__iexact="ritika.G@digite.com", status=False)

    def test_delete_account_again_add(self):
        account = {
            "account": "Test_Delete_Account",
            "email": "ritika@digite.com",
            "first_name": "Test_Delete_First",
            "last_name": "Test_Delete_Last",
            "password": SecretStr("Welcome@1"),
        }

        loop = asyncio.new_event_loop()
        user_detail, mail, link = loop.run_until_complete(
            AccountProcessor.account_setup(account_setup=account))
        pytest.deleted_account = user_detail['account'].__str__()

        AccountProcessor.delete_account(pytest.deleted_account)

        loop = asyncio.new_event_loop()
        user_detail, mail, link = loop.run_until_complete(
            AccountProcessor.account_setup(account_setup=account))
        new_account_id = user_detail['account'].__str__()

        assert new_account_id
        assert AccountProcessor.get_account(new_account_id).get('status')
        assert len(list(AccountProcessor.list_bots(new_account_id))) == 1

    def test_add_user_duplicate(self):
        with pytest.raises(Exception):
            AccountProcessor.add_user(
                email="fshaikh@digite.com",
                first_name="Fahad Ali",
                last_name="Shaikh",
                password="Welcome@1",
                account=1,
                user="testAdmin",
            )

    def test_add_user_duplicate_case_insensitive(self):
        with pytest.raises(Exception):
            AccountProcessor.add_user(
                email="FShaikh@digite.com",
                first_name="Fahad Ali",
                last_name="Shaikh",
                password="Welcome@1",
                account=1,
                user="testAdmin",
            )

    def test_add_user_empty_email(self):
        with pytest.raises(AppException):
            AccountProcessor.add_user(
                email="",
                first_name="Fahad Ali",
                last_name="Shaikh",
                password="Welcome@1",
                account=1,
                user="testAdmin",
            )

    def test_add_user_blank_email(self):
        with pytest.raises(AppException):
            AccountProcessor.add_user(
                email=" ",
                first_name="Fahad Ali",
                last_name="Shaikh",
                password="Welcome@1",
                account=1,
                user="testAdmin",
            )

    def test_add_user_invalid_email(self):
        with pytest.raises(ValidationError):
            AccountProcessor.add_user(
                email="demo",
                first_name="Fahad Ali",
                last_name="Shaikh",
                password="Welcome@1",
                account=1,
                user="testAdmin",
            )

    def test_add_user_none_email(self):
        with pytest.raises(AppException):
            AccountProcessor.add_user(
                email=None,
                first_name="Fahad Ali",
                last_name="Shaikh",
                password="Welcome@1",
                account=1,
                user="testAdmin",
            )

    def test_add_user_empty_firstname(self):
        with pytest.raises(AppException):
            AccountProcessor.add_user(
                email="demo@demo.ai",
                first_name="",
                last_name="Shaikh",
                password="Welcome@1",
                account=1,
                user="testAdmin",
            )

    def test_add_user_blank_firstname(self):
        with pytest.raises(AppException):
            AccountProcessor.add_user(
                email="demo@demo.ai",
                first_name=" ",
                last_name="Shaikh",
                password="Welcome@1",
                account=1,
                user="testAdmin",
            )

    def test_add_user_none_firstname(self):
        with pytest.raises(AppException):
            AccountProcessor.add_user(
                email="demo@demo.ai",
                first_name="",
                last_name="Shaikh",
                password="Welcome@1",
                account=1,
                user="testAdmin",
            )

    def test_add_user_empty_lastname(self):
        with pytest.raises(AppException):
            AccountProcessor.add_user(
                email="demo@demo.ai",
                first_name="Fahad Ali",
                last_name="",
                password="Welcome@1",
                account=1,
                user="testAdmin",
            )

    def test_add_user_none_lastname(self):
        with pytest.raises(AppException):
            AccountProcessor.add_user(
                email="demo@demo.ai",
                first_name="Fahad Ali",
                last_name=None,
                password="Welcome@1",
                account=1,
                user="testAdmin",
            )

    def test_add_user_blank_lastname(self):
        with pytest.raises(AppException):
            AccountProcessor.add_user(
                email="demo@demo.ai",
                first_name="Fahad Ali",
                last_name=" ",
                password="Welcome@1",
                account=1,
                user="testAdmin",
            )

    def test_add_user_empty_password(self):
        with pytest.raises(AppException):
            AccountProcessor.add_user(
                email="demo@demo.ai",
                first_name="Fahad Ali",
                last_name="Shaikh",
                password="",
                account=1,
                user="testAdmin",
            )

    def test_add_user_blank_password(self):
        with pytest.raises(AppException):
            AccountProcessor.add_user(
                email="demo@demo.ai",
                first_name="Fahad Ali",
                last_name="Shaikh",
                password=" ",
                account=1,
                user="testAdmin",
            )

    def test_add_user_None_password(self):
        with pytest.raises(AppException):
            AccountProcessor.add_user(
                email="demo@demo.ai",
                first_name="Fahad Ali",
                last_name="Shaikh",
                password=None,
                account=1,
                user="testAdmin",
            )

    def test_get_user(self):
        user = AccountProcessor.get_user("fshaikh@digite.com")
        assert all(
            user[key] is False if key == "is_integration_user" else user[key]
            for key in user.keys()
        )

    def test_get_user_not_exists(self):
        with pytest.raises(DoesNotExist, match='User does not exist!'):
            AccountProcessor.get_user("udit.pandey_kairon@digite.com")

    def test_get_user_details(self):
        user = AccountProcessor.get_user_details("fshaikh@digite.com")
        assert all(
            user[key] is False if key == "is_integration_user" else user[key]
            for key in user.keys()
        )

    @pytest.fixture
    def mock_user_inactive(self, monkeypatch):
        def user_response(*args, **kwargs):
            return {
                "email": "demo@demo.ai",
                "status": False,
                "bot": "support",
                "account": 2,
                "is_integration_user": False
            }

        def bot_response(*args, **kwargs):
            return {"name": "support", "status": True}

        def account_response(*args, **kwargs):
            return {"name": "paytm", "status": True}

        monkeypatch.setattr(AccountProcessor, "get_user", user_response)
        monkeypatch.setattr(AccountProcessor, "get_bot", bot_response)
        monkeypatch.setattr(AccountProcessor, "get_account", account_response)

    def test_get_user_details_user_inactive(self, mock_user_inactive):
        with pytest.raises(ValidationError):
            user_details = AccountProcessor.get_user_details("demo@demo.ai")
            assert all(
                user_details[key] is False
                if key == "is_integration_user"
                else user_details[key]
                for key in user_details.keys()
            )

    @pytest.fixture
    def mock_bot_inactive(self, monkeypatch):
        def user_response(*args, **kwargs):
            return {
                "email": "demo@demo.ai",
                "status": True,
                "bot": "support",
                "account": 2,
                "is_integration_user": False
            }

        def bot_response(*args, **kwargs):
            return {"name": "support", "status": False}

        def account_response(*args, **kwargs):
            return {"name": "paytm", "status": True}

        monkeypatch.setattr(AccountProcessor, "get_user", user_response)
        monkeypatch.setattr(AccountProcessor, "get_bot", bot_response)
        monkeypatch.setattr(AccountProcessor, "get_account", account_response)

    def test_get_user_details_bot_inactive(self, mock_bot_inactive, monkeypatch):
        monkeypatch.setitem(Utility.email_conf["email"], 'enable', True)
        with pytest.raises(AppException) as e:
            AccountProcessor.get_user_details("demo@demo.ai")
        assert str(e).__contains__('Please verify your mail')

    @pytest.fixture
    def mock_account_inactive(self, monkeypatch):
        def user_response(*args, **kwargs):
            return {
                "email": "demo@demo.ai",
                "status": True,
                "bot": "support",
                "account": 2,
                "is_integration_user": False
            }

        def bot_response(*args, **kwargs):
            return {"name": "support", "status": True}

        def account_response(*args, **kwargs):
            return {"name": "paytm", "status": False}

        monkeypatch.setattr(AccountProcessor, "get_user", user_response)
        monkeypatch.setattr(AccountProcessor, "get_bot", bot_response)
        monkeypatch.setattr(AccountProcessor, "get_account", account_response)

    def test_get_user_details_account_inactive(self, mock_account_inactive):
        with pytest.raises(ValidationError):
            user_details = AccountProcessor.get_user_details("demo@demo.ai")
            assert all(
                user_details[key] is False
                if key == "is_integration_user"
                else user_details[key]
                for key in AccountProcessor.get_user_details(
                    user_details["email"]
                ).keys()
            )

    def test_account_setup_empty_values(self):
        account = {}
        with pytest.raises(AppException):
            loop = asyncio.new_event_loop()
            loop.run_until_complete(AccountProcessor.account_setup(account_setup=account))

    def test_account_setup_missing_account(self):
        account = {
            "bot": "Test",
            "email": "demo@ac.in",
            "first_name": "Test_First",
            "last_name": "Test_Last",
            "password": "welcome@1",
        }
        with pytest.raises(AppException):
            loop = asyncio.new_event_loop()
            loop.run_until_complete(AccountProcessor.account_setup(account_setup=account))

    def test_account_setup_user_info(self):
        account = {
            "account": "Test_Account",
            "bot": "Test",
            "first_name": "Test_First",
            "last_name": "Test_Last",
            "password": SecretStr("Welcome@1"),
        }
        with pytest.raises(AppException):
            loop = asyncio.new_event_loop()
            loop.run_until_complete(AccountProcessor.account_setup(account_setup=account))

    def test_account_setup(self):
        account = {
            "account": "Test_Account",
            "email": "demo@ac.in",
            "first_name": "Test_First",
            "last_name": "Test_Last",
            "password": SecretStr("Welcome@1"),
        }
        loop = asyncio.new_event_loop()
        actual, mail, link = loop.run_until_complete(AccountProcessor.account_setup(account_setup=account))
        assert actual["_id"]
        assert actual["account"]
        assert actual["first_name"]
        bot_id = Bot.objects(account=actual['account'], user="demo@ac.in").get()
        assert BotAccess.objects(bot_account=actual['account'], accessor_email=account['email'], bot=str(bot_id.id),
                                 status=ACTIVITY_STATUS.ACTIVE.value, role=ACCESS_ROLES.OWNER.value,
                                 user=account['email']).get()

    def test_default_account_setup(self):
        loop = asyncio.new_event_loop()
        actual, mail, link = loop.run_until_complete(AccountProcessor.default_account_setup())
        assert actual

    async def mock_smtp(self, *args, **kwargs):
        return None

    def test_validate_and_send_mail(self, monkeypatch):
        monkeypatch.setattr(Utility, 'trigger_smtp', self.mock_smtp)
        loop = asyncio.new_event_loop()
        loop.run_until_complete(Utility.validate_and_send_mail('demo@ac.in', subject='test', body='test'))
        assert True

    def test_send_false_email_id(self, monkeypatch):
        monkeypatch.setattr(Utility, 'trigger_smtp', self.mock_smtp)
        loop = asyncio.new_event_loop()
        with pytest.raises(Exception):
            loop.run_until_complete(Utility.validate_and_send_mail('..', subject='test', body="test"))

    def test_send_empty_mail_subject(self, monkeypatch):
        monkeypatch.setattr(Utility, 'trigger_smtp', self.mock_smtp)
        loop = asyncio.new_event_loop()
        with pytest.raises(Exception):
            loop.run_until_complete(Utility.validate_and_send_mail('demo@ac.in', subject=' ', body='test'))

    def test_send_empty_mail_body(self, monkeypatch):
        monkeypatch.setattr(Utility, 'trigger_smtp', self.mock_smtp)
        loop = asyncio.new_event_loop()
        with pytest.raises(Exception):
            loop.run_until_complete(Utility.validate_and_send_mail('demo@ac.in', subject='test', body=' '))

    def test_format_and_send_mail_invalid_type(self):
        loop = asyncio.new_event_loop()
        assert not loop.run_until_complete(Utility.format_and_send_mail('training_failure', 'demo@ac.in', 'udit'))

    def test_valid_token(self):
        token = Utility.generate_token('integ1@gmail.com')
        mail = Utility.verify_token(token)
        assert mail

    def test_invalid_token(self):
        with pytest.raises(Exception):
            Utility.verify_token('..')

    def test_new_user_confirm(self, monkeypatch):
        AccountProcessor.add_user(
            email="integ2@gmail.com",
            first_name="inteq",
            last_name="2",
            password='Welcome@1',
            account=1,
            user="testAdmin",
        )
        monkeypatch.setattr(Utility, 'trigger_smtp', self.mock_smtp)
        token = Utility.generate_token('integ2@gmail.com')
        loop = asyncio.new_event_loop()
        loop.run_until_complete(AccountProcessor.confirm_email(token))
        assert True

    def test_user_already_confirmed(self, monkeypatch):
        monkeypatch.setattr(Utility, 'trigger_smtp', self.mock_smtp)
        loop = asyncio.new_event_loop()
        token = Utility.generate_token('integ2@gmail.com')
        with pytest.raises(Exception):
            loop.run_until_complete(AccountProcessor.confirm_email(token))

    def test_user_not_confirmed(self):
        with pytest.raises(Exception):
            AccountProcessor.is_user_confirmed('sd')

    def test_user_confirmed(self):
        AccountProcessor.is_user_confirmed('integ2@gmail.com')
        assert True

    def test_send_empty_token(self):
        with pytest.raises(Exception):
            Utility.verify_token(' ')

    def test_reset_link_with_mail(self, monkeypatch):
        Utility.email_conf["email"]["enable"] = True
        monkeypatch.setattr(Utility, 'trigger_smtp', self.mock_smtp)
        loop = asyncio.new_event_loop()
        result = loop.run_until_complete(AccountProcessor.send_reset_link('integ2@gmail.com'))
        assert result[0] == 'integ2@gmail.com'
        assert result[1] == 'inteq'
        assert result[2].__contains__('kairon.digite.com/reset_password/')
        Utility.email_conf["email"]["enable"] = False

    def test_reset_link_with_mail_limit_exceeded(self, monkeypatch):
        Utility.email_conf["email"]["enable"] = True
        monkeypatch.setitem(Utility.environment['user'], 'reset_password_request_limit', 2)
        monkeypatch.setattr(Utility, 'trigger_smtp', self.mock_smtp)
        loop = asyncio.new_event_loop()
        result = loop.run_until_complete(AccountProcessor.send_reset_link('integ2@gmail.com'))
        assert result[0] == 'integ2@gmail.com'
        assert result[1] == 'inteq'
        assert result[2].__contains__('kairon.digite.com/reset_password/')

        with pytest.raises(AppException, match='Password reset limit exhausted for today.'):
            loop.run_until_complete(AccountProcessor.send_reset_link('integ2@gmail.com'))
        Utility.email_conf["email"]["enable"] = False

    def test_reset_link_with_empty_mail(self, monkeypatch):
        Utility.email_conf["email"]["enable"] = True
        monkeypatch.setattr(Utility, 'trigger_smtp', self.mock_smtp)
        loop = asyncio.new_event_loop()
        with pytest.raises(Exception):
            loop.run_until_complete(AccountProcessor.send_reset_link(''))
        Utility.email_conf["email"]["enable"] = False

    def test_reset_link_with_unregistered_mail(self, monkeypatch):
        Utility.email_conf["email"]["enable"] = True
        monkeypatch.setattr(Utility, 'trigger_smtp', self.mock_smtp)
        loop = asyncio.new_event_loop()
        with pytest.raises(Exception):
            loop.run_until_complete(AccountProcessor.send_reset_link('sasha.41195@gmail.com'))
        Utility.email_conf["email"]["enable"] = False

    def test_reset_link_with_unconfirmed_mail(self, monkeypatch):
        Utility.email_conf["email"]["enable"] = True
        monkeypatch.setattr(Utility, 'trigger_smtp', self.mock_smtp)
        loop = asyncio.new_event_loop()
        with pytest.raises(Exception):
            loop.run_until_complete(AccountProcessor.send_reset_link('integration@demo.ai'))
        Utility.email_conf["email"]["enable"] = False

    def test_overwrite_password_with_invalid_token(self, monkeypatch):
        monkeypatch.setattr(Utility, 'trigger_smtp', self.mock_smtp)
        loop = asyncio.new_event_loop()
        with pytest.raises(Exception):
            loop.run_until_complete(AccountProcessor.overwrite_password('fgh', "asdfghj@1"))

    def test_overwrite_password_with_empty_password_string(self, monkeypatch):
        monkeypatch.setattr(Utility, 'trigger_smtp', self.mock_smtp)
        loop = asyncio.new_event_loop()
        with pytest.raises(Exception):
            loop.run_until_complete(AccountProcessor.overwrite_password(
                'eyJ0eXAiOiJKV1QiLCJhbGciOiJIUzI1NiJ9.eyJtYWlsX2lkIjoiaW50ZWcxQGdtYWlsLmNvbSJ9.Ycs1ROb1w6MMsx2WTA4vFu3-jRO8LsXKCQEB3fkoU20',
                " "))

    def test_overwrite_password_with_valid_entries(self, monkeypatch):
        monkeypatch.setattr(Utility, 'trigger_smtp', self.mock_smtp)
        token = Utility.generate_token('integ2@gmail.com')
        loop = asyncio.new_event_loop()
        loop.run_until_complete(AccountProcessor.overwrite_password(token, "Welcome@3"))
        assert True

    def test_overwrite_password_limit_exceeded(self, monkeypatch):
        monkeypatch.setattr(Utility, 'trigger_smtp', self.mock_smtp)
        token = Utility.generate_token('integ2@gmail.com')
        loop = asyncio.new_event_loop()
        with pytest.raises(AppException, match='Password reset limit exhausted. Please come back in *'):
            loop.run_until_complete(AccountProcessor.overwrite_password(token, "Welcome@3"))

    def test_reset_link_not_within_cooldown_period(self, monkeypatch):
        Utility.email_conf["email"]["enable"] = True
        monkeypatch.setattr(Utility, 'trigger_smtp', self.mock_smtp)
        loop = asyncio.new_event_loop()
        with pytest.raises(AppException, match='Password reset limit exhausted. Please come back in *'):
            loop.run_until_complete(AccountProcessor.send_reset_link('integ2@gmail.com'))
        Utility.email_conf["email"]["enable"] = False

    def test_send_confirmation_link_with_valid_id(self, monkeypatch):
        AccountProcessor.add_user(
            email="integ3@gmail.com",
            first_name="inteq",
            last_name="3",
            password='Welcome@1',
            account=1,
            user="testAdmin",
        )
        Utility.email_conf["email"]["enable"] = True
        monkeypatch.setattr(Utility, 'trigger_smtp', self.mock_smtp)
        loop = asyncio.new_event_loop()
        loop.run_until_complete(AccountProcessor.send_confirmation_link('integ3@gmail.com'))
        Utility.email_conf["email"]["enable"] = False
        assert True

    def test_send_confirmation_link_with_confirmed_id(self, monkeypatch):
        Utility.email_conf["email"]["enable"] = True
        monkeypatch.setattr(Utility, 'trigger_smtp', self.mock_smtp)
        loop = asyncio.new_event_loop()
        with pytest.raises(Exception):
            loop.run_until_complete(AccountProcessor.send_confirmation_link('integ1@gmail.com'))
        Utility.email_conf["email"]["enable"] = False

    def test_send_confirmation_link_with_invalid_id(self, monkeypatch):
        Utility.email_conf["email"]["enable"] = True
        monkeypatch.setattr(Utility, 'trigger_smtp', self.mock_smtp)
        loop = asyncio.new_event_loop()
        with pytest.raises(Exception):
            loop.run_until_complete(AccountProcessor.send_confirmation_link(''))
        Utility.email_conf["email"]["enable"] = False

    def test_send_confirmation_link_with_unregistered_id(self, monkeypatch):
        Utility.email_conf["email"]["enable"] = True
        monkeypatch.setattr(Utility, 'trigger_smtp', self.mock_smtp)
        loop = asyncio.new_event_loop()
        with pytest.raises(Exception):
            loop.run_until_complete(AccountProcessor.send_confirmation_link('sasha.41195@gmail.com'))
        Utility.email_conf["email"]["enable"] = False

    def test_reset_link_with_mail_not_enabled(self, monkeypatch):
        monkeypatch.setattr(Utility, 'trigger_smtp', self.mock_smtp)
        loop = asyncio.new_event_loop()
        with pytest.raises(Exception):
            loop.run_until_complete(AccountProcessor.send_reset_link('integ1@gmail.com'))

    def test_send_confirmation_link_with_mail_not_enabled(self, monkeypatch):
        monkeypatch.setattr(Utility, 'trigger_smtp', self.mock_smtp)
        loop = asyncio.new_event_loop()
        with pytest.raises(Exception):
            loop.run_until_complete(AccountProcessor.send_confirmation_link('integration@demo.ai'))

    def test_create_authentication_token_with_expire_time(self, monkeypatch):
        start_date = datetime.datetime.now()
        token = Authentication.create_access_token(data={"sub": "test"}, token_expire=180)
        secret_key = Utility.environment['security']["secret_key"]
        algorithm = Utility.environment['security']["algorithm"]
        payload = jwt.decode(token, secret_key, algorithms=[algorithm])
        assert round((datetime.datetime.fromtimestamp(payload.get('exp')) - start_date).total_seconds() / 60) == 180
        assert payload.get('sub') == 'test'

        start_date = datetime.datetime.now()
        token = Authentication.create_access_token(data={"sub": "test"})
        payload = jwt.decode(token, secret_key, algorithms=[algorithm])
        assert round((datetime.datetime.fromtimestamp(payload.get('exp')) - start_date).total_seconds() / 60) == 10080

        monkeypatch.setitem(Utility.environment['security'], 'token_expire', None)
        start_date = datetime.datetime.now()
        token = Authentication.create_access_token(data={"sub": "test"})
        payload = jwt.decode(token, secret_key, algorithms=[algorithm])
        assert round((datetime.datetime.fromtimestamp(payload.get('exp')) - start_date).total_seconds() / 60) == 15

        start_date = datetime.datetime.now()
        token = Authentication.create_access_token(data={"sub": "test"}, token_type='INVALID_TYPE')
        payload = jwt.decode(token, secret_key, algorithms=[algorithm])
        assert round((datetime.datetime.fromtimestamp(payload.get('exp')) - start_date).total_seconds() / 60) == 15

    def test_generate_integration_token_login_token(self):
        bot = 'test'
        user = 'test_user'
        with pytest.raises(NotImplementedError):
            Authentication.generate_integration_token(bot, user, token_type=TOKEN_TYPE.LOGIN.value, role='chat')

    def test_generate_integration_token(self):
        bot = 'test'
        user = 'test_user'
        secret_key = Utility.environment['security']["secret_key"]
        algorithm = Utility.environment['security']["algorithm"]
        token = Authentication.generate_integration_token(bot, user, name='integration_token', role='chat')
        payload = jwt.decode(token, secret_key, algorithms=[algorithm])
        assert payload.get('bot') == bot
        assert payload.get('sub') == user
        assert payload.get('iat')
        assert payload.get('type') == TOKEN_TYPE.INTEGRATION.value
        assert payload.get('role') == 'chat'
        assert not payload.get('exp')

    def test_generate_integration_token_different_bot(self):
        bot = 'test_1'
        user = 'test_user'
        secret_key = Utility.environment['security']["secret_key"]
        algorithm = Utility.environment['security']["algorithm"]
        token = Authentication.generate_integration_token(bot, user, name='integration_token', role='tester')
        payload = jwt.decode(token, secret_key, algorithms=[algorithm])
        assert payload.get('bot') == bot
        assert payload.get('sub') == user
        assert payload.get('iat')
        assert payload.get('type') == TOKEN_TYPE.INTEGRATION.value
        assert not payload.get('exp')
        assert payload.get('role') == 'tester'

    def test_generate_integration_token_with_expiry(self):
        bot = 'test'
        user = 'test_user'
        secret_key = Utility.environment['security']["secret_key"]
        algorithm = Utility.environment['security']["algorithm"]
        token = Authentication.generate_integration_token(bot, user, expiry=15, name='integration_token_with_expiry', role='designer')
        payload = jwt.decode(token, secret_key, algorithms=[algorithm])
        assert payload.get('bot') == bot
        assert payload.get('sub') == user
        assert payload.get('iat')
        assert payload.get('type') == TOKEN_TYPE.INTEGRATION.value
        assert payload.get('role') == 'designer'
        iat = datetime.datetime.fromtimestamp(payload.get('iat'), tz=datetime.timezone.utc)
        exp = datetime.datetime.fromtimestamp(payload.get('exp'), tz=datetime.timezone.utc)
        assert round((exp-iat).total_seconds() / 60) == 15

    def test_generate_integration_token_with_access_limit(self):
        bot = 'test1'
        user = 'test_user'
        secret_key = Utility.environment['security']["secret_key"]
        algorithm = Utility.environment['security']["algorithm"]
        start_date = datetime.datetime.now(tz=datetime.timezone.utc)
        access_limit = ['/api/bot/endpoint']
        token = Authentication.generate_integration_token(bot, user, expiry=15, access_limit=access_limit, name='integration_token_with_access_limit', role='admin')
        payload = jwt.decode(token, secret_key, algorithms=[algorithm])
        assert payload.get('bot') == bot
        assert payload.get('sub') == user
        assert payload.get('iat')
        pytest.integration_iat = payload.get('iat')
        assert payload.get('access-limit') == access_limit
        assert payload.get('type') == TOKEN_TYPE.INTEGRATION.value
        assert payload.get('role') == 'admin'
        iat = datetime.datetime.fromtimestamp(payload.get('iat'), tz=datetime.timezone.utc)
        exp = datetime.datetime.fromtimestamp(payload.get('exp'), tz=datetime.timezone.utc)
        assert round((exp - iat).total_seconds() / 60) == 15

    def test_generate_integration_token_name_exists(self, monkeypatch):
        bot = 'test'
        user = 'test_user'
        monkeypatch.setitem(Utility.environment['security'], 'integrations_per_user', 3)
        with pytest.raises(AppException, match='Integration token with this name has already been initiated'):
            Authentication.generate_integration_token(bot, user, name='integration_token', role='chat')

    def test_generate_integration_token_limit_exceeded(self):
        bot = 'test'
        user = 'test_user'
        with pytest.raises(AppException, match='Integrations limit reached!'):
            Authentication.generate_integration_token(bot, user, name='integration_token1', role='chat')

    def test_generate_integration_token_dynamic(self):
        bot = 'test'
        user = 'test_user'
        secret_key = Utility.environment['security']["secret_key"]
        algorithm = Utility.environment['security']["algorithm"]
        start_date = datetime.datetime.now(tz=datetime.timezone.utc)
        access_limit = ['/api/bot/endpoint']
        token = Authentication.generate_integration_token(bot, user, expiry=15, access_limit=access_limit, token_type=TOKEN_TYPE.DYNAMIC.value)
        payload = jwt.decode(token, secret_key, algorithms=[algorithm])
        assert payload.get('bot') == bot
        assert payload.get('sub') == user
        assert payload.get('iat')
        assert payload.get('type') == TOKEN_TYPE.DYNAMIC.value
        assert payload.get('role') == 'chat'
        assert payload.get('access-limit') == access_limit
        iat = datetime.datetime.fromtimestamp(payload.get('iat'), tz=datetime.timezone.utc)
        exp = datetime.datetime.fromtimestamp(payload.get('exp'), tz=datetime.timezone.utc)
        assert round((exp - iat).total_seconds() / 60) == 15

    def test_generate_integration_token_without_name(self, monkeypatch):
        bot = 'test'
        user = 'test_user'
        monkeypatch.setitem(Utility.environment['security'], 'integrations_per_user', 3)
        with pytest.raises(ValidationError, match='name is required to add integration'):
            Authentication.generate_integration_token(bot, user, expiry=15)

    def test_list_integrations(self):
        bot = 'test'
        integrations = list(IntegrationProcessor.get_integrations(bot))
        assert integrations[0]['name'] == 'integration_token'
        assert integrations[0]['user'] == 'test_user'
        assert integrations[0]['iat']
        assert integrations[0]['status'] == 'active'
        assert integrations[0]['role'] == 'chat'
        assert integrations[1]['name'] == 'integration_token_with_expiry'
        assert integrations[1]['user'] == 'test_user'
        assert integrations[1]['iat']
        assert integrations[1]['expiry']
        assert integrations[1]['status'] == 'active'
        assert integrations[0]['role'] == 'chat'

        bot = 'test1'
        integrations = list(IntegrationProcessor.get_integrations(bot))
        assert integrations[0]['name'] == 'integration_token_with_access_limit'
        assert integrations[0]['user'] == 'test_user'
        assert integrations[0]['iat']
        assert integrations[0]['expiry']
        assert integrations[0]['access_list'] == ['/api/bot/endpoint']
        assert integrations[0]['status'] == 'active'
        assert integrations[0]['role'] == 'admin'

    def test_update_integration_token_without_name(self):
        bot = 'test'
        user = 'test_user'
        with pytest.raises(AppException, match="Integration does not exists"):
            Authentication.update_integration_token(None, bot, user)

    def test_update_integration_token_not_exists(self):
        bot = 'test'
        user = 'test_user'
        with pytest.raises(AppException, match="Integration does not exists"):
            Authentication.update_integration_token('integration_not_exists', bot, user)

    def test_validate_integration_token(self):
        bot = 'test1'
        user = 'test_user'
        name = 'integration_token_with_access_limit'
        payload = {'name': name, 'bot': bot, 'sub': user, 'iat': pytest.integration_iat, 'access_limit': ['/api/bot/endpoint'], 'role': 'admin'}
        assert not Authentication.validate_integration_token(payload)

    def test_validate_integration_token_not_exists(self):
        bot = 'test1'
        user = 'test_user'
        name = 'integration_not_exists'
        payload = {'name': name, 'bot': bot, 'sub': user, 'iat': pytest.integration_iat}
        with pytest.raises(HTTPException):
            Authentication.validate_integration_token(payload)

    def test_validate_integration_token_accessing_different_bot(self):
        bot = 'test1'
        bot_2 = 'test2'
        user = 'test_user'
        name = 'integration_not_exists'
        payload = {'name': name, 'bot': bot, 'sub': user, 'iat': pytest.integration_iat}
        with pytest.raises(HTTPException):
            Authentication.validate_bot_request(bot, bot_2)

    def test_list_integrations_after_update(self):
        bot = 'test'
        integrations = list(IntegrationProcessor.get_integrations(bot))
        assert integrations[0]['name'] == 'integration_token'
        assert integrations[0]['user'] == 'test_user'
        assert integrations[0]['iat']
        assert integrations[0]['status'] == 'active'
        assert integrations[0]['role'] == 'chat'
        assert integrations[1]['name'] == 'integration_token_with_expiry'
        assert integrations[1]['user'] == 'test_user'
        assert integrations[1]['iat']
        assert integrations[1]['expiry']
        assert integrations[1]['status'] == 'active'
        assert integrations[1]['role'] == 'designer'

        bot = 'test1'
        integrations = list(IntegrationProcessor.get_integrations(bot))
        assert integrations[0]['name'] == 'integration_token_with_access_limit'
        assert integrations[0]['user'] == 'test_user'
        assert integrations[0]['iat']
        assert integrations[0]['expiry']
        assert integrations[0]['access_list'] == ['/api/bot/endpoint']
        assert integrations[0]['status'] == 'active'
        assert integrations[0]['role'] == 'admin'

    def test_update_integration_delete_integration_token_different_bot(self):
        bot = 'test_1'
        user = 'test_user'
        token = Authentication.update_integration_token('integration_token', bot, user,
                                                        int_status=INTEGRATION_STATUS.DELETED.value)
        assert not token

    def test_update_integration_disable_integration_token(self):
        bot = 'test1'
        user = 'test_user'
        token = Authentication.update_integration_token('integration_token_with_access_limit', bot, user, int_status=INTEGRATION_STATUS.INACTIVE.value)
        assert not token

    def test_list_integrations_after_disable(self):
        bot = 'test'
        integrations = list(IntegrationProcessor.get_integrations(bot))
        assert integrations[0]['name'] == 'integration_token'
        assert integrations[0]['user'] == 'test_user'
        assert integrations[0]['iat']
        assert integrations[0]['status'] == 'active'
        assert integrations[0]['role'] == 'chat'
        assert integrations[1]['name'] == 'integration_token_with_expiry'
        assert integrations[1]['user'] == 'test_user'
        assert integrations[1]['iat']
        assert integrations[1]['expiry']
        assert integrations[1]['status'] == 'active'
        assert integrations[1]['role'] == 'designer'

        bot = 'test1'
        integrations = list(IntegrationProcessor.get_integrations(bot))
        assert integrations[0]['name'] == 'integration_token_with_access_limit'
        assert integrations[0]['user'] == 'test_user'
        assert integrations[0]['iat']
        assert integrations[0]['expiry']
        assert integrations[0]['access_list'] == ['/api/bot/endpoint']
        assert integrations[0]['status'] == 'inactive'

    def test_validate_disabled_integration_token(self):
        bot = 'test1'
        user = 'test_user'
        name = 'integration_token_with_access_limit'
        payload = {'name': name, 'bot': bot, 'sub': user, 'iat': pytest.integration_iat, 'access_limit': ['/api/bot/endpoint/new']}
        with pytest.raises(HTTPException):
            Authentication.validate_integration_token(payload)

    def test_update_integration_delete_integration_token(self):
        bot = 'test1'
        user = 'test_user'
        token = Authentication.update_integration_token('integration_token_with_access_limit', bot, user, int_status=INTEGRATION_STATUS.DELETED.value)
        assert not token

    def test_list_integrations_after_deletion(self):
        bot = 'test'
        integrations = list(IntegrationProcessor.get_integrations(bot))
        assert integrations[0]['name'] == 'integration_token'
        assert integrations[0]['user'] == 'test_user'
        assert integrations[0]['iat']
        assert integrations[0]['status'] == 'active'
        assert integrations[0]['role'] == 'chat'
        assert integrations[1]['name'] == 'integration_token_with_expiry'
        assert integrations[1]['user'] == 'test_user'
        assert integrations[1]['iat']
        assert integrations[1]['expiry']
        assert integrations[1]['status'] == 'active'
        assert integrations[1]['role'] == 'designer'

        bot = 'test1'
        integrations = list(IntegrationProcessor.get_integrations(bot))
        assert integrations == []

    def test_validate_deleted_integration_token(self):
        bot = 'test1'
        user = 'test_user'
        name = 'integration_token_with_access_limit'
        payload = {'name': name, 'bot': bot, 'sub': user, 'iat': pytest.integration_iat, 'access_limit': ['/api/bot/endpoint/new']}
        with pytest.raises(HTTPException):
            Authentication.validate_integration_token(payload)

    def test_add_feedback(self):
        AccountProcessor.add_feedback(4.5, 'test', feedback='product is good')
        feedback = Feedback.objects(user='test').get()
        assert feedback['rating'] == 4.5
        assert feedback['scale'] == 5.0
        assert feedback['feedback'] == 'product is good'
        assert feedback['timestamp']

    def test_add_feedback_2(self):
        AccountProcessor.add_feedback(5.0, 'test_user', scale=10, feedback='i love kairon')
        feedback = Feedback.objects(user='test_user').get()
        assert feedback['rating'] == 5.0
        assert feedback['scale'] == 10
        assert feedback['feedback'] == 'i love kairon'
        assert feedback['timestamp']

    def test_add_feedback_3(self):
        AccountProcessor.add_feedback(5.0, 'test')
        feedback = list(Feedback.objects(user='test'))
        assert feedback[1]['rating'] == 5.0
        assert feedback[1]['scale'] == 5.0
        assert not feedback[1]['feedback']
        assert feedback[1]['timestamp']

    def test_get_ui_config_none(self):
        assert AccountProcessor.get_ui_config('test') == {}

    def test_add_ui_config(self):
        config = {'has_stepper': True, 'has_tour': False}
        assert not AccountProcessor.update_ui_config(config, 'test')
        config = {'has_stepper': True, 'has_tour': False, 'theme': 'black'}
        assert not AccountProcessor.update_ui_config(config, 'test_user')

    def test_add_ui_config_duplicate(self):
        config = {'has_stepper': True, 'has_tour': False, 'theme': 'white'}
        assert not AccountProcessor.update_ui_config(config, 'test')

    def test_get_saved_ui_config(self):
        config = {'has_stepper': True, 'has_tour': False, 'theme': 'white'}
        assert AccountProcessor.get_ui_config('test') == config
        config = {'has_stepper': True, 'has_tour': False, 'theme': 'black'}
        assert AccountProcessor.get_ui_config('test_user') == config

    @pytest.mark.asyncio
    async def test_sso_login_google_not_enabled(self):
        with pytest.raises(AppException, match='google login is not enabled'):
            await Authentication.get_redirect_url("google")

        request = Request({'type': 'http',
                           'headers': Headers({}).raw,
                           'query_string': 'code=AQDKEbWXmRjtjiPdGUxXSTuye8ggMZvN9A_cXf1Bw9j_FLSe_Tuwsf_EP-LmmHVAQqTIhqL1Yj7mnsnBbsQdSPLC_4QmJ1GJqM--mbDR0l7UAKVxWdtqy8YAK60Ws02EhjydiIKJ7duyccCa7vXZN01XPAanHak2vvp1URPMvmIMgjEcMyI-IJR0k9PR5NHCEKUmdqeeFBkyFbTtjizGvjYee7kFt7T6_-6DT3q9_1fPvC9VRVPa7ppkJOD0n6NW4smjtpLrEckjO5UF3ekOCNfISYrRdIU8LSMv0RU3i0ALgK2CDyp7rSzOwrkpw6780Ix-QtgFOF4T7scDYR7ZqG6HY5vljBt_lUE-ZWjv-zT_QHhv08Dm-9AoeC_yGNx1Wb8&state=f7ad9a88-be24-4d88-a3bd-3f02b4b12a18&scope=email profile https://www.googleapis.com/auth/userinfo.email https://www.googleapis.com/auth/userinfo.profile openid&authuser=0&hd=digite.com&prompt=none'})
        with pytest.raises(AppException, match='google login is not enabled'):
            await Authentication.verify_and_process(request, "google")

    @pytest.mark.asyncio
    async def test_sso_login_facebook_not_enabled(self):
        with pytest.raises(AppException, match='facebook login is not enabled'):
            await Authentication.get_redirect_url("facebook")

        request = Request({'type': 'http',
                           'headers': Headers({}).raw,
                           'query_string': 'code=AQDKEbWXmRjtjiPdGUxXSTuye8ggMZvN9A_cXf1Bw9j_FLSe_Tuwsf_EP-LmmHVAQqTIhqL1Yj7mnsnBbsQdSPLC_4QmJ1GJqM--mbDR0l7UAKVxWdtqy8YAK60Ws02EhjydiIKJ7duyccCa7vXZN01XPAanHak2vvp1URPMvmIMgjEcMyI-IJR0k9PR5NHCEKUmdqeeFBkyFbTtjizGvjYee7kFt7T6_-6DT3q9_1fPvC9VRVPa7ppkJOD0n6NW4smjtpLrEckjO5UF3ekOCNfISYrRdIU8LSMv0RU3i0ALgK2CDyp7rSzOwrkpw6780Ix-QtgFOF4T7scDYR7ZqG6HY5vljBt_lUE-ZWjv-zT_QHhv08Dm-9AoeC_yGNx1Wb8&state=f7ad9a88-be24-4d88-a3bd-3f02b4b12a18&scope=email profile https://www.googleapis.com/auth/userinfo.email https://www.googleapis.com/auth/userinfo.profile openid&authuser=0&hd=digite.com&prompt=none'})
        with pytest.raises(AppException, match='facebook login is not enabled'):
            await Authentication.verify_and_process(request, "facebook")

    @pytest.mark.asyncio
    async def test_sso_login_linkedin_not_enabled(self):
        with pytest.raises(AppException, match='linkedin login is not enabled'):
            await Authentication.get_redirect_url("linkedin")

        request = Request({'type': 'http',
                           'headers': Headers({}).raw,
                           'query_string': 'code=AQDKEbWXmRjtjiPdGUxXSTuye8ggMZvN9A_cXf1Bw9j_FLSe_Tuwsf_EP-LmmHVAQqTIhqL1Yj7mnsnBbsQdSPLC_4QmJ1GJqM--mbDR0l7UAKVxWdtqy8YAK60Ws02EhjydiIKJ7duyccCa7vXZN01XPAanHak2vvp1URPMvmIMgjEcMyI-IJR0k9PR5NHCEKUmdqeeFBkyFbTtjizGvjYee7kFt7T6_-6DT3q9_1fPvC9VRVPa7ppkJOD0n6NW4smjtpLrEckjO5UF3ekOCNfISYrRdIU8LSMv0RU3i0ALgK2CDyp7rSzOwrkpw6780Ix-QtgFOF4T7scDYR7ZqG6HY5vljBt_lUE-ZWjv-zT_QHhv08Dm-9AoeC_yGNx1Wb8&state=f7ad9a88-be24-4d88-a3bd-3f02b4b12a18&scope=email profile https://www.googleapis.com/auth/userinfo.email https://www.googleapis.com/auth/userinfo.profile openid&authuser=0&hd=digite.com&prompt=none'})
        with pytest.raises(AppException, match='linkedin login is not enabled'):
            await Authentication.verify_and_process(request, "linkedin")

    @pytest.mark.asyncio
    async def test_verify_and_process_google(self, monkeypatch):
        Utility.environment['sso']['google']['enable'] = True

        async def _mock_google_response(*args, **kwargs):
            return OpenID(
                id='116918187277293076263',
                email='monisha.ks@digite.com',
                first_name='Monisha',
                last_name='KS',
                display_name='Monisha KS',
                picture='https://lh3.googleusercontent.com/a/AATXAJxqb5pnbXi5Yryt_9TPdPiB8mQe8Lk613-4ytus=s96-c',
                provider='google')

        def _mock_user_details(*args, **kwargs):
            return {"email": "monisha.ks@digite.com"}

        monkeypatch.setattr(AccountProcessor, "get_user", _mock_user_details)
        monkeypatch.setattr(AccountProcessor, "get_user_details", _mock_user_details)
        monkeypatch.setattr(GoogleSSO, "verify_and_process", _mock_google_response)
        request = Request({'type': 'http',
                           'headers': Headers({}).raw,
                           'query_string': 'code=AQDKEbWXmRjtjiPdGUxXSTuye8ggMZvN9A_cXf1Bw9j_FLSe_Tuwsf_EP-LmmHVAQqTIhqL1Yj7mnsnBbsQdSPLC_4QmJ1GJqM--mbDR0l7UAKVxWdtqy8YAK60Ws02EhjydiIKJ7duyccCa7vXZN01XPAanHak2vvp1URPMvmIMgjEcMyI-IJR0k9PR5NHCEKUmdqeeFBkyFbTtjizGvjYee7kFt7T6_-6DT3q9_1fPvC9VRVPa7ppkJOD0n6NW4smjtpLrEckjO5UF3ekOCNfISYrRdIU8LSMv0RU3i0ALgK2CDyp7rSzOwrkpw6780Ix-QtgFOF4T7scDYR7ZqG6HY5vljBt_lUE-ZWjv-zT_QHhv08Dm-9AoeC_yGNx1Wb8&state=f7ad9a88-be24-4d88-a3bd-3f02b4b12a18&scope=email profile https://www.googleapis.com/auth/userinfo.email https://www.googleapis.com/auth/userinfo.profile openid&authuser=0&hd=digite.com&prompt=none'})
        existing_user, user, token = await Authentication.verify_and_process(request, "google")
        assert Utility.decode_limited_access_token(token)["sub"] == "monisha.ks@digite.com"
        assert user['email'] == 'monisha.ks@digite.com'
        assert user['first_name'] == 'Monisha'
        assert user['last_name'] == 'KS'
        assert Utility.check_empty_string(user.get('password'))
        assert existing_user

    @pytest.mark.asyncio
    async def test_verify_and_process_user_doesnt_exist_google(self, monkeypatch):
        async def _mock_google_response(*args, **kwargs):
            return OpenID(
                id='116918187277293076263',
                email='monisha.ks@digite.com',
                first_name='Monisha',
                last_name='KS',
                display_name='Monisha KS',
                picture='https://lh3.googleusercontent.com/a/AATXAJxqb5pnbXi5Yryt_9TPdPiB8mQe8Lk613-4ytus=s96-c',
                provider='google')

        monkeypatch.setattr(GoogleSSO, "verify_and_process", _mock_google_response)
        request = Request({'type': 'http',
                           'headers': Headers({}).raw,
                           'query_string': 'code=AQDKEbWXmRjtjiPdGUxXSTuye8ggMZvN9A_cXf1Bw9j_FLSe_Tuwsf_EP-LmmHVAQqTIhqL1Yj7mnsnBbsQdSPLC_4QmJ1GJqM--mbDR0l7UAKVxWdtqy8YAK60Ws02EhjydiIKJ7duyccCa7vXZN01XPAanHak2vvp1URPMvmIMgjEcMyI-IJR0k9PR5NHCEKUmdqeeFBkyFbTtjizGvjYee7kFt7T6_-6DT3q9_1fPvC9VRVPa7ppkJOD0n6NW4smjtpLrEckjO5UF3ekOCNfISYrRdIU8LSMv0RU3i0ALgK2CDyp7rSzOwrkpw6780Ix-QtgFOF4T7scDYR7ZqG6HY5vljBt_lUE-ZWjv-zT_QHhv08Dm-9AoeC_yGNx1Wb8&state=f7ad9a88-be24-4d88-a3bd-3f02b4b12a18&scope=email profile https://www.googleapis.com/auth/userinfo.email https://www.googleapis.com/auth/userinfo.profile openid&authuser=0&hd=digite.com&prompt=none'})
        existing_user, user, token = await Authentication.verify_and_process(request, "google")
        assert user['email'] == 'monisha.ks@digite.com'
        assert user['first_name'] == 'Monisha'
        assert user['last_name'] == 'KS'
        assert not Utility.check_empty_string(user.get('password').get_secret_value())
        assert user.get('account') == user.get('email')
        assert not existing_user
        user = AccountProcessor.get_user_details('monisha.ks@digite.com')
        assert all(
            user[key] is False if key == "is_integration_user" else user[key]
            for key in user.keys()
        )
        assert len(list(AccountProcessor.list_bots(user['account']))) == 1
        assert not AccountProcessor.is_user_confirmed(user['email'])

    @pytest.mark.asyncio
    async def test_ssostate_google(*args, **kwargs):
        request = Request({'type': 'http',
                           'headers': Headers({}).raw,
                           'query_string': 'code=AQDKEbWXmRjtjiPdGUxXSTuye8ggMZvN9A_cXf1Bw9j_FLSe_Tuwsf_EP-LmmHVAQqTIhqL1Yj7mnsnBbsQdSPLC_4QmJ1GJqM--mbDR0l7UAKVxWdtqy8YAK60Ws02EhjydiIKJ7duyccCa7vXZN01XPAanHak2vvp1URPMvmIMgjEcMyI-IJR0k9PR5NHCEKUmdqeeFBkyFbTtjizGvjYee7kFt7T6_-6DT3q9_1fPvC9VRVPa7ppkJOD0n6NW4smjtpLrEckjO5UF3ekOCNfISYrRdIU8LSMv0RU3i0ALgK2CDyp7rSzOwrkpw6780Ix-QtgFOF4T7scDYR7ZqG6HY5vljBt_lUE-ZWjv-zT_QHhv08Dm-9AoeC_yGNx1Wb8&state=f7ad9a88-be24-4d88-a3bd-3f02b4b12a18&scope=email profile https://www.googleapis.com/auth/userinfo.email https://www.googleapis.com/auth/userinfo.profile openid&authuser=0&hd=digite.com&prompt=none'})
        with pytest.raises(AppException) as e:
            await Authentication.verify_and_process(request, "google")
        assert str(e).__contains__('Failed to verify with google')

    @pytest.mark.asyncio
    async def test_get_redirect_url_google(self, monkeypatch):
        discovery_url = 'https://discovery.url.localhost/o/oauth2/v2/auth?response_type=code&client_id'

        async def _mock_get_discovery_doc(*args, **kwargs):
            return {'authorization_endpoint': discovery_url}

        monkeypatch.setattr(GoogleSSO, 'get_discovery_document', _mock_get_discovery_doc)
        assert isinstance(await Authentication.get_redirect_url("google"), RedirectResponse)

    @pytest.mark.asyncio
    async def test_verify_and_process_facebook(self, monkeypatch):
        Utility.environment['sso']['facebook']['enable'] = True

        async def _mock_facebook_response(*args, **kwargs):
            return OpenID(
                id='107921368422696',
                email='monisha.ks@digite.com',
                first_name='Moni',
                last_name='Shareddy',
                display_name='Monisha Shareddy',
                picture='https://scontent-bom1-2.xx.fbcdn.net/v/t1.30497-1/cp0/c15.0.50.50a/p50x50/84628273_176159830277856_972693363922829312_n.jpg?_nc_cat=1&ccb=1-5&_nc_sid=12b3be&_nc_ohc=reTAAmyXfF0AX9vbxxH&_nc_ht=scontent-bom1-2.xx&edm=AP4hL3IEAAAA&oh=00_AT_6IOixo-clV4B1Gthr_UabmxEzz50ri6yAhhXJzlbFeQ&oe=61F21F38',
                provider='facebook')

        def _mock_user_details(*args, **kwargs):
            return {"email": "monisha.ks@digite.com"}

        monkeypatch.setattr(AccountProcessor, "get_user", _mock_user_details)
        monkeypatch.setattr(AccountProcessor, "get_user_details", _mock_user_details)
        monkeypatch.setattr(FacebookSSO, "verify_and_process", _mock_facebook_response)

        request = Request({'type': 'http',
                           'headers': Headers({}).raw,
                           'query_string': 'code=AQDEkezmJoa3hfyVOafJkHbXG5OJNV3dZQ4gElP3WS71LJbErkK6ljLq31C0B3xRw2dv2G4Fh9mA2twjBVrQZfv_j0MYBS8xq0DEAg08YTZ2Kd1mPJ2HVDF5GnrhZcl2V1qpcO0pGzVQAFMLVRKVWxmirya0uqm150ZLHL_xN9NZjCvk1DRnOXKYXXZtaaU-HgO22Rxxzo90hTtW4mLBl7Vg55SRmic6p1r3KAkyfnAVTLSNPhaX2I9KUgeUjQ6EwGz3NtwjxKLPnsC1yPZqQMGBS6u2lHt-BOjj80iJmukbLH_35Xzn6Mv6xVSjqGwTjNEnn6N5dyT-3_X_vmYTlcGpr8LOn6tTf7kz_ysauexbGxn883m_thFV3Ozb9oP9u78)]'})
        existing_user, user, token = await Authentication.verify_and_process(request, "facebook")
        assert Utility.decode_limited_access_token(token)["sub"] == "monisha.ks@digite.com"
        assert user['email'] == 'monisha.ks@digite.com'
        assert user['first_name'] == 'Moni'
        assert user['last_name'] == 'Shareddy'
        assert Utility.check_empty_string(user.get('password'))
        assert existing_user

    @pytest.mark.asyncio
    async def test_verify_and_process_user_doesnt_exist_facebook(self, monkeypatch):
        async def _mock_facebook_response(*args, **kwargs):
            return OpenID(
                id='107921368422696',
                email='monishaks@digite.com',
                first_name='Moni',
                last_name='Shareddy',
                display_name='Monisha Shareddy',
                picture='https://scontent-bom1-2.xx.fbcdn.net/v/t1.30497-1/cp0/c15.0.50.50a/p50x50/84628273_176159830277856_972693363922829312_n.jpg?_nc_cat=1&ccb=1-5&_nc_sid=12b3be&_nc_ohc=reTAAmyXfF0AX9vbxxH&_nc_ht=scontent-bom1-2.xx&edm=AP4hL3IEAAAA&oh=00_AT_6IOixo-clV4B1Gthr_UabmxEzz50ri6yAhhXJzlbFeQ&oe=61F21F38',
                provider='facebook')

        monkeypatch.setattr(FacebookSSO, "verify_and_process", _mock_facebook_response)
        request = Request({'type': 'http',
                           'headers': Headers({'cookie': "ssostate=a257c5b8-4293-49db-a773-2c6fd78df016"}).raw,
                           'query_string': 'code=AQB4u0qDPLiqREyHXEmGydCw-JBg-vU1VL9yfR1PLuGijlyGsZs7CoYe98XhQ-jkQu_jYj-DMefRL_AcAvhenbBEuQ5Bhd18B9gOfDwe0JvB-Y5TAm21MrhVZtDxSm9VTSZVaPrwsWeN0dQYr2OgG9I0qPoM-OBEsOdJRYpCn-nKBKFGAbXb6AR7KTHhQtRDHHrylLe0QcSz2p1FjlLVWOrBh-A3o5xmvsaXaRtwYfYdJuxOBz2W7DlVw9m6qP9fx4gAzkp-j1sNKmiZjuHBsHJvKQsBG7xCw7etZh5Uie49R-WtP87-yic_CMYulju5bYRWTMd-549QWwjMW8lIQkPXStGwbU0JaOy9BHKmB6iUSrp0jIyo1RYdBo6Ji81Jyms&state=a257c5b8-4293-49db-a773-2c6fd78df016'})
        existing_user, user, token = await Authentication.verify_and_process(request, "facebook")
        assert user['email'] == 'monishaks@digite.com'
        assert user['first_name'] == 'Moni'
        assert user['last_name'] == 'Shareddy'
        assert not Utility.check_empty_string(user.get('password').get_secret_value())
        assert user.get('account') == user.get('email')
        assert not existing_user
        user = AccountProcessor.get_user_details('monishaks@digite.com')
        assert all(
            user[key] is False if key == "is_integration_user" else user[key]
            for key in user.keys()
        )
        assert len(list(AccountProcessor.list_bots(user['account']))) == 1
        assert not AccountProcessor.is_user_confirmed(user['email'])

    @pytest.mark.asyncio
    async def test_get_redirect_url_facebook(self):
        assert isinstance(await Authentication.get_redirect_url("facebook"), RedirectResponse)

    @pytest.mark.asyncio
    async def test_invalid_ssostate_facebook(*args, **kwargs):
        request = Request({'type': 'http',
                           'headers': Headers({'cookie': "ssostate=a257c5b8-4293-49db-a773-2c6fd78df016"}).raw,
                           'query_string': 'code=AQB4u0qDPLiqREyHXEmGydCw-JBg-vU1VL9yfR1PLuGijlyGsZs7CoYe98XhQ-jkQu_jYj-DMefRL_AcAvhenbBEuQ5Bhd18B9gOfDwe0JvB-Y5TAm21MrhVZtDxSm9VTSZVaPrwsWeN0dQYr2OgG9I0qPoM-OBEsOdJRYpCn-nKBKFGAbXb6AR7KTHhQtRDHHrylLe0QcSz2p1FjlLVWOrBh-A3o5xmvsaXaRtwYfYdJuxOBz2W7DlVw9m6qP9fx4gAzkp-j1sNKmiZjuHBsHJvKQsBG7xCw7etZh5Uie49R-WtP87-yic_CMYulju5bYRWTMd-549QWwjMW8lIQkPXStGwbU0JaOy9BHKmB6iUSrp0jIyo1RYdBo6Ji81Jyms&state=a257c5b8-4293-49db-a773-2c6fd78df016'})
        with pytest.raises(AppException) as e:
            await Authentication.verify_and_process(request, "facebook")
        assert str(e).__contains__('Failed to verify with facebook')

    @pytest.mark.asyncio
    async def test_get_redirect_url_linkedin(self):
        Utility.environment['sso']['linkedin']['enable'] = True

        response = await Authentication.get_redirect_url("linkedin")
        assert isinstance(response, RedirectResponse)

    @pytest.mark.asyncio
    async def test_sso_linkedin_login_error(self, httpx_mock: HTTPXMock):
        httpx_mock.add_response(
            method=responses.POST,
            url=await LoginSSOFactory.get_client('linkedin').sso_client.token_endpoint,
            json={'access_token': '1234567890'},
        )
        httpx_mock.add_response(
            method=responses.GET,
            url=await LoginSSOFactory.get_client('linkedin').sso_client.userinfo_endpoint,
            json={'first_name': 'udit', 'last_name': 'pandey', 'profile_url': '1234::mkfnwuefhbwi'},
        )
        httpx_mock.add_response(
            method=responses.GET,
            url=await LoginSSOFactory.get_client('linkedin').sso_client.useremail_endpoint,
            json={'emailAddress': '1234567890'},
        )
        scope = {
            "type": "http",
            "http_version": "1.1",
            "method": "GET",
            "scheme": "http",
            "path": "/",
            'query_string': b'code=4/0AX4XfWh-AOKSPocewBBm0KAE_5j1qGNNWJAdbRcZ8OYKUU1KlwGqx_kOz6yzlZN-jUBi0Q&state={LoginSSOFactory.linkedin_sso.state}&scope=email profile https://www.googleapis.com/auth/userinfo.email https://www.googleapis.com/auth/userinfo.profile openid&authuser=0&hd=digite.com&prompt=none',
            "headers": Headers({
                    'cookie': f"ssostate={LoginSSOFactory.get_client('linkedin').sso_client.state}",
                    'host': 'www.example.org',
                    'accept': 'application/json',

                }).raw,
            "client": ("134.56.78.4", 1453),
            "server": ("www.example.org", 443),
        }

        request = Request(scope=scope)
        request._url = URL(scope=scope)
        with pytest.raises(AppException, match='User was not verified with linkedin'):
            await Authentication.verify_and_process(request, "linkedin")

    @pytest.mark.asyncio
    async def test_sso_linkedin_login_success(self, httpx_mock: HTTPXMock, monkeypatch):
        httpx_mock.add_response(
            method=responses.POST,
            url=await LoginSSOFactory.get_client('linkedin').sso_client.token_endpoint,
            json={'access_token': '1234567890'},
        )
        httpx_mock.add_response(
            method=responses.GET,
            url=await LoginSSOFactory.get_client('linkedin').sso_client.userinfo_endpoint,
            json={'localizedFirstName': 'monisha', 'localizedLastName': 'reddy'},
        )
        httpx_mock.add_response(
            method=responses.GET,
            url=await LoginSSOFactory.get_client('linkedin').sso_client.useremail_endpoint,
            json={'elements': [{'handle~': {'emailAddress': 'monisha.ks@digite.com'}}]}
        )
        scope = {
            "type": "http",
            "http_version": "1.1",
            "method": "GET",
            "scheme": "https",
            "path": "/",
            'query_string': b'code=4/0AX4XfWh-AOKSPocewBBm0KAE_5j1qGNNWJAdbRcZ8OYKUU1KlwGqx_kOz6yzlZN-jUBi0Q&state={LoginSSOFactory.linkedin_sso.state}&scope=email profile https://www.googleapis.com/auth/userinfo.email https://www.googleapis.com/auth/userinfo.profile openid&authuser=0&hd=digite.com&prompt=none',
            "headers": Headers({
                'cookie': f"ssostate={LoginSSOFactory.get_client('linkedin').sso_client.state}",
                'host': 'www.example.org',
                'accept': 'application/json',

            }).raw,
            "client": ("134.56.78.4", 1453),
            "server": ("www.example.org", 443),
        }

        def _mock_user_details(*args, **kwargs):
            return {"email": "monisha.ks@digite.com"}

        monkeypatch.setattr(AccountProcessor, "get_user", _mock_user_details)
        monkeypatch.setattr(AccountProcessor, "get_user_details", _mock_user_details)
        request = Request(scope=scope)
        request._url = URL(scope=scope)
        existing_user, user, token = await Authentication.verify_and_process(request, "linkedin")
        assert Utility.decode_limited_access_token(token)["sub"] == "monisha.ks@digite.com"
        assert user['email'] == 'monisha.ks@digite.com'
        assert user['first_name'] == 'monisha'
        assert user['last_name'] == 'reddy'
        assert Utility.check_empty_string(user.get('password'))
        assert existing_user

    @pytest.mark.asyncio
    async def test_sso_linkedin_login_new_user(self, httpx_mock: HTTPXMock, monkeypatch):
        httpx_mock.add_response(
            method=responses.POST,
            url=await LoginSSOFactory.get_client('linkedin').sso_client.token_endpoint,
            json={'access_token': '1234567890'},
        )
        httpx_mock.add_response(
            method=responses.GET,
            url=await LoginSSOFactory.get_client('linkedin').sso_client.userinfo_endpoint,
            json={'localizedFirstName': 'monisha', 'localizedLastName': 'reddy'},
        )
        httpx_mock.add_response(
            method=responses.GET,
            url=await LoginSSOFactory.get_client('linkedin').sso_client.useremail_endpoint,
            json={'elements': [{'handle~': {'emailAddress': 'monisha.ks.ks@digite.com'}}]}
        )
        scope = {
            "type": "http",
            "http_version": "1.1",
            "method": "GET",
            "scheme": "https",
            "path": "/",
            'query_string': b'code=4/0AX4XfWh-AOKSPocewBBm0KAE_5j1qGNNWJAdbRcZ8OYKUU1KlwGqx_kOz6yzlZN-jUBi0Q&state={LoginSSOFactory.linkedin_sso.state}&scope=email profile https://www.googleapis.com/auth/userinfo.email https://www.googleapis.com/auth/userinfo.profile openid&authuser=0&hd=digite.com&prompt=none',
            "headers": Headers({
                'cookie': f"ssostate={LoginSSOFactory.get_client('linkedin').sso_client.state}",
                'host': 'www.example.org',
                'accept': 'application/json',

            }).raw,
            "client": ("134.56.78.4", 1453),
            "server": ("www.example.org", 443),
        }

        request = Request(scope=scope)
        request._url = URL(scope=scope)
        existing_user, user, token = await Authentication.verify_and_process(request, "linkedin")
        assert Utility.decode_limited_access_token(token)["sub"] == "monisha.ks.ks@digite.com"
        assert user['email'] == 'monisha.ks.ks@digite.com'
        assert user['first_name'] == 'monisha'
        assert user['last_name'] == 'reddy'
        assert not Utility.check_empty_string(user.get('password').get_secret_value())
        assert not existing_user
        user = AccountProcessor.get_user_details('monisha.ks@digite.com')
        assert all(
            user[key] is False if key == "is_integration_user" else user[key]
            for key in user.keys()
        )
        user = AccountProcessor.get_user_details('monishaks@digite.com')
        assert all(
            user[key] is False if key == "is_integration_user" else user[key]
            for key in user.keys()
        )
        assert len(list(AccountProcessor.list_bots(user['account']))) == 1
        assert not AccountProcessor.is_user_confirmed(user['email'])

    def test_sso_login_client_linkedin(self):
        assert LoginSSOFactory.get_client('linkedin').sso_client.client_secret == Utility.environment['sso']['linkedin']['client_secret']
        assert LoginSSOFactory.get_client('linkedin').sso_client.client_id == Utility.environment['sso']['linkedin']['client_id']
        assert LoginSSOFactory.get_client('linkedin').sso_client.redirect_uri == urljoin(Utility.environment['sso']['redirect_url'], 'linkedin')

    def test_sso_login_client_gmail(self):
        assert LoginSSOFactory.get_client('google').sso_client.client_secret == Utility.environment['sso']['google']['client_secret']
        assert LoginSSOFactory.get_client('google').sso_client.client_id == Utility.environment['sso']['google']['client_id']
        assert LoginSSOFactory.get_client('google').sso_client.redirect_uri == urljoin(Utility.environment['sso']['redirect_url'], 'google')

    def test_sso_login_client_facebook(self):
        assert LoginSSOFactory.get_client('facebook').sso_client.client_secret == Utility.environment['sso']['facebook']['client_secret']
        assert LoginSSOFactory.get_client('facebook').sso_client.client_id == Utility.environment['sso']['facebook']['client_id']
        assert LoginSSOFactory.get_client('facebook').sso_client.redirect_uri == urljoin(Utility.environment['sso']['redirect_url'], 'facebook')<|MERGE_RESOLUTION|>--- conflicted
+++ resolved
@@ -243,18 +243,12 @@
         assert invite == []
 
     def test_update_bot_access(self):
-<<<<<<< HEAD
         account_bot_info = AccountProcessor.get_accessible_bot_details(pytest.account, "fshaikh@digite.com")['account_owned'][1]
         assert account_bot_info['role'] == 'owner'
         bot_id = account_bot_info['_id']
-        assert not AccountProcessor.update_bot_access(bot_id, "udit.pandey@digite.com", 'testAdmin',
-                                                      ACCESS_ROLES.ADMIN.value, ACTIVITY_STATUS.ACTIVE.value)
-=======
-        bot_id = AccountProcessor.get_accessible_bot_details(pytest.account, "fshaikh@digite.com")['account_owned'][1]['_id']
         assert ('test_version_2', 'fshaikh@digite.com') == AccountProcessor.update_bot_access(
             bot_id, "udit.pandey@digite.com", 'testAdmin', ACCESS_ROLES.ADMIN.value, ACTIVITY_STATUS.ACTIVE.value
         )
->>>>>>> a88bb4c2
         bot_access = BotAccess.objects(bot=bot_id, accessor_email="udit.pandey@digite.com").get()
         assert bot_access.role == ACCESS_ROLES.ADMIN.value
         assert bot_access.status == ACTIVITY_STATUS.ACTIVE.value
