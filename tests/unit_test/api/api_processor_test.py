import asyncio
import datetime
import os
import uuid
from unittest.mock import patch
from urllib.parse import urljoin

import jwt
import responses
from fastapi import HTTPException
from fastapi_sso.sso.base import OpenID
from mongoengine import connect
from mongoengine.errors import ValidationError, DoesNotExist
import pytest
from mongomock.object_id import ObjectId
from pydantic import SecretStr
from pytest_httpx import HTTPXMock
from starlette.datastructures import Headers, URL
from starlette.requests import Request
from starlette.responses import RedirectResponse

from kairon.shared.actions.data_objects import Actions
from kairon.shared.actions.models import ActionType
from kairon.shared.auth import Authentication, LoginSSOFactory
from kairon.shared.account.data_objects import Feedback, BotAccess, User, Bot, Account, Organization
from kairon.shared.account.processor import AccountProcessor
from kairon.shared.authorization.processor import IntegrationProcessor
from kairon.shared.data.constant import ACTIVITY_STATUS, ACCESS_ROLES, TOKEN_TYPE, INTEGRATION_STATUS, \
    KAIRON_TWO_STAGE_FALLBACK
from kairon.shared.data.data_objects import Configs, Rules, Responses
from kairon.shared.metering.data_object import Metering
from kairon.shared.metering.metering_processor import MeteringProcessor
from kairon.shared.sso.clients.facebook import FacebookSSO
from kairon.shared.sso.clients.google import GoogleSSO
from kairon.shared.utils import Utility
from kairon.exceptions import AppException
import time

os.environ["system_file"] = "./tests/testing_data/system.yaml"


def pytest_configure():
    return {'bot': None, 'account': None}


class TestAccountProcessor:
    @pytest.fixture(autouse=True, scope='class')
    def init_connection(self):
        Utility.load_environment()
        connect(**Utility.mongoengine_connection(Utility.environment['database']["url"]))
        AccountProcessor.load_system_properties()

    def test_add_account(self):
        account_response = AccountProcessor.add_account("paypal", "testAdmin")
        account = AccountProcessor.get_account(account_response["_id"])
        assert account_response
        pytest.account = account_response["_id"]
        assert account_response["_id"] == account["_id"]
        assert account_response["name"] == account["name"]
        account_response = AccountProcessor.add_account("ebay", "testAdmin")
        account = AccountProcessor.get_account(account_response["_id"])
        assert account_response
        assert account_response["_id"] == account["_id"]
        assert account_response["name"] == account["name"]

    def test_add_duplicate_account(self):
        with pytest.raises(Exception):
            AccountProcessor.add_account("paypal", "testAdmin")

    def test_add_duplicate_account_case_insentive(self):
        with pytest.raises(Exception):
            AccountProcessor.add_account("PayPal", "testAdmin")

    def test_add_blank_account(self):
        with pytest.raises(AppException):
            AccountProcessor.add_account("", "testAdmin")

    def test_add_empty_account(self):
        with pytest.raises(AppException):
            AccountProcessor.add_account(" ", "testAdmin")

    def test_add_none_account(self):
        with pytest.raises(AppException):
            AccountProcessor.add_account(None, "testAdmin")

    def test_list_bots_none(self):
        assert not list(AccountProcessor.list_bots(1000))

    def test_add_bot(self):
        bot_response = AccountProcessor.add_bot("test", pytest.account, "fshaikh@digite.com", True)
        bot = Bot.objects(name="test").get().to_mongo().to_dict()
        assert bot['_id'].__str__() == bot_response['_id'].__str__()
        config = Configs.objects(bot=bot['_id'].__str__()).get().to_mongo().to_dict()
        expected_config = Utility.read_yaml('./template/config/kairon-default.yml')
        assert config['language'] == expected_config['language']
        assert config['pipeline'] == expected_config['pipeline']
        assert config['policies'] == expected_config['policies']
        assert Rules.objects(bot=bot['_id'].__str__()).get()
        assert Responses.objects(name__iexact='utter_please_rephrase', bot=bot['_id'].__str__(), status=True).get()
        assert Responses.objects(name='utter_default', bot=bot['_id'].__str__(), status=True).get()
        pytest.bot = bot_response['_id'].__str__()

    def test_list_bots(self):
        bot = list(AccountProcessor.list_bots(pytest.account))
        assert bot[0]['name'] == 'test'
        assert bot[0]['_id']

    def test_get_bot(self):
        bot_response = AccountProcessor.get_bot(pytest.bot)
        assert bot_response
        assert bot_response["account"] == pytest.account

    def test_add_duplicate_bot(self):
        with pytest.raises(Exception):
            AccountProcessor.add_bot("test", pytest.account, "testAdmin")

    def test_add_duplicate_bot_case_insensitive(self):
        with pytest.raises(Exception):
            AccountProcessor.add_bot("TEST", pytest.account, "testAdmin")

    def test_add_blank_bot(self):
        with pytest.raises(AppException):
            AccountProcessor.add_bot(" ", pytest.account, "testAdmin")

    def test_add_empty_bot(self):
        with pytest.raises(AppException):
            AccountProcessor.add_bot("", pytest.account, "testAdmin")

    def test_add_none_bot(self):
        with pytest.raises(AppException):
            AccountProcessor.add_bot(None, pytest.account, "testAdmin")

    def test_add_none_user(self):
        with pytest.raises(AppException):
            AccountProcessor.add_bot('test', pytest.account, None)

    def test_add_user(self):
        user = AccountProcessor.add_user(
            email="fshaikh@digite.com",
            first_name="Fahad Ali",
            last_name="Shaikh",
            password="Welcome@1",
            account=pytest.account,
            user="testAdmin",
        )
        assert user
        assert user["password"] != "12345"
        assert user["status"]

    def test_add_bot_for_existing_user(self):
        bot_response = AccountProcessor.add_bot("test_version_2", pytest.account, "fshaikh@digite.com", False)
        bot = Bot.objects(name="test_version_2").get().to_mongo().to_dict()
        assert bot['_id'].__str__() == bot_response['_id'].__str__()
        assert len(
            AccountProcessor.get_accessible_bot_details(pytest.account, "fshaikh@digite.com")['account_owned']) == 2
        config = Configs.objects(bot=bot['_id'].__str__()).get().to_mongo().to_dict()
        expected_config = Utility.read_yaml('./template/config/kairon-default.yml')
        assert config['language'] == expected_config['language']
        assert config['pipeline'] == expected_config['pipeline']
        assert config['policies'] == expected_config['policies']
        assert config['policies'][2]['name'] == 'RulePolicy'
        assert config['policies'][2]['core_fallback_action_name'] == "action_default_fallback"
        assert config['policies'][2]['core_fallback_threshold'] == 0.7
        assert Rules.objects(bot=bot['_id'].__str__()).get()
        assert Responses.objects(name='utter_default', bot=bot['_id'].__str__(), status=True).get()

    def test_add_member_already_exists(self):
        bot_id = AccountProcessor.get_accessible_bot_details(pytest.account, "fshaikh@digite.com")['account_owned'][1][
            '_id']
        with pytest.raises(AppException, match='User is already a collaborator'):
            AccountProcessor.allow_bot_and_generate_invite_url(bot_id, "fshaikh@digite.com", 'testAdmin',
                                                               pytest.account, ACCESS_ROLES.DESIGNER.value)

    def test_add_member_bot_not_exists(self):
        with pytest.raises(DoesNotExist, match='Bot does not exists!'):
            AccountProcessor.allow_bot_and_generate_invite_url('bot_not_exists', "fshaikh@digite.com", 'testAdmin',
                                                               pytest.account)

    def test_list_bot_accessors_1(self):
        bot_id = AccountProcessor.get_accessible_bot_details(pytest.account, "fshaikh@digite.com")['account_owned'][1][
            '_id']
        accessors = list(AccountProcessor.list_bot_accessors(bot_id))
        assert len(accessors) == 1
        assert accessors[0]['accessor_email'] == 'fshaikh@digite.com'
        assert accessors[0]['role'] == 'owner'
        assert accessors[0]['bot']
        assert accessors[0]['bot_account'] == pytest.account
        assert accessors[0]['user'] == "fshaikh@digite.com"
        assert accessors[0]['timestamp']

    def test_update_bot_access_modify_bot_owner_access(self):
        bot_id = AccountProcessor.get_accessible_bot_details(pytest.account, "fshaikh@digite.com")['account_owned'][1][
            '_id']
        with pytest.raises(AppException, match='Ownership modification denied'):
            AccountProcessor.update_bot_access(bot_id, "fshaikh@digite.com", 'testAdmin',
                                               ACCESS_ROLES.OWNER.value, ACTIVITY_STATUS.INACTIVE.value)
        with pytest.raises(AppException, match='Ownership modification denied'):
            AccountProcessor.update_bot_access(bot_id, "fshaikh@digite.com", 'testAdmin',
                                               ACCESS_ROLES.ADMIN.value, ACTIVITY_STATUS.ACTIVE.value)

    def test_update_bot_access_user_not_exists(self):
        bot_id = AccountProcessor.get_accessible_bot_details(pytest.account, "fshaikh@digite.com")['account_owned'][1][
            '_id']
        BotAccess(bot=bot_id, accessor_email="udit.pandey@digite.com", user='test',
                  role='designer', status='invite_not_accepted', bot_account=pytest.account).save()
        with pytest.raises(DoesNotExist, match='User does not exist!'):
            AccountProcessor.update_bot_access(bot_id, "udit.pandey@digite.com",
                                               ACCESS_ROLES.ADMIN.value, ACTIVITY_STATUS.INACTIVE.value)

    def test_update_bot_access_invite_not_accepted(self, monkeypatch):
        monkeypatch.setitem(Utility.email_conf["email"], "enable", True)
        bot_id = AccountProcessor.get_accessible_bot_details(pytest.account, "fshaikh@digite.com")['account_owned'][1][
            '_id']
        User(email='udit.pandey@digite.com', first_name='udit', last_name='pandey', password='124556779', account=10,
             user='udit.pandey@digite.com').save()
        with pytest.raises(AppException, match='User is yet to accept the invite'):
            AccountProcessor.update_bot_access(bot_id, "udit.pandey@digite.com",
                                               ACCESS_ROLES.ADMIN.value, ACTIVITY_STATUS.INACTIVE.value)
        assert BotAccess.objects(bot=bot_id, accessor_email="udit.pandey@digite.com", user='test',
                                 role='designer', status='invite_not_accepted', bot_account=pytest.account).get()

    def test_list_active_invites(self):
        invite = list(AccountProcessor.list_active_invites("udit.pandey@digite.com"))
        assert invite[0]['accessor_email'] == 'udit.pandey@digite.com'
        assert invite[0]['role'] == 'designer'
        assert invite[0]['bot_name'] == 'test_version_2'

    def test_accept_bot_access_invite_user_not_exists(self):
        bot_id = AccountProcessor.get_accessible_bot_details(pytest.account, "fshaikh@digite.com")['account_owned'][1][
            '_id']
        token = Utility.generate_token("pandey.udit867@gmail.com")
        with pytest.raises(DoesNotExist, match='User does not exist!'):
            AccountProcessor.validate_request_and_accept_bot_access_invite(token, bot_id)

    def test_update_bot_access_user_not_allowed(self):
        AccountProcessor.add_account('pandey.udit867@gmail.com', 'pandey.udit867@gmail.com')
        User(email='pandey.udit867@gmail.com', first_name='udit', last_name='pandey', password='124556779', account=10,
             user='pandey.udit867@gmail.com').save()
        bot_id = AccountProcessor.get_accessible_bot_details(pytest.account, "fshaikh@digite.com")['account_owned'][1][
            '_id']
        with pytest.raises(AppException, match='User not yet invited to collaborate'):
            AccountProcessor.update_bot_access(bot_id, "pandey.udit867@gmail.com",
                                               ACCESS_ROLES.ADMIN.value, ACTIVITY_STATUS.INACTIVE.value)

    def test_accept_bot_access_invite(self, monkeypatch):
        def _mock_get_user(*args, **kwargs):
            return None

        monkeypatch.setattr(AccountProcessor, 'get_user_details', _mock_get_user)

        bot_id = AccountProcessor.get_accessible_bot_details(pytest.account, "fshaikh@digite.com")['account_owned'][1][
            '_id']
        token = Utility.generate_token("udit.pandey@digite.com")
        AccountProcessor.validate_request_and_accept_bot_access_invite(token, bot_id)
        assert BotAccess.objects(bot=bot_id, accessor_email="udit.pandey@digite.com", user='test',
                                 role='designer', status='active', bot_account=pytest.account).get()

    def test_list_active_invites_none(self):
        invite = list(AccountProcessor.list_active_invites("udit.pandey@digite.com"))
        assert invite == []

    def test_update_bot_access(self):
        account_bot_info = \
        AccountProcessor.get_accessible_bot_details(pytest.account, "fshaikh@digite.com")['account_owned'][1]
        assert account_bot_info['role'] == 'owner'
        bot_id = account_bot_info['_id']
        assert ('test_version_2', 'fshaikh@digite.com') == AccountProcessor.update_bot_access(
            bot_id, "udit.pandey@digite.com", 'testAdmin', ACCESS_ROLES.ADMIN.value, ACTIVITY_STATUS.ACTIVE.value
        )
        bot_access = BotAccess.objects(bot=bot_id, accessor_email="udit.pandey@digite.com").get()
        assert bot_access.role == ACCESS_ROLES.ADMIN.value
        assert bot_access.status == ACTIVITY_STATUS.ACTIVE.value
        shared_bot_info = AccountProcessor.get_accessible_bot_details(4, "udit.pandey@digite.com")['shared'][0]
        assert shared_bot_info['role'] == 'admin'
        assert shared_bot_info['_id'] == bot_id

        with pytest.raises(AppException, match='Ownership modification denied'):
            AccountProcessor.update_bot_access(bot_id, "udit.pandey@digite.com", 'testAdmin',
                                               ACCESS_ROLES.OWNER.value, ACTIVITY_STATUS.ACTIVE.value)
        bot_access = BotAccess.objects(bot=bot_id, accessor_email="udit.pandey@digite.com").get()
        assert bot_access.role == ACCESS_ROLES.ADMIN.value
        assert bot_access.status == ACTIVITY_STATUS.ACTIVE.value

    def test_update_bot_access_invalid_role(self):
        account_bot_info = \
        AccountProcessor.get_accessible_bot_details(pytest.account, "fshaikh@digite.com")['account_owned'][1]
        assert account_bot_info['role'] == 'owner'
        bot_id = account_bot_info['_id']

        with pytest.raises(ValidationError):
            AccountProcessor.update_bot_access(bot_id, "udit.pandey@digite.com", 'testAdmin', "test",
                                               ACTIVITY_STATUS.ACTIVE.value)

    def test_update_bot_access_to_same_role(self):
        account_bot_info = \
        AccountProcessor.get_accessible_bot_details(pytest.account, "fshaikh@digite.com")['account_owned'][1]
        assert account_bot_info['role'] == 'owner'
        bot_id = account_bot_info['_id']

        with pytest.raises(AppException, match='User is already admin of the bot'):
            AccountProcessor.update_bot_access(bot_id, "udit.pandey@digite.com", 'testAdmin',
                                               ACCESS_ROLES.ADMIN.value, ACTIVITY_STATUS.ACTIVE.value)

    def test_accept_bot_access_invite_user_not_allowed(self, monkeypatch):
        def _mock_get_user(*args, **kwargs):
            return None

        monkeypatch.setattr(AccountProcessor, 'get_user_details', _mock_get_user)

        bot_id = AccountProcessor.get_accessible_bot_details(pytest.account, "fshaikh@digite.com")['account_owned'][1][
            '_id']
        token = Utility.generate_token("pandey.udit867@gmail.com")
        with pytest.raises(AppException, match='No pending invite found for this bot and user'):
            AccountProcessor.validate_request_and_accept_bot_access_invite(token, bot_id)

    def test_accept_bot_access_invite_token_expired(self):
        bot_id = AccountProcessor.get_accessible_bot_details(pytest.account, "fshaikh@digite.com")['account_owned'][1][
            '_id']
        token = 'eyJhbGciOiJIUzI1NiIsInR5cCI6IkpXVCJ9.eyJzdWIiOiIxMjM0NTY3ODkwIiwibmFtZSI6InBhbmRleS51ZGl0ODY3QGdtYWlsLmNvbSIsImV4cCI6MTUxNjIzOTAyMn0.dP8a4rHXb9dBrPFKfKD3_tfKu4NdwfSz213F15qej18'
        with pytest.raises(AppException, match='Invalid token'):
            AccountProcessor.validate_request_and_accept_bot_access_invite(token, bot_id)

    def test_accept_bot_access_invite_invalid_bot(self):
        token = Utility.generate_token("fshaikh@digite.com")
        with pytest.raises(DoesNotExist, match='Bot does not exists!'):
            AccountProcessor.validate_request_and_accept_bot_access_invite(token, '61cb4e2f7c7ac78d2fa8fab7')

    def test_list_bot_accessors_2(self):
        bot_id = AccountProcessor.get_accessible_bot_details(pytest.account, "fshaikh@digite.com")['account_owned'][1][
            '_id']
        accessors = list(AccountProcessor.list_bot_accessors(bot_id))
        assert accessors[0]['accessor_email'] == 'fshaikh@digite.com'
        assert accessors[0]['role'] == 'owner'
        assert accessors[0]['bot']
        assert accessors[0]['bot_account'] == pytest.account
        assert accessors[0]['user'] == "fshaikh@digite.com"
        assert accessors[0]['timestamp']
        assert accessors[1]['accessor_email'] == 'udit.pandey@digite.com'
        assert accessors[1]['role'] == 'admin'
        assert accessors[1]['bot']
        assert accessors[1]['bot_account'] == pytest.account
        assert accessors[1]['user'] == 'testAdmin'
        assert accessors[1]['accept_timestamp']
        assert accessors[1]['timestamp']

    def test_invite_user_as_owner(self):
        with pytest.raises(AppException, match='There can be only 1 owner per bot'):
            AccountProcessor.allow_bot_and_generate_invite_url('test', 'user@demo.ai', 'admin@demo.ai', 2,
                                                               ACCESS_ROLES.OWNER.value)

    def test_transfer_ownership(self):
        bot_id = AccountProcessor.get_accessible_bot_details(pytest.account, "fshaikh@digite.com")['account_owned'][1][
            '_id']
        AccountProcessor.transfer_ownership(pytest.account, bot_id, "fshaikh@digite.com", 'udit.pandey@digite.com')
        accessors = list(AccountProcessor.list_bot_accessors(bot_id))
        assert accessors[0]['accessor_email'] == 'fshaikh@digite.com'
        assert accessors[0]['role'] == 'admin'
        assert accessors[0]['bot']
        assert accessors[0]['bot_account'] == 10
        assert accessors[0]['user'] == "fshaikh@digite.com"
        assert accessors[1]['accessor_email'] == 'udit.pandey@digite.com'
        assert accessors[1]['role'] == 'owner'
        assert accessors[1]['bot']
        assert accessors[1]['bot_account'] == 10
        assert accessors[1]['user'] == "fshaikh@digite.com"
        assert AccountProcessor.get_bot_and_validate_status(bot_id)['account'] == 10

        AccountProcessor.transfer_ownership(pytest.account, bot_id, 'udit.pandey@digite.com', "fshaikh@digite.com")
        accessors = list(AccountProcessor.list_bot_accessors(bot_id))
        assert accessors[0]['accessor_email'] == 'fshaikh@digite.com'
        assert accessors[0]['role'] == 'owner'
        assert accessors[0]['bot']
        assert accessors[0]['bot_account'] == pytest.account
        assert accessors[0]['user'] == 'udit.pandey@digite.com'
        assert accessors[1]['accessor_email'] == 'udit.pandey@digite.com'
        assert accessors[1]['role'] == 'admin'
        assert accessors[1]['bot']
        assert accessors[1]['bot_account'] == pytest.account
        assert accessors[1]['user'] == 'udit.pandey@digite.com'
        assert AccountProcessor.get_bot_and_validate_status(bot_id)['account'] == pytest.account

    def test_transfer_ownership_to_non_member(self):
        bot_id = AccountProcessor.get_accessible_bot_details(pytest.account, "fshaikh@digite.com")['account_owned'][1][
            '_id']
        User(email='udit@demo.ai', first_name='udit', last_name='pandey', password='124556779', account=10,
             user='udit@demo.ai').save()
        with pytest.raises(AppException, match='User not yet invited to collaborate'):
            AccountProcessor.transfer_ownership(pytest.account, bot_id, "fshaikh@digite.com", 'udit@demo.ai')

    def test_remove_bot_access_not_a_member(self):
        bot_id = AccountProcessor.get_accessible_bot_details(pytest.account, "fshaikh@digite.com")['account_owned'][1][
            '_id']
        with pytest.raises(AppException, match='User not a collaborator to this bot'):
            AccountProcessor.remove_bot_access(bot_id, accessor_email='pandey.udit867@gmail.com')

    def test_remove_bot_access(self):
        bot_id = AccountProcessor.get_accessible_bot_details(pytest.account, "fshaikh@digite.com")['account_owned'][1][
            '_id']
        assert not AccountProcessor.remove_bot_access(bot_id, accessor_email='udit.pandey@digite.com')
        assert len(list(AccountProcessor.list_bot_accessors(bot_id))) == 1

    def test_remove_bot_from_all_accessors(self):
        bot_id = str(ObjectId())
        BotAccess(bot=bot_id, accessor_email="udit.pandey@digite.com", user='test',
                  role='designer', status='active', bot_account=10).save()
        BotAccess(bot=bot_id, accessor_email="pandey.udit867@gmail.com", user='test',
                  role='designer', status='invite_not_accepted', bot_account=10).save()
        BotAccess(bot=bot_id, accessor_email="pandey.udit@gmail.com", user='test',
                  role='designer', status='inactive', bot_account=10).save()
        BotAccess(bot=bot_id, accessor_email="udit867@gmail.com", user='test',
                  role='designer', status='deleted', bot_account=10).save()
        assert len(list(AccountProcessor.list_bot_accessors(bot_id))) == 3
        AccountProcessor.remove_bot_access(bot_id)
        assert len(list(AccountProcessor.list_bot_accessors(bot_id))) == 0

    def test_list_bots_2(self):
        bot = list(AccountProcessor.list_bots(pytest.account))
        assert bot[0]['name'] == 'test'
        assert bot[0]['_id']
        assert bot[1]['name'] == 'test_version_2'
        assert bot[1]['_id']

    def test_update_bot_name(self):
        AccountProcessor.update_bot('test_bot', pytest.bot)
        bot = list(AccountProcessor.list_bots(pytest.account))
        assert bot[0]['name'] == 'test_bot'
        assert bot[0]['_id']

    def test_update_bot_not_exists(self):
        with pytest.raises(AppException):
            AccountProcessor.update_bot('test_bot', '5f256412f98b97335c168ef0')

    def test_update_bot_empty_name(self):
        with pytest.raises(AppException):
            AccountProcessor.update_bot(' ', '5f256412f98b97335c168ef0')

    def test_delete_bot(self):
        bot = list(AccountProcessor.list_bots(pytest.account))
        pytest.deleted_bot = bot[1]['_id']
        AccountProcessor.delete_bot(pytest.deleted_bot)
        with pytest.raises(DoesNotExist):
            Bot.objects(id=pytest.deleted_bot, status=True).get()
        bots = AccountProcessor.get_accessible_bot_details(pytest.account, "fshaikh@digite.com")
        assert len(bots['account_owned']) == 1
        assert pytest.deleted_bot not in [bot['_id'] for bot in bots['account_owned']]
        assert pytest.deleted_bot not in [bot['_id'] for bot in bots['shared']]

    def test_delete_bot_not_exists(self):
        with pytest.raises(AppException):
            AccountProcessor.delete_bot(pytest.deleted_bot)

    def test_delete_account_for_account_bots(self):
        account = {
            "account": "Test_Delete_Account",
            "email": "ritika@digite.com",
            "first_name": "Test_Delete_First",
            "last_name": "Test_Delete_Last",
            "password": SecretStr("Welcome@1"),
        }

        loop = asyncio.new_event_loop()
        user_detail, mail, link = loop.run_until_complete(AccountProcessor.account_setup(account_setup=account))

        pytest.deleted_account = user_detail['account'].__str__()
        AccountProcessor.add_bot("delete_account_bot_1", pytest.deleted_account, "ritika@digite.com", False)
        AccountProcessor.add_bot("delete_account_bot_2", pytest.deleted_account, "ritika@digite.com", False)
        account_bots_before_delete = list(AccountProcessor.list_bots(pytest.deleted_account))

        assert len(account_bots_before_delete) == 3
        AccountProcessor.delete_account(pytest.deleted_account)

        for bot in account_bots_before_delete:
            with pytest.raises(DoesNotExist):
                Bot.objects(id=bot['_id'], account=pytest.deleted_account, status=True).get()

    def test_delete_account_for_shared_bot(self):
        account = {
            "account": "Test_Delete_Account",
            "email": "ritika@digite.com",
            "first_name": "Test_Delete_First",
            "last_name": "Test_Delete_Last",
            "password": SecretStr("Welcome@1"),
        }

        loop = asyncio.new_event_loop()
        user_detail, mail, link = loop.run_until_complete(
            AccountProcessor.account_setup(account_setup=account))

        # Add shared bot
        bot_response = AccountProcessor.add_bot("delete_account_shared_bot", 30, "udit.pandey@digite.com", False)
        bot_id = bot_response['_id'].__str__()
        BotAccess(bot=bot_id, accessor_email="ritika@digite.com", user='testAdmin',
                  role='designer', status='active', bot_account=30).save()
        pytest.deleted_account = user_detail['account'].__str__()
        accessors_before_delete = list(AccountProcessor.list_bot_accessors(bot_id))

        assert len(accessors_before_delete) == 2
        assert accessors_before_delete[0]['accessor_email'] == 'udit.pandey@digite.com'
        assert accessors_before_delete[1]['accessor_email'] == 'ritika@digite.com'
        AccountProcessor.delete_account(pytest.deleted_account)
        accessors_after_delete = list(AccountProcessor.list_bot_accessors(bot_id))
        assert len(accessors_after_delete) == 1
        assert accessors_after_delete[0]['accessor_email'] == 'udit.pandey@digite.com'
        assert accessors_after_delete[0]['bot_account'] == 30
        assert Bot.objects(id=bot_id, account=30, status=True).get()

    def test_delete_account_for_account(self):
        account = {
            "account": "Test_Delete_Account",
            "email": "ritika@digite.com",
            "first_name": "Test_Delete_First",
            "last_name": "Test_Delete_Last",
            "password": SecretStr("Welcome@1")
        }

        loop = asyncio.new_event_loop()
        user_detail, mail, link = loop.run_until_complete(
            AccountProcessor.account_setup(account_setup=account))
        pytest.deleted_account = user_detail['account'].__str__()

        AccountProcessor.delete_account(pytest.deleted_account)
        assert AccountProcessor.get_account(pytest.deleted_account)
        assert not AccountProcessor.get_account(pytest.deleted_account).get('status')

        with pytest.raises(AppException, match="Account does not exist!"):
            AccountProcessor.delete_account(pytest.deleted_account)

    def test_delete_account_for_user(self):
        account = {
            "account": "Test_Delete_Account",
            "email": "ritika@digite.com",
            "first_name": "Test_Delete_First",
            "last_name": "Test_Delete_Last",
            "password": SecretStr("Welcome@1")
        }

        loop = asyncio.new_event_loop()
        user_detail, mail, link = loop.run_until_complete(
            AccountProcessor.account_setup(account_setup=account))
        pytest.deleted_account = user_detail['account'].__str__()

        # Add Multiple user to same account
        user = {
            "account": pytest.deleted_account,
            "email": "ritika.G@digite.com",
            "first_name": "Test_Delete_First1",
            "last_name": "Test_Delete_Last1",
            "password": "Welcome@2",
            "user": "testAdmin"
        }
        AccountProcessor.add_user(**user)

        assert User.objects(email__iexact="ritika@digite.com", status=True).get()
        assert User.objects(email__iexact="ritika.G@digite.com", status=True).get()

        AccountProcessor.delete_account(pytest.deleted_account)

        assert User.objects(email__iexact="ritika@digite.com", status=False)
        assert User.objects(email__iexact="ritika.G@digite.com", status=False)

    def test_delete_account_again_add(self):
        account = {
            "account": "Test_Delete_Account",
            "email": "ritika@digite.com",
            "first_name": "Test_Delete_First",
            "last_name": "Test_Delete_Last",
            "password": SecretStr("Welcome@1"),
        }

        loop = asyncio.new_event_loop()
        user_detail, mail, link = loop.run_until_complete(
            AccountProcessor.account_setup(account_setup=account))
        pytest.deleted_account = user_detail['account'].__str__()

        AccountProcessor.delete_account(pytest.deleted_account)

        loop = asyncio.new_event_loop()
        user_detail, mail, link = loop.run_until_complete(
            AccountProcessor.account_setup(account_setup=account))
        new_account_id = user_detail['account'].__str__()

        assert new_account_id
        assert AccountProcessor.get_account(new_account_id).get('status')
        assert len(list(AccountProcessor.list_bots(new_account_id))) == 1

    def test_add_user_duplicate(self):
        with pytest.raises(Exception):
            AccountProcessor.add_user(
                email="fshaikh@digite.com",
                first_name="Fahad Ali",
                last_name="Shaikh",
                password="Welcome@1",
                account=1,
                user="testAdmin",
            )

    def test_add_user_duplicate_case_insensitive(self):
        with pytest.raises(Exception):
            AccountProcessor.add_user(
                email="FShaikh@digite.com",
                first_name="Fahad Ali",
                last_name="Shaikh",
                password="Welcome@1",
                account=1,
                user="testAdmin",
            )

    def test_add_user_empty_email(self):
        with pytest.raises(AppException):
            AccountProcessor.add_user(
                email="",
                first_name="Fahad Ali",
                last_name="Shaikh",
                password="Welcome@1",
                account=1,
                user="testAdmin",
            )

    def test_add_user_blank_email(self):
        with pytest.raises(AppException):
            AccountProcessor.add_user(
                email=" ",
                first_name="Fahad Ali",
                last_name="Shaikh",
                password="Welcome@1",
                account=1,
                user="testAdmin",
            )

    def test_add_user_invalid_email(self):
        with pytest.raises(ValidationError):
            AccountProcessor.add_user(
                email="demo",
                first_name="Fahad Ali",
                last_name="Shaikh",
                password="Welcome@1",
                account=1,
                user="testAdmin",
            )

    def test_add_user_none_email(self):
        with pytest.raises(AppException):
            AccountProcessor.add_user(
                email=None,
                first_name="Fahad Ali",
                last_name="Shaikh",
                password="Welcome@1",
                account=1,
                user="testAdmin",
            )

    def test_add_user_empty_firstname(self):
        with pytest.raises(AppException):
            AccountProcessor.add_user(
                email="demo@demo.ai",
                first_name="",
                last_name="Shaikh",
                password="Welcome@1",
                account=1,
                user="testAdmin",
            )

    def test_add_user_blank_firstname(self):
        with pytest.raises(AppException):
            AccountProcessor.add_user(
                email="demo@demo.ai",
                first_name=" ",
                last_name="Shaikh",
                password="Welcome@1",
                account=1,
                user="testAdmin",
            )

    def test_add_user_none_firstname(self):
        with pytest.raises(AppException):
            AccountProcessor.add_user(
                email="demo@demo.ai",
                first_name="",
                last_name="Shaikh",
                password="Welcome@1",
                account=1,
                user="testAdmin",
            )

    def test_add_user_empty_lastname(self):
        with pytest.raises(AppException):
            AccountProcessor.add_user(
                email="demo@demo.ai",
                first_name="Fahad Ali",
                last_name="",
                password="Welcome@1",
                account=1,
                user="testAdmin",
            )

    def test_add_user_none_lastname(self):
        with pytest.raises(AppException):
            AccountProcessor.add_user(
                email="demo@demo.ai",
                first_name="Fahad Ali",
                last_name=None,
                password="Welcome@1",
                account=1,
                user="testAdmin",
            )

    def test_add_user_blank_lastname(self):
        with pytest.raises(AppException):
            AccountProcessor.add_user(
                email="demo@demo.ai",
                first_name="Fahad Ali",
                last_name=" ",
                password="Welcome@1",
                account=1,
                user="testAdmin",
            )

    def test_add_user_empty_password(self):
        with pytest.raises(AppException):
            AccountProcessor.add_user(
                email="demo@demo.ai",
                first_name="Fahad Ali",
                last_name="Shaikh",
                password="",
                account=1,
                user="testAdmin",
            )

    def test_add_user_blank_password(self):
        with pytest.raises(AppException):
            AccountProcessor.add_user(
                email="demo@demo.ai",
                first_name="Fahad Ali",
                last_name="Shaikh",
                password=" ",
                account=1,
                user="testAdmin",
            )

    def test_add_user_None_password(self):
        with pytest.raises(AppException):
            AccountProcessor.add_user(
                email="demo@demo.ai",
                first_name="Fahad Ali",
                last_name="Shaikh",
                password=None,
                account=1,
                user="testAdmin",
            )

    def test_get_user(self):
        user = AccountProcessor.get_user("fshaikh@digite.com")
        assert all(
            user[key] is False if key == "is_integration_user" else user[key]
            for key in user.keys()
        )

    def test_get_user_not_exists(self):
        with pytest.raises(DoesNotExist, match='User does not exist!'):
            AccountProcessor.get_user("udit.pandey_kairon@digite.com")

    def test_get_user_details(self):
        user = AccountProcessor.get_user_details("fshaikh@digite.com")
        assert all(
            user[key] is False if key == "is_integration_user" else user[key]
            for key in user.keys()
        )

    def test_get_user_details_inactive_user(self, monkeypatch):
        def _mock_get_user(*args, **kwargs):
            return User(
                email="nupur@gmail.com",
                password=Utility.get_password_hash("password"),
                first_name="nupur",
                last_name="khare",
                account=1001,
                user="nupur@gmail.com",
                status=False
            ).to_mongo().to_dict()

        monkeypatch.setattr(AccountProcessor, "get_user", _mock_get_user)
        with pytest.raises(ValidationError):
            AccountProcessor.get_user_details("nupur@gmail.com", True)
        value = list(Metering.objects(username="nupur@gmail.com").order_by("-timestamp"))
        assert value[0]["metric_type"] == "invalid_login"
        assert value[0]["timestamp"]
        assert value[0]["error"] == "Inactive User please contact admin!"

    def test_get_user_details_inactive_account(self, monkeypatch):
        def _mock_get_user(*args, **kwargs):
            return User(
                email="nupur@gmail.com",
                password=Utility.get_password_hash("password"),
                first_name="nupur",
                last_name="khare",
                account=1001,
                user="nupur@gmail.com",
                status=True
            ).to_mongo().to_dict()

        def _mock_get_account(*args, **kwargs):
            return Account(
                id=1000,
                name="nupur",
                user="nupur@gmail.com",
                status=False
            ).to_mongo().to_dict()

        monkeypatch.setattr(AccountProcessor, "get_user", _mock_get_user)
        monkeypatch.setattr(AccountProcessor, "get_account", _mock_get_account)
        with pytest.raises(ValidationError):
            AccountProcessor.get_user_details("nupur@gmail.com", True)
        value = list(Metering.objects(username="nupur@gmail.com").order_by("-timestamp"))
        assert value[0]["metric_type"] == "invalid_login"
        assert value[0]["timestamp"]
        assert value[0]["error"] == "Inactive Account Please contact system admin!"

    @pytest.fixture
    def mock_user_inactive(self, monkeypatch):
        def user_response(*args, **kwargs):
            return {
                "email": "demo@demo.ai",
                "status": False,
                "bot": "support",
                "account": 2,
                "is_integration_user": False
            }

        def bot_response(*args, **kwargs):
            return {"name": "support", "status": True}

        def account_response(*args, **kwargs):
            return {"name": "paytm", "status": True}

        monkeypatch.setattr(AccountProcessor, "get_user", user_response)
        monkeypatch.setattr(AccountProcessor, "get_bot", bot_response)
        monkeypatch.setattr(AccountProcessor, "get_account", account_response)

    def test_get_user_details_user_inactive(self, mock_user_inactive):
        with pytest.raises(ValidationError):
            user_details = AccountProcessor.get_user_details("demo@demo.ai")
            assert all(
                user_details[key] is False
                if key == "is_integration_user"
                else user_details[key]
                for key in user_details.keys()
            )

    @pytest.fixture
    def mock_bot_inactive(self, monkeypatch):
        def user_response(*args, **kwargs):
            return {
                "email": "demo@demo.ai",
                "status": True,
                "bot": "support",
                "account": 2,
                "is_integration_user": False
            }

        def bot_response(*args, **kwargs):
            return {"name": "support", "status": False}

        def account_response(*args, **kwargs):
            return {"name": "paytm", "status": True}

        monkeypatch.setattr(AccountProcessor, "get_user", user_response)
        monkeypatch.setattr(AccountProcessor, "get_bot", bot_response)
        monkeypatch.setattr(AccountProcessor, "get_account", account_response)

    def test_get_user_details_bot_inactive(self, mock_bot_inactive, monkeypatch):
        monkeypatch.setitem(Utility.email_conf["email"], 'enable', True)
        with pytest.raises(AppException) as e:
            AccountProcessor.get_user_details("demo@demo.ai")
        assert str(e).__contains__('Please verify your mail')

    @pytest.fixture
    def mock_account_inactive(self, monkeypatch):
        def user_response(*args, **kwargs):
            return {
                "email": "demo@demo.ai",
                "status": True,
                "bot": "support",
                "account": 2,
                "is_integration_user": False
            }

        def bot_response(*args, **kwargs):
            return {"name": "support", "status": True}

        def account_response(*args, **kwargs):
            return {"name": "paytm", "status": False}

        monkeypatch.setattr(AccountProcessor, "get_user", user_response)
        monkeypatch.setattr(AccountProcessor, "get_bot", bot_response)
        monkeypatch.setattr(AccountProcessor, "get_account", account_response)

    def test_get_user_details_account_inactive(self, mock_account_inactive):
        with pytest.raises(ValidationError):
            user_details = AccountProcessor.get_user_details("demo@demo.ai")
            assert all(
                user_details[key] is False
                if key == "is_integration_user"
                else user_details[key]
                for key in AccountProcessor.get_user_details(
                    user_details["email"]
                ).keys()
            )

    def test_account_setup_empty_values(self):
        account = {}
        with pytest.raises(AppException):
            loop = asyncio.new_event_loop()
            loop.run_until_complete(AccountProcessor.account_setup(account_setup=account))

    def test_account_setup_missing_account(self):
        account = {
            "bot": "Test",
            "email": "demo@ac.in",
            "first_name": "Test_First",
            "last_name": "Test_Last",
            "password": "welcome@1",
        }
        with pytest.raises(AppException):
            loop = asyncio.new_event_loop()
            loop.run_until_complete(AccountProcessor.account_setup(account_setup=account))

    def test_account_setup_user_info(self):
        account = {
            "account": "Test_Account",
            "bot": "Test",
            "first_name": "Test_First",
            "last_name": "Test_Last",
            "password": SecretStr("Welcome@1"),
        }
        with pytest.raises(AppException):
            loop = asyncio.new_event_loop()
            loop.run_until_complete(AccountProcessor.account_setup(account_setup=account))

    def test_account_setup(self):
        account = {
            "account": "Test_Account",
            "email": "demo@ac.in",
            "first_name": "Test_First",
            "last_name": "Test_Last",
            "password": SecretStr("Welcome@1"),
        }
        loop = asyncio.new_event_loop()
        actual, mail, link = loop.run_until_complete(AccountProcessor.account_setup(account_setup=account))
        assert actual["_id"]
        assert actual["account"]
        assert actual["first_name"]
        bot_id = Bot.objects(account=actual['account'], user="demo@ac.in").get()
        assert BotAccess.objects(bot_account=actual['account'], accessor_email=account['email'], bot=str(bot_id.id),
                                 status=ACTIVITY_STATUS.ACTIVE.value, role=ACCESS_ROLES.OWNER.value,
                                 user=account['email']).get()

    def test_default_account_setup(self):
        loop = asyncio.new_event_loop()
        actual, mail, link = loop.run_until_complete(AccountProcessor.default_account_setup())
        assert actual

    async def mock_smtp(self, *args, **kwargs):
        return None

    def test_validate_and_send_mail(self, monkeypatch):
        monkeypatch.setattr(Utility, 'trigger_smtp', self.mock_smtp)
        loop = asyncio.new_event_loop()
        loop.run_until_complete(Utility.validate_and_send_mail('demo@ac.in', subject='test', body='test'))
        assert True

    def test_send_false_email_id(self, monkeypatch):
        monkeypatch.setattr(Utility, 'trigger_smtp', self.mock_smtp)
        loop = asyncio.new_event_loop()
        with pytest.raises(Exception):
            loop.run_until_complete(Utility.validate_and_send_mail('..', subject='test', body="test"))

    def test_send_empty_mail_subject(self, monkeypatch):
        monkeypatch.setattr(Utility, 'trigger_smtp', self.mock_smtp)
        loop = asyncio.new_event_loop()
        with pytest.raises(Exception):
            loop.run_until_complete(Utility.validate_and_send_mail('demo@ac.in', subject=' ', body='test'))

    def test_send_empty_mail_body(self, monkeypatch):
        monkeypatch.setattr(Utility, 'trigger_smtp', self.mock_smtp)
        loop = asyncio.new_event_loop()
        with pytest.raises(Exception):
            loop.run_until_complete(Utility.validate_and_send_mail('demo@ac.in', subject='test', body=' '))

    def test_format_and_send_mail_invalid_type(self):
        loop = asyncio.new_event_loop()
        assert not loop.run_until_complete(Utility.format_and_send_mail('training_failure', 'demo@ac.in', 'udit'))

    def test_valid_token(self):
        token = Utility.generate_token('integ1@gmail.com')
        mail = Utility.verify_token(token).get("mail_id")
        assert mail

    def test_invalid_token(self):
        with pytest.raises(Exception):
            Utility.verify_token('..')

    def test_new_user_confirm(self, monkeypatch):
        AccountProcessor.add_user(
            email="integ2@gmail.com",
            first_name="inteq",
            last_name="2",
            password='Welcome@1',
            account=1,
            user="testAdmin",
        )
        monkeypatch.setattr(Utility, 'trigger_smtp', self.mock_smtp)
        token = Utility.generate_token('integ2@gmail.com')
        loop = asyncio.new_event_loop()
        loop.run_until_complete(AccountProcessor.confirm_email(token))
        assert True

    def test_user_already_confirmed(self, monkeypatch):
        monkeypatch.setattr(Utility, 'trigger_smtp', self.mock_smtp)
        loop = asyncio.new_event_loop()
        token = Utility.generate_token('integ2@gmail.com')
        with pytest.raises(Exception):
            loop.run_until_complete(AccountProcessor.confirm_email(token))

    def test_user_not_confirmed(self):
        with pytest.raises(Exception):
            AccountProcessor.is_user_confirmed('sd')

    def test_user_confirmed(self):
        AccountProcessor.is_user_confirmed('integ2@gmail.com')
        assert True

    def test_send_empty_token(self):
        with pytest.raises(Exception):
            Utility.verify_token(' ')

    def test_reset_link_with_mail(self, monkeypatch):
        Utility.email_conf["email"]["enable"] = True
        monkeypatch.setattr(Utility, 'trigger_smtp', self.mock_smtp)
        loop = asyncio.new_event_loop()
        result = loop.run_until_complete(AccountProcessor.send_reset_link('integ2@gmail.com'))
        assert result[0] == 'integ2@gmail.com'
        assert result[1] == 'inteq'
        assert result[2].__contains__('kairon.digite.com/reset_password/')
        Utility.email_conf["email"]["enable"] = False

    def test_reset_link_with_mail_limit_exceeded(self, monkeypatch):
        Utility.email_conf["email"]["enable"] = True
        monkeypatch.setitem(Utility.environment['user'], 'reset_password_request_limit', 2)
        monkeypatch.setattr(Utility, 'trigger_smtp', self.mock_smtp)
        loop = asyncio.new_event_loop()
        result = loop.run_until_complete(AccountProcessor.send_reset_link('integ2@gmail.com'))
        assert result[0] == 'integ2@gmail.com'
        assert result[1] == 'inteq'
        assert result[2].__contains__('kairon.digite.com/reset_password/')

        with pytest.raises(AppException, match='Password reset limit exhausted for today.'):
            loop.run_until_complete(AccountProcessor.send_reset_link('integ2@gmail.com'))
        Utility.email_conf["email"]["enable"] = False

    def test_reset_link_with_empty_mail(self, monkeypatch):
        Utility.email_conf["email"]["enable"] = True
        monkeypatch.setattr(Utility, 'trigger_smtp', self.mock_smtp)
        loop = asyncio.new_event_loop()
        with pytest.raises(Exception):
            loop.run_until_complete(AccountProcessor.send_reset_link(''))
        Utility.email_conf["email"]["enable"] = False

    def test_reset_link_with_unregistered_mail(self, monkeypatch):
        Utility.email_conf["email"]["enable"] = True
        monkeypatch.setattr(Utility, 'trigger_smtp', self.mock_smtp)
        loop = asyncio.new_event_loop()
        with pytest.raises(Exception):
            loop.run_until_complete(AccountProcessor.send_reset_link('sasha.41195@gmail.com'))
        Utility.email_conf["email"]["enable"] = False

    def test_reset_link_with_unconfirmed_mail(self, monkeypatch):
        Utility.email_conf["email"]["enable"] = True
        monkeypatch.setattr(Utility, 'trigger_smtp', self.mock_smtp)
        loop = asyncio.new_event_loop()
        with pytest.raises(Exception):
            loop.run_until_complete(AccountProcessor.send_reset_link('integration@demo.ai'))
        Utility.email_conf["email"]["enable"] = False

    def test_overwrite_password_with_invalid_token(self, monkeypatch):
        monkeypatch.setattr(Utility, 'trigger_smtp', self.mock_smtp)
        loop = asyncio.new_event_loop()
        with pytest.raises(Exception):
            loop.run_until_complete(AccountProcessor.overwrite_password('fgh', "asdfghj@1"))

    def test_overwrite_password_with_empty_password_string(self, monkeypatch):
        monkeypatch.setattr(Utility, 'trigger_smtp', self.mock_smtp)
        loop = asyncio.new_event_loop()
        with pytest.raises(Exception):
            loop.run_until_complete(AccountProcessor.overwrite_password(
                'eyJ0eXAiOiJKV1QiLCJhbGciOiJIUzI1NiJ9.eyJtYWlsX2lkIjoiaW50ZWcxQGdtYWlsLmNvbSJ9.Ycs1ROb1w6MMsx2WTA4vFu3-jRO8LsXKCQEB3fkoU20',
                " "))

    def test_overwrite_password_with_valid_entries(self, monkeypatch):
        monkeypatch.setattr(Utility, 'trigger_smtp', self.mock_smtp)
        token = Utility.generate_token('integ2@gmail.com')
        loop = asyncio.new_event_loop()
        loop.run_until_complete(AccountProcessor.overwrite_password(token, "Welcome@3"))
        assert True

    def test_overwrite_password_limit_exceeded(self, monkeypatch):
        monkeypatch.setattr(Utility, 'trigger_smtp', self.mock_smtp)
        token = Utility.generate_token('integ2@gmail.com')
        loop = asyncio.new_event_loop()
        with pytest.raises(AppException, match='Password reset limit exhausted. Please come back in *'):
            loop.run_until_complete(AccountProcessor.overwrite_password(token, "Welcome@3"))

    def test_reset_link_not_within_cooldown_period(self, monkeypatch):
        Utility.email_conf["email"]["enable"] = True
        monkeypatch.setattr(Utility, 'trigger_smtp', self.mock_smtp)
        loop = asyncio.new_event_loop()
        with pytest.raises(AppException, match='Password reset limit exhausted. Please come back in *'):
            loop.run_until_complete(AccountProcessor.send_reset_link('integ2@gmail.com'))
        Utility.email_conf["email"]["enable"] = False

    def test_send_confirmation_link_with_valid_id(self, monkeypatch):
        AccountProcessor.add_user(
            email="integ3@gmail.com",
            first_name="inteq",
            last_name="3",
            password='Welcome@1',
            account=1,
            user="testAdmin",
        )
        Utility.email_conf["email"]["enable"] = True
        monkeypatch.setattr(Utility, 'trigger_smtp', self.mock_smtp)
        loop = asyncio.new_event_loop()
        loop.run_until_complete(AccountProcessor.send_confirmation_link('integ3@gmail.com'))
        Utility.email_conf["email"]["enable"] = False
        assert True

    def test_send_confirmation_link_with_confirmed_id(self, monkeypatch):
        Utility.email_conf["email"]["enable"] = True
        monkeypatch.setattr(Utility, 'trigger_smtp', self.mock_smtp)
        loop = asyncio.new_event_loop()
        with pytest.raises(Exception):
            loop.run_until_complete(AccountProcessor.send_confirmation_link('integ1@gmail.com'))
        Utility.email_conf["email"]["enable"] = False

    def test_send_confirmation_link_with_invalid_id(self, monkeypatch):
        Utility.email_conf["email"]["enable"] = True
        monkeypatch.setattr(Utility, 'trigger_smtp', self.mock_smtp)
        loop = asyncio.new_event_loop()
        with pytest.raises(Exception):
            loop.run_until_complete(AccountProcessor.send_confirmation_link(''))
        Utility.email_conf["email"]["enable"] = False

    def test_send_confirmation_link_with_unregistered_id(self, monkeypatch):
        Utility.email_conf["email"]["enable"] = True
        monkeypatch.setattr(Utility, 'trigger_smtp', self.mock_smtp)
        loop = asyncio.new_event_loop()
        with pytest.raises(Exception):
            loop.run_until_complete(AccountProcessor.send_confirmation_link('sasha.41195@gmail.com'))
        Utility.email_conf["email"]["enable"] = False

    def test_reset_link_with_mail_not_enabled(self, monkeypatch):
        monkeypatch.setattr(Utility, 'trigger_smtp', self.mock_smtp)
        loop = asyncio.new_event_loop()
        with pytest.raises(Exception):
            loop.run_until_complete(AccountProcessor.send_reset_link('integ1@gmail.com'))

    def test_send_confirmation_link_with_mail_not_enabled(self, monkeypatch):
        monkeypatch.setattr(Utility, 'trigger_smtp', self.mock_smtp)
        loop = asyncio.new_event_loop()
        with pytest.raises(Exception):
            loop.run_until_complete(AccountProcessor.send_confirmation_link('integration@demo.ai'))

    def test_create_authentication_token_with_expire_time(self, monkeypatch):
        start_date = datetime.datetime.now()
        token = Authentication.create_access_token(data={"sub": "test"}, token_expire=180)
        secret_key = Utility.environment['security']["secret_key"]
        algorithm = Utility.environment['security']["algorithm"]
        payload = jwt.decode(token, secret_key, algorithms=[algorithm])
        assert round((datetime.datetime.fromtimestamp(payload.get('exp')) - start_date).total_seconds() / 60) == 180
        assert payload.get('sub') == 'test'

        start_date = datetime.datetime.now()
        token = Authentication.create_access_token(data={"sub": "test"})
        payload = jwt.decode(token, secret_key, algorithms=[algorithm])
        assert round((datetime.datetime.fromtimestamp(payload.get('exp')) - start_date).total_seconds() / 60) == 10080

        monkeypatch.setitem(Utility.environment['security'], 'token_expire', None)
        start_date = datetime.datetime.now()
        token = Authentication.create_access_token(data={"sub": "test"})
        payload = jwt.decode(token, secret_key, algorithms=[algorithm])
        assert round((datetime.datetime.fromtimestamp(payload.get('exp')) - start_date).total_seconds() / 60) == 15

        start_date = datetime.datetime.now()
        token = Authentication.create_access_token(data={"sub": "test"}, token_type='INVALID_TYPE')
        payload = jwt.decode(token, secret_key, algorithms=[algorithm])
        assert round((datetime.datetime.fromtimestamp(payload.get('exp')) - start_date).total_seconds() / 60) == 15

    def test_generate_integration_token_login_token(self):
        bot = 'test'
        user = 'test_user'
        with pytest.raises(NotImplementedError):
            Authentication.generate_integration_token(bot, user, token_type=TOKEN_TYPE.LOGIN.value, role='chat')

    def test_generate_integration_token(self, monkeypatch):
        bot = 'test'
        user = 'test_user'
        secret_key = Utility.environment['security']["secret_key"]
        algorithm = Utility.environment['security']["algorithm"]

        def __mock_get_bot(*args, **kwargs):
            return {"account": 1000}

        monkeypatch.setattr(AccountProcessor, "get_bot", __mock_get_bot)
        token = Authentication.generate_integration_token(bot, user, name='integration_token', role='chat')
        payload = jwt.decode(token, secret_key, algorithms=[algorithm])
        assert payload.get('bot') == bot
        assert payload.get('sub') == user
        assert payload.get('iat')
        assert payload.get('account') == 1000
        assert payload.get('type') == TOKEN_TYPE.INTEGRATION.value
        assert payload.get('role') == 'chat'
        assert not payload.get('exp')

    def test_generate_integration_token_different_bot(self, monkeypatch):
        bot = 'test_1'
        user = 'test_user'
        secret_key = Utility.environment['security']["secret_key"]
        algorithm = Utility.environment['security']["algorithm"]

        def __mock_get_bot(*args, **kwargs):
            return {"account": 1001}

        monkeypatch.setattr(AccountProcessor, "get_bot", __mock_get_bot)
        token = Authentication.generate_integration_token(bot, user, name='integration_token', role='tester')
        payload = jwt.decode(token, secret_key, algorithms=[algorithm])
        assert payload.get('bot') == bot
        assert payload.get('sub') == user
        assert payload.get('iat')
        assert payload.get('account') == 1001
        assert payload.get('type') == TOKEN_TYPE.INTEGRATION.value
        assert not payload.get('exp')
        assert payload.get('role') == 'tester'

    def test_generate_integration_token_with_expiry(self, monkeypatch):
        bot = 'test'
        user = 'test_user'
        secret_key = Utility.environment['security']["secret_key"]
        algorithm = Utility.environment['security']["algorithm"]
<<<<<<< HEAD

        def __mock_get_bot(*args, **kwargs):
            return {"account": 1000}

        monkeypatch.setattr(AccountProcessor, "get_bot", __mock_get_bot)
        token = Authentication.generate_integration_token(bot, user, expiry=15, name='integration_token_with_expiry', role='designer')
=======
        token = Authentication.generate_integration_token(bot, user, expiry=15, name='integration_token_with_expiry',
                                                          role='designer')
>>>>>>> 1c2bdd08
        payload = jwt.decode(token, secret_key, algorithms=[algorithm])
        assert payload.get('bot') == bot
        assert payload.get('sub') == user
        assert payload.get('iat')
        assert payload.get('type') == TOKEN_TYPE.INTEGRATION.value
        assert payload.get('role') == 'designer'
        iat = datetime.datetime.fromtimestamp(payload.get('iat'), tz=datetime.timezone.utc)
        exp = datetime.datetime.fromtimestamp(payload.get('exp'), tz=datetime.timezone.utc)
        assert round((exp - iat).total_seconds() / 60) == 15

    def test_generate_integration_token_with_access_limit(self, monkeypatch):
        bot = 'test1'
        user = 'test_user'
        secret_key = Utility.environment['security']["secret_key"]
        algorithm = Utility.environment['security']["algorithm"]
        start_date = datetime.datetime.now(tz=datetime.timezone.utc)
        access_limit = ['/api/bot/endpoint']
<<<<<<< HEAD

        def __mock_get_bot(*args, **kwargs):
            return {"account": 1000}

        monkeypatch.setattr(AccountProcessor, "get_bot", __mock_get_bot)
        token = Authentication.generate_integration_token(bot, user, expiry=15, access_limit=access_limit, name='integration_token_with_access_limit', role='admin')
=======
        token = Authentication.generate_integration_token(bot, user, expiry=15, access_limit=access_limit,
                                                          name='integration_token_with_access_limit', role='admin')
>>>>>>> 1c2bdd08
        payload = jwt.decode(token, secret_key, algorithms=[algorithm])
        assert payload.get('bot') == bot
        assert payload.get('sub') == user
        assert payload.get('iat')
        pytest.integration_iat = payload.get('iat')
        assert payload.get('access-limit') == access_limit
        assert payload.get('type') == TOKEN_TYPE.INTEGRATION.value
        assert payload.get('role') == 'admin'
        iat = datetime.datetime.fromtimestamp(payload.get('iat'), tz=datetime.timezone.utc)
        exp = datetime.datetime.fromtimestamp(payload.get('exp'), tz=datetime.timezone.utc)
        assert round((exp - iat).total_seconds() / 60) == 15

    def test_generate_integration_token_name_exists(self, monkeypatch):
        bot = 'test'
        user = 'test_user'
        monkeypatch.setitem(Utility.environment['security'], 'integrations_per_user', 3)

        def __mock_get_bot(*args, **kwargs):
            return {"account": 1000}

        monkeypatch.setattr(AccountProcessor, "get_bot", __mock_get_bot)
        with pytest.raises(AppException, match='Integration token with this name has already been initiated'):
            Authentication.generate_integration_token(bot, user, name='integration_token', role='chat')

    def test_generate_integration_token_limit_exceeded(self, monkeypatch):
        bot = 'test'
        user = 'test_user'

        def __mock_get_bot(*args, **kwargs):
            return {"account": 1000}

        monkeypatch.setattr(AccountProcessor, "get_bot", __mock_get_bot)
        with pytest.raises(AppException, match='Integrations limit reached!'):
            Authentication.generate_integration_token(bot, user, name='integration_token1', role='chat')

    def test_generate_integration_token_dynamic(self, monkeypatch):
        bot = 'test'
        user = 'test_user'
        secret_key = Utility.environment['security']["secret_key"]
        algorithm = Utility.environment['security']["algorithm"]
        start_date = datetime.datetime.now(tz=datetime.timezone.utc)
        access_limit = ['/api/bot/endpoint']
<<<<<<< HEAD

        def __mock_get_bot(*args, **kwargs):
            return {"account": 1000}

        monkeypatch.setattr(AccountProcessor, "get_bot", __mock_get_bot)
        token = Authentication.generate_integration_token(bot, user, expiry=15, access_limit=access_limit, token_type=TOKEN_TYPE.DYNAMIC.value)
=======
        token = Authentication.generate_integration_token(bot, user, expiry=15, access_limit=access_limit,
                                                          token_type=TOKEN_TYPE.DYNAMIC.value)
>>>>>>> 1c2bdd08
        payload = jwt.decode(token, secret_key, algorithms=[algorithm])
        assert payload.get('bot') == bot
        assert payload.get('sub') == user
        assert payload.get('iat')
        assert payload.get('type') == TOKEN_TYPE.DYNAMIC.value
        assert payload.get('role') == 'chat'
        assert payload.get('access-limit') == access_limit
        iat = datetime.datetime.fromtimestamp(payload.get('iat'), tz=datetime.timezone.utc)
        exp = datetime.datetime.fromtimestamp(payload.get('exp'), tz=datetime.timezone.utc)
        assert round((exp - iat).total_seconds() / 60) == 15

    def test_generate_integration_token_without_name(self, monkeypatch):
        bot = 'test'
        user = 'test_user'

        def __mock_get_bot(*args, **kwargs):
            return {"account": 1000}

        monkeypatch.setattr(AccountProcessor, "get_bot", __mock_get_bot)
        monkeypatch.setitem(Utility.environment['security'], 'integrations_per_user', 3)
        with pytest.raises(ValidationError, match='name is required to add integration'):
            Authentication.generate_integration_token(bot, user, expiry=15)

    def test_list_integrations(self):
        bot = 'test'
        integrations = list(IntegrationProcessor.get_integrations(bot))
        assert integrations[0]['name'] == 'integration_token'
        assert integrations[0]['user'] == 'test_user'
        assert integrations[0]['iat']
        assert integrations[0]['status'] == 'active'
        assert integrations[0]['role'] == 'chat'
        assert integrations[1]['name'] == 'integration_token_with_expiry'
        assert integrations[1]['user'] == 'test_user'
        assert integrations[1]['iat']
        assert integrations[1]['expiry']
        assert integrations[1]['status'] == 'active'
        assert integrations[0]['role'] == 'chat'

        bot = 'test1'
        integrations = list(IntegrationProcessor.get_integrations(bot))
        assert integrations[0]['name'] == 'integration_token_with_access_limit'
        assert integrations[0]['user'] == 'test_user'
        assert integrations[0]['iat']
        assert integrations[0]['expiry']
        assert integrations[0]['access_list'] == ['/api/bot/endpoint']
        assert integrations[0]['status'] == 'active'
        assert integrations[0]['role'] == 'admin'

    def test_update_integration_token_without_name(self):
        bot = 'test'
        user = 'test_user'
        with pytest.raises(AppException, match="Integration does not exists"):
            Authentication.update_integration_token(None, bot, user)

    def test_update_integration_token_not_exists(self):
        bot = 'test'
        user = 'test_user'
        with pytest.raises(AppException, match="Integration does not exists"):
            Authentication.update_integration_token('integration_not_exists', bot, user)

    def test_validate_integration_token(self):
        bot = 'test1'
        user = 'test_user'
        name = 'integration_token_with_access_limit'
        payload = {'name': name, 'bot': bot, 'sub': user, 'iat': pytest.integration_iat,
                   'access_limit': ['/api/bot/endpoint'], 'role': 'admin'}
        assert not Authentication.validate_integration_token(payload)

    def test_validate_integration_token_not_exists(self):
        bot = 'test1'
        user = 'test_user'
        name = 'integration_not_exists'
        payload = {'name': name, 'bot': bot, 'sub': user, 'iat': pytest.integration_iat}
        with pytest.raises(HTTPException):
            Authentication.validate_integration_token(payload)

    def test_validate_integration_token_accessing_different_bot(self):
        bot = 'test1'
        bot_2 = 'test2'
        user = 'test_user'
        name = 'integration_not_exists'
        payload = {'name': name, 'bot': bot, 'sub': user, 'iat': pytest.integration_iat}
        with pytest.raises(HTTPException):
            Authentication.validate_bot_request(bot, bot_2)

    def test_list_integrations_after_update(self):
        bot = 'test'
        integrations = list(IntegrationProcessor.get_integrations(bot))
        assert integrations[0]['name'] == 'integration_token'
        assert integrations[0]['user'] == 'test_user'
        assert integrations[0]['iat']
        assert integrations[0]['status'] == 'active'
        assert integrations[0]['role'] == 'chat'
        assert integrations[1]['name'] == 'integration_token_with_expiry'
        assert integrations[1]['user'] == 'test_user'
        assert integrations[1]['iat']
        assert integrations[1]['expiry']
        assert integrations[1]['status'] == 'active'
        assert integrations[1]['role'] == 'designer'

        bot = 'test1'
        integrations = list(IntegrationProcessor.get_integrations(bot))
        assert integrations[0]['name'] == 'integration_token_with_access_limit'
        assert integrations[0]['user'] == 'test_user'
        assert integrations[0]['iat']
        assert integrations[0]['expiry']
        assert integrations[0]['access_list'] == ['/api/bot/endpoint']
        assert integrations[0]['status'] == 'active'
        assert integrations[0]['role'] == 'admin'

    def test_update_integration_delete_integration_token_different_bot(self):
        bot = 'test_1'
        user = 'test_user'
        token = Authentication.update_integration_token('integration_token', bot, user,
                                                        int_status=INTEGRATION_STATUS.DELETED.value)
        assert not token

    def test_update_integration_disable_integration_token(self):
        bot = 'test1'
        user = 'test_user'
        token = Authentication.update_integration_token('integration_token_with_access_limit', bot, user,
                                                        int_status=INTEGRATION_STATUS.INACTIVE.value)
        assert not token

    def test_list_integrations_after_disable(self):
        bot = 'test'
        integrations = list(IntegrationProcessor.get_integrations(bot))
        assert integrations[0]['name'] == 'integration_token'
        assert integrations[0]['user'] == 'test_user'
        assert integrations[0]['iat']
        assert integrations[0]['status'] == 'active'
        assert integrations[0]['role'] == 'chat'
        assert integrations[1]['name'] == 'integration_token_with_expiry'
        assert integrations[1]['user'] == 'test_user'
        assert integrations[1]['iat']
        assert integrations[1]['expiry']
        assert integrations[1]['status'] == 'active'
        assert integrations[1]['role'] == 'designer'

        bot = 'test1'
        integrations = list(IntegrationProcessor.get_integrations(bot))
        assert integrations[0]['name'] == 'integration_token_with_access_limit'
        assert integrations[0]['user'] == 'test_user'
        assert integrations[0]['iat']
        assert integrations[0]['expiry']
        assert integrations[0]['access_list'] == ['/api/bot/endpoint']
        assert integrations[0]['status'] == 'inactive'

    def test_validate_disabled_integration_token(self):
        bot = 'test1'
        user = 'test_user'
        name = 'integration_token_with_access_limit'
        payload = {'name': name, 'bot': bot, 'sub': user, 'iat': pytest.integration_iat,
                   'access_limit': ['/api/bot/endpoint/new']}
        with pytest.raises(HTTPException):
            Authentication.validate_integration_token(payload)

    def test_update_integration_delete_integration_token(self):
        bot = 'test1'
        user = 'test_user'
        token = Authentication.update_integration_token('integration_token_with_access_limit', bot, user,
                                                        int_status=INTEGRATION_STATUS.DELETED.value)
        assert not token

    def test_list_integrations_after_deletion(self):
        bot = 'test'
        integrations = list(IntegrationProcessor.get_integrations(bot))
        assert integrations[0]['name'] == 'integration_token'
        assert integrations[0]['user'] == 'test_user'
        assert integrations[0]['iat']
        assert integrations[0]['status'] == 'active'
        assert integrations[0]['role'] == 'chat'
        assert integrations[1]['name'] == 'integration_token_with_expiry'
        assert integrations[1]['user'] == 'test_user'
        assert integrations[1]['iat']
        assert integrations[1]['expiry']
        assert integrations[1]['status'] == 'active'
        assert integrations[1]['role'] == 'designer'

        bot = 'test1'
        integrations = list(IntegrationProcessor.get_integrations(bot))
        assert integrations == []

    def test_validate_deleted_integration_token(self):
        bot = 'test1'
        user = 'test_user'
        name = 'integration_token_with_access_limit'
        payload = {'name': name, 'bot': bot, 'sub': user, 'iat': pytest.integration_iat,
                   'access_limit': ['/api/bot/endpoint/new']}
        with pytest.raises(HTTPException):
            Authentication.validate_integration_token(payload)

    def test_add_feedback(self):
        AccountProcessor.add_feedback(4.5, 'test', feedback='product is good')
        feedback = Feedback.objects(user='test').get()
        assert feedback['rating'] == 4.5
        assert feedback['scale'] == 5.0
        assert feedback['feedback'] == 'product is good'
        assert feedback['timestamp']

    def test_add_feedback_2(self):
        AccountProcessor.add_feedback(5.0, 'test_user', scale=10, feedback='i love kairon')
        feedback = Feedback.objects(user='test_user').get()
        assert feedback['rating'] == 5.0
        assert feedback['scale'] == 10
        assert feedback['feedback'] == 'i love kairon'
        assert feedback['timestamp']

    def test_add_feedback_3(self):
        AccountProcessor.add_feedback(5.0, 'test')
        feedback = list(Feedback.objects(user='test'))
        assert feedback[1]['rating'] == 5.0
        assert feedback[1]['scale'] == 5.0
        assert not feedback[1]['feedback']
        assert feedback[1]['timestamp']

    def test_get_ui_config_none(self):
        assert AccountProcessor.get_ui_config('test') == {}

    def test_add_ui_config(self):
        config = {'has_stepper': True, 'has_tour': False}
        assert not AccountProcessor.update_ui_config(config, 'test')
        config = {'has_stepper': True, 'has_tour': False, 'theme': 'black'}
        assert not AccountProcessor.update_ui_config(config, 'test_user')

    def test_add_ui_config_duplicate(self):
        config = {'has_stepper': True, 'has_tour': False, 'theme': 'white'}
        assert not AccountProcessor.update_ui_config(config, 'test')

    def test_get_saved_ui_config(self):
        config = {'has_stepper': True, 'has_tour': False, 'theme': 'white'}
        assert AccountProcessor.get_ui_config('test') == config
        config = {'has_stepper': True, 'has_tour': False, 'theme': 'black'}
        assert AccountProcessor.get_ui_config('test_user') == config

    @pytest.mark.asyncio
    async def test_sso_login_google_not_enabled(self):
        with pytest.raises(AppException, match='google login is not enabled'):
            await Authentication.get_redirect_url("google")

        request = Request({'type': 'http',
                           'headers': Headers({}).raw,
                           'query_string': 'code=AQDKEbWXmRjtjiPdGUxXSTuye8ggMZvN9A_cXf1Bw9j_FLSe_Tuwsf_EP-LmmHVAQqTIhqL1Yj7mnsnBbsQdSPLC_4QmJ1GJqM--mbDR0l7UAKVxWdtqy8YAK60Ws02EhjydiIKJ7duyccCa7vXZN01XPAanHak2vvp1URPMvmIMgjEcMyI-IJR0k9PR5NHCEKUmdqeeFBkyFbTtjizGvjYee7kFt7T6_-6DT3q9_1fPvC9VRVPa7ppkJOD0n6NW4smjtpLrEckjO5UF3ekOCNfISYrRdIU8LSMv0RU3i0ALgK2CDyp7rSzOwrkpw6780Ix-QtgFOF4T7scDYR7ZqG6HY5vljBt_lUE-ZWjv-zT_QHhv08Dm-9AoeC_yGNx1Wb8&state=f7ad9a88-be24-4d88-a3bd-3f02b4b12a18&scope=email profile https://www.googleapis.com/auth/userinfo.email https://www.googleapis.com/auth/userinfo.profile openid&authuser=0&hd=digite.com&prompt=none'})
        with pytest.raises(AppException, match='google login is not enabled'):
            await Authentication.verify_and_process(request, "google")

    @pytest.mark.asyncio
    async def test_sso_login_facebook_not_enabled(self):
        with pytest.raises(AppException, match='facebook login is not enabled'):
            await Authentication.get_redirect_url("facebook")

        request = Request({'type': 'http',
                           'headers': Headers({}).raw,
                           'query_string': 'code=AQDKEbWXmRjtjiPdGUxXSTuye8ggMZvN9A_cXf1Bw9j_FLSe_Tuwsf_EP-LmmHVAQqTIhqL1Yj7mnsnBbsQdSPLC_4QmJ1GJqM--mbDR0l7UAKVxWdtqy8YAK60Ws02EhjydiIKJ7duyccCa7vXZN01XPAanHak2vvp1URPMvmIMgjEcMyI-IJR0k9PR5NHCEKUmdqeeFBkyFbTtjizGvjYee7kFt7T6_-6DT3q9_1fPvC9VRVPa7ppkJOD0n6NW4smjtpLrEckjO5UF3ekOCNfISYrRdIU8LSMv0RU3i0ALgK2CDyp7rSzOwrkpw6780Ix-QtgFOF4T7scDYR7ZqG6HY5vljBt_lUE-ZWjv-zT_QHhv08Dm-9AoeC_yGNx1Wb8&state=f7ad9a88-be24-4d88-a3bd-3f02b4b12a18&scope=email profile https://www.googleapis.com/auth/userinfo.email https://www.googleapis.com/auth/userinfo.profile openid&authuser=0&hd=digite.com&prompt=none'})
        with pytest.raises(AppException, match='facebook login is not enabled'):
            await Authentication.verify_and_process(request, "facebook")

    @pytest.mark.asyncio
    async def test_sso_login_linkedin_not_enabled(self):
        with pytest.raises(AppException, match='linkedin login is not enabled'):
            await Authentication.get_redirect_url("linkedin")

        request = Request({'type': 'http',
                           'headers': Headers({}).raw,
                           'query_string': 'code=AQDKEbWXmRjtjiPdGUxXSTuye8ggMZvN9A_cXf1Bw9j_FLSe_Tuwsf_EP-LmmHVAQqTIhqL1Yj7mnsnBbsQdSPLC_4QmJ1GJqM--mbDR0l7UAKVxWdtqy8YAK60Ws02EhjydiIKJ7duyccCa7vXZN01XPAanHak2vvp1URPMvmIMgjEcMyI-IJR0k9PR5NHCEKUmdqeeFBkyFbTtjizGvjYee7kFt7T6_-6DT3q9_1fPvC9VRVPa7ppkJOD0n6NW4smjtpLrEckjO5UF3ekOCNfISYrRdIU8LSMv0RU3i0ALgK2CDyp7rSzOwrkpw6780Ix-QtgFOF4T7scDYR7ZqG6HY5vljBt_lUE-ZWjv-zT_QHhv08Dm-9AoeC_yGNx1Wb8&state=f7ad9a88-be24-4d88-a3bd-3f02b4b12a18&scope=email profile https://www.googleapis.com/auth/userinfo.email https://www.googleapis.com/auth/userinfo.profile openid&authuser=0&hd=digite.com&prompt=none'})
        with pytest.raises(AppException, match='linkedin login is not enabled'):
            await Authentication.verify_and_process(request, "linkedin")

    @pytest.mark.asyncio
    async def test_verify_and_process_google(self, monkeypatch):
        Utility.environment['sso']['google']['enable'] = True

        async def _mock_google_response(*args, **kwargs):
            return OpenID(
                id='116918187277293076263',
                email='monisha.ks@digite.com',
                first_name='Monisha',
                last_name='KS',
                display_name='Monisha KS',
                picture='https://lh3.googleusercontent.com/a/AATXAJxqb5pnbXi5Yryt_9TPdPiB8mQe8Lk613-4ytus=s96-c',
                provider='google')

        def _mock_user_details(*args, **kwargs):
            return {"email": "monisha.ks@digite.com"}

        monkeypatch.setattr(AccountProcessor, "get_user", _mock_user_details)
        monkeypatch.setattr(AccountProcessor, "get_user_details", _mock_user_details)
        monkeypatch.setattr(GoogleSSO, "verify_and_process", _mock_google_response)
        request = Request({'type': 'http',
                           'headers': Headers({}).raw,
                           'query_string': 'code=AQDKEbWXmRjtjiPdGUxXSTuye8ggMZvN9A_cXf1Bw9j_FLSe_Tuwsf_EP-LmmHVAQqTIhqL1Yj7mnsnBbsQdSPLC_4QmJ1GJqM--mbDR0l7UAKVxWdtqy8YAK60Ws02EhjydiIKJ7duyccCa7vXZN01XPAanHak2vvp1URPMvmIMgjEcMyI-IJR0k9PR5NHCEKUmdqeeFBkyFbTtjizGvjYee7kFt7T6_-6DT3q9_1fPvC9VRVPa7ppkJOD0n6NW4smjtpLrEckjO5UF3ekOCNfISYrRdIU8LSMv0RU3i0ALgK2CDyp7rSzOwrkpw6780Ix-QtgFOF4T7scDYR7ZqG6HY5vljBt_lUE-ZWjv-zT_QHhv08Dm-9AoeC_yGNx1Wb8&state=f7ad9a88-be24-4d88-a3bd-3f02b4b12a18&scope=email profile https://www.googleapis.com/auth/userinfo.email https://www.googleapis.com/auth/userinfo.profile openid&authuser=0&hd=digite.com&prompt=none'})
        existing_user, user, token = await Authentication.verify_and_process(request, "google")
        assert Utility.decode_limited_access_token(token)["sub"] == "monisha.ks@digite.com"
        assert user['email'] == 'monisha.ks@digite.com'
        assert user['first_name'] == 'Monisha'
        assert user['last_name'] == 'KS'
        assert Utility.check_empty_string(user.get('password'))
        assert existing_user

    @pytest.mark.asyncio
    async def test_verify_and_process_user_doesnt_exist_google(self, monkeypatch):
        async def _mock_google_response(*args, **kwargs):
            return OpenID(
                id='116918187277293076263',
                email='monisha.ks@digite.com',
                first_name='Monisha',
                last_name='KS',
                display_name='Monisha KS',
                picture='https://lh3.googleusercontent.com/a/AATXAJxqb5pnbXi5Yryt_9TPdPiB8mQe8Lk613-4ytus=s96-c',
                provider='google')

        monkeypatch.setattr(GoogleSSO, "verify_and_process", _mock_google_response)
        request = Request({'type': 'http',
                           'headers': Headers({}).raw,
                           'query_string': 'code=AQDKEbWXmRjtjiPdGUxXSTuye8ggMZvN9A_cXf1Bw9j_FLSe_Tuwsf_EP-LmmHVAQqTIhqL1Yj7mnsnBbsQdSPLC_4QmJ1GJqM--mbDR0l7UAKVxWdtqy8YAK60Ws02EhjydiIKJ7duyccCa7vXZN01XPAanHak2vvp1URPMvmIMgjEcMyI-IJR0k9PR5NHCEKUmdqeeFBkyFbTtjizGvjYee7kFt7T6_-6DT3q9_1fPvC9VRVPa7ppkJOD0n6NW4smjtpLrEckjO5UF3ekOCNfISYrRdIU8LSMv0RU3i0ALgK2CDyp7rSzOwrkpw6780Ix-QtgFOF4T7scDYR7ZqG6HY5vljBt_lUE-ZWjv-zT_QHhv08Dm-9AoeC_yGNx1Wb8&state=f7ad9a88-be24-4d88-a3bd-3f02b4b12a18&scope=email profile https://www.googleapis.com/auth/userinfo.email https://www.googleapis.com/auth/userinfo.profile openid&authuser=0&hd=digite.com&prompt=none'})
        existing_user, user, token = await Authentication.verify_and_process(request, "google")
        assert user['email'] == 'monisha.ks@digite.com'
        assert user['first_name'] == 'Monisha'
        assert user['last_name'] == 'KS'
        assert not Utility.check_empty_string(user.get('password').get_secret_value())
        assert user.get('account') == user.get('email')
        assert not existing_user
        user = AccountProcessor.get_user_details('monisha.ks@digite.com')
        assert all(
            user[key] is False if key == "is_integration_user" else user[key]
            for key in user.keys()
        )
        assert len(list(AccountProcessor.list_bots(user['account']))) == 1
        assert not AccountProcessor.is_user_confirmed(user['email'])

    @pytest.mark.asyncio
    async def test_ssostate_google(*args, **kwargs):
        request = Request({'type': 'http',
                           'headers': Headers({}).raw,
                           'query_string': 'code=AQDKEbWXmRjtjiPdGUxXSTuye8ggMZvN9A_cXf1Bw9j_FLSe_Tuwsf_EP-LmmHVAQqTIhqL1Yj7mnsnBbsQdSPLC_4QmJ1GJqM--mbDR0l7UAKVxWdtqy8YAK60Ws02EhjydiIKJ7duyccCa7vXZN01XPAanHak2vvp1URPMvmIMgjEcMyI-IJR0k9PR5NHCEKUmdqeeFBkyFbTtjizGvjYee7kFt7T6_-6DT3q9_1fPvC9VRVPa7ppkJOD0n6NW4smjtpLrEckjO5UF3ekOCNfISYrRdIU8LSMv0RU3i0ALgK2CDyp7rSzOwrkpw6780Ix-QtgFOF4T7scDYR7ZqG6HY5vljBt_lUE-ZWjv-zT_QHhv08Dm-9AoeC_yGNx1Wb8&state=f7ad9a88-be24-4d88-a3bd-3f02b4b12a18&scope=email profile https://www.googleapis.com/auth/userinfo.email https://www.googleapis.com/auth/userinfo.profile openid&authuser=0&hd=digite.com&prompt=none'})
        with pytest.raises(AppException) as e:
            await Authentication.verify_and_process(request, "google")
        assert str(e).__contains__('Failed to verify with google')

    @pytest.mark.asyncio
    async def test_get_redirect_url_google(self, monkeypatch):
        discovery_url = 'https://discovery.url.localhost/o/oauth2/v2/auth?response_type=code&client_id'

        async def _mock_get_discovery_doc(*args, **kwargs):
            return {'authorization_endpoint': discovery_url}

        monkeypatch.setattr(GoogleSSO, 'get_discovery_document', _mock_get_discovery_doc)
        assert isinstance(await Authentication.get_redirect_url("google"), RedirectResponse)

    @pytest.mark.asyncio
    async def test_verify_and_process_facebook(self, monkeypatch):
        Utility.environment['sso']['facebook']['enable'] = True

        async def _mock_facebook_response(*args, **kwargs):
            return OpenID(
                id='107921368422696',
                email='monisha.ks@digite.com',
                first_name='Moni',
                last_name='Shareddy',
                display_name='Monisha Shareddy',
                picture='https://scontent-bom1-2.xx.fbcdn.net/v/t1.30497-1/cp0/c15.0.50.50a/p50x50/84628273_176159830277856_972693363922829312_n.jpg?_nc_cat=1&ccb=1-5&_nc_sid=12b3be&_nc_ohc=reTAAmyXfF0AX9vbxxH&_nc_ht=scontent-bom1-2.xx&edm=AP4hL3IEAAAA&oh=00_AT_6IOixo-clV4B1Gthr_UabmxEzz50ri6yAhhXJzlbFeQ&oe=61F21F38',
                provider='facebook')

        def _mock_user_details(*args, **kwargs):
            return {"email": "monisha.ks@digite.com"}

        monkeypatch.setattr(AccountProcessor, "get_user", _mock_user_details)
        monkeypatch.setattr(AccountProcessor, "get_user_details", _mock_user_details)
        monkeypatch.setattr(FacebookSSO, "verify_and_process", _mock_facebook_response)

        request = Request({'type': 'http',
                           'headers': Headers({}).raw,
                           'query_string': 'code=AQDEkezmJoa3hfyVOafJkHbXG5OJNV3dZQ4gElP3WS71LJbErkK6ljLq31C0B3xRw2dv2G4Fh9mA2twjBVrQZfv_j0MYBS8xq0DEAg08YTZ2Kd1mPJ2HVDF5GnrhZcl2V1qpcO0pGzVQAFMLVRKVWxmirya0uqm150ZLHL_xN9NZjCvk1DRnOXKYXXZtaaU-HgO22Rxxzo90hTtW4mLBl7Vg55SRmic6p1r3KAkyfnAVTLSNPhaX2I9KUgeUjQ6EwGz3NtwjxKLPnsC1yPZqQMGBS6u2lHt-BOjj80iJmukbLH_35Xzn6Mv6xVSjqGwTjNEnn6N5dyT-3_X_vmYTlcGpr8LOn6tTf7kz_ysauexbGxn883m_thFV3Ozb9oP9u78)]'})
        existing_user, user, token = await Authentication.verify_and_process(request, "facebook")
        assert Utility.decode_limited_access_token(token)["sub"] == "monisha.ks@digite.com"
        assert user['email'] == 'monisha.ks@digite.com'
        assert user['first_name'] == 'Moni'
        assert user['last_name'] == 'Shareddy'
        assert Utility.check_empty_string(user.get('password'))
        assert existing_user

    @pytest.mark.asyncio
    async def test_verify_and_process_user_doesnt_exist_facebook(self, monkeypatch):
        async def _mock_facebook_response(*args, **kwargs):
            return OpenID(
                id='107921368422696',
                email='monishaks@digite.com',
                first_name='Moni',
                last_name='Shareddy',
                display_name='Monisha Shareddy',
                picture='https://scontent-bom1-2.xx.fbcdn.net/v/t1.30497-1/cp0/c15.0.50.50a/p50x50/84628273_176159830277856_972693363922829312_n.jpg?_nc_cat=1&ccb=1-5&_nc_sid=12b3be&_nc_ohc=reTAAmyXfF0AX9vbxxH&_nc_ht=scontent-bom1-2.xx&edm=AP4hL3IEAAAA&oh=00_AT_6IOixo-clV4B1Gthr_UabmxEzz50ri6yAhhXJzlbFeQ&oe=61F21F38',
                provider='facebook')

        monkeypatch.setattr(FacebookSSO, "verify_and_process", _mock_facebook_response)
        request = Request({'type': 'http',
                           'headers': Headers({'cookie': "ssostate=a257c5b8-4293-49db-a773-2c6fd78df016"}).raw,
                           'query_string': 'code=AQB4u0qDPLiqREyHXEmGydCw-JBg-vU1VL9yfR1PLuGijlyGsZs7CoYe98XhQ-jkQu_jYj-DMefRL_AcAvhenbBEuQ5Bhd18B9gOfDwe0JvB-Y5TAm21MrhVZtDxSm9VTSZVaPrwsWeN0dQYr2OgG9I0qPoM-OBEsOdJRYpCn-nKBKFGAbXb6AR7KTHhQtRDHHrylLe0QcSz2p1FjlLVWOrBh-A3o5xmvsaXaRtwYfYdJuxOBz2W7DlVw9m6qP9fx4gAzkp-j1sNKmiZjuHBsHJvKQsBG7xCw7etZh5Uie49R-WtP87-yic_CMYulju5bYRWTMd-549QWwjMW8lIQkPXStGwbU0JaOy9BHKmB6iUSrp0jIyo1RYdBo6Ji81Jyms&state=a257c5b8-4293-49db-a773-2c6fd78df016'})
        existing_user, user, token = await Authentication.verify_and_process(request, "facebook")
        assert user['email'] == 'monishaks@digite.com'
        assert user['first_name'] == 'Moni'
        assert user['last_name'] == 'Shareddy'
        assert not Utility.check_empty_string(user.get('password').get_secret_value())
        assert user.get('account') == user.get('email')
        assert not existing_user
        user = AccountProcessor.get_user_details('monishaks@digite.com')
        assert all(
            user[key] is False if key == "is_integration_user" else user[key]
            for key in user.keys()
        )
        assert len(list(AccountProcessor.list_bots(user['account']))) == 1
        assert not AccountProcessor.is_user_confirmed(user['email'])

    @pytest.mark.asyncio
    async def test_get_redirect_url_facebook(self):
        assert isinstance(await Authentication.get_redirect_url("facebook"), RedirectResponse)

    @pytest.mark.asyncio
    async def test_invalid_ssostate_facebook(*args, **kwargs):
        request = Request({'type': 'http',
                           'headers': Headers({'cookie': "ssostate=a257c5b8-4293-49db-a773-2c6fd78df016"}).raw,
                           'query_string': 'code=AQB4u0qDPLiqREyHXEmGydCw-JBg-vU1VL9yfR1PLuGijlyGsZs7CoYe98XhQ-jkQu_jYj-DMefRL_AcAvhenbBEuQ5Bhd18B9gOfDwe0JvB-Y5TAm21MrhVZtDxSm9VTSZVaPrwsWeN0dQYr2OgG9I0qPoM-OBEsOdJRYpCn-nKBKFGAbXb6AR7KTHhQtRDHHrylLe0QcSz2p1FjlLVWOrBh-A3o5xmvsaXaRtwYfYdJuxOBz2W7DlVw9m6qP9fx4gAzkp-j1sNKmiZjuHBsHJvKQsBG7xCw7etZh5Uie49R-WtP87-yic_CMYulju5bYRWTMd-549QWwjMW8lIQkPXStGwbU0JaOy9BHKmB6iUSrp0jIyo1RYdBo6Ji81Jyms&state=a257c5b8-4293-49db-a773-2c6fd78df016'})
        with pytest.raises(AppException) as e:
            await Authentication.verify_and_process(request, "facebook")
        assert str(e).__contains__('Failed to verify with facebook')

    @pytest.mark.asyncio
    async def test_get_redirect_url_linkedin(self):
        Utility.environment['sso']['linkedin']['enable'] = True

        response = await Authentication.get_redirect_url("linkedin")
        assert isinstance(response, RedirectResponse)

    @pytest.mark.asyncio
    async def test_sso_linkedin_login_error(self, httpx_mock: HTTPXMock):
        httpx_mock.add_response(
            method=responses.POST,
            url=await LoginSSOFactory.get_client('linkedin').sso_client.token_endpoint,
            json={'access_token': '1234567890'},
        )
        httpx_mock.add_response(
            method=responses.GET,
            url=await LoginSSOFactory.get_client('linkedin').sso_client.userinfo_endpoint,
            json={'first_name': 'udit', 'last_name': 'pandey', 'profile_url': '1234::mkfnwuefhbwi'},
        )
        httpx_mock.add_response(
            method=responses.GET,
            url=await LoginSSOFactory.get_client('linkedin').sso_client.useremail_endpoint,
            json={'emailAddress': '1234567890'},
        )
        scope = {
            "type": "http",
            "http_version": "1.1",
            "method": "GET",
            "scheme": "http",
            "path": "/",
            'query_string': b'code=4/0AX4XfWh-AOKSPocewBBm0KAE_5j1qGNNWJAdbRcZ8OYKUU1KlwGqx_kOz6yzlZN-jUBi0Q&state={LoginSSOFactory.linkedin_sso.state}&scope=email profile https://www.googleapis.com/auth/userinfo.email https://www.googleapis.com/auth/userinfo.profile openid&authuser=0&hd=digite.com&prompt=none',
            "headers": Headers({
                'cookie': f"ssostate={LoginSSOFactory.get_client('linkedin').sso_client.state}",
                'host': 'www.example.org',
                'accept': 'application/json',

            }).raw,
            "client": ("134.56.78.4", 1453),
            "server": ("www.example.org", 443),
        }

        request = Request(scope=scope)
        request._url = URL(scope=scope)
        with pytest.raises(AppException, match='User was not verified with linkedin'):
            await Authentication.verify_and_process(request, "linkedin")

    @pytest.mark.asyncio
    async def test_sso_linkedin_login_success(self, httpx_mock: HTTPXMock, monkeypatch):
        httpx_mock.add_response(
            method=responses.POST,
            url=await LoginSSOFactory.get_client('linkedin').sso_client.token_endpoint,
            json={'access_token': '1234567890'},
        )
        httpx_mock.add_response(
            method=responses.GET,
            url=await LoginSSOFactory.get_client('linkedin').sso_client.userinfo_endpoint,
            json={'localizedFirstName': 'monisha', 'localizedLastName': 'reddy'},
        )
        httpx_mock.add_response(
            method=responses.GET,
            url=await LoginSSOFactory.get_client('linkedin').sso_client.useremail_endpoint,
            json={'elements': [{'handle~': {'emailAddress': 'monisha.ks@digite.com'}}]}
        )
        scope = {
            "type": "http",
            "http_version": "1.1",
            "method": "GET",
            "scheme": "https",
            "path": "/",
            'query_string': b'code=4/0AX4XfWh-AOKSPocewBBm0KAE_5j1qGNNWJAdbRcZ8OYKUU1KlwGqx_kOz6yzlZN-jUBi0Q&state={LoginSSOFactory.linkedin_sso.state}&scope=email profile https://www.googleapis.com/auth/userinfo.email https://www.googleapis.com/auth/userinfo.profile openid&authuser=0&hd=digite.com&prompt=none',
            "headers": Headers({
                'cookie': f"ssostate={LoginSSOFactory.get_client('linkedin').sso_client.state}",
                'host': 'www.example.org',
                'accept': 'application/json',

            }).raw,
            "client": ("134.56.78.4", 1453),
            "server": ("www.example.org", 443),
        }

        def _mock_user_details(*args, **kwargs):
            return {"email": "monisha.ks@digite.com"}

        monkeypatch.setattr(AccountProcessor, "get_user", _mock_user_details)
        monkeypatch.setattr(AccountProcessor, "get_user_details", _mock_user_details)
        request = Request(scope=scope)
        request._url = URL(scope=scope)
        existing_user, user, token = await Authentication.verify_and_process(request, "linkedin")
        assert Utility.decode_limited_access_token(token)["sub"] == "monisha.ks@digite.com"
        assert user['email'] == 'monisha.ks@digite.com'
        assert user['first_name'] == 'monisha'
        assert user['last_name'] == 'reddy'
        assert Utility.check_empty_string(user.get('password'))
        assert existing_user

    @pytest.mark.asyncio
    async def test_sso_linkedin_login_new_user(self, httpx_mock: HTTPXMock, monkeypatch):
        httpx_mock.add_response(
            method=responses.POST,
            url=await LoginSSOFactory.get_client('linkedin').sso_client.token_endpoint,
            json={'access_token': '1234567890'},
        )
        httpx_mock.add_response(
            method=responses.GET,
            url=await LoginSSOFactory.get_client('linkedin').sso_client.userinfo_endpoint,
            json={'localizedFirstName': 'monisha', 'localizedLastName': 'reddy'},
        )
        httpx_mock.add_response(
            method=responses.GET,
            url=await LoginSSOFactory.get_client('linkedin').sso_client.useremail_endpoint,
            json={'elements': [{'handle~': {'emailAddress': 'monisha.ks.ks@digite.com'}}]}
        )
        scope = {
            "type": "http",
            "http_version": "1.1",
            "method": "GET",
            "scheme": "https",
            "path": "/",
            'query_string': b'code=4/0AX4XfWh-AOKSPocewBBm0KAE_5j1qGNNWJAdbRcZ8OYKUU1KlwGqx_kOz6yzlZN-jUBi0Q&state={LoginSSOFactory.linkedin_sso.state}&scope=email profile https://www.googleapis.com/auth/userinfo.email https://www.googleapis.com/auth/userinfo.profile openid&authuser=0&hd=digite.com&prompt=none',
            "headers": Headers({
                'cookie': f"ssostate={LoginSSOFactory.get_client('linkedin').sso_client.state}",
                'host': 'www.example.org',
                'accept': 'application/json',

            }).raw,
            "client": ("134.56.78.4", 1453),
            "server": ("www.example.org", 443),
        }

        request = Request(scope=scope)
        request._url = URL(scope=scope)
        existing_user, user, token = await Authentication.verify_and_process(request, "linkedin")
        assert Utility.decode_limited_access_token(token)["sub"] == "monisha.ks.ks@digite.com"
        assert user['email'] == 'monisha.ks.ks@digite.com'
        assert user['first_name'] == 'monisha'
        assert user['last_name'] == 'reddy'
        assert not Utility.check_empty_string(user.get('password').get_secret_value())
        assert not existing_user
        user = AccountProcessor.get_user_details('monisha.ks@digite.com')
        assert all(
            user[key] is False if key == "is_integration_user" else user[key]
            for key in user.keys()
        )
        user = AccountProcessor.get_user_details('monishaks@digite.com')
        assert all(
            user[key] is False if key == "is_integration_user" else user[key]
            for key in user.keys()
        )
        assert len(list(AccountProcessor.list_bots(user['account']))) == 1
        assert not AccountProcessor.is_user_confirmed(user['email'])

    def test_sso_login_client_linkedin(self):
        assert LoginSSOFactory.get_client('linkedin').sso_client.client_secret == \
               Utility.environment['sso']['linkedin']['client_secret']
        assert LoginSSOFactory.get_client('linkedin').sso_client.client_id == Utility.environment['sso']['linkedin'][
            'client_id']
        assert LoginSSOFactory.get_client('linkedin').sso_client.redirect_uri == urljoin(
            Utility.environment['sso']['redirect_url'], 'linkedin')

    def test_sso_login_client_gmail(self):
        assert LoginSSOFactory.get_client('google').sso_client.client_secret == Utility.environment['sso']['google'][
            'client_secret']
        assert LoginSSOFactory.get_client('google').sso_client.client_id == Utility.environment['sso']['google'][
            'client_id']
        assert LoginSSOFactory.get_client('google').sso_client.redirect_uri == urljoin(
            Utility.environment['sso']['redirect_url'], 'google')

    def test_sso_login_client_facebook(self):
        assert LoginSSOFactory.get_client('facebook').sso_client.client_secret == \
               Utility.environment['sso']['facebook']['client_secret']
        assert LoginSSOFactory.get_client('facebook').sso_client.client_id == Utility.environment['sso']['facebook'][
            'client_id']
        assert LoginSSOFactory.get_client('facebook').sso_client.redirect_uri == urljoin(
            Utility.environment['sso']['redirect_url'], 'facebook')

    def test_overwrite_password_with_same_password(self, monkeypatch):
        AccountProcessor.add_user(
            email="samepasswrd@gmail.com",
            first_name="user1",
            last_name="passwrd",
            password='Welcome@1',
            account=1,
            user="testAdmin",
        )
        monkeypatch.setattr(Utility, 'trigger_smtp', self.mock_smtp)
        token = Utility.generate_token('samepasswrd@gmail.com')
        loop = asyncio.new_event_loop()
        with pytest.raises(AppException, match='You have already used that password, try another'):
            loop.run_until_complete(AccountProcessor.overwrite_password(token, "Welcome@1"))

    def test_overwrite_password_with_same_password_again(self, monkeypatch):
        monkeypatch.setattr(Utility, 'trigger_smtp', self.mock_smtp)
        token = Utility.generate_token('samepasswrd@gmail.com')
        loop = asyncio.new_event_loop()
        Utility.environment['user']['reset_password_cooldown_period'] = 0
        loop.run_until_complete(AccountProcessor.overwrite_password(token, "Welcome@12"))
        time.sleep(2)
        with pytest.raises(AppException, match='You have already used that password, try another'):
            loop.run_until_complete(AccountProcessor.overwrite_password(token, "Welcome@12"))

    def test_overwrite_password_with_original_passwrd(self, monkeypatch):
        monkeypatch.setattr(Utility, 'trigger_smtp', self.mock_smtp)
        token = Utility.generate_token('samepasswrd@gmail.com')
        loop = asyncio.new_event_loop()
        Utility.environment['user']['reset_password_cooldown_period'] = 0
        time.sleep(2)
        with pytest.raises(AppException, match='You have already used that password, try another'):
            loop.run_until_complete(AccountProcessor.overwrite_password(token, "Welcome@1"))

    def test_overwrite_password_with_successful_update(self, monkeypatch):
        monkeypatch.setattr(Utility, 'trigger_smtp', self.mock_smtp)
        token = Utility.generate_token('samepasswrd@gmail.com')
        loop = asyncio.new_event_loop()
        Utility.environment['user']['reset_password_cooldown_period'] = 0
        time.sleep(2)
        loop.run_until_complete(AccountProcessor.overwrite_password(token, "Welcome@3"))
        assert True

    def test_reset_password_reuselink(self, monkeypatch):
        AccountProcessor.add_user(
            email="resuselink@gmail.com",
            first_name="user1",
            last_name="passwrd",
            password='Welcome@1',
            account=1,
            user="reuselink_acc",
        )
        Utility.email_conf["email"]["enable"] = True
        monkeypatch.setattr(Utility, 'trigger_smtp', self.mock_smtp)
        loop = asyncio.new_event_loop()
        usertoken = Utility.generate_token('resuselink@gmail.com')
        loop.run_until_complete(AccountProcessor.confirm_email(usertoken))
        result = loop.run_until_complete(AccountProcessor.send_reset_link('resuselink@gmail.com'))
        token = str(result[2]).split("/")[2]
        Utility.email_conf["email"]["enable"] = False
        loop.run_until_complete(AccountProcessor.overwrite_password(token, "Welcome@3"))
        with pytest.raises(AppException, match='Link is already being used, Please raise new request'):
            loop.run_until_complete(AccountProcessor.overwrite_password(token, "Welcome@4"))

    def test_valid_token_with_payload(self):
        uuid_value = str(uuid.uuid1())
        token = Utility.generate_token_payload(payload={"mail_id": "account_reuse_link@gmail.com",
                                                        "uuid": uuid_value})
        decoded_jwt = Utility.verify_token(token)
        assert uuid_value == decoded_jwt.get("uuid")
        assert "account_reuse_link@gmail.com" == decoded_jwt.get("mail_id")

    def test_valid_token_with_payload_only_email(self):
        token = Utility.generate_token_payload(payload={"mail_id": "account_reuse_link@gmail.com"})
        decoded_jwt = Utility.verify_token(token)
        assert not decoded_jwt.get("uuid")
        assert "account_reuse_link@gmail.com" == decoded_jwt.get("mail_id")

    def test_reset_password_reuselink_check_uuid(self, monkeypatch):
        Utility.email_conf["email"]["enable"] = True
        monkeypatch.setattr(Utility, 'trigger_smtp', self.mock_smtp)
        loop = asyncio.new_event_loop()
        result = loop.run_until_complete(AccountProcessor.send_reset_link('resuselink@gmail.com'))
        token = str(result[2]).split("/")[2]
        decoded_jwt = Utility.verify_token(token)
        Utility.email_conf["email"]["enable"] = False
        assert decoded_jwt.get("uuid")

    def test_remove_trusted_device(self):
        AccountProcessor.remove_trusted_device("udit.pandey@digite.com", "1234567890fghj")

    def test_add_trusted_device(self):
        AccountProcessor.add_trusted_device("udit.pandey@digite.com", "1234567890fghj")
        AccountProcessor.add_trusted_device("udit.pandey@digite.com", "kjhdsaqewrrtyuio879")

    @pytest.mark.asyncio
    async def test_validate_trusted_device_add_device(self, monkeypatch):
        token = "abcgd563"
        enable = True

        def _mock_get_user_details(*args, **kwargs):
            return {"account": 10}

        monkeypatch.setitem(Utility.environment["plugins"]["location"], "token", token)
        monkeypatch.setitem(Utility.email_conf["email"], "enable", enable)
        monkeypatch.setitem(Utility.environment["plugins"]["location"], "enable", enable)
        monkeypatch.setitem(Utility.environment["user"], "validate_trusted_device", enable)
        monkeypatch.setattr(AccountProcessor, "get_user_details", _mock_get_user_details)

        url = f"https://ipinfo.io/10.11.12.13?token={token}"
        expected = {
            "ip": "10.11.12.13",
            "city": "Mumbai",
            "region": "Maharashtra",
            "country": "IN",
            "loc": "19.0728,72.8826",
            "org": "AS13150 CATO NETWORKS LTD",
            "postal": "400070",
            "timezone": "Asia/Kolkata"
        }
        responses.start()
        responses.add("GET", url, json=expected)
        await Authentication.validate_trusted_device_and_log("pandey.udit867@gmail.com", "kjhdsaqewrrtyuio879",
                                                             "10.11.12.13", True)
        account_details = AccountProcessor.get_user_details("pandey.udit867@gmail.com")
        log = MeteringProcessor.get_logs(account=account_details["account"], metric_type='user_login')
        del log[0]['timestamp']
        del log[0]['account']
        assert log[0] == {'metric_type': 'user_login', 'user_id': 'pandey.udit867@gmail.com', 'ip': '10.11.12.13',
                          'city': 'Mumbai', 'region': 'Maharashtra', 'country': 'IN', 'loc': '19.0728,72.8826',
                          'org': 'AS13150 CATO NETWORKS LTD', 'postal': '400070', 'timezone': 'Asia/Kolkata'}
        assert AccountProcessor.list_trusted_device_fingerprints("pandey.udit867@gmail.com") == ["kjhdsaqewrrtyuio879"]
        responses.stop()
        responses.reset()

    def test_list_trusted_device(self):
        assert AccountProcessor.list_trusted_device_fingerprints("udit.pandey@digite.com") == [
            "1234567890fghj", "kjhdsaqewrrtyuio879"]

    @pytest.mark.asyncio
    async def test_validate_trusted_device(self, monkeypatch):
        monkeypatch.setitem(Utility.environment["user"], "validate_trusted_device", True)
        await Authentication.validate_trusted_device_and_log("udit.pandey@digite.com", "kjhdsaqewrrtyuio879",
                                                             "10.11.12.13")

    @pytest.mark.asyncio
    async def test_validate_trusted_device_invalid(self, monkeypatch):
        token = "abcgd563"
        enable = True
        monkeypatch.setitem(Utility.environment["plugins"]["location"], "token", token)
        monkeypatch.setitem(Utility.email_conf["email"], "enable", enable)
        monkeypatch.setitem(Utility.environment["plugins"]["location"], "enable", enable)
        monkeypatch.setitem(Utility.environment["user"], "validate_trusted_device", enable)
        url = f"https://ipinfo.io/10.11.12.13?token={token}"
        expected = {
            "ip": "10.11.12.13",
            "city": "Mumbai",
            "region": "Maharashtra",
            "country": "IN",
            "loc": "19.0728,72.8826",
            "org": "AS13150 CATO NETWORKS LTD",
            "postal": "400070",
            "timezone": "Asia/Kolkata"
        }
        responses.start()
        responses.add("GET", url, json=expected)
        with patch("kairon.shared.utils.SMTP", autospec=True):
            await Authentication.validate_trusted_device_and_log("udit.pandey@digite.com", "kjhdsaqewrrtyuio87",
                                                                 "10.11.12.13")
        responses.stop()
        responses.reset()

    @pytest.mark.asyncio
    async def test_remove_trusted_device_not_exists_2(self):
        await Authentication.validate_trusted_device_and_log("pandey.udit867@gmail.com", "kjhdsaqewrrtyuio879",
                                                             "10.11.12.13", remove_trusted_device=True)

    def test_list_fingerprint_not_exists(self):
        assert AccountProcessor.list_trusted_device_fingerprints("pandey.udit867@gmail.com") == []

    def test_upsert_organization_add(self):
        org_name = {"name": "test"}
        mail = "test@demo.in"
        account = "1234"
        user = User(account=account, email=mail)
        AccountProcessor.upsert_organization(user=user, org_name=org_name)

        result = Organization.objects().get(account=account)
        assert result.name == org_name.get("name")

    def test_upsert_organization_update(self):
        org_name = {"name": "new_test"}
        mail = "test@demo.in"
        account = "1234"
        user = User(account=account, email=mail)
        AccountProcessor.upsert_organization(user=user, org_name=org_name)

        result = Organization.objects().get(account=account)
        assert result.name == org_name.get("name")

        with pytest.raises(DoesNotExist):
            Organization.objects().get(name="test")

    def test_get_organization_exists(self):
        account = "1234"
        result = AccountProcessor.get_organization(account=account)
        assert result.get("name") == "new_test"

    def test_get_organization_not_exists(self):
        account = "12345"
        result = AccountProcessor.get_organization(account=account)
        assert result.get("name") is None
        assert result == {}<|MERGE_RESOLUTION|>--- conflicted
+++ resolved
@@ -1245,17 +1245,13 @@
         user = 'test_user'
         secret_key = Utility.environment['security']["secret_key"]
         algorithm = Utility.environment['security']["algorithm"]
-<<<<<<< HEAD
 
         def __mock_get_bot(*args, **kwargs):
             return {"account": 1000}
 
         monkeypatch.setattr(AccountProcessor, "get_bot", __mock_get_bot)
-        token = Authentication.generate_integration_token(bot, user, expiry=15, name='integration_token_with_expiry', role='designer')
-=======
         token = Authentication.generate_integration_token(bot, user, expiry=15, name='integration_token_with_expiry',
                                                           role='designer')
->>>>>>> 1c2bdd08
         payload = jwt.decode(token, secret_key, algorithms=[algorithm])
         assert payload.get('bot') == bot
         assert payload.get('sub') == user
@@ -1273,17 +1269,13 @@
         algorithm = Utility.environment['security']["algorithm"]
         start_date = datetime.datetime.now(tz=datetime.timezone.utc)
         access_limit = ['/api/bot/endpoint']
-<<<<<<< HEAD
 
         def __mock_get_bot(*args, **kwargs):
             return {"account": 1000}
 
         monkeypatch.setattr(AccountProcessor, "get_bot", __mock_get_bot)
-        token = Authentication.generate_integration_token(bot, user, expiry=15, access_limit=access_limit, name='integration_token_with_access_limit', role='admin')
-=======
         token = Authentication.generate_integration_token(bot, user, expiry=15, access_limit=access_limit,
                                                           name='integration_token_with_access_limit', role='admin')
->>>>>>> 1c2bdd08
         payload = jwt.decode(token, secret_key, algorithms=[algorithm])
         assert payload.get('bot') == bot
         assert payload.get('sub') == user
@@ -1326,17 +1318,13 @@
         algorithm = Utility.environment['security']["algorithm"]
         start_date = datetime.datetime.now(tz=datetime.timezone.utc)
         access_limit = ['/api/bot/endpoint']
-<<<<<<< HEAD
 
         def __mock_get_bot(*args, **kwargs):
             return {"account": 1000}
 
         monkeypatch.setattr(AccountProcessor, "get_bot", __mock_get_bot)
-        token = Authentication.generate_integration_token(bot, user, expiry=15, access_limit=access_limit, token_type=TOKEN_TYPE.DYNAMIC.value)
-=======
         token = Authentication.generate_integration_token(bot, user, expiry=15, access_limit=access_limit,
                                                           token_type=TOKEN_TYPE.DYNAMIC.value)
->>>>>>> 1c2bdd08
         payload = jwt.decode(token, secret_key, algorithms=[algorithm])
         assert payload.get('bot') == bot
         assert payload.get('sub') == user
