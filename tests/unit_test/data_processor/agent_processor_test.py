--- conflicted
+++ resolved
@@ -4,11 +4,6 @@
 
 import bson
 import pytest
-<<<<<<< HEAD
-=======
-from elasticmock import elasticmock
-from mongoengine import connect
->>>>>>> 6a60039f
 from rasa.core.lock_store import InMemoryLockStore
 from redis.client import Redis
 
@@ -17,18 +12,9 @@
 from kairon.shared.chat.cache.least_priority import LeastPriorityCache
 from kairon.shared.data.constant import EVENT_STATUS
 from kairon.shared.data.model_processor import ModelProcessor
-<<<<<<< HEAD
 from kairon.shared.utils import Utility
-from kairon.chat.agent_processor import AgentProcessor
-from kairon.exceptions import AppException
 from mock import patch
-from deepdiff import DeepDiff
 from mongoengine import connect
-=======
-from kairon.shared.data.processor import MongoProcessor
-from kairon.shared.utils import Utility
-
->>>>>>> 6a60039f
 
 class TestAgentProcessor:
 
