--- conflicted
+++ resolved
@@ -376,7 +376,16 @@
         assert intent_dropoff == {}
         assert message
 
-<<<<<<< HEAD
+    def test_unsuccessful_session_count_error(self, mock_db_timeout):
+        user_list, message = HistoryProcessor.unsuccessful_session("tests")
+        assert user_list["Session_counts"] == {}
+        assert message
+
+    def test_unsuccessful_session_count(self, mock_mongo_client):
+        user_list, message = HistoryProcessor.unsuccessful_session("tests")
+        assert user_list["Session_counts"] == {}
+        assert message
+
     def test_total_sessions_error(self, mock_db_timeout):
         user_list, message = HistoryProcessor.session_count("tests")
         assert user_list['Total_session'] == {}
@@ -385,14 +394,4 @@
     def test_total_sessions(self, mock_mongo_client):
         user_list, message = HistoryProcessor.session_count("tests")
         assert user_list['Total_session'] == {}
-=======
-    def test_unsuccessful_session_count_error(self, mock_db_timeout):
-        user_list, message = HistoryProcessor.unsuccessful_session("tests")
-        assert user_list["Session_counts"] == {}
-        assert message
-
-    def test_unsuccessful_session_count(self, mock_mongo_client):
-        user_list, message = HistoryProcessor.unsuccessful_session("tests")
-        assert user_list["Session_counts"] == {}
->>>>>>> 27ace23f
         assert message