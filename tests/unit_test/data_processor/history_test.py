--- conflicted
+++ resolved
@@ -346,7 +346,16 @@
         assert user_input == []
         assert message
 
-<<<<<<< HEAD
+    def test_conversation_time_range_error(self, mock_db_timeout):
+        conversation_time, message = HistoryProcessor.average_conversation_time_range("tests")
+        assert conversation_time["Conversation_time_range"] == {}
+        assert message
+
+    def test_conversation_time_range(self, mock_mongo_client):
+        conversation_time, message = HistoryProcessor.average_conversation_time_range("tests")
+        assert conversation_time["Conversation_time_range"] == {}
+        assert message
+
     def test_user_dropoff_error(self, mock_db_timeout):
         user_list, message = HistoryProcessor.user_fallback_dropoff("tests")
         assert user_list["Dropoff_list"] == {}
@@ -355,14 +364,4 @@
     def test_user_dropoff(self, mock_mongo_client):
         user_list, message = HistoryProcessor.user_fallback_dropoff("tests")
         assert user_list["Dropoff_list"] == {}
-=======
-    def test_conversation_time_range_error(self, mock_db_timeout):
-        conversation_time, message = HistoryProcessor.average_conversation_time_range("tests")
-        assert conversation_time["Conversation_time_range"] == {}
-        assert message
-
-    def test_conversation_time_range(self, mock_mongo_client):
-        conversation_time, message = HistoryProcessor.average_conversation_time_range("tests")
-        assert conversation_time["Conversation_time_range"] == {}
->>>>>>> e6e63b7f
         assert message