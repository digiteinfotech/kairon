--- conflicted
+++ resolved
@@ -336,7 +336,6 @@
         with pytest.raises(Exception):
             HistoryProcessor.word_cloud("conversations", u_bound=.5, l_bound=.6)
 
-<<<<<<< HEAD
     def test_user_dropoff_error(self, mock_db_timeout):
         user_list, message = HistoryProcessor.user_fallback_dropoff("tests")
         assert user_list["Dropoff_list"] == {}
@@ -345,7 +344,8 @@
     def test_user_dropoff(self, mock_mongo_client):
         user_list, message = HistoryProcessor.user_fallback_dropoff("tests")
         assert user_list["Dropoff_list"] == {}
-=======
+        assert message
+
     def test_user_input_count_error(self, mock_db_timeout):
         input_count, message = HistoryProcessor.user_input_count("tests")
         assert input_count == []
@@ -354,5 +354,4 @@
     def test_user_input_count(self, mock_mongo_client):
         user_input, message = HistoryProcessor.user_input_count("tests")
         assert user_input == []
->>>>>>> 164aba23
         assert message