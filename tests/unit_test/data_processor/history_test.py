import json
import os
from datetime import datetime

import pytest
from mongomock import MongoClient
from pymongo.collection import Collection
from pymongo.errors import ServerSelectionTimeoutError

from kairon.exceptions import AppException
from kairon.history.processor import HistoryProcessor
from kairon.shared.utils import Utility


class TestHistory:

    @pytest.fixture(autouse=True)
    def init_connection(self):
        os.environ["system_file"] = "./tests/testing_data/tracker.yaml"
        Utility.load_environment()

    def history_conversations(self, *args, **kwargs):
        json_data = json.load(
            open("tests/testing_data/history/conversations_history.json")
        )
        return json_data[0]['events'], None

    def history_conversations_multiple_users(self, *args, **kwargs):
        json_data = json.load(
            open("tests/testing_data/history/conversations_history.json")
        )
        for user in json_data[0:10]:
            for event in user['events']:
                event['timestamp'] = datetime.utcnow().timestamp()
        return json_data[0], None

    def get_history_conversations(self):
        json_data = json.load(
            open("tests/testing_data/history/conversations_history.json")
        )
        for event in json_data[0]['events'][15:]:
            event['timestamp'] = datetime.utcnow().timestamp()
        return json_data[0], None

    @pytest.fixture
    def mock_db_timeout(self, monkeypatch):
        def _mock_db_timeout(*args, **kwargs):
            raise ServerSelectionTimeoutError('Failed to connect')

        monkeypatch.setattr(Collection, 'aggregate', _mock_db_timeout)
        monkeypatch.setattr(Collection, 'find', _mock_db_timeout)

    @pytest.fixture
    def mock_fallback_user_data(self, monkeypatch):
        def db_client(*args, **kwargs):
            client = MongoClient(Utility.environment['tracker']['url'])
            db = client.get_database("conversation")
            conversations = db.get_collection("conversations")
            history, _ = self.get_history_conversations()
            conversations.insert(history)
            return client, 'Loading host:mongodb://test_kairon:27016, db:conversation, collection:conversations '

        monkeypatch.setattr(HistoryProcessor, "get_mongo_connection", db_client)

    @pytest.fixture
    def mock_mongo_client(self, monkeypatch):
        def db_client(*args, **kwargs):
            client = MongoClient(Utility.environment['tracker']['url'])
            db = client.get_database("conversation")
            conversations = db.get_collection("conversations")
            history, _ = self.history_conversations()
            conversations.insert_many(history)
            return client, 'Loading host:mongodb://test_kairon:27016, db:conversation, collection:conversations'

        monkeypatch.setattr(HistoryProcessor, "get_mongo_connection", db_client)

    @pytest.fixture
    def mock_mongo_client_multiple_users(self, monkeypatch):
        def db_client_users(*args, **kwargs):
            client = MongoClient(Utility.environment['tracker']['url'])
            db = client.get_database("conversation")
            conversations = db.get_collection("conversations")
            history, _ = self.history_conversations_multiple_users()
            conversations.insert(history)
            return client, 'Loading host:mongodb://test_kairon:27016, db:conversation, collection:conversations'

        monkeypatch.setattr(HistoryProcessor, "get_mongo_connection", db_client_users)

    def test_fetch_chat_users_db_error(self, mock_db_timeout):
        with pytest.raises(AppException) as e:
            users = HistoryProcessor.fetch_chat_users(collection="tests")
            assert len(users) == 0
            assert str(e).__contains__('Could not connect to tracker: ')

    def test_fetch_chat_users(self, mock_mongo_client):
        users = HistoryProcessor.fetch_chat_users(collection="tests")
        assert len(users) == 2

    def test_fetch_chat_users_empty(self, mock_mongo_client):
        users = HistoryProcessor.fetch_chat_users(collection="tests")
        assert len(users) == 2

    def test_fetch_chat_history_error(self, mock_db_timeout):
        with pytest.raises(AppException):
            history, message = HistoryProcessor.fetch_chat_history(sender="123", collection="tests")
            assert len(history) == 0
            assert message

    def test_fetch_chat_history_empty(self, mock_mongo_client):
        history, message = HistoryProcessor.fetch_chat_history(sender="123", collection="tests")
        assert len(history) == 0
        assert message

    def test_fetch_chat_history(self, monkeypatch):
        def events(*args, **kwargs):
            json_data = json.load(open("tests/testing_data/history/conversation.json"))
            return json_data['events'], 'Loading host:mongodb://test_kairon:27016, db:conversation, ' \
                                        'collection:conversations '

        monkeypatch.setattr(HistoryProcessor, "fetch_user_history", events)

        history, message = HistoryProcessor.fetch_chat_history(
            sender="5e564fbcdcf0d5fad89e3acd", collection="tests"
        )
        assert len(history) == 12
        assert history[0]["event"]
        assert history[0]["time"]
        assert history[0]["date"]
        assert history[0]["text"]
        assert history[0]["intent"]
        assert history[0]["confidence"]
        assert message

    def test_visitor_hit_fallback_error(self, mock_db_timeout):
        hit_fall_back, message = HistoryProcessor.visitor_hit_fallback("tests")
        assert hit_fall_back["fallback_count"] == 0
        assert hit_fall_back["total_count"] == 0
        print(message)
        assert message

    def test_visitor_hit_fallback(self, mock_fallback_user_data, monkeypatch):
        hit_fall_back, message = HistoryProcessor.visitor_hit_fallback("conversations")
        assert hit_fall_back["fallback_count"] == 1
        assert hit_fall_back["total_count"] == 4
        assert message

    def test_visitor_hit_fallback_action_not_configured(self, mock_fallback_user_data, monkeypatch):
        hit_fall_back, message = HistoryProcessor.visitor_hit_fallback("conversations")
        assert hit_fall_back["fallback_count"] == 1
        assert hit_fall_back["total_count"] == 4
        assert message

    def test_visitor_hit_fallback_custom_action(self, mock_fallback_user_data):
        hit_fall_back, message = HistoryProcessor.visitor_hit_fallback("conversations",
                                                                       fallback_action='utter_location_query')
        assert hit_fall_back["fallback_count"] == 1
        assert hit_fall_back["total_count"] == 4
        assert message

    def test_visitor_hit_fallback_nlu_fallback_configured(self, mock_fallback_user_data):
        hit_fall_back, message = HistoryProcessor.visitor_hit_fallback("conversations",
                                                                       fallback_action="action_default_fallback",
                                                                       nlu_fallback_action="utter_please_rephrase")

        assert hit_fall_back["fallback_count"] == 2
        assert hit_fall_back["total_count"] == 4
        assert message

    def test_conversation_time_error(self, mock_db_timeout):
        conversation_time, message = HistoryProcessor.conversation_time("tests")
        assert not conversation_time
        assert message

    def test_conversation_time_empty(self, mock_mongo_client):
        conversation_time, message = HistoryProcessor.conversation_time("tests")
        assert not conversation_time
        assert message

    def test_conversation_time(self, mock_mongo_client):
        conversation_time, message = HistoryProcessor.conversation_time("tests")
        assert conversation_time == []
        assert message

    def test_conversation_steps_error(self, mock_db_timeout):
        conversation_steps, message = HistoryProcessor.conversation_steps("tests")
        assert not conversation_steps
        assert message

    def test_conversation_steps_empty(self, mock_mongo_client):
        conversation_steps, message = HistoryProcessor.conversation_steps("tests")
        assert not conversation_steps
        assert message

    def test_conversation_steps(self, mock_mongo_client):
        conversation_steps, message = HistoryProcessor.conversation_steps("tests")
        assert conversation_steps == []
        assert message

    def test_user_with_metrics(self, mock_mongo_client):
        users, message = HistoryProcessor.user_with_metrics("tests")
        assert users == []
        assert message

    def test_engaged_users_error(self, mock_db_timeout):
        engaged_user, message = HistoryProcessor.engaged_users("tests")
        assert engaged_user['engaged_users'] == 0
        assert message

    def test_engaged_users(self, mock_mongo_client):
        engaged_user, message = HistoryProcessor.engaged_users("tests")
        assert engaged_user['engaged_users'] == 0
        assert message

    def test_new_user_error(self, mock_db_timeout):
        count_user, message = HistoryProcessor.new_users("tests")
        assert count_user['new_users'] == 0
        assert message

    def test_new_user(self, mock_mongo_client):
        count_user, message = HistoryProcessor.new_users("tests")
        assert count_user['new_users'] == 0
        assert message

    def test_successful_conversation_error(self, mock_db_timeout):
        conversation_steps, message = HistoryProcessor.successful_conversations("tests")
        assert conversation_steps['successful_conversations'] == 0
        assert message

    def test_successful_conversation(self, mock_mongo_client):
        conversation_steps, message = HistoryProcessor.successful_conversations("tests")
        assert conversation_steps['successful_conversations'] == 0
        assert message

    def test_user_retention_error(self, mock_db_timeout):
        retention, message = HistoryProcessor.user_retention("tests")
        assert retention['user_retention'] == 0
        assert message

    def test_user_retention(self, mock_mongo_client):
        retention, message = HistoryProcessor.user_retention("tests")
        assert retention['user_retention'] == 0
        assert message

    def test_engaged_users_range_error(self, mock_db_timeout):
        engaged_user, message = HistoryProcessor.engaged_users_range("tests")
        assert engaged_user["engaged_user_range"] == {}
        assert message

    def test_engaged_users_range(self, mock_mongo_client):
        engaged_user, message = HistoryProcessor.engaged_users_range("tests")
        assert engaged_user["engaged_user_range"] == {}
        assert message

    def test_new_user_range_error(self, mock_db_timeout):
        count_user, message = HistoryProcessor.new_users_range("tests")
        assert count_user['new_user_range'] == {}
        assert message

    def test_new_user_range(self, mock_mongo_client):
        count_user, message = HistoryProcessor.new_users_range("tests")
        assert count_user['new_user_range'] == {}
        assert message

    def test_successful_conversation_range_error(self, mock_db_timeout):
        conversation_steps, message = HistoryProcessor.successful_conversation_range("tests")
        assert conversation_steps["success_conversation_range"] == {}
        assert message

    def test_successful_conversation_range(self, mock_mongo_client):
        conversation_steps, message = HistoryProcessor.successful_conversation_range("tests")
        assert conversation_steps["success_conversation_range"] == {}
        assert message

    def test_user_retention_range_error(self, mock_db_timeout):
        retention, message = HistoryProcessor.user_retention_range("tests")
        assert retention['retention_range'] == {}
        assert message

    def test_user_retention_range(self, mock_mongo_client):
        retention, message = HistoryProcessor.user_retention_range("tests")
        assert retention['retention_range'] == {}
        assert message

    def test_fallback_range_error(self, mock_db_timeout):
        f_count, message = HistoryProcessor.fallback_count_range("tests")
        assert f_count["fallback_counts"] == {}
        assert message

    def test_fallback_range(self, mock_mongo_client):
        f_count, message = HistoryProcessor.fallback_count_range("tests")
        assert f_count["fallback_counts"] == {}
        assert message

    def test_flatten_conversation_error(self, mock_db_timeout):
        f_count, message = HistoryProcessor.flatten_conversations("tests")
        assert f_count["conversation_data"] == []
        assert message

    def test_flatten_conversation_range(self, mock_mongo_client):
        f_count, message = HistoryProcessor.flatten_conversations("tests")
        assert f_count["conversation_data"] == []
        assert message

    def test_total_conversation_range_error(self, mock_db_timeout):
        conversation_steps, message = HistoryProcessor.total_conversation_range("tests")
        assert conversation_steps["total_conversation_range"] == {}
        assert message

    def test_total_conversation_range(self, mock_mongo_client):
        conversation_steps, message = HistoryProcessor.total_conversation_range("tests")
        assert conversation_steps["total_conversation_range"] == {}
        assert message

    def test_top_intent_error(self, mock_db_timeout):
        with pytest.raises(Exception):
            HistoryProcessor.top_n_intents("tests")

    def test_top_intent(self, mock_mongo_client):
        top_n, message = HistoryProcessor.top_n_intents("tests")
        assert top_n == []
        assert message

    def test_top_action_error(self, mock_db_timeout):
        with pytest.raises(Exception):
            HistoryProcessor.top_n_actions("tests")

    def test_top_action(self, mock_mongo_client):
        top_n, message = HistoryProcessor.top_n_actions("tests")
        assert top_n == []
        assert message

    def test_conversation_step_range_error(self, mock_db_timeout):
        conversation_steps, message = HistoryProcessor.average_conversation_step_range("tests")
        assert conversation_steps["Conversation_step_range"] == {}
        assert message

    def test_conversation_step_range(self, mock_mongo_client):
        conversation_steps, message = HistoryProcessor.average_conversation_step_range("tests")
        assert conversation_steps["Conversation_step_range"] == {}
        assert message

    def test_wordcloud_error(self, mock_db_timeout):
        with pytest.raises(Exception):
            HistoryProcessor.word_cloud("tests")

    def test_wordcloud(self, mock_mongo_client):
        conversation, message = HistoryProcessor.word_cloud("tests")
        assert conversation == ""
        assert message

    def test_wordcloud_data(self, mock_fallback_user_data):
        conversation, message = HistoryProcessor.word_cloud("conversations")
        assert conversation
        assert message

    def test_wordcloud_data_error(self, mock_fallback_user_data):
        with pytest.raises(Exception):
            HistoryProcessor.word_cloud("conversations", u_bound=.5, l_bound=.6)

<<<<<<< HEAD
    def test_user_intent_dropoff_error(self, mock_db_timeout):
        intent_dropoff, message = HistoryProcessor.intents_before_dropoff("tests")
        assert intent_dropoff == {}
        assert message

    def test_user_intent_dropoff(self, mock_mongo_client):
        intent_dropoff, message = HistoryProcessor.intents_before_dropoff("tests")
        assert intent_dropoff == {}
        assert message

    # def test_user_intent_dropoff_with_data(self, mock_mongo_client_multiple_users):
    #     intent_dropoff, message = HistoryProcessor.intents_before_dropoff("conversations", month=1)
    #     assert intent_dropoff
    #     assert message

    def test_conversation_steps_data(self, mock_mongo_client_multiple_users):
        conversation_steps, message = HistoryProcessor.conversation_steps("conversations")
        assert conversation_steps
=======
    def test_user_input_count_error(self, mock_db_timeout):
        input_count, message = HistoryProcessor.user_input_count("tests")
        assert input_count == []
        assert message

    def test_user_input_count(self, mock_mongo_client):
        user_input, message = HistoryProcessor.user_input_count("tests")
        assert user_input == []
        assert message

    def test_conversation_time_range_error(self, mock_db_timeout):
        conversation_time, message = HistoryProcessor.average_conversation_time_range("tests")
        assert conversation_time["Conversation_time_range"] == {}
        assert message

    def test_conversation_time_range(self, mock_mongo_client):
        conversation_time, message = HistoryProcessor.average_conversation_time_range("tests")
        assert conversation_time["Conversation_time_range"] == {}
        assert message

    def test_user_dropoff_error(self, mock_db_timeout):
        user_list, message = HistoryProcessor.user_fallback_dropoff("tests")
        assert user_list["Dropoff_list"] == {}
        assert message

    def test_user_dropoff(self, mock_mongo_client):
        user_list, message = HistoryProcessor.user_fallback_dropoff("tests")
        assert user_list["Dropoff_list"] == {}
>>>>>>> a152dbc1
        assert message<|MERGE_RESOLUTION|>--- conflicted
+++ resolved
@@ -24,15 +24,6 @@
             open("tests/testing_data/history/conversations_history.json")
         )
         return json_data[0]['events'], None
-
-    def history_conversations_multiple_users(self, *args, **kwargs):
-        json_data = json.load(
-            open("tests/testing_data/history/conversations_history.json")
-        )
-        for user in json_data[0:10]:
-            for event in user['events']:
-                event['timestamp'] = datetime.utcnow().timestamp()
-        return json_data[0], None
 
     def get_history_conversations(self):
         json_data = json.load(
@@ -73,18 +64,6 @@
             return client, 'Loading host:mongodb://test_kairon:27016, db:conversation, collection:conversations'
 
         monkeypatch.setattr(HistoryProcessor, "get_mongo_connection", db_client)
-
-    @pytest.fixture
-    def mock_mongo_client_multiple_users(self, monkeypatch):
-        def db_client_users(*args, **kwargs):
-            client = MongoClient(Utility.environment['tracker']['url'])
-            db = client.get_database("conversation")
-            conversations = db.get_collection("conversations")
-            history, _ = self.history_conversations_multiple_users()
-            conversations.insert(history)
-            return client, 'Loading host:mongodb://test_kairon:27016, db:conversation, collection:conversations'
-
-        monkeypatch.setattr(HistoryProcessor, "get_mongo_connection", db_client_users)
 
     def test_fetch_chat_users_db_error(self, mock_db_timeout):
         with pytest.raises(AppException) as e:
@@ -357,7 +336,36 @@
         with pytest.raises(Exception):
             HistoryProcessor.word_cloud("conversations", u_bound=.5, l_bound=.6)
 
-<<<<<<< HEAD
+    def test_user_input_count_error(self, mock_db_timeout):
+        input_count, message = HistoryProcessor.user_input_count("tests")
+        assert input_count == []
+        assert message
+
+    def test_user_input_count(self, mock_mongo_client):
+        user_input, message = HistoryProcessor.user_input_count("tests")
+        assert user_input == []
+        assert message
+
+    def test_conversation_time_range_error(self, mock_db_timeout):
+        conversation_time, message = HistoryProcessor.average_conversation_time_range("tests")
+        assert conversation_time["Conversation_time_range"] == {}
+        assert message
+
+    def test_conversation_time_range(self, mock_mongo_client):
+        conversation_time, message = HistoryProcessor.average_conversation_time_range("tests")
+        assert conversation_time["Conversation_time_range"] == {}
+        assert message
+
+    def test_user_dropoff_error(self, mock_db_timeout):
+        user_list, message = HistoryProcessor.user_fallback_dropoff("tests")
+        assert user_list["Dropoff_list"] == {}
+        assert message
+
+    def test_user_dropoff(self, mock_mongo_client):
+        user_list, message = HistoryProcessor.user_fallback_dropoff("tests")
+        assert user_list["Dropoff_list"] == {}
+        assert message
+
     def test_user_intent_dropoff_error(self, mock_db_timeout):
         intent_dropoff, message = HistoryProcessor.intents_before_dropoff("tests")
         assert intent_dropoff == {}
@@ -366,44 +374,4 @@
     def test_user_intent_dropoff(self, mock_mongo_client):
         intent_dropoff, message = HistoryProcessor.intents_before_dropoff("tests")
         assert intent_dropoff == {}
-        assert message
-
-    # def test_user_intent_dropoff_with_data(self, mock_mongo_client_multiple_users):
-    #     intent_dropoff, message = HistoryProcessor.intents_before_dropoff("conversations", month=1)
-    #     assert intent_dropoff
-    #     assert message
-
-    def test_conversation_steps_data(self, mock_mongo_client_multiple_users):
-        conversation_steps, message = HistoryProcessor.conversation_steps("conversations")
-        assert conversation_steps
-=======
-    def test_user_input_count_error(self, mock_db_timeout):
-        input_count, message = HistoryProcessor.user_input_count("tests")
-        assert input_count == []
-        assert message
-
-    def test_user_input_count(self, mock_mongo_client):
-        user_input, message = HistoryProcessor.user_input_count("tests")
-        assert user_input == []
-        assert message
-
-    def test_conversation_time_range_error(self, mock_db_timeout):
-        conversation_time, message = HistoryProcessor.average_conversation_time_range("tests")
-        assert conversation_time["Conversation_time_range"] == {}
-        assert message
-
-    def test_conversation_time_range(self, mock_mongo_client):
-        conversation_time, message = HistoryProcessor.average_conversation_time_range("tests")
-        assert conversation_time["Conversation_time_range"] == {}
-        assert message
-
-    def test_user_dropoff_error(self, mock_db_timeout):
-        user_list, message = HistoryProcessor.user_fallback_dropoff("tests")
-        assert user_list["Dropoff_list"] == {}
-        assert message
-
-    def test_user_dropoff(self, mock_mongo_client):
-        user_list, message = HistoryProcessor.user_fallback_dropoff("tests")
-        assert user_list["Dropoff_list"] == {}
->>>>>>> a152dbc1
         assert message