import os
from datetime import datetime
from io import BytesIO
from typing import List

import pytest
import responses
from fastapi import UploadFile
from mongoengine import connect, DoesNotExist
from mongoengine.errors import ValidationError
from rasa.core.agent import Agent
from rasa.shared.core.events import UserUttered, ActionExecuted
from rasa.shared.core.training_data.structures import StoryGraph, RuleStep, Checkpoint
from rasa.shared.importers.rasa import Domain
from rasa.shared.nlu.training_data.training_data import TrainingData

from kairon.action_server.data_objects import HttpActionConfig, HttpActionLog
from kairon.api import models
from kairon.api.models import StoryEventType, HttpActionParameters, HttpActionConfigRequest, StoryEventRequest
from kairon.data_processor.constant import UTTERANCE_TYPE, CUSTOM_ACTIONS, TRAINING_DATA_GENERATOR_STATUS, STORY_EVENT
from kairon.data_processor.data_objects import (TrainingExamples,
                                                Slots,
                                                Entities,
                                                Intents,
                                                Actions,
                                                Responses,
                                                ModelTraining, StoryEvents, Stories, ResponseCustom, ResponseText,
                                                TrainingDataGenerator, TrainingDataGeneratorResponse,
                                                TrainingExamplesTrainingDataGenerator, Rules
                                                )
from kairon.data_processor.processor import MongoProcessor, AgentProcessor, ModelProcessor, \
    TrainingDataGenerationProcessor
from kairon.exceptions import AppException
from kairon.train import train_model_for_bot, start_training, train_model_from_mongo
from kairon.utils import Utility


class TestMongoProcessor:

    @pytest.fixture(autouse=True)
    def init_connection(self):
        os.environ["system_file"] = "./tests/testing_d" \
                                    "ata/system.yaml"
        Utility.load_evironment()
        connect(host=Utility.environment["database"]['url'])

    @pytest.mark.asyncio
    async def test_load_from_path(self):
        processor = MongoProcessor()
        result = await (
            processor.save_from_path(
                "./tests/testing_data/initial", bot="tests", user="testUser"
            )
        )
        assert result is None

    @pytest.mark.asyncio
    async def test_save_from_path_yml(self):
        processor = MongoProcessor()
        result = await (
            processor.save_from_path(
                "./tests/testing_data/yml_training_files", bot="test_load_yml", user="testUser"
            )
        )
        assert result is None

    @pytest.mark.asyncio
    async def test_load_from_path_yml_training_files(self):
        processor = MongoProcessor()
        await (
                processor.save_from_path(
                    "./tests/testing_data/yml_training_files", bot="test_load_from_path_yml_training_files", user="testUser"
                )
            )
        training_data = processor.load_nlu("test_load_from_path_yml_training_files")
        assert isinstance(training_data, TrainingData)
        assert training_data.training_examples.__len__() == 292
        assert training_data.entity_synonyms.__len__() == 3
        assert training_data.regex_features.__len__() == 5
        assert training_data.lookup_tables.__len__() == 1
        story_graph = processor.load_stories("test_load_from_path_yml_training_files")
        assert isinstance(story_graph, StoryGraph) is True
        assert story_graph.story_steps.__len__() == 16
        assert story_graph.story_steps[14].events[2].intent['name'] == 'user_feedback'
        assert not story_graph.story_steps[14].events[2].entities[0].get('start')
        assert not story_graph.story_steps[14].events[2].entities[0].get('end')
        assert story_graph.story_steps[14].events[2].entities[0]['value'] == 'like'
        assert story_graph.story_steps[14].events[2].entities[0]['entity'] == 'fdResponse'
        assert story_graph.story_steps[15].events[2].intent['name'] == 'user_feedback'
        assert not story_graph.story_steps[15].events[2].entities[0].get('start')
        assert not story_graph.story_steps[15].events[2].entities[0].get('end')
        assert story_graph.story_steps[15].events[2].entities[0]['value'] == 'hate'
        assert story_graph.story_steps[15].events[2].entities[0]['entity'] == 'fdResponse'
        domain = processor.load_domain("test_load_from_path_yml_training_files")
        assert isinstance(domain, Domain)
        assert domain.slots.__len__() == 8
        assert domain.templates.keys().__len__() == 25
        assert domain.entities.__len__() == 8
        assert domain.form_names.__len__() == 2
        assert domain.user_actions.__len__() == 39
        assert domain.intents.__len__() == 29
        assert not Utility.check_empty_string(
            domain.templates["utter_cheer_up"][0]["image"]
        )
        assert domain.templates["utter_did_that_help"][0]["buttons"].__len__() == 2
        assert domain.templates["utter_offer_help"][0]["custom"]
        assert domain.slots[0].type_name == "unfeaturized"
        rules = processor.fetch_rule_block_names("test_load_from_path_yml_training_files")
        assert len(rules) == 3
        actions = processor.load_http_action("test_load_from_path_yml_training_files")
        assert isinstance(actions, dict) is True
        assert len(actions['http_actions']) == 5

    @pytest.mark.asyncio
    async def test_load_from_path_error(self):
        processor = MongoProcessor()
        with pytest.raises(Exception):
            await (
                processor.save_from_path(
                    "./tests/testing_data/error", bot="tests", user="testUser"
                )
            )

    @pytest.mark.asyncio
    async def test_load_from_path_all_scenario(self):
        processor = MongoProcessor()
        await (
            processor.save_from_path("./tests/testing_data/all", bot="all", user="testUser")
        )
        training_data = processor.load_nlu("all")
        assert isinstance(training_data, TrainingData)
        assert training_data.training_examples.__len__() == 292
        assert training_data.entity_synonyms.__len__() == 3
        assert training_data.regex_features.__len__() == 5
        assert training_data.lookup_tables.__len__() == 1
        story_graph = processor.load_stories("all")
        assert isinstance(story_graph, StoryGraph) is True
        assert story_graph.story_steps.__len__() == 16
        assert story_graph.story_steps[14].events[2].intent['name'] == 'user_feedback'
        assert story_graph.story_steps[14].events[2].entities[0]['start'] == 13
        assert story_graph.story_steps[14].events[2].entities[0]['end'] == 34
        assert story_graph.story_steps[14].events[2].entities[0]['value'] == 'like'
        assert story_graph.story_steps[14].events[2].entities[0]['entity'] == 'fdResponse'
        assert story_graph.story_steps[15].events[2].intent['name'] == 'user_feedback'
        assert story_graph.story_steps[15].events[2].entities[0]['start'] == 13
        assert story_graph.story_steps[15].events[2].entities[0]['end'] == 34
        assert story_graph.story_steps[15].events[2].entities[0]['value'] == 'hate'
        assert story_graph.story_steps[15].events[2].entities[0]['entity'] == 'fdResponse'
        domain = processor.load_domain("all")
        assert isinstance(domain, Domain)
        assert domain.slots.__len__() == 8
        assert domain.templates.keys().__len__() == 25
        assert domain.entities.__len__() == 8
        assert domain.form_names.__len__() == 2
        assert domain.user_actions.__len__() == 38
        assert domain.intents.__len__() == 29
        assert not Utility.check_empty_string(
            domain.templates["utter_cheer_up"][0]["image"]
        )
        assert domain.templates["utter_did_that_help"][0]["buttons"].__len__() == 2
        assert domain.templates["utter_offer_help"][0]["custom"]
        assert domain.slots[0].type_name == "unfeaturized"

    @pytest.mark.asyncio
    async def test_load_from_path_all_scenario_append(self):
        processor = MongoProcessor()
        await (
            processor.save_from_path("./tests/testing_data/all",
                                     "all",
                                     overwrite=False,
                                     user="testUser")
        )
        training_data = processor.load_nlu("all")
        assert isinstance(training_data, TrainingData)
        assert training_data.training_examples.__len__() == 292
        assert training_data.entity_synonyms.__len__() == 3
        assert training_data.regex_features.__len__() == 5
        assert training_data.lookup_tables.__len__() == 1
        story_graph = processor.load_stories("all")
        assert isinstance(story_graph, StoryGraph) is True
        assert story_graph.story_steps.__len__() == 16
        assert story_graph.story_steps[14].events[2].intent['name'] == 'user_feedback'
        assert story_graph.story_steps[14].events[2].entities[0]['start'] == 13
        assert story_graph.story_steps[14].events[2].entities[0]['end'] == 34
        assert story_graph.story_steps[14].events[2].entities[0]['value'] == 'like'
        assert story_graph.story_steps[14].events[2].entities[0]['entity'] == 'fdResponse'
        assert story_graph.story_steps[15].events[2].intent['name'] == 'user_feedback'
        assert story_graph.story_steps[15].events[2].entities[0]['start'] == 13
        assert story_graph.story_steps[15].events[2].entities[0]['end'] == 34
        assert story_graph.story_steps[15].events[2].entities[0]['value'] == 'hate'
        assert story_graph.story_steps[15].events[2].entities[0]['entity'] == 'fdResponse'
        domain = processor.load_domain("all")
        assert isinstance(domain, Domain)
        assert domain.slots.__len__() == 8
        assert domain.templates.keys().__len__() == 25
        assert domain.entities.__len__() == 8
        assert domain.form_names.__len__() == 2
        assert domain.user_actions.__len__() == 38
        assert domain.intents.__len__() == 29
        assert not Utility.check_empty_string(
            domain.templates["utter_cheer_up"][0]["image"]
        )
        assert domain.templates["utter_did_that_help"][0]["buttons"].__len__() == 2
        assert domain.templates["utter_offer_help"][0]["custom"]
        assert domain.slots[0].type_name == "unfeaturized"

    def test_load_nlu(self):
        processor = MongoProcessor()
        training_data = processor.load_nlu("tests")
        assert isinstance(training_data, TrainingData)
        assert training_data.training_examples.__len__() == 52
        assert training_data.entity_synonyms.__len__() == 0
        assert training_data.regex_features.__len__() == 0
        assert training_data.lookup_tables.__len__() == 0

    def test_load_domain(self):
        processor = MongoProcessor()
        domain = processor.load_domain("tests")
        assert isinstance(domain, Domain)
        assert domain.slots.__len__() == 0
        assert domain.templates.keys().__len__() == 9
        assert domain.entities.__len__() == 0
        assert domain.form_names.__len__() == 0
        assert domain.user_actions.__len__() == 9
        assert domain.intents.__len__() == 14

    def test_load_stories(self):
        processor = MongoProcessor()
        story_graph = processor.load_stories("tests")
        assert isinstance(story_graph, StoryGraph)
        assert story_graph.story_steps.__len__() == 7

    def test_add_intent(self):
        processor = MongoProcessor()
        assert processor.add_intent("greeting", "tests", "testUser", is_integration=False)
        intent = Intents.objects(bot="tests").get(name="greeting")
        assert intent.name == "greeting"

    def test_get_intents(self):
        processor = MongoProcessor()
        actual = processor.get_intents("tests")
        assert actual.__len__() == 15

    def test_add_intent_with_underscore(self):
        processor = MongoProcessor()
        assert processor.add_intent("greeting_examples", "tests", "testUser", is_integration=False)
        intent = Intents.objects(bot="tests").get(name="greeting_examples")
        assert intent.name == "greeting_examples"

    def test_add_intent_duplicate(self):
        processor = MongoProcessor()
        with pytest.raises(Exception):
            processor.add_intent("greeting", "tests", "testUser", is_integration=False)

    def test_add_intent_duplicate_case_insensitive(self):
        processor = MongoProcessor()
        with pytest.raises(Exception):
            processor.add_intent("Greeting", "tests", "testUser", is_integration=False)

    def test_add_none_intent(self):
        processor = MongoProcessor()
        with pytest.raises(AppException):
            processor.add_intent(None, "tests", "testUser", is_integration=False)

    def test_add_empty_intent(self):
        processor = MongoProcessor()
        with pytest.raises(AppException):
            processor.add_intent("", "tests", "testUser", is_integration=False)

    def test_add_blank_intent(self):
        processor = MongoProcessor()
        with pytest.raises(AppException):
            processor.add_intent("  ", "tests", "testUser", is_integration=False)

    def test_add_training_example(self):
        processor = MongoProcessor()
        results = list(
            processor.add_training_example(["Hi, How are you?"], "greeting", "tests", "testUser", is_integration=False)
        )
        assert results[0]["_id"]
        assert results[0]["text"] == "Hi, How are you?"
        assert results[0]["message"] == "Training Example added successfully!"

    def test_add_same_training_example(self):
        processor = MongoProcessor()
        results = list(
            processor.add_training_example(["Hi"], "greeting", "tests", "testUser", is_integration=False)
        )
        assert results[0]["_id"] is None
        assert results[0]["text"] == "Hi"
        assert results[0]["message"] == "Training Example already exists!"

    def test_add_training_example_duplicate_case_insensitive(self):
        processor = MongoProcessor()
        results = list(
            processor.add_training_example(["hi"], "greeting", "tests", "testUser", is_integration=False)
        )
        assert results[0]["_id"] is None
        assert results[0]["text"] == "hi"
        assert results[0]["message"] == "Training Example already exists!"

    def test_add_training_example_none_text(self):
        processor = MongoProcessor()
        results = list(
            processor.add_training_example([None], "greeting", "tests", "testUser", is_integration=False)
        )
        assert results[0]["_id"] is None
        assert results[0]["text"] is None
        assert (
                results[0]["message"]
                == "Training Example cannot be empty or blank spaces"
        )

    def test_add_training_example_empty_text(self):
        processor = MongoProcessor()
        results = list(
            processor.add_training_example([""], "greeting", "tests", "testUser", is_integration=False)
        )
        assert results[0]["_id"] is None
        assert results[0]["text"] == ""
        assert (
                results[0]["message"]
                == "Training Example cannot be empty or blank spaces"
        )

    def test_add_training_example_blank_text(self):
        processor = MongoProcessor()
        results = list(
            processor.add_training_example(["  "], "greeting", "tests", "testUser", is_integration=False)
        )
        assert results[0]["_id"] is None
        assert results[0]["text"] == "  "
        assert (
                results[0]["message"]
                == "Training Example cannot be empty or blank spaces"
        )

    def test_add_training_example_none_intent(self):
        processor = MongoProcessor()
        with pytest.raises(AppException):
            results = list(
                processor.add_training_example(
                    ["Hi! How are you"], None, "tests", "testUser", is_integration=False
                )
            )
            assert results[0]["_id"] is None
            assert results[0]["text"] == "Hi! How are you"
            assert (
                    results[0]["message"]
                    == "Intent cannot be empty or blank spaces"
            )

    def test_add_training_example_empty_intent(self):
        processor = MongoProcessor()
        with pytest.raises(AppException):
            results = list(
                processor.add_training_example(
                    ["Hi! How are you"], "", "tests", "testUser", is_integration=False
                )
            )
            assert results[0]["_id"] is None
            assert results[0]["text"] == "Hi! How are you"
            assert (
                    results[0]["message"]
                    == "Intent cannot be empty or blank spaces"
            )

    def test_add_training_example_blank_intent(self):
        processor = MongoProcessor()
        with pytest.raises(AppException):
            results = list(
                processor.add_training_example(
                    ["Hi! How are you"], "  ", "tests", "testUser", is_integration=False
                )
            )
            assert results[0]["_id"] is None
            assert results[0]["text"] == "Hi! How are you"
            assert (
                    results[0]["message"]
                    == "Intent cannot be empty or blank spaces"
            )

    def test_add_empty_training_example(self):
        processor = MongoProcessor()
        with pytest.raises(AppException):
            results = list(
                processor.add_training_example([""], None, "tests", "testUser", is_integration=False)
            )
            assert results[0]["_id"] is None
            assert results[0]["text"] == "Hi! How are you"
            assert (
                    results[0]["message"]
                    == "Training Example cannot be empty or blank spaces"
            )

    def test_get_training_examples(self):
        processor = MongoProcessor()
        expected = ["hey", "hello", "hi", "good morning", "good evening", "hey there"]
        actual = list(processor.get_training_examples("greet", "tests"))
        assert actual.__len__() == expected.__len__()
        assert all(a_val["text"] in expected for a_val in actual)

    def test_get_training_examples_empty(self):
        processor = MongoProcessor()
        actual = list(processor.get_training_examples("greets", "tests"))
        assert actual.__len__() == 0

    def test_get_all_training_examples(self):
        processor = MongoProcessor()
        training_examples, ids = processor.get_all_training_examples("tests")
        assert training_examples
        assert ids

    def test_add_training_example_with_entity(self):
        processor = MongoProcessor()
        results = list(
            processor.add_training_example(
                ["Log a [critical issue](priority)"],
                "get_priority",
                "tests",
                "testUser",
                is_integration=False
            )
        )
        assert results[0]["_id"]
        assert results[0]["text"] == "Log a [critical issue](priority)"
        assert results[0]["message"] == "Training Example added successfully!"
        intents = processor.get_intents("tests")
        assert any("get_priority" == intent["name"] for intent in intents)
        entities = processor.get_entities("tests")
        assert any("priority" == entity["name"] for entity in entities)
        new_training_example = TrainingExamples.objects(bot="tests").get(
            text="Log a critical issue"
        )
        slots = Slots.objects(bot="tests")
        new_slot = slots.get(name="priority")
        assert slots.__len__() == 1
        assert new_slot.name == "priority"
        assert new_slot.type == "text"
        assert new_training_example.text == "Log a critical issue"

    def test_get_training_examples_with_entities(self):
        processor = MongoProcessor()
        results = list(
            processor.add_training_example(
                ["Make [TKT456](ticketID) a [critical issue](priority)"],
                "get_priority",
                "tests",
                "testUser",
                is_integration=False
            )
        )
        assert results[0]["_id"]
        assert (
                results[0]["text"] == "Make [TKT456](ticketID) a [critical issue](priority)"
        )
        assert results[0]["message"] == "Training Example added successfully!"
        actual = list(processor.get_training_examples("get_priority", "tests"))
        slots = Slots.objects(bot="tests")
        new_slot = slots.get(name="ticketID")
        assert any(
            [value["text"] == "Log a [critical issue](priority)" for value in actual]
        )
        assert any(
            [
                value["text"] == "Make [TKT456](ticketID) a [critical issue](priority)"
                for value in actual
            ]
        )
        assert slots.__len__() == 2
        assert new_slot.name == "ticketID"
        assert new_slot.type == "text"
        expected = ["hey", "hello", "hi", "good morning", "good evening", "hey there"]
        actual = list(processor.get_training_examples("greet", "tests"))
        assert actual.__len__() == expected.__len__()
        assert all(a_val["text"] in expected for a_val in actual)

    def test_delete_training_example(self):
        processor = MongoProcessor()
        training_examples = list(processor.get_training_examples(intent="get_priority", bot="tests"))
        expected_length = training_examples.__len__() - 1
        training_example = training_examples[0]
        expected_text = training_example['text']
        processor.remove_document(
            TrainingExamples, training_example['_id'], "tests", "testUser"
        )
        new_training_examples = list(
            processor.get_training_examples(intent="get_priority", bot="tests")
        )
        assert new_training_examples.__len__() == expected_length
        assert any(
            expected_text != example["text"] for example in new_training_examples
        )

    def test_add_training_example_multiple(self):
        processor = MongoProcessor()
        actual = list(processor.add_training_example(["Log a [critical issue](priority)",
                                                      "Make [TKT456](ticketID) a [high issue](priority)"],
                                                     intent="get_priority",
                                                     bot="tests", user="testUser", is_integration=False))
        assert actual[0]['message'] == "Training Example already exists!"
        assert actual[1]['message'] == "Training Example added successfully!"

    def test_add_entity(self):
        processor = MongoProcessor()
        assert processor.add_entity("file_text", "tests", "testUser")
        slots = Slots.objects(bot="tests")
        new_slot = slots.get(name="file_text")
        enitity = Entities.objects(bot="tests").get(name="file_text")
        assert slots.__len__() == 3
        assert new_slot.name == "file_text"
        assert new_slot.type == "text"
        assert enitity.name == "file_text"

    def test_get_entities(self):
        processor = MongoProcessor()
        expected = ["priority", "file_text", "ticketID"]
        actual = processor.get_entities("tests")
        assert actual.__len__() == expected.__len__()
        assert all(item["name"] in expected for item in actual)

    def test_add_entity_duplicate(self):
        processor = MongoProcessor()
        with pytest.raises(Exception):
            assert processor.add_entity("file_text", "tests", "testUser")

    def test_add_entity_duplicate_case_insensitive(self):
        processor = MongoProcessor()
        with pytest.raises(Exception):
            assert processor.add_entity("File_Text", "tests", "testUser")

    def test_add_none_entity(self):
        processor = MongoProcessor()
        with pytest.raises(AppException):
            processor.add_entity(None, "tests", "testUser")

    def test_add_empty_entity(self):
        processor = MongoProcessor()
        with pytest.raises(AppException):
            processor.add_entity("", "tests", "testUser")

    def test_add_blank_entity(self):
        processor = MongoProcessor()
        with pytest.raises(AppException):
            processor.add_entity("  ", "tests", "testUser")

    def test_add_action(self):
        processor = MongoProcessor()
        assert processor.add_action("utter_priority", "tests", "testUser")
        action = Actions.objects(bot="tests").get(name="utter_priority")
        assert action.name == "utter_priority"

    def test_get_actions(self):
        processor = MongoProcessor()
        expected = [
            "utter_greet",
            "utter_cheer_up",
            "utter_happy",
            "utter_goodbye",
            "utter_priority",
            "utter_did_that_help",
            "utter_iamabot",
            'utter_feedback',
            "utter_bad_feedback",
            "utter_good_feedback"
        ]
        actual = processor.get_actions("tests")
        assert actual.__len__() == expected.__len__()
        assert all(item["name"] in expected for item in actual)

    def test_add_action_duplicate(self):
        processor = MongoProcessor()
        with pytest.raises(Exception):
            assert processor.add_action("utter_priority", "tests", "testUser") is None

    def test_add_action_duplicate_case_insensitive(self):
        processor = MongoProcessor()
        with pytest.raises(Exception):
            assert processor.add_action("Utter_Priority", "tests", "testUser") is None

    def test_add_none_action(self):
        processor = MongoProcessor()
        with pytest.raises(AppException):
            processor.add_action(None, "tests", "testUser")

    def test_add_empty_action(self):
        processor = MongoProcessor()
        with pytest.raises(AppException):
            processor.add_action("", "tests", "testUser")

    def test_add_blank_action(self):
        processor = MongoProcessor()
        with pytest.raises(AppException):
            processor.add_action("  ", "tests", "testUser")

    def test_add_text_response(self):
        processor = MongoProcessor()
        assert processor.add_text_response("Great", "utter_happy", "tests", "testUser")
        response = Responses.objects(
            bot="tests", name="utter_happy", text__text="Great"
        ).get()
        assert response.name == "utter_happy"
        assert response.text.text == "Great"

    def test_add_text_response_case_insensitive(self):
        processor = MongoProcessor()
        with pytest.raises(Exception):
            processor.add_text_response("Great", "Utter_Happy", "tests", "testUser")

    def test_add_text_response_duplicate(self):
        processor = MongoProcessor()
        with pytest.raises(Exception):
            processor.add_text_response("Great", "utter_happy", "tests", "testUser")

    def test_get_text_response(self):
        processor = MongoProcessor()
        expected = ["Great, carry on!", "Great"]
        actual = list(processor.get_response("utter_happy", "tests"))
        assert actual.__len__() == expected.__len__()
        assert all(
            item["value"]["text"] in expected
            for item in actual
            if "text" in item["value"]
        )

    def test_get_text_response_empty_utterance(self):
        processor = MongoProcessor()
        actual = list(processor.get_response("", "tests"))
        assert actual.__len__() == 0
        actual = list(processor.get_response(" ", "tests"))
        assert actual.__len__() == 0

    def test_delete_text_response(self):
        processor = MongoProcessor()
        responses = list(processor.get_response(name="utter_happy", bot="tests"))
        expected_length = responses.__len__() - 1
        response = responses[0]
        expected_text = response['value']['text']
        processor.remove_document(Responses, response['_id'], "tests", "testUser")
        actual = list(processor.get_response("utter_happy", "tests"))
        assert actual.__len__() == expected_length
        assert all(
            expected_text != item["value"]["text"]
            for item in actual
            if "text" in item["value"]
        )

    def test_add_none_text_response(self):
        processor = MongoProcessor()
        with pytest.raises(AppException):
            processor.add_text_response(None, "utter_happy", "tests", "testUser")

    def test_add_empty_text_Response(self):
        processor = MongoProcessor()
        with pytest.raises(AppException):
            processor.add_text_response("", "utter_happy", "tests", "testUser")

    def test_add_blank_text_response(self):
        processor = MongoProcessor()
        with pytest.raises(AppException):
            processor.add_text_response("", "utter_happy", "tests", "testUser")

    def test_add_none_response_name(self):
        processor = MongoProcessor()
        with pytest.raises(AppException):
            processor.add_text_response("Greet", None, "tests", "testUser")

    def test_add_empty_response_name(self):
        processor = MongoProcessor()
        with pytest.raises(AppException):
            processor.add_text_response("Welcome", "", "tests", "testUser")

    def test_add_blank_response_name(self):
        processor = MongoProcessor()
        with pytest.raises(AppException):
            processor.add_text_response("Welcome", " ", "tests", "testUser")

    def test_add_story(self):
        processor = MongoProcessor()
        events = [
            {"name": "greet", "type": "user"},
            {"name": "utter_greet", "type": "action"},
            {"name": "mood_great", "type": "user"},
            {"name": "utter_greet", "type": "action"},
        ]
        processor.add_story("happy path", events, "tests", "testUser")

    def test_add_duplicate_story(self):
        processor = MongoProcessor()
        events = [
            {"name": "greet", "type": "user"},
            {"name": "utter_greet", "type": "action"},
            {"name": "mood_great", "type": "user"},
            {"name": "utter_greet", "type": "action"},
        ]
        with pytest.raises(Exception):
            processor.add_story("happy path", events, "tests", "testUser")

    def test_add_duplicate_case_insensitive_story(self):
        processor = MongoProcessor()
        events = [
            {"name": "greet", "type": "user"},
            {"name": "utter_greet", "type": "action"},
            {"name": "mood_great", "type": "user"},
            {"name": "utter_greet", "type": "action"},
        ]
        with pytest.raises(Exception):
            processor.add_story("Happy path", events, "tests", "testUser")

    def test_add_none_story_name(self):
        processor = MongoProcessor()
        events = [
            {"name": "greeting", "type": "user"},
            {"name": "utter_greet", "type": "action"},
            {"name": "mood_great", "type": "user"},
            {"name": "utter_greet", "type": "action"},
        ]
        with pytest.raises(AppException):
            processor.add_story(None, events, "tests", "testUser")

    def test_add_empty_story_name(self):
        processor = MongoProcessor()
        events = [
            {"name": "greeting", "type": "user"},
            {"name": "utter_greet", "type": "action"},
            {"name": "mood_great", "type": "user"},
            {"name": "utter_greet", "type": "action"},
        ]
        with pytest.raises(AppException):
            processor.add_story("", events, "tests", "testUser")

    def test_add_blank_story_name(self):
        processor = MongoProcessor()
        events = [
            {"name": "greeting", "type": "user"},
            {"name": "utter_greet", "type": "action"},
            {"name": "mood_great", "type": "user"},
            {"name": "utter_greet", "type": "action"},
        ]
        with pytest.raises(AppException):
            processor.add_story("  ", events, "tests", "testUser")

    def test_add_empty_story_event(self):
        processor = MongoProcessor()
        with pytest.raises(ValidationError):
            processor.add_story("happy path", [], "tests", "testUser")

    def test_get_session_config(self):
        processor = MongoProcessor()
        session_config = processor.get_session_config("tests")
        assert session_config
        assert all(
            session_config[key] for key in ["sesssionExpirationTime", "carryOverSlots"]
        )

    def test_update_session_config(self):
        processor = MongoProcessor()
        session_config = processor.get_session_config("tests")
        assert session_config
        assert all(
            session_config[key] for key in ["sesssionExpirationTime", "carryOverSlots"]
        )
        id_updated = processor.add_session_config(
            id=session_config["_id"],
            sesssionExpirationTime=30,
            carryOverSlots=False,
            bot="tests",
            user="testUser",
        )
        assert id_updated == session_config["_id"]
        session_config = processor.get_session_config("tests")
        assert session_config["sesssionExpirationTime"] == 30
        assert session_config["carryOverSlots"] is False

    def test_add_session_config_duplicate(self):
        processor = MongoProcessor()
        with pytest.raises(AppException):
            processor.add_session_config(
                sesssionExpirationTime=30,
                carryOverSlots=False,
                bot="tests",
                user="testUser",
            )

    def test_add_session_config_empty_id(self):
        processor = MongoProcessor()
        with pytest.raises(AppException):
            processor.add_session_config(
                id="",
                sesssionExpirationTime=30,
                carryOverSlots=False,
                bot="tests",
                user="testUser",
            )

    def test_add_session_config(self):
        processor = MongoProcessor()
        id_add = processor.add_session_config(
            sesssionExpirationTime=30, carryOverSlots=False, bot="test", user="testUser"
        )
        assert id_add

    async def test_train_model(self):
        model = train_model_for_bot("tests")
        assert model

    @pytest.mark.asyncio
    async def test_train_model_empty_data(self):
        with pytest.raises(AppException):
            model = await (train_model_from_mongo("test"))
            assert model

    def test_start_training_done(self, monkeypatch):
        def mongo_store(*arge, **kwargs):
            return None

        monkeypatch.setattr(Utility, "get_local_mongo_store", mongo_store)
        model_path = start_training("tests", "testUser")
        assert model_path
        model_training = ModelTraining.objects(bot="tests", status="Done")
        assert model_training.__len__() == 1
        assert model_training.first().model_path == model_path

    def test_start_training_fail(self):
        start_training("test", "testUser")
        model_training = ModelTraining.objects(bot="test", status="Fail")
        assert model_training.__len__() == 1
        assert model_training.first().exception in str("Training data does not exists!")

    def test_add_endpoints(self):
        processor = MongoProcessor()
        config = {}
        processor.add_endpoints(config, bot="tests", user="testUser")
        endpoint = processor.get_endpoints("tests")
        assert endpoint.get("bot_endpoint") is None
        assert endpoint.get("action_endpoint") is None
        assert endpoint.get("tracker") is None

    def test_add_endpoints_add_bot_endpoint_empty_url(self):
        processor = MongoProcessor()
        config = {"bot_endpoint": {"url": ""}}
        with pytest.raises(AppException):
            processor.add_endpoints(config, bot="tests1", user="testUser")
            endpoint = processor.get_endpoints("tests1")
            assert endpoint.get("bot_endpoint") is None
            assert endpoint.get("action_endpoint") is None
            assert endpoint.get("tracker") is None

    def test_add_endpoints_add_bot_endpoint(self):
        processor = MongoProcessor()
        config = {"bot_endpoint": {"url": "http://localhost:5000/"}}
        processor.add_endpoints(config, bot="tests1", user="testUser")
        endpoint = processor.get_endpoints("tests1")
        assert endpoint["bot_endpoint"].get("url") == "http://localhost:5000/"
        assert endpoint.get("action_endpoint") is None
        assert endpoint.get("tracker") is None

    def test_add_endpoints_add_action_endpoint_empty_url(self):
        processor = MongoProcessor()
        config = {"action_endpoint": {"url": ""}}
        with pytest.raises(AppException):
            processor.add_endpoints(config, bot="tests2", user="testUser")
            endpoint = processor.get_endpoints("tests2")
            assert endpoint.get("bot_endpoint") is None
            assert endpoint.get("action_endpoint") is None
            assert endpoint.get("tracker") is None

    def test_add_endpoints_add_action_endpoint(self):
        processor = MongoProcessor()
        config = {"action_endpoint": {"url": "http://localhost:5000/"}}
        processor.add_endpoints(config, bot="tests2", user="testUser")
        endpoint = processor.get_endpoints("tests2")
        assert endpoint.get("bot_endpoint") is None
        assert endpoint.get("action_endpoint").get("url") == "http://localhost:5000/"
        assert endpoint.get("tracker") is None

    def test_add_endpoints_add_tracker_endpoint_missing_db(self):
        processor = MongoProcessor()
        config = {"tracker_endpoint": {"url": "mongodb://localhost:27017"}}
        with pytest.raises(ValidationError):
            processor.add_endpoints(config, bot="tests3", user="testUser")
            endpoint = processor.get_endpoints("tests3")
            assert endpoint.get("bot_endpoint") is None
            assert endpoint.get("action_endpoint") is None
            assert endpoint.get("tracker_endpoint") is None

    def test_add_endpoints_add_tracker_endpoint_invalid_url(self):
        processor = MongoProcessor()
        config = {
            "tracker_endpoint": {
                "url": "mongo://localhost:27017",
                "db": "conversations",
            }
        }
        with pytest.raises(AppException):
            processor.add_endpoints(config, bot="tests3", user="testUser")
            endpoint = processor.get_endpoints("tests3")
            assert endpoint.get("bot_endpoint") is None
            assert endpoint.get("action_endpoint") is None
            assert endpoint.get("tracker") is None

    def test_add_endpoints_add_tracker_endpoint(self):
        processor = MongoProcessor()
        config = {
            "tracker_endpoint": {
                "url": "mongodb://localhost:27017/",
                "db": "conversations",
            }
        }
        processor.add_endpoints(config, bot="tests3", user="testUser")
        endpoint = processor.get_endpoints("tests3")
        assert endpoint.get("bot_endpoint") is None
        assert endpoint.get("action_endpoint") is None
        assert (
                endpoint.get("tracker_endpoint").get("url") == "mongodb://localhost:27017/"
        )
        assert endpoint.get("tracker_endpoint").get("db") == "conversations"
        assert endpoint.get("tracker_endpoint").get("type") == "mongo"

    def test_update_endpoints(self):
        processor = MongoProcessor()
        config = {
            "action_endpoint": {"url": "http://localhost:8000/"},
            "bot_endpoint": {"url": "http://localhost:5000/"},
            "tracker_endpoint": {
                "url": "mongodb://localhost:27017/",
                "db": "conversations",
            },
        }
        processor.add_endpoints(config, bot="tests", user="testUser")
        endpoint = processor.get_endpoints("tests")
        assert endpoint.get("bot_endpoint").get("url") == "http://localhost:5000/"
        assert endpoint.get("action_endpoint").get("url") == "http://localhost:8000/"
        assert (
                endpoint.get("tracker_endpoint").get("url") == "mongodb://localhost:27017/"
        )
        assert endpoint.get("tracker_endpoint").get("db") == "conversations"
        assert endpoint.get("tracker_endpoint").get("type") == "mongo"

    def test_update_endpoints_any(self):
        processor = MongoProcessor()
        config = {
            "action_endpoint": {"url": "http://127.0.0.1:8000/"},
            "bot_endpoint": {"url": "http://127.0.0.1:5000/"},
        }
        processor.add_endpoints(config, bot="tests", user="testUser")
        endpoint = processor.get_endpoints("tests")
        assert endpoint.get("bot_endpoint").get("url") == "http://127.0.0.1:5000/"
        assert endpoint.get("action_endpoint").get("url") == "http://127.0.0.1:8000/"
        assert (
                endpoint.get("tracker_endpoint").get("url") == "mongodb://localhost:27017/"
        )
        assert endpoint.get("tracker_endpoint").get("db") == "conversations"
        assert endpoint.get("tracker_endpoint").get("type") == "mongo"

    def test_download_data_files(self):
        processor = MongoProcessor()
        file = processor.download_files("tests")
        assert file.endswith(".zip")

    def test_get_utterance_from_intent(self):
        processor = MongoProcessor()
        response = processor.get_utterance_from_intent("deny", "tests")
        assert response[0] == "utter_goodbye"
        assert response[1] == UTTERANCE_TYPE.BOT

    def test_get_utterance_from_empty_intent(self):
        processor = MongoProcessor()
        with pytest.raises(AppException):
            response = processor.get_utterance_from_intent("", "tests")

    def test_get_stories(self):
        processor = MongoProcessor()
        stories = list(processor.get_stories("tests", "testUser"))
        assert stories.__len__() == 8
        assert stories[0]['name'] == 'happy path'
        assert stories[0]['steps'][0]['name'] == 'greet'
        assert stories[0]['steps'][0]['type'] == 'INTENT'
        assert stories[0]['steps'][1]['name'] == 'utter_greet'
        assert stories[0]['steps'][1]['type'] == 'BOT'

    def test_edit_training_example_duplicate(self):
        processor = MongoProcessor()
        examples = list(processor.get_training_examples("greet", "tests"))
        with pytest.raises(AppException):
            processor.edit_training_example(examples[0]["_id"], example="hey there", intent="greet", bot="tests",
                                            user="testUser")

    def test_edit_training_example_does_not_exists(self):
        processor = MongoProcessor()
        examples = list(processor.get_training_examples("greet", "tests"))
        with pytest.raises(AppException):
            processor.edit_training_example(examples[0]["_id"], example="hey there", intent="happy", bot="tests",
                                            user="testUser")

    def test_edit_training_example(self):
        processor = MongoProcessor()
        examples = list(processor.get_training_examples("greet", "tests"))
        processor.edit_training_example(examples[0]["_id"], example="hey, there", intent="greet", bot="tests",
                                        user="testUser")
        examples = list(processor.get_training_examples("greet", "tests"))
        assert any(example['text'] == "hey, there" for example in examples)

    def test_edit_training_example_case_insensitive(self):
        processor = MongoProcessor()
        examples = list(processor.get_training_examples("greet", "tests"))
        processor.edit_training_example(examples[0]["_id"], example="hello, there", intent="Greet", bot="tests",
                                        user="testUser")
        examples = list(processor.get_training_examples("greet", "tests"))
        assert any(example['text'] == "hello, there" for example in examples)

    def test_edit_training_example_with_entities(self):
        processor = MongoProcessor()
        examples = list(processor.get_training_examples("greet", "tests"))
        processor.edit_training_example(examples[0]["_id"], example="[Meghalaya](Location) India", intent="greet",
                                        bot="tests", user="testUser")
        examples = list(processor.get_training_examples("greet", "tests"))
        assert any(example['text'] == "Meghalaya India" for example in examples)

    def test_edit_responses_duplicate(self):
        processor = MongoProcessor()
        responses = list(processor.get_response("utter_happy", "tests"))
        with pytest.raises(AppException):
            processor.edit_text_response(responses[0]["_id"], "Great, carry on!", name="utter_happy", bot="tests",
                                         user="testUser")

    def test_edit_responses_does_not_exist(self):
        processor = MongoProcessor()
        responses = list(processor.get_response("utter_happy", "tests"))
        with pytest.raises(AppException):
            processor.edit_text_response(responses[0]["_id"], "Great, carry on!", name="utter_greet", bot="tests",
                                         user="testUser")

    def test_edit_responses_empty_response(self):
        processor = MongoProcessor()
        responses = list(processor.get_response("utter_happy", "tests"))
        with pytest.raises(ValidationError):
            processor.edit_text_response(responses[0]["_id"], "", name="utter_happy", bot="tests",
                                         user="testUser")
        with pytest.raises(ValidationError):
            processor.edit_text_response(responses[0]["_id"], " ", name="utter_happy", bot="tests",
                                         user="testUser")

    def test_edit_responses(self):
        processor = MongoProcessor()
        responses = list(processor.get_response("utter_happy", "tests"))
        processor.edit_text_response(responses[0]["_id"], "Great!", name="utter_happy", bot="tests", user="testUser")
        responses = list(processor.get_response("utter_happy", "tests"))
        assert any(response['value']['text'] == "Great!" for response in responses if "text" in response['value'])

<<<<<<< HEAD
    def test_edit_responses_case_insensitive(self):
=======
    def test_edit_responses_case_insensitivity(self):
>>>>>>> 7ed638c9
        processor = MongoProcessor()
        responses = list(processor.get_response("utter_happy", "tests"))
        processor.edit_text_response(responses[0]["_id"], "That's Great!", name="Utter_Happy", bot="tests", user="testUser")
        responses = list(processor.get_response("utter_happy", "tests"))
        assert any(response['value']['text'] == "That's Great!" for response in responses if "text" in response['value'])

    @responses.activate
    def test_start_training_done_using_event(self, monkeypatch):
        responses.add(
            responses.POST,
            "http://localhost/train",
            status=200
        )
        monkeypatch.setitem(Utility.environment['model']['train'], "event_url", "http://localhost/train")
        model_path = start_training("tests", "testUser")
        assert model_path is None

    @responses.activate
    def test_start_training_done_reload_event(self, monkeypatch):
        responses.add(
            responses.GET,
            "http://localhost/api/bot/model/reload",
            json={"message": "Reloading Model!"},
            status=200
        )
        monkeypatch.setitem(Utility.environment['model']['train'], "agent_url", "http://localhost/")
        model_path = start_training("tests", "testUser")
        assert model_path

    def test_add_training_data(self):
        training_data = [
            models.TrainingData(intent="intent1",
                                training_examples=["example1", "example2"],
                                response="response1"),
            models.TrainingData(intent="intent2",
                                training_examples=["example3", "example4"],
                                response="response2")
        ]
        processor = MongoProcessor()
        processor.add_training_data(training_data, "training_bot", "training_user", False)
        assert Intents.objects(name="intent1").get() is not None
        assert Intents.objects(name="intent2").get() is not None
        training_examples = list(TrainingExamples.objects(intent="intent1"))
        assert training_examples is not None
        assert len(training_examples) == 2
        training_examples = list(TrainingExamples.objects(intent="intent2"))
        assert len(training_examples) == 2
        assert Responses.objects(name="utter_intent1") is not None
        assert Responses.objects(name="utter_intent2") is not None
        story = Stories.objects(block_name="path_intent1").get()
        assert story is not None
        assert story['events'][0]['name'] == 'intent1'
        assert story['events'][0]['type'] == StoryEventType.user
        assert story['events'][1]['name'] == "utter_intent1"
        assert story['events'][1]['type'] == StoryEventType.action
        story = Stories.objects(block_name="path_intent2").get()
        assert story is not None

    def test_add_training_data_with_invalid_training_example(self):
        training_data = [
            models.TrainingData(intent="intent3",
                                training_examples=[" ", "example"],
                                response="response3")]
        processor = MongoProcessor()
        processor.add_training_data(training_data, "training_bot", "training_user", False)
        assert Intents.objects(name="intent3").get() is not None
        training_examples = list(TrainingExamples.objects(intent="intent3"))
        assert training_examples is not None
        assert len(training_examples) == 1
        assert Responses.objects(name="utter_intent3") is not None
        story = Stories.objects(block_name="path_intent3").get()
        assert story is not None
        assert story['events'][0]['name'] == 'intent3'
        assert story['events'][0]['type'] == StoryEventType.user
        assert story['events'][1]['name'] == "utter_intent3"
        assert story['events'][1]['type'] == StoryEventType.action
        story = Stories.objects(block_name="path_intent3").get()
        assert story is not None

    def test_add_training_data_with_intent_exists(self):
        training_data = [
            models.TrainingData(intent="intent3",
                                training_examples=["example for intent3"],
                                response="response3")]
        processor = MongoProcessor()
        processor.add_training_data(training_data, "training_bot", "training_user", False)
        assert Intents.objects(name="intent3").get() is not None
        training_examples = list(TrainingExamples.objects(intent="intent3"))
        assert training_examples is not None
        assert len(training_examples) == 2
        assert Responses.objects(name="utter_intent3") is not None
        story = Stories.objects(block_name="path_intent3").get()
        assert story is not None
        assert story['events'][0]['name'] == 'intent3'
        assert story['events'][0]['type'] == StoryEventType.user
        assert story['events'][1]['name'] == "utter_intent3"
        assert story['events'][1]['type'] == StoryEventType.action
        story = Stories.objects(block_name="path_intent3").get()
        assert story is not None

    def test_delete_response(self):
        processor = MongoProcessor()
        intent = "test_delete_response_with_story"
        utterance = "utter_" + intent
        story = "path_" + intent
        bot = "testBot"
        user = "testUser"
        utter_intentA_1_id = processor.add_response({"text": "demo_response"}, utterance, bot, user)
        utter_intentA_2_id = processor.add_response({"text": "demo_response2"}, utterance, bot, user)
        resp = processor.get_response(utterance, bot)
        assert len(list(resp)) == 2
        processor.delete_response(utter_intentA_1_id, bot, user)
        resp = processor.get_response(utterance, bot)
        assert len(list(resp)) == 1
        processor.delete_response(utter_intentA_2_id, bot, user)
        resp = processor.get_response(utterance, bot)
        assert len(list(resp)) == 0

    def test_delete_response_non_existing(self):
        processor = MongoProcessor()
        with pytest.raises(AppException):
            processor.delete_response("0123456789ab0123456789ab", "testBot",
                                      "testUser")

    def test_delete_response_empty(self):
        processor = MongoProcessor()
        with pytest.raises(AppException):
            processor.delete_response(" ", "testBot", "testUser")

    def test_delete_response_attached_to_story(self):
        processor = MongoProcessor()
        utterance = "test_delete_response_attached_to_story"
        bot = "testBot"
        user = "testUser"
        utter_intentA_1_id = processor.add_response({"text": "demo_response"}, utterance, bot, user)
        events = [
            {"name": "greet", "type": "user"},
            {"name": "utter_greet", "type": "action"},
            {"name": "mood_great", "type": "user"},
            {"name": utterance, "type": "action"},
        ]
        processor.add_story("test path", events, bot, user)
        with pytest.raises(AppException):
            processor.delete_response(utter_intentA_1_id, bot, user)

    def test_delete_utterance(self):
        processor = MongoProcessor()
        utterance = "test_delete_utterance"
        bot = "testBot"
        user = "testUser"
        processor.add_response({"text": "demo_response1"}, utterance, bot, user)
        processor.delete_utterance(utterance, bot, user)

    def test_delete_utterance_attached_to_story(self):
        processor = MongoProcessor()
        utterance = "test_delete_utterance_attached_to_story"
        bot = "testBot"
        user = "testUser"
        processor.add_response({"text": "demo_response2"}, utterance, bot, user)
        events = [
            {"name": "greet", "type": "user"},
            {"name": "utter_greet", "type": "action"},
            {"name": "mood_great", "type": "user"},
            {"name": utterance, "type": "action"},
        ]
        processor.add_story("test_delete_utterance", events, bot, user)
        with pytest.raises(Exception):
            processor.delete_utterance(utterance, bot, user)

    def test_delete_utterance_non_existing(self):
        processor = MongoProcessor()
        utterance = "test_delete_utterance_non_existing"
        bot = "testBot"
        user = "testUser"
        with pytest.raises(AppException):
            processor.delete_utterance(utterance, bot, user)

    def test_delete_utterance_empty(self):
        processor = MongoProcessor()
        utterance = " "
        bot = "testBot"
        user = "testUser"
        with pytest.raises(AppException):
            processor.delete_utterance(utterance, bot, user)

    def test_add_slot(self):
        processor = MongoProcessor()
        bot = 'test_add_slot'
        user = 'test_user'
        processor.add_slot({"name": "bot", "type": "unfeaturized", "influence_conversation": True}, bot, user,
                      raise_exception=False)
        slot = Slots.objects(name__iexact='bot',bot=bot, user=user).get()
        assert slot['name'] == 'bot'
        assert slot['type'] == 'unfeaturized'
        assert slot['initial_value'] is None
        assert slot['influence_conversation']

        processor.add_slot({"name": "bot", "type": "any", "initial_value": bot, "influence_conversation": False}, bot,
                           user, raise_exception=False)
        slot = Slots.objects(name__iexact='bot', bot=bot, user=user).get()
        assert slot['name'] == 'bot'
        assert slot['type'] == 'any'
        assert slot['initial_value'] == bot
        assert not slot['influence_conversation']

        with pytest.raises(AppException):
            msg = processor.add_slot({"name": "bot", "type": "any", "initial_value": bot, "influence_conversation": False}, bot, user)
            assert msg ==  'Slot exists'

    def test_fetch_rule_block_names(self):
        processor = MongoProcessor()
        Rules(
            block_name="rule1",
            condition_events_indices=[],
            start_checkpoints=["START"],
            end_checkpoints=["END"],
            events=[StoryEvents(name="greet", type="user"), StoryEvents(name="utter_greet", type="action")],
            bot="test_bot",
            user="rule_creator",
        ).save()
        Rules(
            block_name="rule2",
            condition_events_indices=[],
            start_checkpoints=["START"],
            end_checkpoints=["END"],
            events=[StoryEvents(name="greet", type="user"), StoryEvents(name="utter_greet", type="action")],
            bot="test_bot",
            user="rule_creator",
        ).save()
        block_names = processor.fetch_rule_block_names("test_bot")
        assert block_names[0] == "rule1"
        assert block_names[1] == "rule2"

    def test_fetch_rule_block_names_no_rules_present(self):
        processor = MongoProcessor()
        block_names = processor.fetch_rule_block_names("rule_creator")
        assert not block_names

    def test_save_rules(self):
        processor = MongoProcessor()
        intent = {
            STORY_EVENT.NAME.value: "greet",
            STORY_EVENT.CONFIDENCE.value: 1.0,
        }
        events = [UserUttered(text="greet", intent=intent),
                  ActionExecuted(action_name="utter_greet")]
        story_steps = [RuleStep(block_name="rule1",
                               start_checkpoints=[Checkpoint("START")],
                               end_checkpoints=[Checkpoint("END")],
                               events=events,
                               condition_events_indices={0}),
                       RuleStep(block_name="rule2",
                                start_checkpoints=[Checkpoint("START")],
                                end_checkpoints=[Checkpoint("END")],
                                events=events,
                                condition_events_indices={0})
                       ]
        processor.save_rules(story_steps, "test_save_rules", "rules_creator")
        rules = list(Rules.objects(bot="test_save_rules", user="rules_creator", status=True))
        assert rules[0]['block_name'] == "rule1"
        assert rules[0]['condition_events_indices'] == [0]
        assert rules[0]['start_checkpoints'] == ["START"]
        assert rules[0]['end_checkpoints'] == ["END"]
        assert rules[0]['events'][0]['name'] == "greet"
        assert rules[0]['events'][0]['type'] == "user"
        assert not rules[0]['events'][0]['value']
        assert rules[0]['events'][1]['name'] == "utter_greet"
        assert rules[0]['events'][1]['type'] == "action"
        assert not rules[0]['events'][1]['value']
        assert rules[1]['block_name'] == "rule2"

    def test_save_rules_already_present(self):
        processor = MongoProcessor()
        events = [UserUttered(text="greet"),
                  ActionExecuted(action_name="utter_greet")]
        Rules(block_name="rule2",
              start_checkpoints=["START"],
              end_checkpoints=["END"],
              events=[StoryEvents(name="greet", type="user"),
                    StoryEvents(name="utter_greet", type="action")],
              condition_events_indices={0}, bot="test_save_rules_already_present", user="rules_creator").save()
        story_steps = [RuleStep(block_name="rule1",
                                start_checkpoints=[Checkpoint("START")],
                                end_checkpoints=[Checkpoint("END")],
                                events=events,
                                condition_events_indices={0}),
                       RuleStep(block_name="rule2",
                                start_checkpoints=[Checkpoint("START")],
                                end_checkpoints=[Checkpoint("END")],
                                events=events,
                                condition_events_indices={0})
                       ]
        processor.save_rules(story_steps, "test_save_rules_already_present", "rules_creator")
        rules = list(Rules.objects(bot="test_save_rules_already_present", user="rules_creator", status=True))
        assert len(rules) == 2
        assert rules[0]['block_name'] == "rule2"
        assert rules[0]['condition_events_indices'] == [0]
        assert rules[0]['start_checkpoints'] == ["START"]
        assert rules[0]['end_checkpoints'] == ["END"]
        assert rules[0]['events'][0]['name'] == "greet"
        assert rules[0]['events'][0]['type'] == "user"
        assert not rules[0]['events'][0]['value']
        assert rules[0]['events'][1]['name'] == "utter_greet"
        assert rules[0]['events'][1]['type'] == "action"
        assert not rules[0]['events'][1]['value']
        assert rules[1]['block_name'] == "rule1"

    def test_get_rules_for_training(self):
        Rules(
            block_name="rule1",
            condition_events_indices=[],
            start_checkpoints=["START"],
            end_checkpoints=["END"],
            events=[StoryEvents(name="greet", type="user"), StoryEvents(name="utter_greet", type="action")],
            bot="test_get_rules_for_training",
            user="rule_creator",
        ).save()
        Rules(
            block_name="rule2",
            condition_events_indices=[],
            start_checkpoints=["START"],
            end_checkpoints=["END"],
            events=[StoryEvents(name="greet", type="user"), StoryEvents(name="utter_greet", type="action")],
            bot="test_get_rules_for_training",
            user="rule_creator",
        ).save()
        processor = MongoProcessor()
        rules = processor.get_rules_for_training("test_get_rules_for_training")
        assert isinstance(rules, StoryGraph)
        assert len(rules.story_steps) == 2

    def test_get_rules_no_rules_present(self):
        processor = MongoProcessor()
        rules = processor.get_rules_for_training("test_get_rules_no_rules_present")
        assert not rules.story_steps

    def test_delete_rules(self):
        processor = MongoProcessor()
        rules = (Rules.objects(bot="test_save_rules_already_present", user="rules_creator", status=True))
        assert rules
        processor.delete_rules("test_save_rules_already_present", "rules_creator")
        rules = (Rules.objects(bot="test_save_rules_already_present", user="rules_creator", status=True))
        assert not rules

    def test_delete_rules_no_rules(self):
        processor = MongoProcessor()
        rules = (Rules.objects(bot="test_save_rules_already_present", user="rules_creator", status=True))
        assert not rules
        processor.delete_rules("test_save_rules_already_present", "rules_creator")

    @pytest.mark.asyncio
    async def test_upload_and_save(self):
        processor = MongoProcessor()
        nlu_content = "## intent:greet\n- hey\n- hello".encode()
        stories_content = "## greet\n* greet\n- utter_offer_help\n- action_restart".encode()
        config_content = "language: en\npipeline:\n- name: WhitespaceTokenizer\n- name: RegexFeaturizer\n- name: LexicalSyntacticFeaturizer\n- name: CountVectorsFeaturizer\n- analyzer: char_wb\n  max_ngram: 4\n  min_ngram: 1\n  name: CountVectorsFeaturizer\n- epochs: 5\n  name: DIETClassifier\n- name: EntitySynonymMapper\n- epochs: 5\n  name: ResponseSelector\npolicies:\n- name: MemoizationPolicy\n- epochs: 5\n  max_history: 5\n  name: TEDPolicy\n- name: RulePolicy\n- core_threshold: 0.3\n  fallback_action_name: action_small_talk\n  name: FallbackPolicy\n  nlu_threshold: 0.75\n".encode()
        domain_content = "intents:\n- greet\nresponses:\n  utter_offer_help:\n  - text: 'how may i help you'\nactions:\n- utter_offer_help\n".encode()
        nlu = UploadFile(filename="nlu.yml", file=BytesIO(nlu_content))
        stories = UploadFile(filename="stories.md", file=BytesIO(stories_content))
        config = UploadFile(filename="config.yml", file=BytesIO(config_content))
        domain = UploadFile(filename="domain.yml", file=BytesIO(domain_content))
        await processor.upload_and_save(nlu, domain, stories, config, None, None, "test_upload_and_save", "rules_creator")
        assert len(list(Intents.objects(bot="test_upload_and_save", user="rules_creator"))) == 6
        assert len(list(Stories.objects(bot="test_upload_and_save", user="rules_creator"))) == 1
        assert len(list(Responses.objects(bot="test_upload_and_save", user="rules_creator"))) == 1
        assert len(list(TrainingExamples.objects(intent="greet", bot="test_upload_and_save", user="rules_creator"))) == 2

    @pytest.mark.asyncio
    async def test_upload_and_save_with_rules(self):
        processor = MongoProcessor()
        nlu_content = "## intent:greet\n- hey\n- hello".encode()
        stories_content = "## greet\n* greet\n- utter_offer_help\n- action_restart".encode()
        config_content = "language: en\npipeline:\n- name: WhitespaceTokenizer\n- name: RegexFeaturizer\n- name: LexicalSyntacticFeaturizer\n- name: CountVectorsFeaturizer\n- analyzer: char_wb\n  max_ngram: 4\n  min_ngram: 1\n  name: CountVectorsFeaturizer\n- epochs: 5\n  name: DIETClassifier\n- name: EntitySynonymMapper\n- epochs: 5\n  name: ResponseSelector\npolicies:\n- name: MemoizationPolicy\n- epochs: 5\n  max_history: 5\n  name: TEDPolicy\n- name: RulePolicy\n- core_threshold: 0.3\n  fallback_action_name: action_small_talk\n  name: FallbackPolicy\n  nlu_threshold: 0.75\n".encode()
        domain_content = "intents:\n- greet\nresponses:\n  utter_offer_help:\n  - text: 'how may i help you'\nactions:\n- utter_offer_help\n".encode()
        rules_content = "rules:\n\n- rule: Only say `hello` if the user provided a location\n  condition:\n  - slot_was_set:\n    - location: true\n  steps:\n  - intent: greet\n  - action: utter_greet\n".encode()
        nlu = UploadFile(filename="nlu.yml", file=BytesIO(nlu_content))
        stories = UploadFile(filename="stories.md", file=BytesIO(stories_content))
        config = UploadFile(filename="config.yml", file=BytesIO(config_content))
        domain = UploadFile(filename="domain.yml", file=BytesIO(domain_content))
        rules = UploadFile(filename="rules.yml", file=BytesIO(rules_content))
        await processor.upload_and_save(nlu, domain, stories, config, rules, None, "test_upload_and_save", "rules_creator")
        assert len(list(Intents.objects(bot="test_upload_and_save", user="rules_creator", status=True))) == 6
        assert len(list(Stories.objects(bot="test_upload_and_save", user="rules_creator", status=True))) == 1
        assert len(list(Responses.objects(bot="test_upload_and_save", user="rules_creator", status=True))) == 1
        assert len(
            list(TrainingExamples.objects(intent="greet", bot="test_upload_and_save", user="rules_creator", status=True))) == 2
        assert len(list(Rules.objects(bot="test_upload_and_save", user="rules_creator"))) == 1

    @pytest.mark.asyncio
    async def test_upload_and_save_with_http_action(self):
        processor = MongoProcessor()
        nlu_content = "## intent:greet\n- hey\n- hello".encode()
        stories_content = "## greet\n* greet\n- utter_offer_help\n- action_restart".encode()
        config_content = "language: en\npipeline:\n- name: WhitespaceTokenizer\n- name: RegexFeaturizer\n- name: LexicalSyntacticFeaturizer\n- name: CountVectorsFeaturizer\n- analyzer: char_wb\n  max_ngram: 4\n  min_ngram: 1\n  name: CountVectorsFeaturizer\n- epochs: 5\n  name: DIETClassifier\n- name: EntitySynonymMapper\n- epochs: 5\n  name: ResponseSelector\npolicies:\n- name: MemoizationPolicy\n- epochs: 5\n  max_history: 5\n  name: TEDPolicy\n- name: RulePolicy\n- core_threshold: 0.3\n  fallback_action_name: action_small_talk\n  name: FallbackPolicy\n  nlu_threshold: 0.75\n".encode()
        domain_content = "intents:\n- greet\nresponses:\n  utter_offer_help:\n  - text: 'how may i help you'\nactions:\n- utter_offer_help\n".encode()
        http_action_content = "http_actions:\n- action_name: action_performanceUser1000@digite.com\n  auth_token: bearer hjklfsdjsjkfbjsbfjsvhfjksvfjksvfjksvf\n  http_url: http://www.alphabet.com\n  params_list:\n  - key: testParam1\n    parameter_type: value\n    value: testValue1\n  - key: testParam2\n    parameter_type: slot\n    value: testValue1\n  request_method: GET\n  response: json\n".encode()
        nlu = UploadFile(filename="nlu.yml", file=BytesIO(nlu_content))
        stories = UploadFile(filename="stories.md", file=BytesIO(stories_content))
        config = UploadFile(filename="config.yml", file=BytesIO(config_content))
        domain = UploadFile(filename="domain.yml", file=BytesIO(domain_content))
        http_action = UploadFile(filename="http_action.yml", file=BytesIO(http_action_content))
        await processor.upload_and_save(nlu, domain, stories, config, None, http_action, "test_upload_and_save",
                                        "rules_creator")
        assert len(list(Intents.objects(bot="test_upload_and_save", user="rules_creator", status=True))) == 6
        assert len(list(Stories.objects(bot="test_upload_and_save", user="rules_creator", status=True))) == 1
        assert len(list(Responses.objects(bot="test_upload_and_save", user="rules_creator", status=True))) == 1
        assert len(
            list(TrainingExamples.objects(intent="greet", bot="test_upload_and_save", user="rules_creator",
                                          status=True))) == 2
        assert len(list(HttpActionConfig.objects(bot="test_upload_and_save", user="rules_creator", status=True))) == 1

    def test_load_and_delete_http_action(self):
        HttpActionConfig(
            action_name="act1",
            http_url="http://www.alphabet.com",
            request_method="POST",
            response='zxcvb',
            bot="test_http",
            user="http_creator",
        ).save()
        processor = MongoProcessor()
        actions = processor.load_http_action("test_http")
        assert actions
        assert isinstance(actions, dict)
        assert len(actions["http_actions"]) == 1
        processor.delete_http_action(bot="test_http", user="http_creator")
        actions = processor.load_http_action("test_http")
        assert not actions
        assert isinstance(actions, dict)

    def test_validate_httpAction_error_duplicate(self):
        test_dict = {'http_actions': [{'action_name': "act2", 'http_url': "http://www.alphabet.com", "response": 'asdf', "request_method": 'POST'}, {'action_name': "act2", 'http_url': "http://www.alphabet.com", "response": 'asdf', "request_method": 'POST'}]}
        processor = MongoProcessor()
        with pytest.raises(AppException):
            processor.validate_http_file(test_dict)

    def test_validate_httpAction_error_missing_field(self):
        test_dict = {'http_actions': [{'http_url': "http://www.alphabet.com", "response": 'asdf', "request_method": 'POST'}]}
        processor = MongoProcessor()
        with pytest.raises(AppException):
            processor.validate_http_file(test_dict)

    def test_get_action_server_logs_empty(self):
        processor = MongoProcessor()
        logs = list(processor.get_action_server_logs("test_bot"))
        assert logs == []

    def test_get_action_server_logs(self):
        bot = "test_bot"
        bot_2 = "testing_bot"
        expected_intents = ["intent13", "intent11", "intent9", "intent8", "intent7", "intent6", "intent5",
                            "intent4", "intent3", "intent2"]
        request_params = {"key": "value", "key2": "value2"}
        HttpActionLog(intent="intent1", action="http_action", sender="sender_id", timestamp=datetime(2021, 4, 11, 11, 39, 48, 376000),
                      request_params=request_params, api_response="Response", bot_response="Bot Response", bot=bot).save()
        HttpActionLog(intent="intent2", action="http_action", sender="sender_id", url="http://kairon-api.digite.com/api/bot",
                      request_params=request_params, api_response="Response", bot_response="Bot Response", bot=bot, status="FAILURE").save()
        HttpActionLog(intent="intent1", action="http_action", sender="sender_id",
                      request_params=request_params, api_response="Response", bot_response="Bot Response", bot=bot_2).save()
        HttpActionLog(intent="intent3", action="http_action", sender="sender_id",
                      request_params=request_params, api_response="Response", bot_response="Bot Response", bot=bot, status="FAILURE").save()
        HttpActionLog(intent="intent4", action="http_action", sender="sender_id",
                      request_params=request_params, api_response="Response", bot_response="Bot Response", bot=bot).save()
        HttpActionLog(intent="intent5", action="http_action", sender="sender_id",
                      request_params=request_params, api_response="Response", bot_response="Bot Response", bot=bot, status="FAILURE").save()
        HttpActionLog(intent="intent6", action="http_action", sender="sender_id",
                      request_params=request_params, api_response="Response", bot_response="Bot Response", bot=bot).save()
        HttpActionLog(intent="intent7", action="http_action", sender="sender_id",
                      request_params=request_params, api_response="Response", bot_response="Bot Response", bot=bot).save()
        HttpActionLog(intent="intent8", action="http_action", sender="sender_id",
                      request_params=request_params, api_response="Response", bot_response="Bot Response", bot=bot).save()
        HttpActionLog(intent="intent9", action="http_action", sender="sender_id",
                      request_params=request_params, api_response="Response", bot_response="Bot Response", bot=bot).save()
        HttpActionLog(intent="intent10", action="http_action", sender="sender_id",
                      request_params=request_params, api_response="Response", bot_response="Bot Response", bot=bot_2).save()
        HttpActionLog(intent="intent11", action="http_action", sender="sender_id",
                      request_params=request_params, api_response="Response", bot_response="Bot Response", bot=bot).save()
        HttpActionLog(intent="intent12", action="http_action", sender="sender_id",
                      request_params=request_params, api_response="Response", bot_response="Bot Response", bot=bot_2, status="FAILURE").save()
        HttpActionLog(intent="intent13", action="http_action", sender="sender_id_13",
                      request_params=request_params, api_response="Response", bot_response="Bot Response", bot=bot, status="FAILURE").save()
        processor = MongoProcessor()
        logs = list(processor.get_action_server_logs(bot))
        assert len(logs) == 10
        assert [log['intent'] in expected_intents for log in logs]
        assert logs[0]['action'] == "http_action"
        assert any([log['request_params'] == request_params for log in logs])
        assert any([log['sender'] == "sender_id_13" for log in logs])
        assert any([log['api_response'] == "Response" for log in logs])
        assert any([log['bot_response'] == "Bot Response" for log in logs])
        assert any([log['status'] == "FAILURE" for log in logs])
        assert any([log['status'] == "SUCCESS" for log in logs])

        logs = list(processor.get_action_server_logs(bot_2))
        assert len(logs) == 3

    def test_get_action_server_logs_start_idx_page_size(self):
        processor = MongoProcessor()
        bot = "test_bot"
        bot_2 = "testing_bot"
        logs = list(processor.get_action_server_logs(bot, 10, 15))
        assert len(logs) == 1

        logs = list(processor.get_action_server_logs(bot, 10, 1))
        assert len(logs) == 1

        logs = list(processor.get_action_server_logs(bot, 0, 5))
        assert len(logs) == 5

        logs = list(processor.get_action_server_logs(bot_2, 0, 5))
        assert len(logs) == 3

        logs = list(processor.get_action_server_logs(bot_2, 2, 1))
        assert len(logs) == 1
        log = logs[0]
        assert log['intent'] == "intent1"

    def test_get_action_server_logs_cnt(self):
        processor = MongoProcessor()
        bot = "test_bot"
        bot_2 = "testing_bot"
        cnt = processor.get_row_count(HttpActionLog, bot)
        assert cnt == 11

        cnt = processor.get_row_count(HttpActionLog, bot_2)
        assert cnt == 3

    def test_get_existing_slots(self):
        Slots(
            name="location",
            type="text",
            initial_value="delhi",
            bot="test_get_existing_slots",
            user="bot_user",
        ).save()
        Slots(
            name="email_id",
            type="text",
            initial_value="bot_user@digite.com",
            bot="test_get_existing_slots",
            user="bot_user",
        ).save()
        Slots(
            name="username",
            type="text",
            initial_value="bot_user",
            bot="test_get_existing_slots",
            user="bot_user",
            status=False
        ).save()
        slots = list(MongoProcessor.get_existing_slots("test_get_existing_slots"))
        assert len(slots) == 2
        assert slots[0]['name'] == 'location'
        assert slots[1]['name'] == 'email_id'

    def test_get_existing_slots_bot_not_exists(self):
        slots = list(MongoProcessor.get_existing_slots("test_get_existing_slots_bot_not_exists"))
        assert len(slots) == 0


# pylint: disable=R0201
class TestAgentProcessor:

    def test_get_agent(self, monkeypatch):
        def mongo_store(*arge, **kwargs):
            return None

        monkeypatch.setattr(Utility, "get_local_mongo_store", mongo_store)
        agent = AgentProcessor.get_agent("tests")
        assert isinstance(agent, Agent)

    def test_get_agent_from_cache(self):
        agent = AgentProcessor.get_agent("tests")
        assert isinstance(agent, Agent)

    def test_get_agent_from_cache_does_not_exists(self):
        with pytest.raises(AppException):
            agent = AgentProcessor.get_agent("test")
            assert isinstance(agent, Agent)


class TestModelProcessor:
    @pytest.fixture(autouse=True)
    def init_connection(self):
        os.environ["system_file"] = "./tests/testing_data/system.yaml"
        Utility.load_evironment()
        connect(host=Utility.environment['database']["url"])

    @pytest.fixture
    def test_set_training_status_inprogress(self):
        ModelProcessor.set_training_status("tests", "testUser", "Inprogress")
        model_training = ModelTraining.objects(bot="tests", status="Inprogress")
        return model_training

    def test_set_training_status_Done(self, test_set_training_status_inprogress):
        assert test_set_training_status_inprogress.__len__() == 1
        assert test_set_training_status_inprogress.first().bot == "tests"
        assert test_set_training_status_inprogress.first().user == "testUser"
        assert test_set_training_status_inprogress.first().status == "Inprogress"
        training_status_inprogress_id = test_set_training_status_inprogress.first().id

        ModelProcessor.set_training_status(bot="tests",
                                           user="testUser",
                                           status="Done",
                                           model_path="model_path"
                                           )
        model_training = ModelTraining.objects(bot="tests", status="Done")
        ids = [model.to_mongo().to_dict()['_id'] for model in model_training]
        index = ids.index(training_status_inprogress_id)
        assert model_training.count() == 3
        assert training_status_inprogress_id in ids
        assert model_training[index].bot == "tests"
        assert model_training[index].user == "testUser"
        assert model_training[index].status == "Done"
        assert model_training[index].model_path == "model_path"
        assert ModelTraining.objects(bot="tests", status="Inprogress").__len__() == 0

    def test_set_training_status_Fail(self, test_set_training_status_inprogress):
        assert test_set_training_status_inprogress.__len__() == 1
        assert test_set_training_status_inprogress.first().bot == "tests"
        assert test_set_training_status_inprogress.first().user == "testUser"
        assert test_set_training_status_inprogress.first().status == "Inprogress"
        training_status_inprogress_id = test_set_training_status_inprogress.first().id

        ModelProcessor.set_training_status(bot="tests",
                                           user="testUser",
                                           status="Fail",
                                           model_path=None,
                                           exception="exception occurred while training model."
                                           )
        model_training = ModelTraining.objects(bot="tests", status="Fail")

        assert model_training.__len__() == 1
        assert model_training.first().id == training_status_inprogress_id
        assert model_training.first().bot == "tests"
        assert model_training.first().user == "testUser"
        assert model_training.first().status == "Fail"
        assert model_training.first().model_path is None
        assert model_training.first().exception == "exception occurred while training model."
        assert ModelTraining.objects(bot="tests", status="Inprogress").__len__() == 0

    def test_is_training_inprogress_False(self):
        actual_response = ModelProcessor.is_training_inprogress("tests")
        assert actual_response is False

    def test_is_training_inprogress_True(self, test_set_training_status_inprogress):
        assert test_set_training_status_inprogress.__len__() == 1
        assert test_set_training_status_inprogress.first().bot == "tests"
        assert test_set_training_status_inprogress.first().user == "testUser"
        assert test_set_training_status_inprogress.first().status == "Inprogress"

        actual_response = ModelProcessor.is_training_inprogress("tests", False)
        assert actual_response is True

    def test_is_training_inprogress_exception(self, test_set_training_status_inprogress):
        with pytest.raises(AppException) as exp:
            assert ModelProcessor.is_training_inprogress("tests")

        assert str(exp.value) == "Previous model training in progress."

    def test_is_daily_training_limit_exceeded_False(self, monkeypatch):
        monkeypatch.setitem(Utility.environment['model']['train'], "limit_per_day", 6)
        actual_response = ModelProcessor.is_daily_training_limit_exceeded("tests")
        assert actual_response is False

    def test_is_daily_training_limit_exceeded_True(self, monkeypatch):
        monkeypatch.setitem(Utility.environment['model']['train'], "limit_per_day", 1)
        actual_response = ModelProcessor.is_daily_training_limit_exceeded("tests", False)
        assert actual_response is True

    def test_is_daily_training_limit_exceeded_exception(self, monkeypatch):
        monkeypatch.setitem(Utility.environment['model']['train'], "limit_per_day", 1)
        with pytest.raises(AppException) as exp:
            assert ModelProcessor.is_daily_training_limit_exceeded("tests")

        assert str(exp.value) == "Daily model training limit exceeded."

    def test_get_training_history(self):
        actual_response = ModelProcessor.get_training_history("tests")
        assert actual_response

    def test_delete_valid_intent_only(self):
        processor = MongoProcessor()
        processor.add_intent("TestingDelGreeting", "tests", "testUser", is_integration=False)
        processor.delete_intent("TestingDelGreeting", "tests", "testUser", is_integration=False,
                                delete_dependencies=False)
        with pytest.raises(Exception):
            intent = Intents.objects(bot="tests", status=True).get(name="TestingDelGreeting")

    def test_delete_invalid_intent(self):
        processor = MongoProcessor()
        with pytest.raises(Exception):
            processor.delete_intent("TestingDelGreetingInvalid", "tests", "testUser", is_integration=False)

    def test_delete_empty_intent(self):
        processor = MongoProcessor()
        with pytest.raises(AssertionError):
            processor.delete_intent("", "tests", "testUser", is_integration=False)

    def test_delete_valid_intent(self):
        processor = MongoProcessor()
        processor.add_intent("TestingDelGreeting", "tests", "testUser", is_integration=False)
        processor.delete_intent("TestingDelGreeting", "tests", "testUser", is_integration=False)

    def test_delete_intent_case_insensitive(self):
        processor = MongoProcessor()
        processor.add_intent("TestingDelGreeting", "tests", "testUser", is_integration=False)
        processor.delete_intent("testingdelgreeting", "tests", "testUser", is_integration=False)

    def test_intent_no_stories(self):
        processor = MongoProcessor()
        processor.add_intent("TestingDelGreeting", "tests", "testUser", is_integration=False)
        processor.add_training_example(["Hows You Doing!"], "TestingDelGreeting", "tests", "testUser",
                                       is_integration=False)
        processor.delete_intent("TestingDelGreeting", "tests", "testUser", is_integration=False)
        actual = processor.get_intents("tests")
        assert not any(intent['name'] == 'TestingDelGreeting' for intent in actual)
        actual = len(list(processor.get_training_examples("TestingDelGreeting", "tests")))
        assert not actual

    def test_get_intents_and_training_examples(self):
        processor = MongoProcessor()
        actual = processor.get_intents_and_training_examples("tests")
        assert len(actual) == 17

    def test_delete_intent_no_training_examples(self):
        processor = MongoProcessor()
        processor.add_intent("TestingDelGreeting", "tests", "testUser", is_integration=False)
        processor.delete_intent("TestingDelGreeting", "tests", "testUser", is_integration=False)
        actual = processor.get_intents("tests")
        assert not any(intent['name'] == 'TestingDelGreeting' for intent in actual)

    def test_delete_intent_no_utterance(self):
        processor = MongoProcessor()
        processor.add_intent("TestingDelGreeting", "tests", "testUser", is_integration=False)
        processor.delete_intent("TestingDelGreeting", "tests", "testUser", is_integration=False)
        actual = processor.get_intents("tests")
        assert not any(intent['name'] == 'TestingDelGreeting' for intent in actual)

    def test_delete_intent_with_examples_stories_utterance(self):
        processor = MongoProcessor()
        processor.add_intent("TestingDelGreeting", "tests", "testUser", is_integration=False)
        processor.add_training_example(["hello","hi"],"TestingDelGreeting","tests", "testUser", is_integration=False)
        processor.delete_intent("TestingDelGreeting", "tests", "testUser", is_integration=False)
        actual = processor.get_intents("tests")
        assert not any(intent['name'] == 'TestingDelGreeting' for intent in actual)
        actual = list(processor.get_training_examples('TestingDelGreeting', "tests"))
        assert len(actual) == 0

    def test_prepare_and_add_story(self):
        processor = MongoProcessor()
        bot = 'test_bot'
        action = 'test_action'
        user = 'test_user'
        intent = "greet_http_action"
        processor.prepare_and_add_story(story=action, intent=intent, bot=bot, user=user)
        story = Stories.objects(block_name=action, bot=bot, status=True).get(block_name__iexact=action)

        assert story['events'] is not None
        assert story['events'][0] is not None
        assert story['events'][0]['name'] == intent
        assert story['events'][0]['type'] == StoryEventType.user
        assert story['events'][1]['name'] == "bot"
        assert story['events'][1]['type'] == StoryEventType.slot
        assert story['events'][1]['value'] == bot
        assert story['events'][2]['name'] == "http_action_config"
        assert story['events'][2]['type'] == StoryEventType.slot
        assert story['events'][2]['value'] == action
        assert story['events'][3]['name'] == "kairon_http_action"
        assert story['events'][3]['type'] == StoryEventType.action

    def test_prepare_and_add_story_no_bot(self):
        processor = MongoProcessor()
        bot = None
        action = 'test_action'
        user = 'test_user'
        event_name = "greet_http_action"
        intent = "test"
        try:
            processor.prepare_and_add_story(story=action, intent=intent, bot=bot, user=user)
            assert False
        except AppException as e:
            assert str(e).__contains__("Story, bot and user are required")

    def test_prepare_and_add_story_no_user(self):
        processor = MongoProcessor()
        bot = "bot"
        action = 'test_action'
        user = None
        intent = "greet_http_action"
        try:
            processor.prepare_and_add_story(story=action, intent=intent, bot=bot, user=user)
            assert False
        except AppException as e:
            assert str(e).__contains__("Story, bot and user are required")

    def test_prepare_and_add_story_no_story(self):
        processor = MongoProcessor()
        bot = "bot"
        story = None
        user = "test_user"
        event_name = "greet_http_action"
        intent = "test"
        try:
            processor.prepare_and_add_story(story=story, intent=intent, bot=bot, user=user)
            assert False
        except AppException as e:
            assert str(e).__contains__("Story, bot and user are required")

    def test_delete_story(self):
        processor = MongoProcessor()
        bot = 'test_bot'
        action = 'test_action'
        user = 'test_user'
        event_name = "greet_http_action"
        story_event = [StoryEvents(name=event_name, type="user")]
        Stories(
            block_name=action,
            events=story_event,
            bot=bot,
            user=user,
        ).save().to_mongo()
        processor.delete_story(story=action, user=user, bot=bot)
        try:
            Stories.objects(bot=bot, status=True).get(block_name__iexact=action)
            assert False
        except DoesNotExist:
            assert True

    def test_delete_story_non_existing(self):
        processor = MongoProcessor()
        bot = 'test_bot'
        action = 'test_action'
        user = 'test_user'
        event_name = "greet_http_action"
        story_event = [StoryEvents(name=event_name, type="user")]
        Stories(
            block_name=action,
            events=story_event,
            bot=bot,
            user=user,
        ).save().to_mongo()
        try:
            processor.delete_story(story='test_action1', user=user, bot=bot)
        except AppException:
            assert True

    def test_delete_story_empty(self):

        processor = MongoProcessor()
        user = 'test_user'
        bot = 'test_bot'
<<<<<<< HEAD
        
=======

>>>>>>> 7ed638c9
        try:
            processor.delete_story(story=None, user=user, bot=bot)
        except AppException:
            assert True

    def test_case_insensitive_delete_story(self):
        processor = MongoProcessor()
        bot = 'test_bot'
        action = 'test_action'
        user = 'test_user'
        event_name = "greet_http_action"
        story_event = [StoryEvents(name=event_name, type="user")]
        Stories(
            block_name=action,
            events=story_event,
            bot=bot,
            user=user,
        ).save().to_mongo()
        processor.delete_story(story="TEst_action", user=user, bot=bot)
        try:
            Stories.objects(bot=bot, status=True).get(block_name__iexact=action)
            assert False
        except DoesNotExist:
            assert True

    def test_add_http_action_config(self):
        processor = MongoProcessor()
        bot = 'test_bot'
        http_url = 'http://www.google.com'
        action = 'test_action'
        # file deepcode ignore HardcodedNonCryptoSecret: Random string for testing
        auth_token = "bearer dhdshghfhzxfgadfhdhdhshdshsdfhsdhsdhnxngfgxngf"
        user = 'test_user'
        response = "json"
        request_method = 'GET'
        http_params_list: List[HttpActionParameters] = [
            HttpActionParameters(key="param1", value="param1", parameter_type="slot"),
            HttpActionParameters(key="param2", value="value2", parameter_type="value")]
        http_action_config = HttpActionConfigRequest(
            auth_token=auth_token,
            action_name=action,
            response=response,
            http_url=http_url,
            request_method=request_method,
            http_params_list=http_params_list
        )
        processor.add_http_action_config(http_action_config, user, bot)
        actual_http_action = HttpActionConfig.objects(action_name=action, bot=bot, user=user, status=True).get(
            action_name__iexact=action)
        assert actual_http_action is not None
        assert actual_http_action['action_name'] == action
        assert actual_http_action['http_url'] == http_url
        assert actual_http_action['auth_token'] == auth_token
        assert actual_http_action['response'] == response
        assert actual_http_action['request_method'] == request_method
        assert actual_http_action['params_list'] is not None
        assert actual_http_action['params_list'][0]['key'] == "param1"
        assert actual_http_action['params_list'][0]['value'] == "param1"
        assert actual_http_action['params_list'][0]['parameter_type'] == "slot"
        assert actual_http_action['params_list'][1]['key'] == "param2"
        assert actual_http_action['params_list'][1]['value'] == "value2"
        assert actual_http_action['params_list'][1]['parameter_type'] == "value"
        assert Utility.is_exist(Slots, raise_error=False, name__iexact="bot")
        assert Utility.is_exist(Slots, raise_error=False, name__iexact="bot")
        assert Utility.is_exist(Actions, raise_error=False, name__iexact=CUSTOM_ACTIONS.HTTP_ACTION_NAME)

    def test_list_http_action(self):
        processor = MongoProcessor()
        bot = 'test_bot'
        user = 'test_user'
        actions = processor.list_http_actions(bot, user)
        assert len(actions) == 1

    def test_add_http_action_config_existing(self):
        processor = MongoProcessor()
        bot = 'test_bot'
        http_url = 'http://www.google.com'
        action = 'test_add_http_action_config_existing'
        auth_token = "bearer dhdshghfhzxfgadfhdhdhshdshsdfhsdhsdhnxngfgxngf"
        user = 'test_user'
        response = "json"
        request_method = 'GET'
        params = [HttpActionParameters(key="key", value="value", parameter_type="slot")]

        HttpActionConfig(
            auth_token=auth_token,
            action_name=action,
            response=response,
            http_url=http_url,
            request_method=request_method,
            bot=bot,
            user=user
        ).save().to_mongo().to_dict()["_id"].__str__()

        http_action_config = HttpActionConfigRequest(
            auth_token=auth_token,
            action_name=action,
            response=response,
            http_url=http_url,
            request_method=request_method,
            http_params_list=params
        )
        try:
            processor.add_http_action_config(http_action_config, user, bot)
            assert False
        except AppException as ex:
            assert str(ex).__contains__("Action exists")

    def test_delete_http_action_config(self):
        processor = MongoProcessor()
        bot = 'test_bot'
        http_url = 'http://www.google.com'
        action = 'test_delete_http_action_config'
        auth_token = "bearer dhdshghfhzxfgadfhdhdhshdshsdfhsdhsdhnxngfgxngf"
        user = 'test_user'
        response = "json"
        request_method = 'GET'
        HttpActionConfig(
            auth_token=auth_token,
            action_name=action,
            response=response,
            http_url=http_url,
            request_method=request_method,
            bot=bot,
            user=user
        ).save().to_mongo()
        processor.delete_http_action_config(action=action, user=user, bot=bot)
        try:
            HttpActionConfig.objects(action_name=action, bot=bot, user=user, status=True).get(
                action_name__iexact=action)
            assert False
        except DoesNotExist:
            assert True

    def test_delete_http_action_config_non_existing(self):
        processor = MongoProcessor()
        bot = 'test_bot'
        action = 'test_delete_http_action_config_non_existing'
        user = 'test_user'
        http_url = 'http://www.google.com'
        auth_token = "bearer dhdshghfhzxfgadfhdhdhshdshsdfhsdhsdhnxngfgxngf"
        response = "json"
        request_method = 'GET'
        HttpActionConfig(
            auth_token=auth_token,
            action_name=action,
            response=response,
            http_url=http_url,
            request_method=request_method,
            bot=bot,
            user=user
        ).save().to_mongo()
        try:
            processor.delete_http_action_config(action="test_delete_http_action_config_non_existing_non_existing",
                                                user=user, bot=bot)
            assert False
        except AppException as e:
            assert str(e).__contains__(
                'No HTTP action found for bot test_bot and action test_delete_http_action_config_non_existing_non_existing')

    def test_get_http_action_config(self):
        processor = MongoProcessor()
        bot = 'test_bot'
        http_url = 'http://www.google.com'
        action = 'test_get_http_action_config'
        auth_token = "bearer dhdshghfhzxfgadfhdhdhshdshsdfhsdhsdhnxngfgxngf"
        user = 'test_user'
        response = "json"
        request_method = 'GET'
        HttpActionConfig(
            auth_token=auth_token,
            action_name=action,
            response=response,
            http_url=http_url,
            request_method=request_method,
            bot=bot,
            user=user
        ).save().to_mongo()

        actual_test_user1 = processor.get_http_action_config(bot=bot, user="test_user", action_name=action)
        assert actual_test_user1 is not None
        assert actual_test_user1['auth_token'] == auth_token
        assert actual_test_user1['action_name'] == action
        assert actual_test_user1['response'] == response
        assert actual_test_user1['http_url'] == http_url
        assert actual_test_user1['request_method'] == request_method

        http_url1 = 'http://www.google.com'
        action1 = 'test_get_http_action_config'
        auth_token1 = "bearer ndgxffffgfhfgkjfjfjfcjjjjjjjj"
        user1 = 'test_user1'
        response1 = ""
        request_method1 = 'POST'
        HttpActionConfig(
            auth_token=auth_token1,
            action_name=action1,
            response=response1,
            http_url=http_url1,
            request_method=request_method1,
            bot=bot,
            user=user1
        ).save().to_mongo()

        actual_test_user2 = processor.get_http_action_config(bot=bot, user="test_user", action_name=action)
        assert actual_test_user2 is not None
        assert actual_test_user2['auth_token'] == auth_token
        assert actual_test_user2['action_name'] == action
        assert actual_test_user2['response'] == response
        assert actual_test_user2['http_url'] == http_url
        assert actual_test_user2['request_method'] == request_method

    def test_get_http_action_config_non_existing(self):
        processor = MongoProcessor()
        bot = 'test_bot'
        http_url = 'http://www.google.com'
        action = 'test_action'
        auth_token = "bearer dhdshghfhzxfgadfhdhdhshdshsdfhsdhsdhnxngfgxngf"
        user = 'test_user'
        response = "json"
        request_method = 'GET'
        HttpActionConfig(
            auth_token=auth_token,
            action_name=action,
            response=response,
            http_url=http_url,
            request_method=request_method,
            bot=bot,
            user=user
        ).save().to_mongo()

        try:
            processor.get_http_action_config(bot=bot, user="test_user", action_name="action")
            assert False
        except AppException as e:
            assert str(e) == "No HTTP action found for bot test_bot and action action"

    def test_update_story_non_existing(self):
        processor = MongoProcessor()
        user = "test_user"
        story = "new_story"
        bot = "bot"
        story_event = [StoryEvents(name="greet", type="user")]
        intent = "greet_again"
        Stories(
            block_name=story,
            bot=bot,
            user=user,
            events=story_event
        ).save(validate=False).to_mongo()
        try:
            processor.update_story(story="story", intent=intent, user=user, bot=bot)
        except AppException as ex:
            assert str(ex) == 'Story story does not exists'

    def test_update_story(self):
        processor = MongoProcessor()
        user = "test_user"
        story = "test_update_story"
        bot = "bot"
        story_event = [StoryEvents(name="greet", type="user")]
        intent = "slap"
        Stories(
            block_name=story,
            bot=bot,
            user=user,
            events=story_event
        ).save(validate=False).to_mongo()
        processor.update_story(story=story, intent=intent, user=user, bot=bot)
        updated = Stories.objects(block_name=story, bot=bot, user=user, status=True).get(block_name__iexact=story)
        assert updated is not None
        assert updated.events[0].name == intent
        assert updated.events[0].type == "user"
        assert updated.events[0].value is None

    def test_update_story_case_insensitive(self):
        processor = MongoProcessor()
        user = "test_user"
        story = "test_update_story_cs"
        bot = "bot"
        story_event = [StoryEvents(name="greet", type="user")]
        intent = "slap"
        Stories(
            block_name=story,
            bot=bot,
            user=user,
            events=story_event
        ).save(validate=False).to_mongo()

        processor.update_story(story="Test_Update_Story_CS", intent=intent, user=user, bot=bot)
        updated = Stories.objects(block_name=story, bot=bot, user=user, status=True).get(block_name__iexact=story)
        assert updated is not None
        assert updated.events[0].name == intent
        assert updated.events[0].type == "user"
        assert updated.events[0].value is None

    def test_update_http_config(self):
        processor = MongoProcessor()
        bot = 'test_bot'
        http_url = 'http://www.google.com'
        action = 'test_update_http_config'
        auth_token = "bearer dhdshghfhzxfgadfhdhdhshdshsdfhsdhsdhnxngfgxngf"
        user = 'test_user'
        response = "json"
        request_method = 'GET'
        http_params_list: List[HttpActionParameters] = [
            HttpActionParameters(key="param1", value="param1", parameter_type="slot"),
            HttpActionParameters(key="param2", value="value2", parameter_type="value")]
        http_action_config = HttpActionConfigRequest(
            auth_token=auth_token,
            action_name=action,
            response=response,
            http_url=http_url,
            request_method=request_method,
            http_params_list=http_params_list
        )
        http_config_id = processor.add_http_action_config(http_action_config, user, bot)
        assert http_config_id is not None
        http_url = 'http://www.alphabet.com'
        auth_token = ""
        response = "string"
        request_method = 'POST'
        http_params_list = [
            HttpActionParameters(key="param3", value="param1", parameter_type="slot"),
            HttpActionParameters(key="param4", value="value2", parameter_type="value")]
        http_action_config = HttpActionConfigRequest(
            auth_token=auth_token,
            action_name=action,
            response=response,
            http_url=http_url,
            request_method=request_method,
            http_params_list=http_params_list
        )
        processor.update_http_config(http_action_config, user, bot)

        actual_http_action = HttpActionConfig.objects(action_name=action, bot=bot, user=user, status=True).get(
            action_name__iexact=action)
        assert actual_http_action is not None
        assert actual_http_action['action_name'] == action
        assert actual_http_action['http_url'] == http_url
        assert actual_http_action['auth_token'] == auth_token
        assert actual_http_action['response'] == response
        assert actual_http_action['request_method'] == request_method
        assert actual_http_action['params_list'] is not None
        assert actual_http_action['params_list'][0]['key'] == "param3"
        assert actual_http_action['params_list'][0]['value'] == "param1"
        assert actual_http_action['params_list'][0]['parameter_type'] == "slot"
        assert actual_http_action['params_list'][1]['key'] == "param4"
        assert actual_http_action['params_list'][1]['value'] == "value2"
        assert actual_http_action['params_list'][1]['parameter_type'] == "value"

    def test_update_http_config_invalid_action(self):
        processor = MongoProcessor()
        bot = 'test_bot'
        http_url = 'http://www.google.com'
        action = 'test_update_http_config_invalid_action'
        auth_token = "bearer dhdshghfhzxfgadfhdhdhshdshsdfhsdhsdhnxngfgxngf"
        user = 'test_user'
        response = "json"
        request_method = 'GET'
        http_params_list: List[HttpActionParameters] = [
            HttpActionParameters(key="param1", value="param1", parameter_type="slot"),
            HttpActionParameters(key="param2", value="value2", parameter_type="value")]
        http_action_config = HttpActionConfigRequest(
            auth_token=auth_token,
            action_name=action,
            response=response,
            http_url=http_url,
            request_method=request_method,
            http_params_list=http_params_list
        )
        http_config_id = processor.add_http_action_config(http_action_config, user, bot)
        assert http_config_id is not None
        bot = 'test_bot'
        http_url = 'http://www.alphabet.com'
        action = 'test_update_http_config_invalid'
        auth_token = "bearer dhdshghfhzxfgadfhdhdhshdshsdfhsdhsdhnxngfgxngf"
        user = 'test_user'
        response = "string"
        request_method = 'POST'
        http_params_list = [
            HttpActionParameters(key="param3", value="param1", parameter_type="slot"),
            HttpActionParameters(key="param4", value="value2", parameter_type="value")]
        http_action_config = HttpActionConfigRequest(
            auth_token=auth_token,
            action_name=action,
            response=response,
            http_url=http_url,
            request_method=request_method,
            http_params_list=http_params_list
        )
        try:
            processor.update_http_config(http_action_config, user, bot)
        except AppException as e:
            assert str(e) == 'No HTTP action found for bot test_bot and action test_update_http_config_invalid'

    def test_add_complex_story(self):
        processor = MongoProcessor()
        steps = [
            {"name": "greet", "type": "INTENT"},
            {"name": "utter_greet", "type": "BOT"},
            {"name": "utter_cheer_up", "type": "BOT"},
            {"name": "mood_great", "type": "INTENT"},
            {"name": "utter_greet", "type": "BOT"},
            {"name": "test_update_http_config_invalid", "type": "HTTP_ACTION"}
        ]
        processor.add_complex_story("story with action", steps, "tests", "testUser")
        story = Stories.objects(block_name="story with action").get()
        assert len(story.events) == 6

    def test_add_duplicate_complex_story(self):
        processor = MongoProcessor()
        steps = [
            {"name": "greet", "type": "INTENT"},
            {"name": "utter_greet", "type": "BOT"},
            {"name": "utter_cheer_up", "type": "BOT"},
            {"name": "mood_great", "type": "INTENT"},
            {"name": "utter_greet", "type": "BOT"},
            {"name": "test_update_http_config_invalid", "type": "HTTP_ACTION"}
        ]
        with pytest.raises(Exception):
            processor.add_complex_story("story with action", steps, "tests", "testUser")

    def test_add_duplicate_case_insensitive_complex_story(self):
        processor = MongoProcessor()
        steps = [
            {"name": "greet", "type": "INTENT"},
            {"name": "utter_greet", "type": "BOT"},
            {"name": "utter_cheer_up", "type": "BOT"},
            {"name": "mood_great", "type": "INTENT"},
            {"name": "utter_greet", "type": "BOT"},
            {"name": "test_update_http_config_invalid", "type": "HTTP_ACTION"}
        ]
        with pytest.raises(Exception):
            processor.add_complex_story("Story with action", steps, "tests", "testUser")

    def test_add_none_complex_story_name(self):
        processor = MongoProcessor()
        events = [
            {"name": "greeting", "type": "user"},
            {"name": "utter_greet", "type": "action"},
            {"name": "mood_great", "type": "user"},
            {"name": "utter_greet", "type": "action"},
        ]
        with pytest.raises(AppException):
            processor.add_complex_story(None, events, "tests", "testUser")

    def test_add_empty_complex_story_name(self):
        processor = MongoProcessor()
        events = [
            {"name": "greeting", "type": "user"},
            {"name": "utter_greet", "type": "action"},
            {"name": "mood_great", "type": "user"},
            {"name": "utter_greet", "type": "action"}
        ]
        with pytest.raises(AppException):
            processor.add_complex_story("", events, "tests", "testUser")

    def test_add_blank_complex_story_name(self):
        processor = MongoProcessor()
        events = [
            {"name": "greeting", "type": "user"},
            {"name": "utter_greet", "type": "action"},
            {"name": "mood_great", "type": "user"},
            {"name": "utter_greet", "type": "action"}
        ]
        with pytest.raises(AppException):
            processor.add_complex_story("  ", events, "tests", "testUser")

    def test_add_empty_complex_story_event(self):
        processor = MongoProcessor()
        with pytest.raises(Exception):
            processor.add_complex_story("empty path", [], "tests", "testUser")

    def test_update_complex_story(self):
        processor = MongoProcessor()
        steps = [
            {"name": "greet", "type": "INTENT"},
            {"name": "utter_nonsense", "type": "BOT"},
            {"name": "utter_cheer_up", "type": "BOT"},
            {"name": "mood_great", "type": "INTENT"},
            {"name": "utter_greet", "type": "BOT"},
            {"name": "test_update_http_config_invalid", "type": "HTTP_ACTION"}
        ]
        processor.update_complex_story("story with action", steps, "tests", "testUser")
        story = Stories.objects(block_name="story with action").get()
        assert story.events[1].name == "utter_nonsense"

    def test_case_insensitive_update_complex_story(self):
        processor = MongoProcessor()
        steps = [
            {"name": "greet", "type": "INTENT"},
            {"name": "utter_nonsense", "type": "BOT"},
            {"name": "utter_cheer_up", "type": "BOT"},
            {"name": "mood_great", "type": "INTENT"},
            {"name": "utter_greet", "type": "BOT"},
            {"name": "test_update_http_config_invalid", "type": "HTTP_ACTION"},
            {"name": "greet", "type": "INTENT"},
            {"name": "utter_greet", "type": "BOT"},
        ]
        processor.update_complex_story("STory with action", steps, "tests", "testUser")
        story = Stories.objects(block_name="story with action").get()
        assert story.events[1].name == "utter_nonsense"

    def test_update_non_existing_complex_story(self):
        processor = MongoProcessor()
        steps = [
            {"name": "greet", "type": "INTENT"},
            {"name": "utter_nonsense", "type": "BOT"},
            {"name": "utter_cheer_up", "type": "BOT"},
            {"name": "mood_great", "type": "INTENT"},
            {"name": "utter_greet", "type": "BOT"},
            {"name": "test_update_http_config_invalid", "type": "HTTP_ACTION"},
        ]
        with pytest.raises(Exception):
            processor.update_complex_story("non existing story", steps, "tests", "testUser")

    def test_update_complex_story_name(self):
        processor = MongoProcessor()
        events = [
            {"name": "greeting", "type": "user"},
            {"name": "utter_greet", "type": "action"},
            {"name": "mood_great", "type": "user"},
            {"name": "utter_greet", "type": "action"}
        ]
        with pytest.raises(AppException):
            processor.update_complex_story(None, events, "tests", "testUser")

    def test_update_empty_complex_story_name(self):
        processor = MongoProcessor()
        events = [
            {"name": "greeting", "type": "user"},
            {"name": "utter_greet", "type": "action"},
            {"name": "mood_great", "type": "user"},
            {"name": "utter_greet", "type": "action"}
        ]
        with pytest.raises(AppException):
            processor.update_complex_story("", events, "tests", "testUser")

    def test_update_blank_complex_story_name(self):
        processor = MongoProcessor()
        events = [
            {"name": "greeting", "type": "user"},
            {"name": "utter_greet", "type": "action"},
            {"name": "mood_great", "type": "user"},
            {"name": "utter_greet", "type": "action"}
        ]
        with pytest.raises(AppException):
            processor.update_complex_story("  ", events, "tests", "testUser")

    def test_update_empty_complex_story_event(self):
        processor = MongoProcessor()
        with pytest.raises(Exception):
            processor.update_complex_story("empty path", [], "tests", "testUser")

    def test_delete_non_existing_complex_story(self):
        processor = MongoProcessor()
        with pytest.raises(Exception):
            processor.delete_complex_story("non existing", "tests", "testUser")

    def test_delete_empty_complex_story(self):
        processor = MongoProcessor()
        with pytest.raises(Exception):
            processor.delete_complex_story(None, "tests", "testUser")

    def test_case_insensitive_delete_complex_story(self):
        processor = MongoProcessor()
        steps = [
            {"name": "greet", "type": "INTENT"},
            {"name": "utter_greet", "type": "BOT"},
            {"name": "utter_cheer_up", "type": "BOT"},
            {"name": "mood_great", "type": "INTENT"},
            {"name": "utter_greet", "type": "BOT"},
            {"name": "test_update_http_config_invalid", "type": "HTTP_ACTION"},
        ]
        processor.add_complex_story("story2", steps, "tests", "testUser")
        processor.delete_complex_story("STory2", "tests", "testUser")

    def test_delete_complex_story(self):
        processor = MongoProcessor()
        processor.delete_complex_story("story with action", "tests", "testUser")

    def test_get_utterance_from_intent_non_existing(self):
        processor = MongoProcessor()
        user = "test_user"
        story = "new_story"
        action = story
        bot = "bot"
        intent = "greet_you"
        story_event = [StoryEvents(name=intent, type="user"),
                       StoryEvents(name="bot", type="slot", value=bot),
                       StoryEvents(name="http_action_config", type="slot", value=action),
                       StoryEvents(name="kairon_http_action", type="action")]
        cust = ResponseCustom(custom={"key": "value"})
        text = ResponseText(text="hello")

        Responses(
            name=intent,
            text=text,
            custom=cust,
            bot=bot,
            user=user
        ).save(validate=False).to_mongo()
        Stories(
            block_name=story,
            bot=bot,
            user=user,
            events=story_event
        ).save(validate=False).to_mongo()
        HttpActionConfig(
            auth_token="",
            action_name=action,
            response="",
            http_url="http://www.google.com",
            request_method="GET",
            bot=bot,
            user=user
        ).save().to_mongo()
        actual_action = processor.get_utterance_from_intent(intent="intent", bot=bot)
        assert actual_action[0] is None
        assert actual_action[1] is None

    def test_add_and_delete_non_integration_intent_by_integration_user(self):
        processor = MongoProcessor()
        processor.add_intent("TestingDelGreeting", "tests", "testUser", is_integration=False)
        with pytest.raises(Exception):
            processor.delete_intent("TestingDelGreeting", "tests", "testUser1", is_integration=True,
                                    delete_dependencies=False)

    def test_add_and_delete_integration_intent_by_same_integration_user(self):
        processor = MongoProcessor()
        processor.add_intent("TestingDelGreeting1", "tests", "testUser", is_integration=True)
        processor.delete_intent("TestingDelGreeting1", "tests", "testUser", is_integration=True,
                                delete_dependencies=False)

    def test_add_and_delete_integration_intent_by_different_integration_user(self):
        processor = MongoProcessor()
        processor.add_intent("TestingDelGreeting2", "tests", "testUser", is_integration=True)
        processor.delete_intent("TestingDelGreeting2", "tests", "testUser2", is_integration=True,
                                delete_dependencies=False)


class TestTrainingDataProcessor:

    @pytest.fixture(autouse=True)
    def init_connection(self):
        os.environ["system_file"] = "./tests/testing_data/system.yaml"
        Utility.load_evironment()
        connect(host=Utility.environment["database"]['url'])

    def test_set_status_new_status(self):
        TrainingDataGenerationProcessor.set_status(
            bot="tests2",
            user="testUser2",
            document_path='document/doc.pdf',
            status=''
        )
        status = TrainingDataGenerator.objects(
            bot="tests2",
            user="testUser2").get()
        assert status['bot'] == 'tests2'
        assert status['user'] == 'testUser2'
        assert status['status'] == TRAINING_DATA_GENERATOR_STATUS.INITIATED.value
        assert status['document_path'] == 'document/doc.pdf'
        assert status['start_timestamp'] is not None
        assert status['last_update_timestamp'] is not None

    def test_fetch_latest_workload(self):
        status = TrainingDataGenerationProcessor.fetch_latest_workload(
            bot="tests2",
            user="testUser2"
        )
        assert status['bot'] == 'tests2'
        assert status['user'] == 'testUser2'
        assert status['status'] == TRAINING_DATA_GENERATOR_STATUS.INITIATED.value
        assert status['document_path'] == 'document/doc.pdf'
        assert status['start_timestamp'] is not None
        assert status['last_update_timestamp'] is not None

    def test_validate_history_id_no_response_generated(self):
        status = TrainingDataGenerator.objects(
            bot="tests2",
            user="testUser2").get()
        print(status.to_mongo().to_dict())
        with pytest.raises(AppException):
            TrainingDataGenerationProcessor.validate_history_id(status["id"])

    def test_is_in_progress_true(self):
        status = TrainingDataGenerationProcessor.is_in_progress(
            bot="tests2",
            raise_exception=False
        )
        assert status

    def test_is_in_progress_exception(self):
        with pytest.raises(AppException):
            TrainingDataGenerationProcessor.is_in_progress(
                bot="tests2",
            )

    def test_set_status_update_status(self):
        training_examples1 = [TrainingExamplesTrainingDataGenerator(training_example="example1"),
                              TrainingExamplesTrainingDataGenerator(training_example="example2")]
        training_examples2 = [TrainingExamplesTrainingDataGenerator(training_example="example3"),
                              TrainingExamplesTrainingDataGenerator(training_example="example4")]
        TrainingDataGenerationProcessor.set_status(
            bot="tests2",
            user="testUser2",
            status=TRAINING_DATA_GENERATOR_STATUS.COMPLETED.value,
            response=[TrainingDataGeneratorResponse(
                intent="intent1",
                training_examples=training_examples1,
                response="this is response1"
            ),
                TrainingDataGeneratorResponse(
                    intent="intent2",
                    training_examples=training_examples2,
                    response="this is response2"
                )
            ]
        )
        status = TrainingDataGenerator.objects(
            bot="tests2",
            user="testUser2").get()
        assert status['bot'] == 'tests2'
        assert status['user'] == 'testUser2'
        assert status['status'] == TRAINING_DATA_GENERATOR_STATUS.COMPLETED.value
        assert status['document_path'] == 'document/doc.pdf'
        assert status['start_timestamp'] is not None
        assert status['last_update_timestamp'] is not None
        assert status['end_timestamp'] is not None
        assert status['response'] is not None

    def test_validate_history_id(self):
        status = TrainingDataGenerator.objects(
            bot="tests2",
            user="testUser2").get()
        print(status.to_mongo().to_dict())
        assert not TrainingDataGenerationProcessor.validate_history_id(status["id"])

    def test_validate_history_id_invalid(self):
        with pytest.raises(AppException):
            TrainingDataGenerationProcessor.validate_history_id("6076f751452a66f16b7f1276")

    def test_update_is_persisted_flag(self):
        training_data = TrainingDataGenerator.objects(
            bot="tests2",
            user="testUser2").get()
        doc_id = training_data['id']
        persisted_training_examples = {
            "intent1": ["example1"],
            "intent2": ["example3", "example4"]
        }
        TrainingDataGenerationProcessor.update_is_persisted_flag(doc_id, persisted_training_examples)
        status = TrainingDataGenerator.objects(
            bot="tests2",
            user="testUser2").get()
        assert status['bot'] == 'tests2'
        assert status['user'] == 'testUser2'
        assert status['status'] == TRAINING_DATA_GENERATOR_STATUS.COMPLETED.value
        assert status['document_path'] == 'document/doc.pdf'
        assert status['start_timestamp'] is not None
        assert status['last_update_timestamp'] is not None
        assert status['end_timestamp'] is not None
        response = status['response']
        assert response is not None
        assert response[0]['intent'] == 'intent1'
        assert response[0]['training_examples'][0]['training_example'] == 'example2'
        assert not response[0]['training_examples'][0]['is_persisted']
        assert response[0]['training_examples'][1]['training_example'] == 'example1'
        assert response[0]['training_examples'][1]['is_persisted']
        assert response[1]['intent'] == 'intent2'
        assert response[1]['training_examples'][0]['training_example'] == 'example3'
        assert response[1]['training_examples'][0]['is_persisted']
        assert response[1]['training_examples'][1]['training_example'] == 'example4'
        assert response[1]['training_examples'][1]['is_persisted']

    def test_is_in_progress_false(self):
        status = TrainingDataGenerationProcessor.is_in_progress(
            bot="tests2",
            raise_exception=False
        )
        assert not status

    def test_get_training_data_processor_history(self):
        history = TrainingDataGenerationProcessor.get_training_data_generator_history(bot='tests2')
        assert len(history) == 1

    def test_daily_file_limit_exceeded_False(self, monkeypatch):
        monkeypatch.setitem(Utility.environment['data_generation'], "limit_per_day", 4)
        TrainingDataGenerationProcessor.set_status(
            "tests", "testUser", "Initiated")
        actual_response = TrainingDataGenerationProcessor.check_data_generation_limit("tests")
        assert actual_response is False

    def test_daily_file_limit_exceeded_True(self, monkeypatch):
        monkeypatch.setitem(Utility.environment['data_generation'], "limit_per_day", 1)
        actual_response = TrainingDataGenerationProcessor.check_data_generation_limit("tests", False)
        assert actual_response is True

    def test_daily_file_limit_exceeded_exception(self, monkeypatch):
        monkeypatch.setitem(Utility.environment['data_generation'], "limit_per_day", 1)
        with pytest.raises(AppException) as exp:
            assert TrainingDataGenerationProcessor.check_data_generation_limit("tests")

        assert str(exp.value) == "Daily file processing limit exceeded."<|MERGE_RESOLUTION|>--- conflicted
+++ resolved
@@ -1048,11 +1048,7 @@
         responses = list(processor.get_response("utter_happy", "tests"))
         assert any(response['value']['text'] == "Great!" for response in responses if "text" in response['value'])
 
-<<<<<<< HEAD
-    def test_edit_responses_case_insensitive(self):
-=======
     def test_edit_responses_case_insensitivity(self):
->>>>>>> 7ed638c9
         processor = MongoProcessor()
         responses = list(processor.get_response("utter_happy", "tests"))
         processor.edit_text_response(responses[0]["_id"], "That's Great!", name="Utter_Happy", bot="tests", user="testUser")
@@ -1905,11 +1901,7 @@
         processor = MongoProcessor()
         user = 'test_user'
         bot = 'test_bot'
-<<<<<<< HEAD
-        
-=======
-
->>>>>>> 7ed638c9
+
         try:
             processor.delete_story(story=None, user=user, bot=bot)
         except AppException:
