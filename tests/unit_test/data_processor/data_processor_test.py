import os
from io import BytesIO
from typing import List

import pytest
import responses
from fastapi import UploadFile
from mongoengine import connect, DoesNotExist
from mongoengine.errors import ValidationError
from rasa.core.agent import Agent
from rasa.shared.core.events import UserUttered, ActionExecuted
from rasa.shared.core.training_data.structures import StoryGraph, RuleStep, Checkpoint
from rasa.shared.importers.rasa import Domain
from rasa.shared.nlu.training_data.training_data import TrainingData

from kairon.action_server.data_objects import HttpActionConfig, HttpActionLog
from kairon.api import models
from kairon.api.models import StoryEventType, HttpActionParameters, HttpActionConfigRequest, StoryEventRequest
from kairon.data_processor.constant import UTTERANCE_TYPE, CUSTOM_ACTIONS, TRAINING_DATA_GENERATOR_STATUS, STORY_EVENT
from kairon.data_processor.data_objects import (TrainingExamples,
                                                Slots,
                                                Entities,
                                                Intents,
                                                Actions,
                                                Responses,
                                                ModelTraining, StoryEvents, Stories, ResponseCustom, ResponseText,
                                                TrainingDataGenerator, TrainingDataGeneratorResponse,
                                                TrainingExamplesTrainingDataGenerator, Rules
                                                )
from kairon.data_processor.processor import MongoProcessor, AgentProcessor, ModelProcessor, \
    TrainingDataGenerationProcessor
from kairon.exceptions import AppException
from kairon.train import train_model_for_bot, start_training, train_model_from_mongo
from kairon.utils import Utility


class TestMongoProcessor:

    @pytest.fixture(autouse=True)
    def init_connection(self):
        os.environ["system_file"] = "./tests/testing_d" \
                                    "ata/system.yaml"
        Utility.load_evironment()
        connect(host=Utility.environment["database"]['url'])

    @pytest.mark.asyncio
    async def test_load_from_path(self):
        processor = MongoProcessor()
        result = await (
            processor.save_from_path(
                "./tests/testing_data/initial", bot="tests", user="testUser"
            )
        )
        assert result is None

    @pytest.mark.asyncio
    async def test_save_from_path_yml(self):
        processor = MongoProcessor()
        result = await (
            processor.save_from_path(
                "./tests/testing_data/yml_training_files", bot="test_load_yml", user="testUser"
            )
        )
        assert result is None

    @pytest.mark.asyncio
    async def test_load_from_path_yml_training_files(self):
        processor = MongoProcessor()
        await (
                processor.save_from_path(
                    "./tests/testing_data/yml_training_files", bot="test_load_from_path_yml_training_files", user="testUser"
                )
            )
        training_data = processor.load_nlu("test_load_from_path_yml_training_files")
        assert isinstance(training_data, TrainingData)
        assert training_data.training_examples.__len__() == 292
        assert training_data.entity_synonyms.__len__() == 3
        assert training_data.regex_features.__len__() == 5
        assert training_data.lookup_tables.__len__() == 1
        story_graph = processor.load_stories("test_load_from_path_yml_training_files")
        assert isinstance(story_graph, StoryGraph) is True
        assert story_graph.story_steps.__len__() == 16
        assert story_graph.story_steps[14].events[2].intent['name'] == 'user_feedback'
        assert not story_graph.story_steps[14].events[2].entities[0].get('start')
        assert not story_graph.story_steps[14].events[2].entities[0].get('end')
        assert story_graph.story_steps[14].events[2].entities[0]['value'] == 'like'
        assert story_graph.story_steps[14].events[2].entities[0]['entity'] == 'fdResponse'
        assert story_graph.story_steps[15].events[2].intent['name'] == 'user_feedback'
        assert not story_graph.story_steps[15].events[2].entities[0].get('start')
        assert not story_graph.story_steps[15].events[2].entities[0].get('end')
        assert story_graph.story_steps[15].events[2].entities[0]['value'] == 'hate'
        assert story_graph.story_steps[15].events[2].entities[0]['entity'] == 'fdResponse'
        domain = processor.load_domain("test_load_from_path_yml_training_files")
        assert isinstance(domain, Domain)
        assert domain.slots.__len__() == 8
        assert domain.templates.keys().__len__() == 25
        assert domain.entities.__len__() == 8
        assert domain.form_names.__len__() == 2
        assert domain.user_actions.__len__() == 38
        assert domain.intents.__len__() == 29
        assert not Utility.check_empty_string(
            domain.templates["utter_cheer_up"][0]["image"]
        )
        assert domain.templates["utter_did_that_help"][0]["buttons"].__len__() == 2
        assert domain.templates["utter_offer_help"][0]["custom"]
        assert domain.slots[0].type_name == "unfeaturized"
        rules = processor.fetch_rule_block_names("test_load_from_path_yml_training_files")
        assert len(rules) == 3

    @pytest.mark.asyncio
    async def test_load_from_path_error(self):
        processor = MongoProcessor()
        with pytest.raises(Exception):
            await (
                processor.save_from_path(
                    "./tests/testing_data/error", bot="tests", user="testUser"
                )
            )

    @pytest.mark.asyncio
    async def test_load_from_path_all_scenario(self):
        processor = MongoProcessor()
        await (
            processor.save_from_path("./tests/testing_data/all", bot="all", user="testUser")
        )
        training_data = processor.load_nlu("all")
        assert isinstance(training_data, TrainingData)
        assert training_data.training_examples.__len__() == 292
        assert training_data.entity_synonyms.__len__() == 3
        assert training_data.regex_features.__len__() == 5
        assert training_data.lookup_tables.__len__() == 1
        story_graph = processor.load_stories("all")
        assert isinstance(story_graph, StoryGraph) is True
        assert story_graph.story_steps.__len__() == 16
        assert story_graph.story_steps[14].events[2].intent['name'] == 'user_feedback'
        assert story_graph.story_steps[14].events[2].entities[0]['start'] == 13
        assert story_graph.story_steps[14].events[2].entities[0]['end'] == 34
        assert story_graph.story_steps[14].events[2].entities[0]['value'] == 'like'
        assert story_graph.story_steps[14].events[2].entities[0]['entity'] == 'fdResponse'
        assert story_graph.story_steps[15].events[2].intent['name'] == 'user_feedback'
        assert story_graph.story_steps[15].events[2].entities[0]['start'] == 13
        assert story_graph.story_steps[15].events[2].entities[0]['end'] == 34
        assert story_graph.story_steps[15].events[2].entities[0]['value'] == 'hate'
        assert story_graph.story_steps[15].events[2].entities[0]['entity'] == 'fdResponse'
        domain = processor.load_domain("all")
        assert isinstance(domain, Domain)
        assert domain.slots.__len__() == 8
        assert domain.templates.keys().__len__() == 25
        assert domain.entities.__len__() == 8
        assert domain.form_names.__len__() == 2
        assert domain.user_actions.__len__() == 38
        assert domain.intents.__len__() == 29
        assert not Utility.check_empty_string(
            domain.templates["utter_cheer_up"][0]["image"]
        )
        assert domain.templates["utter_did_that_help"][0]["buttons"].__len__() == 2
        assert domain.templates["utter_offer_help"][0]["custom"]
        assert domain.slots[0].type_name == "unfeaturized"

    @pytest.mark.asyncio
    async def test_load_from_path_all_scenario_append(self):
        processor = MongoProcessor()
        await (
            processor.save_from_path("./tests/testing_data/all",
                                     "all",
                                     overwrite=False,
                                     user="testUser")
        )
        training_data = processor.load_nlu("all")
        assert isinstance(training_data, TrainingData)
        assert training_data.training_examples.__len__() == 292
        assert training_data.entity_synonyms.__len__() == 3
        assert training_data.regex_features.__len__() == 5
        assert training_data.lookup_tables.__len__() == 1
        story_graph = processor.load_stories("all")
        assert isinstance(story_graph, StoryGraph) is True
        assert story_graph.story_steps.__len__() == 16
        assert story_graph.story_steps[14].events[2].intent['name'] == 'user_feedback'
        assert story_graph.story_steps[14].events[2].entities[0]['start'] == 13
        assert story_graph.story_steps[14].events[2].entities[0]['end'] == 34
        assert story_graph.story_steps[14].events[2].entities[0]['value'] == 'like'
        assert story_graph.story_steps[14].events[2].entities[0]['entity'] == 'fdResponse'
        assert story_graph.story_steps[15].events[2].intent['name'] == 'user_feedback'
        assert story_graph.story_steps[15].events[2].entities[0]['start'] == 13
        assert story_graph.story_steps[15].events[2].entities[0]['end'] == 34
        assert story_graph.story_steps[15].events[2].entities[0]['value'] == 'hate'
        assert story_graph.story_steps[15].events[2].entities[0]['entity'] == 'fdResponse'
        domain = processor.load_domain("all")
        assert isinstance(domain, Domain)
        assert domain.slots.__len__() == 8
        assert domain.templates.keys().__len__() == 25
        assert domain.entities.__len__() == 8
        assert domain.form_names.__len__() == 2
        assert domain.user_actions.__len__() == 38
        assert domain.intents.__len__() == 29
        assert not Utility.check_empty_string(
            domain.templates["utter_cheer_up"][0]["image"]
        )
        assert domain.templates["utter_did_that_help"][0]["buttons"].__len__() == 2
        assert domain.templates["utter_offer_help"][0]["custom"]
        assert domain.slots[0].type_name == "unfeaturized"

    def test_load_nlu(self):
        processor = MongoProcessor()
        training_data = processor.load_nlu("tests")
        assert isinstance(training_data, TrainingData)
        assert training_data.training_examples.__len__() == 52
        assert training_data.entity_synonyms.__len__() == 0
        assert training_data.regex_features.__len__() == 0
        assert training_data.lookup_tables.__len__() == 0

    def test_load_domain(self):
        processor = MongoProcessor()
        domain = processor.load_domain("tests")
        assert isinstance(domain, Domain)
        assert domain.slots.__len__() == 0
        assert domain.templates.keys().__len__() == 9
        assert domain.entities.__len__() == 0
        assert domain.form_names.__len__() == 0
        assert domain.user_actions.__len__() == 9
        assert domain.intents.__len__() == 14

    def test_load_stories(self):
        processor = MongoProcessor()
        story_graph = processor.load_stories("tests")
        assert isinstance(story_graph, StoryGraph)
        assert story_graph.story_steps.__len__() == 7

    def test_add_intent(self):
        processor = MongoProcessor()
        assert processor.add_intent("greeting", "tests", "testUser", is_integration=False)
        intent = Intents.objects(bot="tests").get(name="greeting")
        assert intent.name == "greeting"

    def test_get_intents(self):
        processor = MongoProcessor()
        actual = processor.get_intents("tests")
        assert actual.__len__() == 15

    def test_add_intent_with_underscore(self):
        processor = MongoProcessor()
        assert processor.add_intent("greeting_examples", "tests", "testUser", is_integration=False)
        intent = Intents.objects(bot="tests").get(name="greeting_examples")
        assert intent.name == "greeting_examples"

    def test_add_intent_duplicate(self):
        processor = MongoProcessor()
        with pytest.raises(Exception):
            processor.add_intent("greeting", "tests", "testUser", is_integration=False)

    def test_add_intent_duplicate_case_insensitive(self):
        processor = MongoProcessor()
        with pytest.raises(Exception):
            processor.add_intent("Greeting", "tests", "testUser", is_integration=False)

    def test_add_none_intent(self):
        processor = MongoProcessor()
        with pytest.raises(AppException):
            processor.add_intent(None, "tests", "testUser", is_integration=False)

    def test_add_empty_intent(self):
        processor = MongoProcessor()
        with pytest.raises(AppException):
            processor.add_intent("", "tests", "testUser", is_integration=False)

    def test_add_blank_intent(self):
        processor = MongoProcessor()
        with pytest.raises(AppException):
            processor.add_intent("  ", "tests", "testUser", is_integration=False)

    def test_add_training_example(self):
        processor = MongoProcessor()
        results = list(
            processor.add_training_example(["Hi, How are you?"], "greeting", "tests", "testUser", is_integration=False)
        )
        assert results[0]["_id"]
        assert results[0]["text"] == "Hi, How are you?"
        assert results[0]["message"] == "Training Example added successfully!"

    def test_add_same_training_example(self):
        processor = MongoProcessor()
        results = list(
            processor.add_training_example(["Hi"], "greeting", "tests", "testUser", is_integration=False)
        )
        assert results[0]["_id"] is None
        assert results[0]["text"] == "Hi"
        assert results[0]["message"] == "Training Example already exists!"

    def test_add_training_example_duplicate_case_insensitive(self):
        processor = MongoProcessor()
        results = list(
            processor.add_training_example(["hi"], "greeting", "tests", "testUser", is_integration=False)
        )
        assert results[0]["_id"] is None
        assert results[0]["text"] == "hi"
        assert results[0]["message"] == "Training Example already exists!"

    def test_add_training_example_none_text(self):
        processor = MongoProcessor()
        results = list(
            processor.add_training_example([None], "greeting", "tests", "testUser", is_integration=False)
        )
        assert results[0]["_id"] is None
        assert results[0]["text"] is None
        assert (
                results[0]["message"]
                == "Training Example cannot be empty or blank spaces"
        )

    def test_add_training_example_empty_text(self):
        processor = MongoProcessor()
        results = list(
            processor.add_training_example([""], "greeting", "tests", "testUser", is_integration=False)
        )
        assert results[0]["_id"] is None
        assert results[0]["text"] == ""
        assert (
                results[0]["message"]
                == "Training Example cannot be empty or blank spaces"
        )

    def test_add_training_example_blank_text(self):
        processor = MongoProcessor()
        results = list(
            processor.add_training_example(["  "], "greeting", "tests", "testUser", is_integration=False)
        )
        assert results[0]["_id"] is None
        assert results[0]["text"] == "  "
        assert (
                results[0]["message"]
                == "Training Example cannot be empty or blank spaces"
        )

    def test_add_training_example_none_intent(self):
        processor = MongoProcessor()
        with pytest.raises(AppException):
            results = list(
                processor.add_training_example(
                    ["Hi! How are you"], None, "tests", "testUser", is_integration=False
                )
            )
            assert results[0]["_id"] is None
            assert results[0]["text"] == "Hi! How are you"
            assert (
                    results[0]["message"]
                    == "Intent cannot be empty or blank spaces"
            )

    def test_add_training_example_empty_intent(self):
        processor = MongoProcessor()
        with pytest.raises(AppException):
            results = list(
                processor.add_training_example(
                    ["Hi! How are you"], "", "tests", "testUser", is_integration=False
                )
            )
            assert results[0]["_id"] is None
            assert results[0]["text"] == "Hi! How are you"
            assert (
                    results[0]["message"]
                    == "Intent cannot be empty or blank spaces"
            )

    def test_add_training_example_blank_intent(self):
        processor = MongoProcessor()
        with pytest.raises(AppException):
            results = list(
                processor.add_training_example(
                    ["Hi! How are you"], "  ", "tests", "testUser", is_integration=False
                )
            )
            assert results[0]["_id"] is None
            assert results[0]["text"] == "Hi! How are you"
            assert (
                    results[0]["message"]
                    == "Intent cannot be empty or blank spaces"
            )

    def test_add_empty_training_example(self):
        processor = MongoProcessor()
        with pytest.raises(AppException):
            results = list(
                processor.add_training_example([""], None, "tests", "testUser", is_integration=False)
            )
            assert results[0]["_id"] is None
            assert results[0]["text"] == "Hi! How are you"
            assert (
                    results[0]["message"]
                    == "Training Example cannot be empty or blank spaces"
            )

    def test_get_training_examples(self):
        processor = MongoProcessor()
        expected = ["hey", "hello", "hi", "good morning", "good evening", "hey there"]
        actual = list(processor.get_training_examples("greet", "tests"))
        assert actual.__len__() == expected.__len__()
        assert all(a_val["text"] in expected for a_val in actual)

    def test_get_training_examples_empty(self):
        processor = MongoProcessor()
        actual = list(processor.get_training_examples("greets", "tests"))
        assert actual.__len__() == 0

    def test_get_all_training_examples(self):
        processor = MongoProcessor()
        training_examples, ids = processor.get_all_training_examples("tests")
        assert training_examples
        assert ids

    def test_add_training_example_with_entity(self):
        processor = MongoProcessor()
        results = list(
            processor.add_training_example(
                ["Log a [critical issue](priority)"],
                "get_priority",
                "tests",
                "testUser",
                is_integration=False
            )
        )
        assert results[0]["_id"]
        assert results[0]["text"] == "Log a [critical issue](priority)"
        assert results[0]["message"] == "Training Example added successfully!"
        intents = processor.get_intents("tests")
        assert any("get_priority" == intent["name"] for intent in intents)
        entities = processor.get_entities("tests")
        assert any("priority" == entity["name"] for entity in entities)
        new_training_example = TrainingExamples.objects(bot="tests").get(
            text="Log a critical issue"
        )
        slots = Slots.objects(bot="tests")
        new_slot = slots.get(name="priority")
        assert slots.__len__() == 1
        assert new_slot.name == "priority"
        assert new_slot.type == "text"
        assert new_training_example.text == "Log a critical issue"

    def test_get_training_examples_with_entities(self):
        processor = MongoProcessor()
        results = list(
            processor.add_training_example(
                ["Make [TKT456](ticketID) a [critical issue](priority)"],
                "get_priority",
                "tests",
                "testUser",
                is_integration=False
            )
        )
        assert results[0]["_id"]
        assert (
                results[0]["text"] == "Make [TKT456](ticketID) a [critical issue](priority)"
        )
        assert results[0]["message"] == "Training Example added successfully!"
        actual = list(processor.get_training_examples("get_priority", "tests"))
        slots = Slots.objects(bot="tests")
        new_slot = slots.get(name="ticketID")
        assert any(
            [value["text"] == "Log a [critical issue](priority)" for value in actual]
        )
        assert any(
            [
                value["text"] == "Make [TKT456](ticketID) a [critical issue](priority)"
                for value in actual
            ]
        )
        assert slots.__len__() == 2
        assert new_slot.name == "ticketID"
        assert new_slot.type == "text"
        expected = ["hey", "hello", "hi", "good morning", "good evening", "hey there"]
        actual = list(processor.get_training_examples("greet", "tests"))
        assert actual.__len__() == expected.__len__()
        assert all(a_val["text"] in expected for a_val in actual)

    def test_delete_training_example(self):
        processor = MongoProcessor()
        training_examples = list(processor.get_training_examples(intent="get_priority", bot="tests"))
        expected_length = training_examples.__len__() - 1
        training_example = training_examples[0]
        expected_text = training_example['text']
        processor.remove_document(
            TrainingExamples, training_example['_id'], "tests", "testUser"
        )
        new_training_examples = list(
            processor.get_training_examples(intent="get_priority", bot="tests")
        )
        assert new_training_examples.__len__() == expected_length
        assert any(
            expected_text != example["text"] for example in new_training_examples
        )

    def test_add_training_example_multiple(self):
        processor = MongoProcessor()
        actual = list(processor.add_training_example(["Log a [critical issue](priority)",
                                                      "Make [TKT456](ticketID) a [high issue](priority)"],
                                                     intent="get_priority",
                                                     bot="tests", user="testUser", is_integration=False))
        assert actual[0]['message'] == "Training Example already exists!"
        assert actual[1]['message'] == "Training Example added successfully!"

    def test_add_entity(self):
        processor = MongoProcessor()
        assert processor.add_entity("file_text", "tests", "testUser")
        slots = Slots.objects(bot="tests")
        new_slot = slots.get(name="file_text")
        enitity = Entities.objects(bot="tests").get(name="file_text")
        assert slots.__len__() == 3
        assert new_slot.name == "file_text"
        assert new_slot.type == "text"
        assert enitity.name == "file_text"

    def test_get_entities(self):
        processor = MongoProcessor()
        expected = ["priority", "file_text", "ticketID"]
        actual = processor.get_entities("tests")
        assert actual.__len__() == expected.__len__()
        assert all(item["name"] in expected for item in actual)

    def test_add_entity_duplicate(self):
        processor = MongoProcessor()
        with pytest.raises(Exception):
            assert processor.add_entity("file_text", "tests", "testUser")

    def test_add_entity_duplicate_caseinsentive(self):
        processor = MongoProcessor()
        with pytest.raises(Exception):
            assert processor.add_entity("File_Text", "tests", "testUser")

    def test_add_none_entity(self):
        processor = MongoProcessor()
        with pytest.raises(AppException):
            processor.add_entity(None, "tests", "testUser")

    def test_add_empty_entity(self):
        processor = MongoProcessor()
        with pytest.raises(AppException):
            processor.add_entity("", "tests", "testUser")

    def test_add_blank_entity(self):
        processor = MongoProcessor()
        with pytest.raises(AppException):
            processor.add_entity("  ", "tests", "testUser")

    def test_add_action(self):
        processor = MongoProcessor()
        assert processor.add_action("utter_priority", "tests", "testUser")
        action = Actions.objects(bot="tests").get(name="utter_priority")
        assert action.name == "utter_priority"

    def test_get_actions(self):
        processor = MongoProcessor()
        expected = [
            "utter_greet",
            "utter_cheer_up",
            "utter_happy",
            "utter_goodbye",
            "utter_priority",
            "utter_did_that_help",
            "utter_iamabot",
            'utter_feedback',
            "utter_bad_feedback",
            "utter_good_feedback"
        ]
        actual = processor.get_actions("tests")
        assert actual.__len__() == expected.__len__()
        assert all(item["name"] in expected for item in actual)

    def test_add_action_duplicate(self):
        processor = MongoProcessor()
        with pytest.raises(Exception):
            assert processor.add_action("utter_priority", "tests", "testUser") is None

    def test_add_action_duplicate_caseinsentive(self):
        processor = MongoProcessor()
        with pytest.raises(Exception):
            assert processor.add_action("Utter_Priority", "tests", "testUser") is None

    def test_add_none_action(self):
        processor = MongoProcessor()
        with pytest.raises(AppException):
            processor.add_action(None, "tests", "testUser")

    def test_add_empty_action(self):
        processor = MongoProcessor()
        with pytest.raises(AppException):
            processor.add_action("", "tests", "testUser")

    def test_add_blank_action(self):
        processor = MongoProcessor()
        with pytest.raises(AppException):
            processor.add_action("  ", "tests", "testUser")

    def test_add_text_response(self):
        processor = MongoProcessor()
        assert processor.add_text_response("Great", "utter_happy", "tests", "testUser")
        response = Responses.objects(
            bot="tests", name="utter_happy", text__text="Great"
        ).get()
        assert response.name == "utter_happy"
        assert response.text.text == "Great"

    def test_add_text_response_duplicate(self):
        processor = MongoProcessor()
        with pytest.raises(Exception):
            processor.add_text_response("Great", "utter_happy", "tests", "testUser")

    def test_get_text_response(self):
        processor = MongoProcessor()
        expected = ["Great, carry on!", "Great"]
        actual = list(processor.get_response("utter_happy", "tests"))
        assert actual.__len__() == expected.__len__()
        assert all(
            item["value"]["text"] in expected
            for item in actual
            if "text" in item["value"]
        )

    def test_delete_text_response(self):
        processor = MongoProcessor()
        responses = list(processor.get_response(name="utter_happy", bot="tests"))
        expected_length = responses.__len__() - 1
        response = responses[0]
        expected_text = response['value']['text']
        processor.remove_document(Responses, response['_id'], "tests", "testUser")
        actual = list(processor.get_response("utter_happy", "tests"))
        assert actual.__len__() == expected_length
        assert all(
            expected_text != item["value"]["text"]
            for item in actual
            if "text" in item["value"]
        )

    def test_add_none_text_response(self):
        processor = MongoProcessor()
        with pytest.raises(AppException):
            processor.add_text_response(None, "utter_happy", "tests", "testUser")

    def test_add_empty_text_Response(self):
        processor = MongoProcessor()
        with pytest.raises(AppException):
            processor.add_text_response("", "utter_happy", "tests", "testUser")

    def test_add_blank_text_response(self):
        processor = MongoProcessor()
        with pytest.raises(AppException):
            processor.add_text_response("", "utter_happy", "tests", "testUser")

    def test_add_none_response_name(self):
        processor = MongoProcessor()
        with pytest.raises(AppException):
            processor.add_text_response("Greet", None, "tests", "testUser")

    def test_add_empty_response_name(self):
        processor = MongoProcessor()
        with pytest.raises(AppException):
            processor.add_text_response("Welcome", "", "tests", "testUser")

    def test_add_blank_response_name(self):
        processor = MongoProcessor()
        with pytest.raises(AppException):
            processor.add_text_response("Welcome", " ", "tests", "testUser")

    def test_add_story(self):
        processor = MongoProcessor()
        events = [
            {"name": "greet", "type": "user"},
            {"name": "utter_greet", "type": "action"},
            {"name": "mood_great", "type": "user"},
            {"name": "utter_greet", "type": "action"},
        ]
        processor.add_story("happy path", events, "tests", "testUser")

    def test_add_duplicate_story(self):
        processor = MongoProcessor()
        events = [
            {"name": "greet", "type": "user"},
            {"name": "utter_greet", "type": "action"},
            {"name": "mood_great", "type": "user"},
            {"name": "utter_greet", "type": "action"},
        ]
        with pytest.raises(Exception):
            processor.add_story("happy path", events, "tests", "testUser")

    def test_add_none_story_name(self):
        processor = MongoProcessor()
        events = [
            {"name": "greeting", "type": "user"},
            {"name": "utter_greet", "type": "action"},
            {"name": "mood_great", "type": "user"},
            {"name": "utter_greet", "type": "action"},
        ]
        with pytest.raises(AppException):
            processor.add_story(None, events, "tests", "testUser")

    def test_add_empty_story_name(self):
        processor = MongoProcessor()
        events = [
            {"name": "greeting", "type": "user"},
            {"name": "utter_greet", "type": "action"},
            {"name": "mood_great", "type": "user"},
            {"name": "utter_greet", "type": "action"},
        ]
        with pytest.raises(AppException):
            processor.add_story("", events, "tests", "testUser")

    def test_add_blank_story_name(self):
        processor = MongoProcessor()
        events = [
            {"name": "greeting", "type": "user"},
            {"name": "utter_greet", "type": "action"},
            {"name": "mood_great", "type": "user"},
            {"name": "utter_greet", "type": "action"},
        ]
        with pytest.raises(AppException):
            processor.add_story("  ", events, "tests", "testUser")

    def test_add_empty_story_event(self):
        processor = MongoProcessor()
        with pytest.raises(ValidationError):
            processor.add_story("happy path", [], "tests", "testUser")

    def test_get_session_config(self):
        processor = MongoProcessor()
        session_config = processor.get_session_config("tests")
        assert session_config
        assert all(
            session_config[key] for key in ["sesssionExpirationTime", "carryOverSlots"]
        )

    def test_update_session_config(self):
        processor = MongoProcessor()
        session_config = processor.get_session_config("tests")
        assert session_config
        assert all(
            session_config[key] for key in ["sesssionExpirationTime", "carryOverSlots"]
        )
        id_updated = processor.add_session_config(
            id=session_config["_id"],
            sesssionExpirationTime=30,
            carryOverSlots=False,
            bot="tests",
            user="testUser",
        )
        assert id_updated == session_config["_id"]
        session_config = processor.get_session_config("tests")
        assert session_config["sesssionExpirationTime"] == 30
        assert session_config["carryOverSlots"] is False

    def test_add_session_config_duplicate(self):
        processor = MongoProcessor()
        with pytest.raises(AppException):
            processor.add_session_config(
                sesssionExpirationTime=30,
                carryOverSlots=False,
                bot="tests",
                user="testUser",
            )

    def test_add_session_config_empty_id(self):
        processor = MongoProcessor()
        with pytest.raises(AppException):
            processor.add_session_config(
                id="",
                sesssionExpirationTime=30,
                carryOverSlots=False,
                bot="tests",
                user="testUser",
            )

    def test_add_session_config(self):
        processor = MongoProcessor()
        id_add = processor.add_session_config(
            sesssionExpirationTime=30, carryOverSlots=False, bot="test", user="testUser"
        )
        assert id_add

    async def test_train_model(self):
        model = train_model_for_bot("tests")
        assert model

    @pytest.mark.asyncio
    async def test_train_model_empty_data(self):
        with pytest.raises(AppException):
            model = await (train_model_from_mongo("test"))
            assert model

    def test_start_training_done(self, monkeypatch):
        def mongo_store(*arge, **kwargs):
            return None

        monkeypatch.setattr(Utility, "get_local_mongo_store", mongo_store)
        model_path = start_training("tests", "testUser")
        assert model_path
        model_training = ModelTraining.objects(bot="tests", status="Done")
        assert model_training.__len__() == 1
        assert model_training.first().model_path == model_path

    def test_start_training_fail(self):
        start_training("test", "testUser")
        model_training = ModelTraining.objects(bot="test", status="Fail")
        assert model_training.__len__() == 1
        assert model_training.first().exception in str("Training data does not exists!")

    def test_add_endpoints(self):
        processor = MongoProcessor()
        config = {}
        processor.add_endpoints(config, bot="tests", user="testUser")
        endpoint = processor.get_endpoints("tests")
        assert endpoint.get("bot_endpoint") is None
        assert endpoint.get("action_endpoint") is None
        assert endpoint.get("tracker") is None

    def test_add_endpoints_add_bot_endpoint_empty_url(self):
        processor = MongoProcessor()
        config = {"bot_endpoint": {"url": ""}}
        with pytest.raises(AppException):
            processor.add_endpoints(config, bot="tests1", user="testUser")
            endpoint = processor.get_endpoints("tests1")
            assert endpoint.get("bot_endpoint") is None
            assert endpoint.get("action_endpoint") is None
            assert endpoint.get("tracker") is None

    def test_add_endpoints_add_bot_endpoint(self):
        processor = MongoProcessor()
        config = {"bot_endpoint": {"url": "http://localhost:5000/"}}
        processor.add_endpoints(config, bot="tests1", user="testUser")
        endpoint = processor.get_endpoints("tests1")
        assert endpoint["bot_endpoint"].get("url") == "http://localhost:5000/"
        assert endpoint.get("action_endpoint") is None
        assert endpoint.get("tracker") is None

    def test_add_endpoints_add_action_endpoint_empty_url(self):
        processor = MongoProcessor()
        config = {"action_endpoint": {"url": ""}}
        with pytest.raises(AppException):
            processor.add_endpoints(config, bot="tests2", user="testUser")
            endpoint = processor.get_endpoints("tests2")
            assert endpoint.get("bot_endpoint") is None
            assert endpoint.get("action_endpoint") is None
            assert endpoint.get("tracker") is None

    def test_add_endpoints_add_action_endpoint(self):
        processor = MongoProcessor()
        config = {"action_endpoint": {"url": "http://localhost:5000/"}}
        processor.add_endpoints(config, bot="tests2", user="testUser")
        endpoint = processor.get_endpoints("tests2")
        assert endpoint.get("bot_endpoint") is None
        assert endpoint.get("action_endpoint").get("url") == "http://localhost:5000/"
        assert endpoint.get("tracker") is None

    def test_add_endpoints_add_tracker_endpoint_missing_db(self):
        processor = MongoProcessor()
        config = {"tracker_endpoint": {"url": "mongodb://localhost:27017"}}
        with pytest.raises(ValidationError):
            processor.add_endpoints(config, bot="tests3", user="testUser")
            endpoint = processor.get_endpoints("tests3")
            assert endpoint.get("bot_endpoint") is None
            assert endpoint.get("action_endpoint") is None
            assert endpoint.get("tracker_endpoint") is None

    def test_add_endpoints_add_tracker_endpoint_invalid_url(self):
        processor = MongoProcessor()
        config = {
            "tracker_endpoint": {
                "url": "mongo://localhost:27017",
                "db": "conversations",
            }
        }
        with pytest.raises(AppException):
            processor.add_endpoints(config, bot="tests3", user="testUser")
            endpoint = processor.get_endpoints("tests3")
            assert endpoint.get("bot_endpoint") is None
            assert endpoint.get("action_endpoint") is None
            assert endpoint.get("tracker") is None

    def test_add_endpoints_add_tracker_endpoint(self):
        processor = MongoProcessor()
        config = {
            "tracker_endpoint": {
                "url": "mongodb://localhost:27017/",
                "db": "conversations",
            }
        }
        processor.add_endpoints(config, bot="tests3", user="testUser")
        endpoint = processor.get_endpoints("tests3")
        assert endpoint.get("bot_endpoint") is None
        assert endpoint.get("action_endpoint") is None
        assert (
                endpoint.get("tracker_endpoint").get("url") == "mongodb://localhost:27017/"
        )
        assert endpoint.get("tracker_endpoint").get("db") == "conversations"
        assert endpoint.get("tracker_endpoint").get("type") == "mongo"

    def test_update_endpoints(self):
        processor = MongoProcessor()
        config = {
            "action_endpoint": {"url": "http://localhost:8000/"},
            "bot_endpoint": {"url": "http://localhost:5000/"},
            "tracker_endpoint": {
                "url": "mongodb://localhost:27017/",
                "db": "conversations",
            },
        }
        processor.add_endpoints(config, bot="tests", user="testUser")
        endpoint = processor.get_endpoints("tests")
        assert endpoint.get("bot_endpoint").get("url") == "http://localhost:5000/"
        assert endpoint.get("action_endpoint").get("url") == "http://localhost:8000/"
        assert (
                endpoint.get("tracker_endpoint").get("url") == "mongodb://localhost:27017/"
        )
        assert endpoint.get("tracker_endpoint").get("db") == "conversations"
        assert endpoint.get("tracker_endpoint").get("type") == "mongo"

    def test_update_endpoints_any(self):
        processor = MongoProcessor()
        config = {
            "action_endpoint": {"url": "http://127.0.0.1:8000/"},
            "bot_endpoint": {"url": "http://127.0.0.1:5000/"},
        }
        processor.add_endpoints(config, bot="tests", user="testUser")
        endpoint = processor.get_endpoints("tests")
        assert endpoint.get("bot_endpoint").get("url") == "http://127.0.0.1:5000/"
        assert endpoint.get("action_endpoint").get("url") == "http://127.0.0.1:8000/"
        assert (
                endpoint.get("tracker_endpoint").get("url") == "mongodb://localhost:27017/"
        )
        assert endpoint.get("tracker_endpoint").get("db") == "conversations"
        assert endpoint.get("tracker_endpoint").get("type") == "mongo"

    def test_download_data_files(self):
        processor = MongoProcessor()
        file = processor.download_files("tests")
        assert file.endswith(".zip")

    def test_get_utterance_from_intent(self):
        processor = MongoProcessor()
        response = processor.get_utterance_from_intent("deny", "tests")
        assert response[0] == "utter_goodbye"
        assert response[1] == UTTERANCE_TYPE.BOT

    def test_get_utterance_from_empty_intent(self):
        processor = MongoProcessor()
        with pytest.raises(AppException):
            response = processor.get_utterance_from_intent("", "tests")

    def test_get_stories(self):
        processor = MongoProcessor()
        stories = list(processor.get_stories("tests", "testUser"))
        assert stories.__len__() == 8
        assert stories[0]['name'] == 'happy path'
        assert stories[0]['steps'][0]['name'] == 'greet'
        assert stories[0]['steps'][0]['type'] == 'INTENT'
        assert stories[0]['steps'][1]['name'] == 'utter_greet'
        assert stories[0]['steps'][1]['type'] == 'BOT'

    def test_edit_training_example_duplicate(self):
        processor = MongoProcessor()
        examples = list(processor.get_training_examples("greet", "tests"))
        with pytest.raises(AppException):
            processor.edit_training_example(examples[0]["_id"], example="hey there", intent="greet", bot="tests",
                                            user="testUser")

    def test_edit_training_example_does_not_exists(self):
        processor = MongoProcessor()
        examples = list(processor.get_training_examples("greet", "tests"))
        with pytest.raises(AppException):
            processor.edit_training_example(examples[0]["_id"], example="hey there", intent="happy", bot="tests",
                                            user="testUser")

    def test_edit_training_example(self):
        processor = MongoProcessor()
        examples = list(processor.get_training_examples("greet", "tests"))
        processor.edit_training_example(examples[0]["_id"], example="hey, there", intent="greet", bot="tests",
                                        user="testUser")
        examples = list(processor.get_training_examples("greet", "tests"))
        assert any(example['text'] == "hey, there" for example in examples)

    def test_edit_training_example_with_entities(self):
        processor = MongoProcessor()
        examples = list(processor.get_training_examples("greet", "tests"))
        processor.edit_training_example(examples[0]["_id"], example="[Meghalaya](Location) India", intent="greet",
                                        bot="tests", user="testUser")
        examples = list(processor.get_training_examples("greet", "tests"))
        assert any(example['text'] == "Meghalaya India" for example in examples)

    def test_edit_responses_duplicate(self):
        processor = MongoProcessor()
        responses = list(processor.get_response("utter_happy", "tests"))
        with pytest.raises(AppException):
            processor.edit_text_response(responses[0]["_id"], "Great, carry on!", name="utter_happy", bot="tests",
                                         user="testUser")

    def test_edit_responses_does_not_exist(self):
        processor = MongoProcessor()
        responses = list(processor.get_response("utter_happy", "tests"))
        with pytest.raises(AppException):
            processor.edit_text_response(responses[0]["_id"], "Great, carry on!", name="utter_greet", bot="tests",
                                         user="testUser")

    def test_edit_responses(self):
        processor = MongoProcessor()
        responses = list(processor.get_response("utter_happy", "tests"))
        processor.edit_text_response(responses[0]["_id"], "Great!", name="utter_happy", bot="tests", user="testUser")
        responses = list(processor.get_response("utter_happy", "tests"))
        assert any(response['value']['text'] == "Great!" for response in responses if "text" in response['value'])

    @responses.activate
    def test_start_training_done_using_event(self, monkeypatch):
        responses.add(
            responses.POST,
            "http://localhost/train",
            status=200
        )
        monkeypatch.setitem(Utility.environment['model']['train'], "event_url", "http://localhost/train")
        model_path = start_training("tests", "testUser")
        assert model_path is None

    @responses.activate
    def test_start_training_done_reload_event(self, monkeypatch):
        responses.add(
            responses.GET,
            "http://localhost/api/bot/model/reload",
            json={"message": "Reloading Model!"},
            status=200
        )
        monkeypatch.setitem(Utility.environment['model']['train'], "agent_url", "http://localhost/")
        model_path = start_training("tests", "testUser")
        assert model_path

    def test_add_training_data(self):
        training_data = [
            models.TrainingData(intent="intent1",
                                training_examples=["example1", "example2"],
                                response="response1"),
            models.TrainingData(intent="intent2",
                                training_examples=["example3", "example4"],
                                response="response2")
        ]
        processor = MongoProcessor()
        processor.add_training_data(training_data, "training_bot", "training_user", False)
        assert Intents.objects(name="intent1").get() is not None
        assert Intents.objects(name="intent2").get() is not None
        training_examples = list(TrainingExamples.objects(intent="intent1"))
        assert training_examples is not None
        assert len(training_examples) == 2
        training_examples = list(TrainingExamples.objects(intent="intent2"))
        assert len(training_examples) == 2
        assert Responses.objects(name="utter_intent1") is not None
        assert Responses.objects(name="utter_intent2") is not None
        story = Stories.objects(block_name="path_intent1").get()
        assert story is not None
        assert story['events'][0]['name'] == 'intent1'
        assert story['events'][0]['type'] == StoryEventType.user
        assert story['events'][1]['name'] == "utter_intent1"
        assert story['events'][1]['type'] == StoryEventType.action
        story = Stories.objects(block_name="path_intent2").get()
        assert story is not None

    def test_add_training_data_with_invalid_training_example(self):
        training_data = [
            models.TrainingData(intent="intent3",
                                training_examples=[" ", "example"],
                                response="response3")]
        processor = MongoProcessor()
        processor.add_training_data(training_data, "training_bot", "training_user", False)
        assert Intents.objects(name="intent3").get() is not None
        training_examples = list(TrainingExamples.objects(intent="intent3"))
        assert training_examples is not None
        assert len(training_examples) == 1
        assert Responses.objects(name="utter_intent3") is not None
        story = Stories.objects(block_name="path_intent3").get()
        assert story is not None
        assert story['events'][0]['name'] == 'intent3'
        assert story['events'][0]['type'] == StoryEventType.user
        assert story['events'][1]['name'] == "utter_intent3"
        assert story['events'][1]['type'] == StoryEventType.action
        story = Stories.objects(block_name="path_intent3").get()
        assert story is not None

    def test_add_training_data_with_intent_exists(self):
        training_data = [
            models.TrainingData(intent="intent3",
                                training_examples=["example for intent3"],
                                response="response3")]
        processor = MongoProcessor()
        processor.add_training_data(training_data, "training_bot", "training_user", False)
        assert Intents.objects(name="intent3").get() is not None
        training_examples = list(TrainingExamples.objects(intent="intent3"))
        assert training_examples is not None
        assert len(training_examples) == 2
        assert Responses.objects(name="utter_intent3") is not None
        story = Stories.objects(block_name="path_intent3").get()
        assert story is not None
        assert story['events'][0]['name'] == 'intent3'
        assert story['events'][0]['type'] == StoryEventType.user
        assert story['events'][1]['name'] == "utter_intent3"
        assert story['events'][1]['type'] == StoryEventType.action
        story = Stories.objects(block_name="path_intent3").get()
        assert story is not None

    def test_delete_response(self):
        processor = MongoProcessor()
        intent = "test_delete_response_with_story"
        utterance = "utter_" + intent
        story = "path_" + intent
        bot = "testBot"
        user = "testUser"
        utter_intentA_1_id = processor.add_response({"text": "demo_response"}, utterance, bot, user)
        utter_intentA_2_id = processor.add_response({"text": "demo_response2"}, utterance, bot, user)
        resp = processor.get_response(utterance, bot)
        assert len(list(resp)) == 2
        processor.delete_response(utter_intentA_1_id, bot, user)
        resp = processor.get_response(utterance, bot)
        assert len(list(resp)) == 1
        processor.delete_response(utter_intentA_2_id, bot, user)
        resp = processor.get_response(utterance, bot)
        assert len(list(resp)) == 0

    def test_delete_response_non_existing(self):
        processor = MongoProcessor()
        with pytest.raises(AppException):
            processor.delete_response("0123456789ab0123456789ab", "testBot",
                                      "testUser")

    def test_delete_response_empty(self):
        processor = MongoProcessor()
        with pytest.raises(AppException):
            processor.delete_response(" ", "testBot", "testUser")

    def test_delete_response_attached_to_story(self):
        processor = MongoProcessor()
        utterance = "test_delete_response_attached_to_story"
        bot = "testBot"
        user = "testUser"
        utter_intentA_1_id = processor.add_response({"text": "demo_response"}, utterance, bot, user)
        events = [
            {"name": "greet", "type": "user"},
            {"name": "utter_greet", "type": "action"},
            {"name": "mood_great", "type": "user"},
            {"name": utterance, "type": "action"},
        ]
        processor.add_story("test path", events, bot, user)
        with pytest.raises(AppException):
            processor.delete_response(utter_intentA_1_id, bot, user)

    def test_delete_utterance(self):
        processor = MongoProcessor()
        utterance = "test_delete_utterance"
        bot = "testBot"
        user = "testUser"
        processor.add_response({"text": "demo_response1"}, utterance, bot, user)
        processor.delete_utterance(utterance, bot, user)

    def test_delete_utterance_attached_to_story(self):
        processor = MongoProcessor()
        utterance = "test_delete_utterance_attached_to_story"
        bot = "testBot"
        user = "testUser"
        processor.add_response({"text": "demo_response2"}, utterance, bot, user)
        events = [
            {"name": "greet", "type": "user"},
            {"name": "utter_greet", "type": "action"},
            {"name": "mood_great", "type": "user"},
            {"name": utterance, "type": "action"},
        ]
        processor.add_story("test_delete_utterance", events, bot, user)
        with pytest.raises(Exception):
            processor.delete_utterance(utterance, bot, user)

    def test_delete_utterance_non_existing(self):
        processor = MongoProcessor()
        utterance = "test_delete_utterance_non_existing"
        bot = "testBot"
        user = "testUser"
        with pytest.raises(AppException):
            processor.delete_utterance(utterance, bot, user)

    def test_delete_utterance_empty(self):
        processor = MongoProcessor()
        utterance = " "
        bot = "testBot"
        user = "testUser"
        with pytest.raises(AppException):
            processor.delete_utterance(utterance, bot, user)

    def test_add_slot(self):
        processor = MongoProcessor()
        bot = 'test_add_slot'
        user = 'test_user'
        processor.add_slot({"name": "bot", "type": "unfeaturized", "influence_conversation": True}, bot, user,
                      raise_exception=False)
        slot = Slots.objects(name__iexact='bot',bot=bot, user=user).get()
        assert slot['name'] == 'bot'
        assert slot['type'] == 'unfeaturized'
        assert slot['initial_value'] is None
        assert slot['influence_conversation']

        processor.add_slot({"name": "bot", "type": "any", "initial_value": bot, "influence_conversation": False}, bot,
                           user, raise_exception=False)
        slot = Slots.objects(name__iexact='bot', bot=bot, user=user).get()
        assert slot['name'] == 'bot'
        assert slot['type'] == 'any'
        assert slot['initial_value'] == bot
        assert not slot['influence_conversation']

        with pytest.raises(AppException):
            msg = processor.add_slot({"name": "bot", "type": "any", "initial_value": bot, "influence_conversation": False}, bot, user)
            assert msg ==  'Slot exists'

    def test_fetch_rule_block_names(self):
        processor = MongoProcessor()
        Rules(
            block_name="rule1",
            condition_events_indices=[],
            start_checkpoints=["START"],
            end_checkpoints=["END"],
            events=[StoryEvents(name="greet", type="user"), StoryEvents(name="utter_greet", type="action")],
            bot="test_bot",
            user="rule_creator",
        ).save()
        Rules(
            block_name="rule2",
            condition_events_indices=[],
            start_checkpoints=["START"],
            end_checkpoints=["END"],
            events=[StoryEvents(name="greet", type="user"), StoryEvents(name="utter_greet", type="action")],
            bot="test_bot",
            user="rule_creator",
        ).save()
        block_names = processor.fetch_rule_block_names("test_bot")
        assert block_names[0] == "rule1"
        assert block_names[1] == "rule2"

    def test_fetch_rule_block_names_no_rules_present(self):
        processor = MongoProcessor()
        block_names = processor.fetch_rule_block_names("rule_creator")
        assert not block_names

    def test_save_rules(self):
        processor = MongoProcessor()
        intent = {
            STORY_EVENT.NAME.value: "greet",
            STORY_EVENT.CONFIDENCE.value: 1.0,
        }
        events = [UserUttered(text="greet", intent=intent),
                  ActionExecuted(action_name="utter_greet")]
        story_steps = [RuleStep(block_name="rule1",
                               start_checkpoints=[Checkpoint("START")],
                               end_checkpoints=[Checkpoint("END")],
                               events=events,
                               condition_events_indices={0}),
                       RuleStep(block_name="rule2",
                                start_checkpoints=[Checkpoint("START")],
                                end_checkpoints=[Checkpoint("END")],
                                events=events,
                                condition_events_indices={0})
                       ]
        processor.save_rules(story_steps, "test_save_rules", "rules_creator")
        rules = list(Rules.objects(bot="test_save_rules", user="rules_creator", status=True))
        assert rules[0]['block_name'] == "rule1"
        assert rules[0]['condition_events_indices'] == [0]
        assert rules[0]['start_checkpoints'] == ["START"]
        assert rules[0]['end_checkpoints'] == ["END"]
        assert rules[0]['events'][0]['name'] == "greet"
        assert rules[0]['events'][0]['type'] == "user"
        assert not rules[0]['events'][0]['value']
        assert rules[0]['events'][1]['name'] == "utter_greet"
        assert rules[0]['events'][1]['type'] == "action"
        assert not rules[0]['events'][1]['value']
        assert rules[1]['block_name'] == "rule2"

    def test_save_rules_already_present(self):
        processor = MongoProcessor()
        events = [UserUttered(text="greet"),
                  ActionExecuted(action_name="utter_greet")]
        Rules(block_name="rule2",
              start_checkpoints=["START"],
              end_checkpoints=["END"],
              events=[StoryEvents(name="greet", type="user"),
                    StoryEvents(name="utter_greet", type="action")],
              condition_events_indices={0}, bot="test_save_rules_already_present", user="rules_creator").save()
        story_steps = [RuleStep(block_name="rule1",
                                start_checkpoints=[Checkpoint("START")],
                                end_checkpoints=[Checkpoint("END")],
                                events=events,
                                condition_events_indices={0}),
                       RuleStep(block_name="rule2",
                                start_checkpoints=[Checkpoint("START")],
                                end_checkpoints=[Checkpoint("END")],
                                events=events,
                                condition_events_indices={0})
                       ]
        processor.save_rules(story_steps, "test_save_rules_already_present", "rules_creator")
        rules = list(Rules.objects(bot="test_save_rules_already_present", user="rules_creator", status=True))
        assert len(rules) == 2
        assert rules[0]['block_name'] == "rule2"
        assert rules[0]['condition_events_indices'] == [0]
        assert rules[0]['start_checkpoints'] == ["START"]
        assert rules[0]['end_checkpoints'] == ["END"]
        assert rules[0]['events'][0]['name'] == "greet"
        assert rules[0]['events'][0]['type'] == "user"
        assert not rules[0]['events'][0]['value']
        assert rules[0]['events'][1]['name'] == "utter_greet"
        assert rules[0]['events'][1]['type'] == "action"
        assert not rules[0]['events'][1]['value']
        assert rules[1]['block_name'] == "rule1"

    def test_get_rules_for_training(self):
        Rules(
            block_name="rule1",
            condition_events_indices=[],
            start_checkpoints=["START"],
            end_checkpoints=["END"],
            events=[StoryEvents(name="greet", type="user"), StoryEvents(name="utter_greet", type="action")],
            bot="test_get_rules_for_training",
            user="rule_creator",
        ).save()
        Rules(
            block_name="rule2",
            condition_events_indices=[],
            start_checkpoints=["START"],
            end_checkpoints=["END"],
            events=[StoryEvents(name="greet", type="user"), StoryEvents(name="utter_greet", type="action")],
            bot="test_get_rules_for_training",
            user="rule_creator",
        ).save()
        processor = MongoProcessor()
        rules = processor.get_rules_for_training("test_get_rules_for_training")
        assert isinstance(rules, StoryGraph)
        assert len(rules.story_steps) == 2

    def test_get_rules_no_rules_present(self):
        processor = MongoProcessor()
        rules = processor.get_rules_for_training("test_get_rules_no_rules_present")
        assert not rules.story_steps

    def test_delete_rules(self):
        processor = MongoProcessor()
        rules = (Rules.objects(bot="test_save_rules_already_present", user="rules_creator", status=True))
        assert rules
        processor.delete_rules("test_save_rules_already_present", "rules_creator")
        rules = (Rules.objects(bot="test_save_rules_already_present", user="rules_creator", status=True))
        assert not rules

    def test_delete_rules_no_rules(self):
        processor = MongoProcessor()
        rules = (Rules.objects(bot="test_save_rules_already_present", user="rules_creator", status=True))
        assert not rules
        processor.delete_rules("test_save_rules_already_present", "rules_creator")

    @pytest.mark.asyncio
    async def test_upload_and_save(self):
        processor = MongoProcessor()
        nlu_content = "## intent:greet\n- hey\n- hello".encode()
        stories_content = "## greet\n* greet\n- utter_offer_help\n- action_restart".encode()
        config_content = "language: en\npipeline:\n- name: WhitespaceTokenizer\n- name: RegexFeaturizer\n- name: LexicalSyntacticFeaturizer\n- name: CountVectorsFeaturizer\n- analyzer: char_wb\n  max_ngram: 4\n  min_ngram: 1\n  name: CountVectorsFeaturizer\n- epochs: 5\n  name: DIETClassifier\n- name: EntitySynonymMapper\n- epochs: 5\n  name: ResponseSelector\npolicies:\n- name: MemoizationPolicy\n- epochs: 5\n  max_history: 5\n  name: TEDPolicy\n- name: RulePolicy\n- core_threshold: 0.3\n  fallback_action_name: action_small_talk\n  name: FallbackPolicy\n  nlu_threshold: 0.75\n".encode()
        domain_content = "intents:\n- greet\nresponses:\n  utter_offer_help:\n  - text: 'how may i help you'\nactions:\n- utter_offer_help\n".encode()
        nlu = UploadFile(filename="nlu.yml", file=BytesIO(nlu_content))
        stories = UploadFile(filename="stories.md", file=BytesIO(stories_content))
        config = UploadFile(filename="config.yml", file=BytesIO(config_content))
        domain = UploadFile(filename="domain.yml", file=BytesIO(domain_content))
        await processor.upload_and_save(nlu, domain, stories, config, None, "test_upload_and_save", "rules_creator")
        assert len(list(Intents.objects(bot="test_upload_and_save", user="rules_creator"))) == 6
        assert len(list(Stories.objects(bot="test_upload_and_save", user="rules_creator"))) == 1
        assert len(list(Responses.objects(bot="test_upload_and_save", user="rules_creator"))) == 1
        assert len(list(TrainingExamples.objects(intent="greet", bot="test_upload_and_save", user="rules_creator"))) == 2

    @pytest.mark.asyncio
    async def test_upload_and_save_with_rules(self):
        processor = MongoProcessor()
        nlu_content = "## intent:greet\n- hey\n- hello".encode()
        stories_content = "## greet\n* greet\n- utter_offer_help\n- action_restart".encode()
        config_content = "language: en\npipeline:\n- name: WhitespaceTokenizer\n- name: RegexFeaturizer\n- name: LexicalSyntacticFeaturizer\n- name: CountVectorsFeaturizer\n- analyzer: char_wb\n  max_ngram: 4\n  min_ngram: 1\n  name: CountVectorsFeaturizer\n- epochs: 5\n  name: DIETClassifier\n- name: EntitySynonymMapper\n- epochs: 5\n  name: ResponseSelector\npolicies:\n- name: MemoizationPolicy\n- epochs: 5\n  max_history: 5\n  name: TEDPolicy\n- name: RulePolicy\n- core_threshold: 0.3\n  fallback_action_name: action_small_talk\n  name: FallbackPolicy\n  nlu_threshold: 0.75\n".encode()
        domain_content = "intents:\n- greet\nresponses:\n  utter_offer_help:\n  - text: 'how may i help you'\nactions:\n- utter_offer_help\n".encode()
        rules_content = "rules:\n\n- rule: Only say `hello` if the user provided a location\n  condition:\n  - slot_was_set:\n    - location: true\n  steps:\n  - intent: greet\n  - action: utter_greet\n".encode()
        nlu = UploadFile(filename="nlu.yml", file=BytesIO(nlu_content))
        stories = UploadFile(filename="stories.md", file=BytesIO(stories_content))
        config = UploadFile(filename="config.yml", file=BytesIO(config_content))
        domain = UploadFile(filename="domain.yml", file=BytesIO(domain_content))
        rules = UploadFile(filename="rules.yml", file=BytesIO(rules_content))
        await processor.upload_and_save(nlu, domain, stories, config, rules, "test_upload_and_save", "rules_creator")
        assert len(list(Intents.objects(bot="test_upload_and_save", user="rules_creator", status=True))) == 6
        assert len(list(Stories.objects(bot="test_upload_and_save", user="rules_creator", status=True))) == 1
        assert len(list(Responses.objects(bot="test_upload_and_save", user="rules_creator", status=True))) == 1
        assert len(
            list(TrainingExamples.objects(intent="greet", bot="test_upload_and_save", user="rules_creator", status=True))) == 2
        assert len(list(Rules.objects(bot="test_upload_and_save", user="rules_creator"))) == 1

<<<<<<< HEAD
    def test_get_action_server_logs_empty(self):
        processor = MongoProcessor()
        logs = list(processor.get_action_server_logs("test_bot"))
        assert logs == []

    def test_get_action_server_logs(self):
        bot = "test_bot"
        bot_2 = "testing_bot"
        expected_intents = ["intent13", "intent11", "intent9", "intent8", "intent7", "intent6", "intent5",
                            "intent4", "intent3", "intent2"]
        request_params = {"key": "value", "key2": "value2"}
        HttpActionLog(intent="intent1", action="http_action", sender="sender_id",
                      request_params=request_params, api_response="Response", bot_response="Bot Response", bot=bot).save()
        HttpActionLog(intent="intent2", action="http_action", sender="sender_id", url="http://kairon-api.digite.com/api/bot",
                      request_params=request_params, api_response="Response", bot_response="Bot Response", bot=bot, status="FAILURE").save()
        HttpActionLog(intent="intent1", action="http_action", sender="sender_id",
                      request_params=request_params, api_response="Response", bot_response="Bot Response", bot=bot_2).save()
        HttpActionLog(intent="intent3", action="http_action", sender="sender_id",
                      request_params=request_params, api_response="Response", bot_response="Bot Response", bot=bot, status="FAILURE").save()
        HttpActionLog(intent="intent4", action="http_action", sender="sender_id",
                      request_params=request_params, api_response="Response", bot_response="Bot Response", bot=bot).save()
        HttpActionLog(intent="intent5", action="http_action", sender="sender_id",
                      request_params=request_params, api_response="Response", bot_response="Bot Response", bot=bot, status="FAILURE").save()
        HttpActionLog(intent="intent6", action="http_action", sender="sender_id",
                      request_params=request_params, api_response="Response", bot_response="Bot Response", bot=bot).save()
        HttpActionLog(intent="intent7", action="http_action", sender="sender_id",
                      request_params=request_params, api_response="Response", bot_response="Bot Response", bot=bot).save()
        HttpActionLog(intent="intent8", action="http_action", sender="sender_id",
                      request_params=request_params, api_response="Response", bot_response="Bot Response", bot=bot).save()
        HttpActionLog(intent="intent9", action="http_action", sender="sender_id",
                      request_params=request_params, api_response="Response", bot_response="Bot Response", bot=bot).save()
        HttpActionLog(intent="intent10", action="http_action", sender="sender_id",
                      request_params=request_params, api_response="Response", bot_response="Bot Response", bot=bot_2).save()
        HttpActionLog(intent="intent11", action="http_action", sender="sender_id",
                      request_params=request_params, api_response="Response", bot_response="Bot Response", bot=bot).save()
        HttpActionLog(intent="intent12", action="http_action", sender="sender_id",
                      request_params=request_params, api_response="Response", bot_response="Bot Response", bot=bot_2, status="FAILURE").save()
        HttpActionLog(intent="intent13", action="http_action", sender="sender_id_13",
                      request_params=request_params, api_response="Response", bot_response="Bot Response", bot=bot, status="FAILURE").save()
        processor = MongoProcessor()
        logs = list(processor.get_action_server_logs(bot))
        assert len(logs) == 10
        assert [log['intent'] in expected_intents for log in logs]
        assert logs[0]['action'] == "http_action"
        assert any([log['request_params'] == request_params for log in logs])
        assert any([log['sender'] == "sender_id_13" for log in logs])
        assert any([log['api_response'] == "Response" for log in logs])
        assert any([log['bot_response'] == "Bot Response" for log in logs])
        assert any([log['status'] == "FAILURE" for log in logs])
        assert any([log['status'] == "SUCCESS" for log in logs])

        logs = list(processor.get_action_server_logs(bot_2))
        assert len(logs) == 3

    def test_get_action_server_logs_start_idx_page_size(self):
        processor = MongoProcessor()
        bot = "test_bot"
        bot_2 = "testing_bot"
        logs = list(processor.get_action_server_logs(bot, 10, 15))
        assert len(logs) == 1

        logs = list(processor.get_action_server_logs(bot, 10, 1))
        assert len(logs) == 1

        logs = list(processor.get_action_server_logs(bot, 0, 5))
        assert len(logs) == 5

        logs = list(processor.get_action_server_logs(bot_2, 0, 5))
        assert len(logs) == 3

        logs = list(processor.get_action_server_logs(bot_2, 2, 1))
        assert len(logs) == 1
        log = logs[0]
        assert log['intent'] == "intent1"

    def test_get_action_server_logs_cnt(self):
        processor = MongoProcessor()
        bot = "test_bot"
        bot_2 = "testing_bot"
        cnt = processor.get_row_count(HttpActionLog, bot)
        assert cnt == 11

        cnt = processor.get_row_count(HttpActionLog, bot_2)
        assert cnt == 3
=======
    def test_get_existing_slots(self):
        Slots(
            name="location",
            type="text",
            initial_value="delhi",
            bot="test_get_existing_slots",
            user="bot_user",
        ).save()
        Slots(
            name="email_id",
            type="text",
            initial_value="bot_user@digite.com",
            bot="test_get_existing_slots",
            user="bot_user",
        ).save()
        Slots(
            name="username",
            type="text",
            initial_value="bot_user",
            bot="test_get_existing_slots",
            user="bot_user",
            status=False
        ).save()
        slots = list(MongoProcessor.get_existing_slots("test_get_existing_slots"))
        assert len(slots) == 2
        assert slots[0]['name'] == 'location'
        assert slots[1]['name'] == 'email_id'

    def test_get_existing_slots_bot_not_exists(self):
        slots = list(MongoProcessor.get_existing_slots("test_get_existing_slots_bot_not_exists"))
        assert len(slots) == 0
>>>>>>> 6d21dd2d


# pylint: disable=R0201
class TestAgentProcessor:

    def test_get_agent(self, monkeypatch):
        def mongo_store(*arge, **kwargs):
            return None

        monkeypatch.setattr(Utility, "get_local_mongo_store", mongo_store)
        agent = AgentProcessor.get_agent("tests")
        assert isinstance(agent, Agent)

    def test_get_agent_from_cache(self):
        agent = AgentProcessor.get_agent("tests")
        assert isinstance(agent, Agent)

    def test_get_agent_from_cache_does_not_exists(self):
        with pytest.raises(AppException):
            agent = AgentProcessor.get_agent("test")
            assert isinstance(agent, Agent)


class TestModelProcessor:
    @pytest.fixture(autouse=True)
    def init_connection(self):
        os.environ["system_file"] = "./tests/testing_data/system.yaml"
        Utility.load_evironment()
        connect(host=Utility.environment['database']["url"])

    @pytest.fixture
    def test_set_training_status_inprogress(self):
        ModelProcessor.set_training_status("tests", "testUser", "Inprogress")
        model_training = ModelTraining.objects(bot="tests", status="Inprogress")
        return model_training

    def test_set_training_status_Done(self, test_set_training_status_inprogress):
        assert test_set_training_status_inprogress.__len__() == 1
        assert test_set_training_status_inprogress.first().bot == "tests"
        assert test_set_training_status_inprogress.first().user == "testUser"
        assert test_set_training_status_inprogress.first().status == "Inprogress"
        training_status_inprogress_id = test_set_training_status_inprogress.first().id

        ModelProcessor.set_training_status(bot="tests",
                                           user="testUser",
                                           status="Done",
                                           model_path="model_path"
                                           )
        model_training = ModelTraining.objects(bot="tests", status="Done")
        ids = [model.to_mongo().to_dict()['_id'] for model in model_training]
        index = ids.index(training_status_inprogress_id)
        assert model_training.count() == 3
        assert training_status_inprogress_id in ids
        assert model_training[index].bot == "tests"
        assert model_training[index].user == "testUser"
        assert model_training[index].status == "Done"
        assert model_training[index].model_path == "model_path"
        assert ModelTraining.objects(bot="tests", status="Inprogress").__len__() == 0

    def test_set_training_status_Fail(self, test_set_training_status_inprogress):
        assert test_set_training_status_inprogress.__len__() == 1
        assert test_set_training_status_inprogress.first().bot == "tests"
        assert test_set_training_status_inprogress.first().user == "testUser"
        assert test_set_training_status_inprogress.first().status == "Inprogress"
        training_status_inprogress_id = test_set_training_status_inprogress.first().id

        ModelProcessor.set_training_status(bot="tests",
                                           user="testUser",
                                           status="Fail",
                                           model_path=None,
                                           exception="exception occurred while training model."
                                           )
        model_training = ModelTraining.objects(bot="tests", status="Fail")

        assert model_training.__len__() == 1
        assert model_training.first().id == training_status_inprogress_id
        assert model_training.first().bot == "tests"
        assert model_training.first().user == "testUser"
        assert model_training.first().status == "Fail"
        assert model_training.first().model_path is None
        assert model_training.first().exception == "exception occurred while training model."
        assert ModelTraining.objects(bot="tests", status="Inprogress").__len__() == 0

    def test_is_training_inprogress_False(self):
        actual_response = ModelProcessor.is_training_inprogress("tests")
        assert actual_response is False

    def test_is_training_inprogress_True(self, test_set_training_status_inprogress):
        assert test_set_training_status_inprogress.__len__() == 1
        assert test_set_training_status_inprogress.first().bot == "tests"
        assert test_set_training_status_inprogress.first().user == "testUser"
        assert test_set_training_status_inprogress.first().status == "Inprogress"

        actual_response = ModelProcessor.is_training_inprogress("tests", False)
        assert actual_response is True

    def test_is_training_inprogress_exception(self, test_set_training_status_inprogress):
        with pytest.raises(AppException) as exp:
            assert ModelProcessor.is_training_inprogress("tests")

        assert str(exp.value) == "Previous model training in progress."

    def test_is_daily_training_limit_exceeded_False(self, monkeypatch):
        monkeypatch.setitem(Utility.environment['model']['train'], "limit_per_day", 6)
        actual_response = ModelProcessor.is_daily_training_limit_exceeded("tests")
        assert actual_response is False

    def test_is_daily_training_limit_exceeded_True(self, monkeypatch):
        monkeypatch.setitem(Utility.environment['model']['train'], "limit_per_day", 1)
        actual_response = ModelProcessor.is_daily_training_limit_exceeded("tests", False)
        assert actual_response is True

    def test_is_daily_training_limit_exceeded_exception(self, monkeypatch):
        monkeypatch.setitem(Utility.environment['model']['train'], "limit_per_day", 1)
        with pytest.raises(AppException) as exp:
            assert ModelProcessor.is_daily_training_limit_exceeded("tests")

        assert str(exp.value) == "Daily model training limit exceeded."

    def test_get_training_history(self):
        actual_response = ModelProcessor.get_training_history("tests")
        assert actual_response

    def test_delete_valid_intent_only(self):
        processor = MongoProcessor()
        processor.add_intent("TestingDelGreeting", "tests", "testUser", is_integration=False)
        processor.delete_intent("TestingDelGreeting", "tests", "testUser", is_integration=False,
                                delete_dependencies=False)
        with pytest.raises(Exception):
            intent = Intents.objects(bot="tests", status=True).get(name="TestingDelGreeting")

    def test_delete_invalid_intent(self):
        processor = MongoProcessor()
        with pytest.raises(Exception):
            processor.delete_intent("TestingDelGreetingInvalid", "tests", "testUser", is_integration=False)

    def test_delete_empty_Intent(self):
        processor = MongoProcessor()
        with pytest.raises(AssertionError):
            processor.delete_intent("", "tests", "testUser", is_integration=False)

    def test_delete_valid_intent(self):
        processor = MongoProcessor()
        processor.add_intent("TestingDelGreeting", "tests", "testUser", is_integration=False)
        processor.delete_intent("TestingDelGreeting", "tests", "testUser", is_integration=False)

    def test_intent_no_stories(self):
        processor = MongoProcessor()
        processor.add_intent("TestingDelGreeting", "tests", "testUser", is_integration=False)
        processor.add_training_example(["Hows You Doing!"], "TestingDelGreeting", "tests", "testUser",
                                       is_integration=False)
        processor.delete_intent("TestingDelGreeting", "tests", "testUser", is_integration=False)
        actual = processor.get_intents("tests")
        assert not any(intent['name'] == 'TestingDelGreeting' for intent in actual)
        actual = len(list(processor.get_training_examples("TestingDelGreeting", "tests")))
        assert not actual

    def test_get_intents_and_training_examples(self):
        processor = MongoProcessor()
        actual = processor.get_intents_and_training_examples("tests")
        assert len(actual) == 17

    def test_delete_intent_no_trainingExamples(self):
        processor = MongoProcessor()
        processor.add_intent("TestingDelGreeting", "tests", "testUser", is_integration=False)
        processor.delete_intent("TestingDelGreeting", "tests", "testUser", is_integration=False)
        actual = processor.get_intents("tests")
        assert not any(intent['name'] == 'TestingDelGreeting' for intent in actual)

    def test_delete_intent_no_utterance(self):
        processor = MongoProcessor()
        processor.add_intent("TestingDelGreeting", "tests", "testUser", is_integration=False)
        processor.delete_intent("TestingDelGreeting", "tests", "testUser", is_integration=False)
        actual = processor.get_intents("tests")
        assert not any(intent['name'] == 'TestingDelGreeting' for intent in actual)

    def test_delete_intent_with_examples_stories_utterance(self):
        processor = MongoProcessor()
        processor.add_intent("TestingDelGreeting", "tests", "testUser", is_integration=False)
        processor.add_training_example(["hello","hi"],"TestingDelGreeting","tests", "testUser", is_integration=False)
        processor.delete_intent("TestingDelGreeting", "tests", "testUser", is_integration=False)
        actual = processor.get_intents("tests")
        assert not any(intent['name'] == 'TestingDelGreeting' for intent in actual)
        actual = list(processor.get_training_examples('TestingDelGreeting', "tests"))
        assert len(actual) == 0

    def test_prepare_and_add_story(self):
        processor = MongoProcessor()
        bot = 'test_bot'
        action = 'test_action'
        user = 'test_user'
        intent = "greet_http_action"
        processor.prepare_and_add_story(story=action, intent=intent, bot=bot, user=user)
        story = Stories.objects(block_name=action, bot=bot, status=True).get(block_name__iexact=action)

        assert story['events'] is not None
        assert story['events'][0] is not None
        assert story['events'][0]['name'] == intent
        assert story['events'][0]['type'] == StoryEventType.user
        assert story['events'][1]['name'] == "bot"
        assert story['events'][1]['type'] == StoryEventType.slot
        assert story['events'][1]['value'] == bot
        assert story['events'][2]['name'] == "http_action_config"
        assert story['events'][2]['type'] == StoryEventType.slot
        assert story['events'][2]['value'] == action
        assert story['events'][3]['name'] == "kairon_http_action"
        assert story['events'][3]['type'] == StoryEventType.action

    def test_prepare_and_add_story_no_bot(self):
        processor = MongoProcessor()
        bot = None
        action = 'test_action'
        user = 'test_user'
        event_name = "greet_http_action"
        intent = "test"
        try:
            processor.prepare_and_add_story(story=action, intent=intent, bot=bot, user=user)
            assert False
        except AppException as e:
            assert str(e).__contains__("Story, bot and user are required")

    def test_prepare_and_add_story_no_user(self):
        processor = MongoProcessor()
        bot = "bot"
        action = 'test_action'
        user = None
        intent = "greet_http_action"
        try:
            processor.prepare_and_add_story(story=action, intent=intent, bot=bot, user=user)
            assert False
        except AppException as e:
            assert str(e).__contains__("Story, bot and user are required")

    def test_prepare_and_add_story_no_story(self):
        processor = MongoProcessor()
        bot = "bot"
        story = None
        user = "test_user"
        event_name = "greet_http_action"
        intent = "test"
        try:
            processor.prepare_and_add_story(story=story, intent=intent, bot=bot, user=user)
            assert False
        except AppException as e:
            assert str(e).__contains__("Story, bot and user are required")

    def test_delete_story(self):
        processor = MongoProcessor()
        bot = 'test_bot'
        action = 'test_action'
        user = 'test_user'
        event_name = "greet_http_action"
        story_event = [StoryEvents(name=event_name, type="user")]
        Stories(
            block_name=action,
            events=story_event,
            bot=bot,
            user=user,
        ).save().to_mongo()
        processor.delete_story(story=action, user=user, bot=bot)
        try:
            Stories.objects(bot=bot, status=True).get(block_name__iexact=action)
            assert False
        except DoesNotExist:
            assert True

    def test_delete_story_non_existing(self):
        processor = MongoProcessor()
        bot = 'test_bot'
        action = 'test_action'
        user = 'test_user'
        event_name = "greet_http_action"
        story_event = [StoryEvents(name=event_name, type="user")]
        Stories(
            block_name=action,
            events=story_event,
            bot=bot,
            user=user,
        ).save().to_mongo()
        try:
            processor.delete_story(story='test_action1', user=user, bot=bot)
        except AppException:
            assert True

    def test_add_http_action_config(self):
        processor = MongoProcessor()
        bot = 'test_bot'
        http_url = 'http://www.google.com'
        action = 'test_action'
        # file deepcode ignore HardcodedNonCryptoSecret: Random string for testing
        auth_token = "bearer dhdshghfhzxfgadfhdhdhshdshsdfhsdhsdhnxngfgxngf"
        user = 'test_user'
        response = "json"
        request_method = 'GET'
        http_params_list: List[HttpActionParameters] = [
            HttpActionParameters(key="param1", value="param1", parameter_type="slot"),
            HttpActionParameters(key="param2", value="value2", parameter_type="value")]
        http_action_config = HttpActionConfigRequest(
            auth_token=auth_token,
            action_name=action,
            response=response,
            http_url=http_url,
            request_method=request_method,
            http_params_list=http_params_list
        )
        processor.add_http_action_config(http_action_config, user, bot)
        actual_http_action = HttpActionConfig.objects(action_name=action, bot=bot, user=user, status=True).get(
            action_name__iexact=action)
        assert actual_http_action is not None
        assert actual_http_action['action_name'] == action
        assert actual_http_action['http_url'] == http_url
        assert actual_http_action['auth_token'] == auth_token
        assert actual_http_action['response'] == response
        assert actual_http_action['request_method'] == request_method
        assert actual_http_action['params_list'] is not None
        assert actual_http_action['params_list'][0]['key'] == "param1"
        assert actual_http_action['params_list'][0]['value'] == "param1"
        assert actual_http_action['params_list'][0]['parameter_type'] == "slot"
        assert actual_http_action['params_list'][1]['key'] == "param2"
        assert actual_http_action['params_list'][1]['value'] == "value2"
        assert actual_http_action['params_list'][1]['parameter_type'] == "value"
        assert Utility.is_exist(Slots, raise_error=False, name__iexact="bot")
        assert Utility.is_exist(Slots, raise_error=False, name__iexact="bot")
        assert Utility.is_exist(Actions, raise_error=False, name__iexact=CUSTOM_ACTIONS.HTTP_ACTION_NAME)

    def test_list_http_action(self):
        processor = MongoProcessor()
        bot = 'test_bot'
        user = 'test_user'
        actions = processor.list_http_actions(bot, user)
        assert len(actions) == 1

    def test_add_http_action_config_existing(self):
        processor = MongoProcessor()
        bot = 'test_bot'
        http_url = 'http://www.google.com'
        action = 'test_add_http_action_config_existing'
        auth_token = "bearer dhdshghfhzxfgadfhdhdhshdshsdfhsdhsdhnxngfgxngf"
        user = 'test_user'
        response = "json"
        request_method = 'GET'
        params = [HttpActionParameters(key="key", value="value", parameter_type="slot")]

        HttpActionConfig(
            auth_token=auth_token,
            action_name=action,
            response=response,
            http_url=http_url,
            request_method=request_method,
            bot=bot,
            user=user
        ).save().to_mongo().to_dict()["_id"].__str__()

        http_action_config = HttpActionConfigRequest(
            auth_token=auth_token,
            action_name=action,
            response=response,
            http_url=http_url,
            request_method=request_method,
            http_params_list=params
        )
        try:
            processor.add_http_action_config(http_action_config, user, bot)
            assert False
        except AppException as ex:
            assert str(ex).__contains__("Action exists")

    def test_delete_http_action_config(self):
        processor = MongoProcessor()
        bot = 'test_bot'
        http_url = 'http://www.google.com'
        action = 'test_delete_http_action_config'
        auth_token = "bearer dhdshghfhzxfgadfhdhdhshdshsdfhsdhsdhnxngfgxngf"
        user = 'test_user'
        response = "json"
        request_method = 'GET'
        HttpActionConfig(
            auth_token=auth_token,
            action_name=action,
            response=response,
            http_url=http_url,
            request_method=request_method,
            bot=bot,
            user=user
        ).save().to_mongo()
        processor.delete_http_action_config(action=action, user=user, bot=bot)
        try:
            HttpActionConfig.objects(action_name=action, bot=bot, user=user, status=True).get(
                action_name__iexact=action)
            assert False
        except DoesNotExist:
            assert True

    def test_delete_http_action_config_non_existing(self):
        processor = MongoProcessor()
        bot = 'test_bot'
        action = 'test_delete_http_action_config_non_existing'
        user = 'test_user'
        http_url = 'http://www.google.com'
        auth_token = "bearer dhdshghfhzxfgadfhdhdhshdshsdfhsdhsdhnxngfgxngf"
        response = "json"
        request_method = 'GET'
        HttpActionConfig(
            auth_token=auth_token,
            action_name=action,
            response=response,
            http_url=http_url,
            request_method=request_method,
            bot=bot,
            user=user
        ).save().to_mongo()
        try:
            processor.delete_http_action_config(action="test_delete_http_action_config_non_existing_non_existing",
                                                user=user, bot=bot)
            assert False
        except AppException as e:
            assert str(e).__contains__(
                'No HTTP action found for bot test_bot and action test_delete_http_action_config_non_existing_non_existing')

    def test_get_http_action_config(self):
        processor = MongoProcessor()
        bot = 'test_bot'
        http_url = 'http://www.google.com'
        action = 'test_get_http_action_config'
        auth_token = "bearer dhdshghfhzxfgadfhdhdhshdshsdfhsdhsdhnxngfgxngf"
        user = 'test_user'
        response = "json"
        request_method = 'GET'
        HttpActionConfig(
            auth_token=auth_token,
            action_name=action,
            response=response,
            http_url=http_url,
            request_method=request_method,
            bot=bot,
            user=user
        ).save().to_mongo()

        actual_test_user1 = processor.get_http_action_config(bot=bot, user="test_user", action_name=action)
        assert actual_test_user1 is not None
        assert actual_test_user1['auth_token'] == auth_token
        assert actual_test_user1['action_name'] == action
        assert actual_test_user1['response'] == response
        assert actual_test_user1['http_url'] == http_url
        assert actual_test_user1['request_method'] == request_method

        http_url1 = 'http://www.google.com'
        action1 = 'test_get_http_action_config'
        auth_token1 = "bearer ndgxffffgfhfgkjfjfjfcjjjjjjjj"
        user1 = 'test_user1'
        response1 = ""
        request_method1 = 'POST'
        HttpActionConfig(
            auth_token=auth_token1,
            action_name=action1,
            response=response1,
            http_url=http_url1,
            request_method=request_method1,
            bot=bot,
            user=user1
        ).save().to_mongo()

        actual_test_user2 = processor.get_http_action_config(bot=bot, user="test_user", action_name=action)
        assert actual_test_user2 is not None
        assert actual_test_user2['auth_token'] == auth_token
        assert actual_test_user2['action_name'] == action
        assert actual_test_user2['response'] == response
        assert actual_test_user2['http_url'] == http_url
        assert actual_test_user2['request_method'] == request_method

    def test_get_http_action_config_non_existing(self):
        processor = MongoProcessor()
        bot = 'test_bot'
        http_url = 'http://www.google.com'
        action = 'test_action'
        auth_token = "bearer dhdshghfhzxfgadfhdhdhshdshsdfhsdhsdhnxngfgxngf"
        user = 'test_user'
        response = "json"
        request_method = 'GET'
        HttpActionConfig(
            auth_token=auth_token,
            action_name=action,
            response=response,
            http_url=http_url,
            request_method=request_method,
            bot=bot,
            user=user
        ).save().to_mongo()

        try:
            processor.get_http_action_config(bot=bot, user="test_user", action_name="action")
            assert False
        except AppException as e:
            assert str(e) == "No HTTP action found for bot test_bot and action action"

    def test_update_story_non_existing(self):
        processor = MongoProcessor()
        user = "test_user"
        story = "new_story"
        bot = "bot"
        story_event = [StoryEvents(name="greet", type="user")]
        intent = "greet_again"
        Stories(
            block_name=story,
            bot=bot,
            user=user,
            events=story_event
        ).save(validate=False).to_mongo()
        try:
            processor.update_story(story="story", intent=intent, user=user, bot=bot)
        except AppException as ex:
            assert str(ex) == 'Story story does not exists'

    def test_update_story(self):
        processor = MongoProcessor()
        user = "test_user"
        story = "test_update_story"
        bot = "bot"
        story_event = [StoryEvents(name="greet", type="user")]
        intent = "slap"
        Stories(
            block_name=story,
            bot=bot,
            user=user,
            events=story_event
        ).save(validate=False).to_mongo()
        processor.update_story(story=story, intent=intent, user=user, bot=bot)
        updated = Stories.objects(block_name=story, bot=bot, user=user, status=True).get(block_name__iexact=story)
        assert updated is not None
        assert updated.events[0].name == intent
        assert updated.events[0].type == "user"
        assert updated.events[0].value is None

    def test_update_http_config(self):
        processor = MongoProcessor()
        bot = 'test_bot'
        http_url = 'http://www.google.com'
        action = 'test_update_http_config'
        auth_token = "bearer dhdshghfhzxfgadfhdhdhshdshsdfhsdhsdhnxngfgxngf"
        user = 'test_user'
        response = "json"
        request_method = 'GET'
        http_params_list: List[HttpActionParameters] = [
            HttpActionParameters(key="param1", value="param1", parameter_type="slot"),
            HttpActionParameters(key="param2", value="value2", parameter_type="value")]
        http_action_config = HttpActionConfigRequest(
            auth_token=auth_token,
            action_name=action,
            response=response,
            http_url=http_url,
            request_method=request_method,
            http_params_list=http_params_list
        )
        http_config_id = processor.add_http_action_config(http_action_config, user, bot)
        assert http_config_id is not None
        http_url = 'http://www.alphabet.com'
        auth_token = ""
        response = "string"
        request_method = 'POST'
        http_params_list = [
            HttpActionParameters(key="param3", value="param1", parameter_type="slot"),
            HttpActionParameters(key="param4", value="value2", parameter_type="value")]
        http_action_config = HttpActionConfigRequest(
            auth_token=auth_token,
            action_name=action,
            response=response,
            http_url=http_url,
            request_method=request_method,
            http_params_list=http_params_list
        )
        processor.update_http_config(http_action_config, user, bot)

        actual_http_action = HttpActionConfig.objects(action_name=action, bot=bot, user=user, status=True).get(
            action_name__iexact=action)
        assert actual_http_action is not None
        assert actual_http_action['action_name'] == action
        assert actual_http_action['http_url'] == http_url
        assert actual_http_action['auth_token'] == auth_token
        assert actual_http_action['response'] == response
        assert actual_http_action['request_method'] == request_method
        assert actual_http_action['params_list'] is not None
        assert actual_http_action['params_list'][0]['key'] == "param3"
        assert actual_http_action['params_list'][0]['value'] == "param1"
        assert actual_http_action['params_list'][0]['parameter_type'] == "slot"
        assert actual_http_action['params_list'][1]['key'] == "param4"
        assert actual_http_action['params_list'][1]['value'] == "value2"
        assert actual_http_action['params_list'][1]['parameter_type'] == "value"

    def test_update_http_config_invalid_action(self):
        processor = MongoProcessor()
        bot = 'test_bot'
        http_url = 'http://www.google.com'
        action = 'test_update_http_config_invalid_action'
        auth_token = "bearer dhdshghfhzxfgadfhdhdhshdshsdfhsdhsdhnxngfgxngf"
        user = 'test_user'
        response = "json"
        request_method = 'GET'
        http_params_list: List[HttpActionParameters] = [
            HttpActionParameters(key="param1", value="param1", parameter_type="slot"),
            HttpActionParameters(key="param2", value="value2", parameter_type="value")]
        http_action_config = HttpActionConfigRequest(
            auth_token=auth_token,
            action_name=action,
            response=response,
            http_url=http_url,
            request_method=request_method,
            http_params_list=http_params_list
        )
        http_config_id = processor.add_http_action_config(http_action_config, user, bot)
        assert http_config_id is not None
        bot = 'test_bot'
        http_url = 'http://www.alphabet.com'
        action = 'test_update_http_config_invalid'
        auth_token = "bearer dhdshghfhzxfgadfhdhdhshdshsdfhsdhsdhnxngfgxngf"
        user = 'test_user'
        response = "string"
        request_method = 'POST'
        http_params_list = [
            HttpActionParameters(key="param3", value="param1", parameter_type="slot"),
            HttpActionParameters(key="param4", value="value2", parameter_type="value")]
        http_action_config = HttpActionConfigRequest(
            auth_token=auth_token,
            action_name=action,
            response=response,
            http_url=http_url,
            request_method=request_method,
            http_params_list=http_params_list
        )
        try:
            processor.update_http_config(http_action_config, user, bot)
        except AppException as e:
            assert str(e) == 'No HTTP action found for bot test_bot and action test_update_http_config_invalid'

    def test_add_complex_story(self):
        processor = MongoProcessor()
        steps = [
            {"name": "greet", "type": "INTENT"},
            {"name": "utter_greet", "type": "BOT"},
            {"name": "utter_cheer_up", "type": "BOT"},
            {"name": "mood_great", "type": "INTENT"},
            {"name": "utter_greet", "type": "BOT"},
            {"name": "test_update_http_config_invalid", "type": "HTTP_ACTION"}
        ]
        processor.add_complex_story("story with action", steps, "tests", "testUser")
        story = Stories.objects(block_name="story with action").get()
        assert len(story.events) == 6

    def test_add_duplicate_complex_story(self):
        processor = MongoProcessor()
        steps = [
            {"name": "greet", "type": "INTENT"},
            {"name": "utter_greet", "type": "BOT"},
            {"name": "utter_cheer_up", "type": "BOT"},
            {"name": "mood_great", "type": "INTENT"},
            {"name": "utter_greet", "type": "BOT"},
            {"name": "test_update_http_config_invalid", "type": "HTTP_ACTION"}
        ]
        with pytest.raises(Exception):
            processor.add_complex_story("story with action", steps, "tests", "testUser")

    def test_add_none_complex_story_name(self):
        processor = MongoProcessor()
        events = [
            {"name": "greeting", "type": "user"},
            {"name": "utter_greet", "type": "action"},
            {"name": "mood_great", "type": "user"},
            {"name": "utter_greet", "type": "action"},
        ]
        with pytest.raises(AppException):
            processor.add_complex_story(None, events, "tests", "testUser")

    def test_add_empty_complex_story_name(self):
        processor = MongoProcessor()
        events = [
            {"name": "greeting", "type": "user"},
            {"name": "utter_greet", "type": "action"},
            {"name": "mood_great", "type": "user"},
            {"name": "utter_greet", "type": "action"},
        ]
        with pytest.raises(AppException):
            processor.add_complex_story("", events, "tests", "testUser")

    def test_add_blank_complex_story_name(self):
        processor = MongoProcessor()
        events = [
            {"name": "greeting", "type": "user"},
            {"name": "utter_greet", "type": "action"},
            {"name": "mood_great", "type": "user"},
            {"name": "utter_greet", "type": "action"},
        ]
        with pytest.raises(AppException):
            processor.add_complex_story("  ", events, "tests", "testUser")

    def test_add_empty_complex_story_event(self):
        processor = MongoProcessor()
        with pytest.raises(Exception):
            processor.add_complex_story("empty path", [], "tests", "testUser")

    def test_update_complex_story(self):
        processor = MongoProcessor()
        steps = [
            {"name": "greet", "type": "INTENT"},
            {"name": "utter_nonsense", "type": "BOT"},
            {"name": "utter_cheer_up", "type": "BOT"},
            {"name": "mood_great", "type": "INTENT"},
            {"name": "utter_greet", "type": "BOT"},
            {"name": "test_update_http_config_invalid", "type": "HTTP_ACTION"}
        ]
        processor.update_complex_story("story with action", steps, "tests", "testUser")
        story = Stories.objects(block_name="story with action").get()
        assert story.events[1].name == "utter_nonsense"

    def test_update_non_existing_complex_story(self):
        processor = MongoProcessor()
        steps = [
            {"name": "greet", "type": "INTENT"},
            {"name": "utter_nonsense", "type": "BOT"},
            {"name": "utter_cheer_up", "type": "BOT"},
            {"name": "mood_great", "type": "INTENT"},
            {"name": "utter_greet", "type": "BOT"},
            {"name": "test_update_http_config_invalid", "type": "HTTP_ACTION"}
        ]
        with pytest.raises(Exception):
            processor.update_complex_story("non existing story", steps, "tests", "testUser")

    def test_update_complex_story_name(self):
        processor = MongoProcessor()
        events = [
            {"name": "greeting", "type": "user"},
            {"name": "utter_greet", "type": "action"},
            {"name": "mood_great", "type": "user"},
            {"name": "utter_greet", "type": "action"},
        ]
        with pytest.raises(AppException):
            processor.update_complex_story(None, events, "tests", "testUser")

    def test_update_empty_complex_story_name(self):
        processor = MongoProcessor()
        events = [
            {"name": "greeting", "type": "user"},
            {"name": "utter_greet", "type": "action"},
            {"name": "mood_great", "type": "user"},
            {"name": "utter_greet", "type": "action"},
        ]
        with pytest.raises(AppException):
            processor.update_complex_story("", events, "tests", "testUser")

    def test_update_blank_complex_story_name(self):
        processor = MongoProcessor()
        events = [
            {"name": "greeting", "type": "user"},
            {"name": "utter_greet", "type": "action"},
            {"name": "mood_great", "type": "user"},
            {"name": "utter_greet", "type": "action"},
        ]
        with pytest.raises(AppException):
            processor.update_complex_story("  ", events, "tests", "testUser")

    def test_update_empty_complex_story_event(self):
        processor = MongoProcessor()
        with pytest.raises(Exception):
            processor.update_complex_story("empty path", [], "tests", "testUser")

    def test_delete_non_existing_complex_story(self):
        processor = MongoProcessor()
        with pytest.raises(Exception):
            processor.delete_complex_story("non existing", "tests", "testUser")

    def test_delete_complex_story(self):
        processor = MongoProcessor()
        processor.delete_complex_story("story with action", "tests", "testUser")

    def test_get_utterance_from_intent_non_existing(self):
        processor = MongoProcessor()
        user = "test_user"
        story = "new_story"
        action = story
        bot = "bot"
        intent = "greet_you"
        story_event = [StoryEvents(name=intent, type="user"),
                       StoryEvents(name="bot", type="slot", value=bot),
                       StoryEvents(name="http_action_config", type="slot", value=action),
                       StoryEvents(name="kairon_http_action", type="action")]
        cust = ResponseCustom(custom={"key": "value"})
        text = ResponseText(text="hello")

        Responses(
            name=intent,
            text=text,
            custom=cust,
            bot=bot,
            user=user
        ).save(validate=False).to_mongo()
        Stories(
            block_name=story,
            bot=bot,
            user=user,
            events=story_event
        ).save(validate=False).to_mongo()
        HttpActionConfig(
            auth_token="",
            action_name=action,
            response="",
            http_url="http://www.google.com",
            request_method="GET",
            bot=bot,
            user=user
        ).save().to_mongo()
        actual_action = processor.get_utterance_from_intent(intent="intent", bot=bot)
        assert actual_action[0] is None
        assert actual_action[1] is None

    def test_add_and_delete_non_integration_intent_by_integration_user(self):
        processor = MongoProcessor()
        processor.add_intent("TestingDelGreeting", "tests", "testUser", is_integration=False)
        with pytest.raises(Exception):
            processor.delete_intent("TestingDelGreeting", "tests", "testUser1", is_integration=True,
                                    delete_dependencies=False)

    def test_add_and_delete_integration_intent_by_same_integration_user(self):
        processor = MongoProcessor()
        processor.add_intent("TestingDelGreeting1", "tests", "testUser", is_integration=True)
        processor.delete_intent("TestingDelGreeting1", "tests", "testUser", is_integration=True,
                                delete_dependencies=False)

    def test_add_and_delete_integration_intent_by_different_integration_user(self):
        processor = MongoProcessor()
        processor.add_intent("TestingDelGreeting2", "tests", "testUser", is_integration=True)
        processor.delete_intent("TestingDelGreeting2", "tests", "testUser2", is_integration=True,
                                delete_dependencies=False)


class TestTrainingDataProcessor:

    @pytest.fixture(autouse=True)
    def init_connection(self):
        os.environ["system_file"] = "./tests/testing_data/system.yaml"
        Utility.load_evironment()
        connect(host=Utility.environment["database"]['url'])

    def test_set_status_new_status(self):
        TrainingDataGenerationProcessor.set_status(
            bot="tests2",
            user="testUser2",
            document_path='document/doc.pdf',
            status=''
        )
        status = TrainingDataGenerator.objects(
            bot="tests2",
            user="testUser2").get()
        assert status['bot'] == 'tests2'
        assert status['user'] == 'testUser2'
        assert status['status'] == TRAINING_DATA_GENERATOR_STATUS.INITIATED.value
        assert status['document_path'] == 'document/doc.pdf'
        assert status['start_timestamp'] is not None
        assert status['last_update_timestamp'] is not None

    def test_fetch_latest_workload(self):
        status = TrainingDataGenerationProcessor.fetch_latest_workload(
            bot="tests2",
            user="testUser2"
        )
        assert status['bot'] == 'tests2'
        assert status['user'] == 'testUser2'
        assert status['status'] == TRAINING_DATA_GENERATOR_STATUS.INITIATED.value
        assert status['document_path'] == 'document/doc.pdf'
        assert status['start_timestamp'] is not None
        assert status['last_update_timestamp'] is not None

    def test_is_in_progress_true(self):
        status = TrainingDataGenerationProcessor.is_in_progress(
            bot="tests2",
            raise_exception=False
        )
        assert status

    def test_is_in_progress_exception(self):
        with pytest.raises(AppException):
            TrainingDataGenerationProcessor.is_in_progress(
                bot="tests2",
            )

    def test_set_status_update_status(self):
        training_examples1 = [TrainingExamplesTrainingDataGenerator(training_example="example1"),
                              TrainingExamplesTrainingDataGenerator(training_example="example2")]
        training_examples2 = [TrainingExamplesTrainingDataGenerator(training_example="example3"),
                              TrainingExamplesTrainingDataGenerator(training_example="example4")]
        TrainingDataGenerationProcessor.set_status(
            bot="tests2",
            user="testUser2",
            status=TRAINING_DATA_GENERATOR_STATUS.COMPLETED.value,
            response=[TrainingDataGeneratorResponse(
                intent="intent1",
                training_examples=training_examples1,
                response="this is response1"
            ),
                TrainingDataGeneratorResponse(
                    intent="intent2",
                    training_examples=training_examples2,
                    response="this is response2"
                )
            ]
        )
        status = TrainingDataGenerator.objects(
            bot="tests2",
            user="testUser2").get()
        assert status['bot'] == 'tests2'
        assert status['user'] == 'testUser2'
        assert status['status'] == TRAINING_DATA_GENERATOR_STATUS.COMPLETED.value
        assert status['document_path'] == 'document/doc.pdf'
        assert status['start_timestamp'] is not None
        assert status['last_update_timestamp'] is not None
        assert status['end_timestamp'] is not None
        assert status['response'] is not None

    def test_update_is_persisted_flag(self):
        training_data = TrainingDataGenerator.objects(
            bot="tests2",
            user="testUser2").get()
        doc_id = training_data['id']
        persisted_training_examples = {
            "intent1": ["example1"],
            "intent2": ["example3", "example4"]
        }
        TrainingDataGenerationProcessor.update_is_persisted_flag(doc_id, persisted_training_examples)
        status = TrainingDataGenerator.objects(
            bot="tests2",
            user="testUser2").get()
        assert status['bot'] == 'tests2'
        assert status['user'] == 'testUser2'
        assert status['status'] == TRAINING_DATA_GENERATOR_STATUS.COMPLETED.value
        assert status['document_path'] == 'document/doc.pdf'
        assert status['start_timestamp'] is not None
        assert status['last_update_timestamp'] is not None
        assert status['end_timestamp'] is not None
        response = status['response']
        assert response is not None
        assert response[0]['intent'] == 'intent1'
        assert response[0]['training_examples'][0]['training_example'] == 'example2'
        assert not response[0]['training_examples'][0]['is_persisted']
        assert response[0]['training_examples'][1]['training_example'] == 'example1'
        assert response[0]['training_examples'][1]['is_persisted']
        assert response[1]['intent'] == 'intent2'
        assert response[1]['training_examples'][0]['training_example'] == 'example3'
        assert response[1]['training_examples'][0]['is_persisted']
        assert response[1]['training_examples'][1]['training_example'] == 'example4'
        assert response[1]['training_examples'][1]['is_persisted']

    def test_is_in_progress_false(self):
        status = TrainingDataGenerationProcessor.is_in_progress(
            bot="tests2",
            raise_exception=False
        )
        assert not status

    def test_get_training_data_processor_history(self):
        history = TrainingDataGenerationProcessor.get_training_data_generator_history(bot='tests2')
        assert len(history) == 1

    def test_daily_file_limit_exceeded_False(self, monkeypatch):
        monkeypatch.setitem(Utility.environment['data_generation'], "limit_per_day", 4)
        TrainingDataGenerationProcessor.set_status(
            "tests", "testUser", "Initiated")
        actual_response = TrainingDataGenerationProcessor.check_data_generation_limit("tests")
        assert actual_response is False

    def test_daily_file_limit_exceeded_True(self, monkeypatch):
        monkeypatch.setitem(Utility.environment['data_generation'], "limit_per_day", 1)
        actual_response = TrainingDataGenerationProcessor.check_data_generation_limit("tests", False)
        assert actual_response is True

    def test_daily_file_limit_exceeded_exception(self, monkeypatch):
        monkeypatch.setitem(Utility.environment['data_generation'], "limit_per_day", 1)
        with pytest.raises(AppException) as exp:
            assert TrainingDataGenerationProcessor.check_data_generation_limit("tests")

        assert str(exp.value) == "Daily file processing limit exceeded."<|MERGE_RESOLUTION|>--- conflicted
+++ resolved
@@ -1385,7 +1385,6 @@
             list(TrainingExamples.objects(intent="greet", bot="test_upload_and_save", user="rules_creator", status=True))) == 2
         assert len(list(Rules.objects(bot="test_upload_and_save", user="rules_creator"))) == 1
 
-<<<<<<< HEAD
     def test_get_action_server_logs_empty(self):
         processor = MongoProcessor()
         logs = list(processor.get_action_server_logs("test_bot"))
@@ -1470,7 +1469,7 @@
 
         cnt = processor.get_row_count(HttpActionLog, bot_2)
         assert cnt == 3
-=======
+
     def test_get_existing_slots(self):
         Slots(
             name="location",
@@ -1502,7 +1501,6 @@
     def test_get_existing_slots_bot_not_exists(self):
         slots = list(MongoProcessor.get_existing_slots("test_get_existing_slots_bot_not_exists"))
         assert len(slots) == 0
->>>>>>> 6d21dd2d
 
 
 # pylint: disable=R0201
