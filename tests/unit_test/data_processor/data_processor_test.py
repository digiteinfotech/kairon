--- conflicted
+++ resolved
@@ -8687,13 +8687,8 @@
         file = UploadFile(filename="upload.csv", file=open("./tests/testing_data/upload_faq/upload.csv", "rb"))
         df = Utility.read_faq(file)
         component_count, error_summary = processor.save_faq(bot, user, df)
-<<<<<<< HEAD
-        assert component_count == {'intents': 0, 'utterances': 0, 'stories': 0, 'rules': 0, 'training_examples': 0, 'questions': 5, 'answer': 5, 'domain': {'intents': 0, 'utterances': 0}}
-        assert error_summary == {'intents': [], 'utterances': [], 'training_examples': [], 'questions': [[{'text': '   ', '_id': None, 'message': 'Training Example cannot be empty or blank spaces'}]], 'answer': ['Utterance text cannot be empty or blank spaces']}
-=======
         assert component_count == {'intents': 0, 'utterances': 5, 'stories': 0, 'rules': 0, 'training_examples': 5, 'domain': {'intents': 0, 'utterances': 0}}
         assert error_summary == {'intents': [], 'utterances': ['Utterance text cannot be empty or blank spaces'], 'training_examples': ['Training Example cannot be empty or blank spaces:    ']}
->>>>>>> 11892c36
 
     def test_save_faq_xlsx(self):
         processor = MongoProcessor()
@@ -8702,14 +8697,6 @@
         file = UploadFile(filename="upload.xlsx", file=open("./tests/testing_data/upload_faq/upload.xlsx", "rb"))
         df = Utility.read_faq(file)
         component_count, error_summary = processor.save_faq(bot, user, df)
-<<<<<<< HEAD
-        assert component_count == {'intents': 0, 'utterances': 0, 'stories': 0, 'rules': 0, 'training_examples': 0, 'questions': 5, 'answer': 5, 'domain': {'intents': 0, 'utterances': 0}}
-        assert error_summary == {'intents': [], 'utterances': [], 'training_examples': [], 'questions': [[{'text': '', '_id': None, 'message': 'Training Example cannot be empty or blank spaces'}], []], 'answer': ['Utterance text cannot be empty or blank spaces', 'Utterance already exists!']}
-
-    def test_validate_faq_training_file(self, monkeypatch):
-        processor = MongoProcessor()
-        bot = 'tests'
-=======
         assert component_count == {'intents': 0, 'utterances': 5, 'stories': 0, 'rules': 0, 'training_examples': 5, 'domain': {'intents': 0, 'utterances': 0}}
         assert error_summary == {'intents': [], 'utterances': ['Utterance text cannot be empty or blank spaces', 'Utterance already exists!'], 'training_examples': ['Training Example cannot be empty or blank spaces: ']}
 
@@ -8731,42 +8718,24 @@
     def test_validate_faq_training_file(self, monkeypatch):
         processor = MongoProcessor()
         bot = 'tests_faq'
->>>>>>> 11892c36
         utterance = "test_delete_utterance"
         user = 'testUser'
         file = UploadFile(filename="validate.csv", file=open("./tests/testing_data/upload_faq/validate.csv", "rb"))
         df = Utility.read_faq(file)
         processor.add_response({"text": "I am good here!!"}, utterance, bot, user)
         training_examples_expected = {'hi': 'greet', 'hello': 'greet', 'ok': 'affirm', 'no': 'deny'}
-<<<<<<< HEAD
-=======
-
->>>>>>> 11892c36
+
         def _mongo_aggregation(*args, **kwargs):
             return training_examples_expected
 
         monkeypatch.setattr(MongoProcessor, 'get_training_examples_as_dict', _mongo_aggregation)
         error_summary, component_count = DataUtility.validate_faq_training_data(bot, df)
-<<<<<<< HEAD
-        assert len(error_summary['answer']) == 2
-        assert len(error_summary['questions']) == 4
-        assert component_count == {'intents': 0, 'utterances': 0, 'stories': 0, 'rules': 0, 'training_examples': 0, 'questions': 10, 'answer': 8, 'domain': {'intents': 0, 'utterances': 0}}
-
-
-    def test_validate_faq_training_file_empty(self):
-        processor = MongoProcessor()
-        bot = 'tests'
-        utterance = "test_delete_utterance"
-        user = 'testUser'
-        file = UploadFile(filename="validate.csv", file=open("./tests/testing_data/upload_faq/validate.csv", "rb"))
-=======
         assert len(error_summary['utterances']) == 3
         assert len(error_summary['training_examples']) == 4
         assert component_count == {'intents': 0, 'utterances': 8, 'stories': 0, 'rules': 0, 'training_examples': 10, 'domain': {'intents': 0, 'utterances': 0}}
 
     def test_validate_faq_training_file_empty(self):
         bot = 'tests'
->>>>>>> 11892c36
         df = pd.DataFrame()
         with pytest.raises(AppException, match="No data found!"):
             DataUtility.validate_faq_training_data(bot, df)
