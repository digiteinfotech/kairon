import asyncio
import os
from typing import List

import pytest
from mongoengine import connect, DoesNotExist
from mongoengine.errors import ValidationError
from rasa.core.agent import Agent
from rasa.core.training.structures import StoryGraph
from rasa.importers.rasa import Domain
from rasa.nlu.training_data import TrainingData

from kairon.action_server.data_objects import HttpActionConfig
from kairon.api.models import StoryEventType, HttpActionParameters, HttpActionConfigRequest, StoryEventRequest
from kairon.data_processor.constant import UTTERANCE_TYPE
from kairon.data_processor.data_objects import (TrainingExamples,
                                                Slots,
                                                Entities,
                                                Intents,
                                                Actions,
                                                Responses,
                                                ModelTraining, StoryEvents, Stories, ResponseCustom, ResponseText
                                                )
from kairon.data_processor.processor import MongoProcessor, AgentProcessor, ModelProcessor
from kairon.exceptions import AppException
from kairon.train import train_model_from_mongo, start_training
from kairon.utils import Utility

class TestMongoProcessor:
    @pytest.fixture(autouse=True)
    def init_connection(self):
        os.environ["system_file"] = "./tests/testing_data/system.yaml"
        Utility.load_evironment()
        connect(host=Utility.environment["database"]['url'])

    def test_load_from_path(self):
        processor = MongoProcessor()
        loop = asyncio.new_event_loop()
        assert (
                loop.run_until_complete(
                    processor.save_from_path(
                        "./tests/testing_data/initial", bot="tests", user="testUser"
                    )
                )
                is None
        )

    def test_load_from_path_error(self):
        processor = MongoProcessor()
        loop = asyncio.new_event_loop()
        with pytest.raises(Exception):
            loop.run_until_complete(
                processor.save_from_path(
                    "./tests/testing_data/error", bot="tests", user="testUser"
                )
            )

    def test_load_from_path_all_sccenario(self):
        processor = MongoProcessor()
        loop = asyncio.new_event_loop()
        loop.run_until_complete(
            processor.save_from_path("./tests/testing_data/all", "all", user="testUser")
        )
        training_data = processor.load_nlu("all")
        assert isinstance(training_data, TrainingData)
        assert training_data.training_examples.__len__() == 283
        assert training_data.entity_synonyms.__len__() == 3
        assert training_data.regex_features.__len__() == 5
        assert training_data.lookup_tables.__len__() == 1
        story_graph = processor.load_stories("all")
        assert isinstance(story_graph, StoryGraph) is True
        assert story_graph.story_steps.__len__() == 13
        domain = processor.load_domain("all")
        assert isinstance(domain, Domain)
        assert domain.slots.__len__() == 8
        assert domain.templates.keys().__len__() == 21
        assert domain.entities.__len__() == 7
        assert domain.form_names.__len__() == 2
        assert domain.user_actions.__len__() == 32
        assert domain.intents.__len__() == 22
        assert not Utility.check_empty_string(
            domain.templates["utter_cheer_up"][0]["image"]
        )
        assert domain.templates["utter_did_that_help"][0]["buttons"].__len__() == 2
        assert domain.templates["utter_offer_help"][0]["custom"]
        assert domain.slots[0].type_name == "unfeaturized"

    def test_load_from_path_all_sccenario_append(self):
        processor = MongoProcessor()
        loop = asyncio.new_event_loop()
        loop.run_until_complete(
            processor.save_from_path("./tests/testing_data/all",
                                     "all",
                                     overwrite=False,
                                     user="testUser")
        )
        training_data = processor.load_nlu("all")
        assert isinstance(training_data, TrainingData)
        assert training_data.training_examples.__len__() == 283
        assert training_data.entity_synonyms.__len__() == 3
        assert training_data.regex_features.__len__() == 5
        assert training_data.lookup_tables.__len__() == 1
        story_graph = processor.load_stories("all")
        assert isinstance(story_graph, StoryGraph) is True
        assert story_graph.story_steps.__len__() == 13
        domain = processor.load_domain("all")
        assert isinstance(domain, Domain)
        assert domain.slots.__len__() == 8
        assert domain.templates.keys().__len__() == 21
        assert domain.entities.__len__() == 7
        assert domain.form_names.__len__() == 2
        assert domain.user_actions.__len__() == 32
        assert domain.intents.__len__() == 22
        assert not Utility.check_empty_string(
            domain.templates["utter_cheer_up"][0]["image"]
        )
        assert domain.templates["utter_did_that_help"][0]["buttons"].__len__() == 2
        assert domain.templates["utter_offer_help"][0]["custom"]
        assert domain.slots[0].type_name == "unfeaturized"

    def test_load_nlu(self):
        processor = MongoProcessor()
        training_data = processor.load_nlu("tests")
        assert isinstance(training_data, TrainingData)
        assert training_data.training_examples.__len__() == 43
        assert training_data.entity_synonyms.__len__() == 0
        assert training_data.regex_features.__len__() == 0
        assert training_data.lookup_tables.__len__() == 0

    def test_load_domain(self):
        processor = MongoProcessor()
        domain = processor.load_domain("tests")
        assert isinstance(domain, Domain)
        assert domain.slots.__len__() == 0
        assert domain.templates.keys().__len__() == 6
        assert domain.entities.__len__() == 0
        assert domain.form_names.__len__() == 0
        assert domain.user_actions.__len__() == 6
        assert domain.intents.__len__() == 7

    def test_load_stories(self):
        processor = MongoProcessor()
        story_graph = processor.load_stories("tests")
        assert isinstance(story_graph, StoryGraph)
        assert story_graph.story_steps.__len__() == 5

    def test_add_intent(self):
        processor = MongoProcessor()
        assert processor.add_intent("greeting", "tests", "testUser", is_integration=False)
        intent = Intents.objects(bot="tests").get(name="greeting")
        assert intent.name == "greeting"

    def test_get_intents(self):
        processor = MongoProcessor()
        expected = [
            "affirm",
            "bot_challenge",
            "deny",
            "goodbye",
            "greet",
            "mood_great",
            "mood_unhappy",
            "greeting",
        ]
        actual = processor.get_intents("tests")
        assert actual.__len__() == expected.__len__()
        assert all(item["name"] in expected for item in actual)

    def test_add_intent_with_underscore(self):
        processor = MongoProcessor()
        assert processor.add_intent("greeting_examples", "tests", "testUser", is_integration=False)
        intent = Intents.objects(bot="tests").get(name="greeting_examples")
        assert intent.name == "greeting_examples"

    def test_add_intent_duplicate(self):
        processor = MongoProcessor()
        with pytest.raises(Exception):
            processor.add_intent("greeting", "tests", "testUser", is_integration=False)

    def test_add_intent_duplicate_case_insensitive(self):
        processor = MongoProcessor()
        with pytest.raises(Exception):
            processor.add_intent("Greeting", "tests", "testUser", is_integration=False)

    def test_add_none_intent(self):
        processor = MongoProcessor()
        with pytest.raises(AppException):
            processor.add_intent(None, "tests", "testUser", is_integration=False)

    def test_add_empty_intent(self):
        processor = MongoProcessor()
        with pytest.raises(AppException):
            processor.add_intent("", "tests", "testUser", is_integration=False)

    def test_add_blank_intent(self):
        processor = MongoProcessor()
        with pytest.raises(AppException):
            processor.add_intent("  ", "tests", "testUser", is_integration=False)

    def test_add_training_example(self):
        processor = MongoProcessor()
        results = list(
            processor.add_training_example(["Hi, How are you?"], "greeting", "tests", "testUser", is_integration=False)
        )
        assert results[0]["_id"]
        assert results[0]["text"] == "Hi, How are you?"
        assert results[0]["message"] == "Training Example added successfully!"

    def test_add_same_training_example(self):
        processor = MongoProcessor()
        results = list(
            processor.add_training_example(["Hi"], "greeting", "tests", "testUser", is_integration=False)
        )
        assert results[0]["_id"] is None
        assert results[0]["text"] == "Hi"
        assert results[0]["message"] == "Training Example already exists!"

    def test_add_training_example_duplicate_case_insensitive(self):
        processor = MongoProcessor()
        results = list(
            processor.add_training_example(["hi"], "greeting", "tests", "testUser", is_integration=False)
        )
        assert results[0]["_id"] is None
        assert results[0]["text"] == "hi"
        assert results[0]["message"] == "Training Example already exists!"

    def test_add_training_example_none_text(self):
        processor = MongoProcessor()
        results = list(
            processor.add_training_example([None], "greeting", "tests", "testUser", is_integration=False)
        )
        assert results[0]["_id"] is None
        assert results[0]["text"] is None
        assert (
                results[0]["message"]
                == "Training Example cannot be empty or blank spaces"
        )

    def test_add_training_example_empty_text(self):
        processor = MongoProcessor()
        results = list(
            processor.add_training_example([""], "greeting", "tests", "testUser", is_integration=False)
        )
        assert results[0]["_id"] is None
        assert results[0]["text"] == ""
        assert (
                results[0]["message"]
                == "Training Example cannot be empty or blank spaces"
        )

    def test_add_training_example_blank_text(self):
        processor = MongoProcessor()
        results = list(
            processor.add_training_example(["  "], "greeting", "tests", "testUser", is_integration=False)
        )
        assert results[0]["_id"] is None
        assert results[0]["text"] == "  "
        assert (
                results[0]["message"]
                == "Training Example cannot be empty or blank spaces"
        )

    def test_add_training_example_none_intent(self):
        processor = MongoProcessor()
        with pytest.raises(AppException):
            results = list(
                processor.add_training_example(
                    ["Hi! How are you"], None, "tests", "testUser", is_integration=False
                )
            )
            assert results[0]["_id"] is None
            assert results[0]["text"] == "Hi! How are you"
            assert (
                    results[0]["message"]
                    == "Intent cannot be empty or blank spaces"
            )

    def test_add_training_example_empty_intent(self):
        processor = MongoProcessor()
        with pytest.raises(AppException):
            results = list(
                processor.add_training_example(
                    ["Hi! How are you"], "", "tests", "testUser", is_integration=False
                )
            )
            assert results[0]["_id"] is None
            assert results[0]["text"] == "Hi! How are you"
            assert (
                    results[0]["message"]
                    == "Intent cannot be empty or blank spaces"
            )

    def test_add_training_example_blank_intent(self):
        processor = MongoProcessor()
        with pytest.raises(AppException):
            results = list(
                processor.add_training_example(
                    ["Hi! How are you"], "  ", "tests", "testUser", is_integration=False
                )
            )
            assert results[0]["_id"] is None
            assert results[0]["text"] == "Hi! How are you"
            assert (
                    results[0]["message"]
                    == "Intent cannot be empty or blank spaces"
            )

    def test_add_empty_training_example(self):
        processor = MongoProcessor()
        with pytest.raises(AppException):
            results = list(
                processor.add_training_example([""], None, "tests", "testUser", is_integration=False)
            )
            assert results[0]["_id"] is None
            assert results[0]["text"] == "Hi! How are you"
            assert (
                    results[0]["message"]
                    == "Training Example cannot be empty or blank spaces"
            )

    def test_get_training_examples(self):
        processor = MongoProcessor()
        expected = ["hey", "hello", "hi", "good morning", "good evening", "hey there"]
        actual = list(processor.get_training_examples("greet", "tests"))
        assert actual.__len__() == expected.__len__()
        assert all(a_val["text"] in expected for a_val in actual)

    def test_get_training_examples_empty(self):
        processor = MongoProcessor()
        actual = list(processor.get_training_examples("greets", "tests"))
        assert actual.__len__() == 0

    def test_get_all_training_examples(self):
        processor = MongoProcessor()
        training_examples, ids = processor.get_all_training_examples("tests")
        assert training_examples
        assert ids

    def test_add_training_example_with_entity(self):
        processor = MongoProcessor()
        results = list(
            processor.add_training_example(
                ["Log a [critical issue](priority)"],
                "get_priority",
                "tests",
                "testUser",
                is_integration=False
            )
        )
        assert results[0]["_id"]
        assert results[0]["text"] == "Log a [critical issue](priority)"
        assert results[0]["message"] == "Training Example added successfully!"
        intents = processor.get_intents("tests")
        assert any("get_priority" == intent["name"] for intent in intents)
        entities = processor.get_entities("tests")
        assert any("priority" == entity["name"] for entity in entities)
        new_training_example = TrainingExamples.objects(bot="tests").get(
            text="Log a critical issue"
        )
        slots = Slots.objects(bot="tests")
        new_slot = slots.get(name="priority")
        assert slots.__len__() == 1
        assert new_slot.name == "priority"
        assert new_slot.type == "text"
        assert new_training_example.text == "Log a critical issue"

    def test_get_training_examples_with_entities(self):
        processor = MongoProcessor()
        results = list(
            processor.add_training_example(
                ["Make [TKT456](ticketID) a [critical issue](priority)"],
                "get_priority",
                "tests",
                "testUser",
                is_integration=False
            )
        )
        assert results[0]["_id"]
        assert (
                results[0]["text"] == "Make [TKT456](ticketID) a [critical issue](priority)"
        )
        assert results[0]["message"] == "Training Example added successfully!"
        actual = list(processor.get_training_examples("get_priority", "tests"))
        slots = Slots.objects(bot="tests")
        new_slot = slots.get(name="ticketID")
        assert any(
            [value["text"] == "Log a [critical issue](priority)" for value in actual]
        )
        assert any(
            [
                value["text"] == "Make [TKT456](ticketID) a [critical issue](priority)"
                for value in actual
            ]
        )
        assert slots.__len__() == 2
        assert new_slot.name == "ticketID"
        assert new_slot.type == "text"
        expected = ["hey", "hello", "hi", "good morning", "good evening", "hey there"]
        actual = list(processor.get_training_examples("greet", "tests"))
        assert actual.__len__() == expected.__len__()
        assert all(a_val["text"] in expected for a_val in actual)

    def test_delete_training_example(self):
        processor = MongoProcessor()
        training_examples = list(processor.get_training_examples(intent="get_priority", bot="tests"))
        expected_length = training_examples.__len__() - 1
        training_example = training_examples[0]
        expected_text = training_example['text']
        processor.remove_document(
            TrainingExamples, training_example['_id'], "tests", "testUser"
        )
        new_training_examples = list(
            processor.get_training_examples(intent="get_priority", bot="tests")
        )
        assert new_training_examples.__len__() == expected_length
        assert any(
            expected_text != example["text"] for example in new_training_examples
        )

    def test_add_training_example_multiple(self):
        processor = MongoProcessor()
        actual = list(processor.add_training_example(["Log a [critical issue](priority)",
                                                      "Make [TKT456](ticketID) a [high issue](priority)"],
                                                     intent="get_priority",
                                                     bot="tests", user="testUser", is_integration=False))
        assert actual[0]['message'] == "Training Example already exists!"
        assert actual[1]['message'] == "Training Example added successfully!"

    def test_add_entity(self):
        processor = MongoProcessor()
        assert processor.add_entity("file_text", "tests", "testUser")
        slots = Slots.objects(bot="tests")
        new_slot = slots.get(name="file_text")
        enitity = Entities.objects(bot="tests").get(name="file_text")
        assert slots.__len__() == 3
        assert new_slot.name == "file_text"
        assert new_slot.type == "text"
        assert enitity.name == "file_text"

    def test_get_entities(self):
        processor = MongoProcessor()
        expected = ["priority", "file_text", "ticketID"]
        actual = processor.get_entities("tests")
        assert actual.__len__() == expected.__len__()
        assert all(item["name"] in expected for item in actual)

    def test_add_entity_duplicate(self):
        processor = MongoProcessor()
        with pytest.raises(Exception):
            assert processor.add_entity("file_text", "tests", "testUser")

    def test_add_entity_duplicate_caseinsentive(self):
        processor = MongoProcessor()
        with pytest.raises(Exception):
            assert processor.add_entity("File_Text", "tests", "testUser")

    def test_add_none_entity(self):
        processor = MongoProcessor()
        with pytest.raises(AppException):
            processor.add_entity(None, "tests", "testUser")

    def test_add_empty_entity(self):
        processor = MongoProcessor()
        with pytest.raises(AppException):
            processor.add_entity("", "tests", "testUser")

    def test_add_blank_entity(self):
        processor = MongoProcessor()
        with pytest.raises(AppException):
            processor.add_entity("  ", "tests", "testUser")

    def test_add_action(self):
        processor = MongoProcessor()
        assert processor.add_action("utter_priority", "tests", "testUser")
        action = Actions.objects(bot="tests").get(name="utter_priority")
        assert action.name == "utter_priority"

    def test_get_actions(self):
        processor = MongoProcessor()
        expected = [
            "utter_greet",
            "utter_cheer_up",
            "utter_happy",
            "utter_goodbye",
            "utter_priority",
            "utter_did_that_help",
            "utter_iamabot",
        ]
        actual = processor.get_actions("tests")
        assert actual.__len__() == expected.__len__()
        assert all(item["name"] in expected for item in actual)

    def test_add_action_duplicate(self):
        processor = MongoProcessor()
        with pytest.raises(Exception):
            assert processor.add_action("utter_priority", "tests", "testUser") is None

    def test_add_action_duplicate_caseinsentive(self):
        processor = MongoProcessor()
        with pytest.raises(Exception):
            assert processor.add_action("Utter_Priority", "tests", "testUser") is None

    def test_add_none_action(self):
        processor = MongoProcessor()
        with pytest.raises(AppException):
            processor.add_action(None, "tests", "testUser")

    def test_add_empty_action(self):
        processor = MongoProcessor()
        with pytest.raises(AppException):
            processor.add_action("", "tests", "testUser")

    def test_add_blank_action(self):
        processor = MongoProcessor()
        with pytest.raises(AppException):
            processor.add_action("  ", "tests", "testUser")

    def test_add_text_response(self):
        processor = MongoProcessor()
        assert processor.add_text_response("Great", "utter_happy", "tests", "testUser")
        response = Responses.objects(
            bot="tests", name="utter_happy", text__text="Great"
        ).get()
        assert response.name == "utter_happy"
        assert response.text.text == "Great"

    def test_add_text_response_duplicate(self):
        processor = MongoProcessor()
        with pytest.raises(Exception):
            processor.add_text_response("Great", "utter_happy", "tests", "testUser")

    def test_get_text_response(self):
        processor = MongoProcessor()
        expected = ["Great, carry on!", "Great"]
        actual = list(processor.get_response("utter_happy", "tests"))
        assert actual.__len__() == expected.__len__()
        assert all(
            item["value"]["text"] in expected
            for item in actual
            if "text" in item["value"]
        )

    def test_delete_text_response(self):
        processor = MongoProcessor()
        responses = list(processor.get_response(name="utter_happy", bot="tests"))
        expected_length = responses.__len__() - 1
        response = responses[0]
        expected_text = response['value']['text']
        processor.remove_document(Responses, response['_id'], "tests", "testUser")
        actual = list(processor.get_response("utter_happy", "tests"))
        assert actual.__len__() == expected_length
        assert all(
            expected_text != item["value"]["text"]
            for item in actual
            if "text" in item["value"]
        )

    def test_add_none_text_response(self):
        processor = MongoProcessor()
        with pytest.raises(AppException):
            processor.add_text_response(None, "utter_happy", "tests", "testUser")

    def test_add_empty_text_Response(self):
        processor = MongoProcessor()
        with pytest.raises(AppException):
            processor.add_text_response("", "utter_happy", "tests", "testUser")

    def test_add_blank_text_response(self):
        processor = MongoProcessor()
        with pytest.raises(AppException):
            processor.add_text_response("", "utter_happy", "tests", "testUser")

    def test_add_none_response_name(self):
        processor = MongoProcessor()
        with pytest.raises(AppException):
            processor.add_text_response("Greet", None, "tests", "testUser")

    def test_add_empty_response_name(self):
        processor = MongoProcessor()
        with pytest.raises(AppException):
            processor.add_text_response("Welcome", "", "tests", "testUser")

    def test_add_blank_response_name(self):
        processor = MongoProcessor()
        with pytest.raises(AppException):
            processor.add_text_response("Welcome", " ", "tests", "testUser")

    def test_add_story(self):
        processor = MongoProcessor()
        events = [
            {"name": "greet", "type": "user"},
            {"name": "utter_greet", "type": "action"},
            {"name": "mood_great", "type": "user"},
            {"name": "utter_greet", "type": "action"},
        ]
        processor.add_story("happy path", events, "tests", "testUser")

    def test_add_duplicate_story(self):
        processor = MongoProcessor()
        events = [
            {"name": "greet", "type": "user"},
            {"name": "utter_greet", "type": "action"},
            {"name": "mood_great", "type": "user"},
            {"name": "utter_greet", "type": "action"},
        ]
        with pytest.raises(Exception):
            processor.add_story("happy path", events, "tests", "testUser")

    def test_add_none_story_name(self):
        processor = MongoProcessor()
        events = [
            {"name": "greeting", "type": "user"},
            {"name": "utter_greet", "type": "action"},
            {"name": "mood_great", "type": "user"},
            {"name": "utter_greet", "type": "action"},
        ]
        with pytest.raises(AppException):
            processor.add_story(None, events, "tests", "testUser")

    def test_add_empty_story_name(self):
        processor = MongoProcessor()
        events = [
            {"name": "greeting", "type": "user"},
            {"name": "utter_greet", "type": "action"},
            {"name": "mood_great", "type": "user"},
            {"name": "utter_greet", "type": "action"},
        ]
        with pytest.raises(AppException):
            processor.add_story("", events, "tests", "testUser")

    def test_add_blank_story_name(self):
        processor = MongoProcessor()
        events = [
            {"name": "greeting", "type": "user"},
            {"name": "utter_greet", "type": "action"},
            {"name": "mood_great", "type": "user"},
            {"name": "utter_greet", "type": "action"},
        ]
        with pytest.raises(AppException):
            processor.add_story("  ", events, "tests", "testUser")

    def test_add_empty_story_event(self):
        processor = MongoProcessor()
        with pytest.raises(ValidationError):
            processor.add_story("happy path", [], "tests", "testUser")

    def test_get_session_config(self):
        processor = MongoProcessor()
        session_config = processor.get_session_config("tests")
        assert session_config
        assert all(
            session_config[key] for key in ["sesssionExpirationTime", "carryOverSlots"]
        )

    def test_update_session_config(self):
        processor = MongoProcessor()
        session_config = processor.get_session_config("tests")
        assert session_config
        assert all(
            session_config[key] for key in ["sesssionExpirationTime", "carryOverSlots"]
        )
        id_updated = processor.add_session_config(
            id=session_config["_id"],
            sesssionExpirationTime=30,
            carryOverSlots=False,
            bot="tests",
            user="testUser",
        )
        assert id_updated == session_config["_id"]
        session_config = processor.get_session_config("tests")
        assert session_config["sesssionExpirationTime"] == 30
        assert session_config["carryOverSlots"] is False

    def test_add_session_config_duplicate(self):
        processor = MongoProcessor()
        with pytest.raises(AppException):
            processor.add_session_config(
                sesssionExpirationTime=30,
                carryOverSlots=False,
                bot="tests",
                user="testUser",
            )

    def test_add_session_config_empty_id(self):
        processor = MongoProcessor()
        with pytest.raises(AppException):
            processor.add_session_config(
                id="",
                sesssionExpirationTime=30,
                carryOverSlots=False,
                bot="tests",
                user="testUser",
            )

    def test_add_session_config(self):
        processor = MongoProcessor()
        id_add = processor.add_session_config(
            sesssionExpirationTime=30, carryOverSlots=False, bot="test", user="testUser"
        )
        assert id_add

    def test_train_model(self):
        loop = asyncio.new_event_loop()
        model = loop.run_until_complete(train_model_from_mongo("tests"))
        assert model

    def test_train_model_empty_data(self):
        loop = asyncio.new_event_loop()
        with pytest.raises(AppException):
            model = loop.run_until_complete(train_model_from_mongo("test"))
            assert model

    def test_start_training_done(self, monkeypatch):
        def mongo_store(*arge, **kwargs):
            return None

        monkeypatch.setattr(Utility, "get_local_mongo_store", mongo_store)
        model_path = start_training("tests", "testUser")
        assert model_path
        model_training = ModelTraining.objects(bot="tests", status="Done")
        assert model_training.__len__() == 1
        assert model_training.first().model_path == model_path

    def test_start_training_fail(self):
        with pytest.raises(AppException) as exp:
            assert start_training("test", "testUser")

        assert str(exp.value) == "Training data does not exists!"

        model_training = ModelTraining.objects(bot="test", status="Fail")
        assert model_training.__len__() == 1
        assert model_training.first().exception in str(exp.value)

    def test_add_endpoints(self):
        processor = MongoProcessor()
        config = {}
        processor.add_endpoints(config, bot="tests", user="testUser")
        endpoint = processor.get_endpoints("tests")
        assert endpoint.get("bot_endpoint") is None
        assert endpoint.get("action_endpoint") is None
        assert endpoint.get("tracker") is None

    def test_add_endpoints_add_bot_endpoint_empty_url(self):
        processor = MongoProcessor()
        config = {"bot_endpoint": {"url": ""}}
        with pytest.raises(AppException):
            processor.add_endpoints(config, bot="tests1", user="testUser")
            endpoint = processor.get_endpoints("tests1")
            assert endpoint.get("bot_endpoint") is None
            assert endpoint.get("action_endpoint") is None
            assert endpoint.get("tracker") is None

    def test_add_endpoints_add_bot_endpoint(self):
        processor = MongoProcessor()
        config = {"bot_endpoint": {"url": "http://localhost:5000/"}}
        processor.add_endpoints(config, bot="tests1", user="testUser")
        endpoint = processor.get_endpoints("tests1")
        assert endpoint["bot_endpoint"].get("url") == "http://localhost:5000/"
        assert endpoint.get("action_endpoint") is None
        assert endpoint.get("tracker") is None

    def test_add_endpoints_add_action_endpoint_empty_url(self):
        processor = MongoProcessor()
        config = {"action_endpoint": {"url": ""}}
        with pytest.raises(AppException):
            processor.add_endpoints(config, bot="tests2", user="testUser")
            endpoint = processor.get_endpoints("tests2")
            assert endpoint.get("bot_endpoint") is None
            assert endpoint.get("action_endpoint") is None
            assert endpoint.get("tracker") is None

    def test_add_endpoints_add_action_endpoint(self):
        processor = MongoProcessor()
        config = {"action_endpoint": {"url": "http://localhost:5000/"}}
        processor.add_endpoints(config, bot="tests2", user="testUser")
        endpoint = processor.get_endpoints("tests2")
        assert endpoint.get("bot_endpoint") is None
        assert endpoint.get("action_endpoint").get("url") == "http://localhost:5000/"
        assert endpoint.get("tracker") is None

    def test_add_endpoints_add_tracker_endpoint_missing_db(self):
        processor = MongoProcessor()
        config = {"tracker_endpoint": {"url": "mongodb://localhost:27017"}}
        with pytest.raises(ValidationError):
            processor.add_endpoints(config, bot="tests3", user="testUser")
            endpoint = processor.get_endpoints("tests3")
            assert endpoint.get("bot_endpoint") is None
            assert endpoint.get("action_endpoint") is None
            assert endpoint.get("tracker_endpoint") is None

    def test_add_endpoints_add_tracker_endpoint_invalid_url(self):
        processor = MongoProcessor()
        config = {
            "tracker_endpoint": {
                "url": "mongo://localhost:27017",
                "db": "conversations",
            }
        }
        with pytest.raises(AppException):
            processor.add_endpoints(config, bot="tests3", user="testUser")
            endpoint = processor.get_endpoints("tests3")
            assert endpoint.get("bot_endpoint") is None
            assert endpoint.get("action_endpoint") is None
            assert endpoint.get("tracker") is None

    def test_add_endpoints_add_tracker_endpoint(self):
        processor = MongoProcessor()
        config = {
            "tracker_endpoint": {
                "url": "mongodb://localhost:27017/",
                "db": "conversations",
            }
        }
        processor.add_endpoints(config, bot="tests3", user="testUser")
        endpoint = processor.get_endpoints("tests3")
        assert endpoint.get("bot_endpoint") is None
        assert endpoint.get("action_endpoint") is None
        assert (
                endpoint.get("tracker_endpoint").get("url") == "mongodb://localhost:27017/"
        )
        assert endpoint.get("tracker_endpoint").get("db") == "conversations"
        assert endpoint.get("tracker_endpoint").get("type") == "mongo"

    def test_update_endpoints(self):
        processor = MongoProcessor()
        config = {
            "action_endpoint": {"url": "http://localhost:8000/"},
            "bot_endpoint": {"url": "http://localhost:5000/"},
            "tracker_endpoint": {
                "url": "mongodb://localhost:27017/",
                "db": "conversations",
            },
        }
        processor.add_endpoints(config, bot="tests", user="testUser")
        endpoint = processor.get_endpoints("tests")
        assert endpoint.get("bot_endpoint").get("url") == "http://localhost:5000/"
        assert endpoint.get("action_endpoint").get("url") == "http://localhost:8000/"
        assert (
                endpoint.get("tracker_endpoint").get("url") == "mongodb://localhost:27017/"
        )
        assert endpoint.get("tracker_endpoint").get("db") == "conversations"
        assert endpoint.get("tracker_endpoint").get("type") == "mongo"

    def test_update_endpoints_any(self):
        processor = MongoProcessor()
        config = {
            "action_endpoint": {"url": "http://127.0.0.1:8000/"},
            "bot_endpoint": {"url": "http://127.0.0.1:5000/"},
        }
        processor.add_endpoints(config, bot="tests", user="testUser")
        endpoint = processor.get_endpoints("tests")
        assert endpoint.get("bot_endpoint").get("url") == "http://127.0.0.1:5000/"
        assert endpoint.get("action_endpoint").get("url") == "http://127.0.0.1:8000/"
        assert (
                endpoint.get("tracker_endpoint").get("url") == "mongodb://localhost:27017/"
        )
        assert endpoint.get("tracker_endpoint").get("db") == "conversations"
        assert endpoint.get("tracker_endpoint").get("type") == "mongo"

    def test_download_data_files(self):
        processor = MongoProcessor()
        file = processor.download_files("tests")
        assert file.endswith(".zip")

    def test_get_utterance_from_intent(self):
        processor = MongoProcessor()
        response = processor.get_utterance_from_intent("deny", "tests")
        assert response[0] == "utter_goodbye"
        assert response[1] == UTTERANCE_TYPE.BOT

    def test_get_utterance_from_empty_intent(self):
        processor = MongoProcessor()
        with pytest.raises(AppException):
            response = processor.get_utterance_from_intent("", "tests")

    def test_get_stories(self):
        processor = MongoProcessor()
        stories = list(processor.get_stories("tests"))
        assert stories.__len__() == 6

    def test_edit_training_example_duplicate(self):
        processor = MongoProcessor()
        examples = list(processor.get_training_examples("greet", "tests"))
        with pytest.raises(AppException):
            processor.edit_training_example(examples[0]["_id"], example="hey there", intent="greet", bot="tests",
                                            user="testUser")

    def test_edit_training_example_does_not_exists(self):
        processor = MongoProcessor()
        examples = list(processor.get_training_examples("greet", "tests"))
        with pytest.raises(AppException):
            processor.edit_training_example(examples[0]["_id"], example="hey there", intent="happy", bot="tests",
                                            user="testUser")

    def test_edit_training_example(self):
        processor = MongoProcessor()
        examples = list(processor.get_training_examples("greet", "tests"))
        processor.edit_training_example(examples[0]["_id"], example="hey, there", intent="greet", bot="tests",
                                        user="testUser")
        examples = list(processor.get_training_examples("greet", "tests"))
        assert any(example['text'] == "hey, there" for example in examples)

    def test_edit_training_example_with_entities(self):
        processor = MongoProcessor()
        examples = list(processor.get_training_examples("greet", "tests"))
        processor.edit_training_example(examples[0]["_id"], example="[Meghalaya](Location) India", intent="greet",
                                        bot="tests", user="testUser")
        examples = list(processor.get_training_examples("greet", "tests"))
        assert any(example['text'] == "Meghalaya India" for example in examples)

    def test_edit_responses_duplicate(self):
        processor = MongoProcessor()
        responses = list(processor.get_response("utter_happy", "tests"))
        with pytest.raises(AppException):
            processor.edit_text_response(responses[0]["_id"], "Great, carry on!", name="utter_happy", bot="tests",
                                         user="testUser")

    def test_edit_responses_does_not_exist(self):
        processor = MongoProcessor()
        responses = list(processor.get_response("utter_happy", "tests"))
        with pytest.raises(AppException):
            processor.edit_text_response(responses[0]["_id"], "Great, carry on!", name="utter_greet", bot="tests",
                                         user="testUser")

    def test_edit_responses(self):
        processor = MongoProcessor()
        responses = list(processor.get_response("utter_happy", "tests"))
        processor.edit_text_response(responses[0]["_id"], "Great!", name="utter_happy", bot="tests", user="testUser")
        responses = list(processor.get_response("utter_happy", "tests"))
        assert any(response['value']['text'] == "Great!" for response in responses if "text" in response['value'])


# pylint: disable=R0201
class TestAgentProcessor:

    def test_get_agent(self, monkeypatch):
        def mongo_store(*arge, **kwargs):
            return None

        monkeypatch.setattr(Utility, "get_local_mongo_store", mongo_store)
        agent = AgentProcessor.get_agent("tests")
        assert isinstance(agent, Agent)

    def test_get_agent_from_cache(self):
        agent = AgentProcessor.get_agent("tests")
        assert isinstance(agent, Agent)

    def test_get_agent_from_cache_does_not_exists(self):
        with pytest.raises(AppException):
            agent = AgentProcessor.get_agent("test")
            assert isinstance(agent, Agent)


class TestModelProcessor:
    @pytest.fixture(autouse=True)
    def init_connection(self):
        os.environ["system_file"] = "./tests/testing_data/system.yaml"
        Utility.load_evironment()
        connect(host=Utility.environment['database']["url"])

    @pytest.fixture
    def test_set_training_status_inprogress(self):
        ModelProcessor.set_training_status("tests", "testUser", "Inprogress")
        model_training = ModelTraining.objects(bot="tests", status="Inprogress")

        return model_training

    def test_set_training_status_Done(self, test_set_training_status_inprogress):
        assert test_set_training_status_inprogress.__len__() == 1
        assert test_set_training_status_inprogress.first().bot == "tests"
        assert test_set_training_status_inprogress.first().user == "testUser"
        assert test_set_training_status_inprogress.first().status == "Inprogress"
        training_status_inprogress_id = test_set_training_status_inprogress.first().id

        ModelProcessor.set_training_status(bot="tests",
                                           user="testUser",
                                           status="Done",
                                           model_path="model_path"
                                           )
        model_training = ModelTraining.objects(bot="tests", status="Done")

        assert model_training.count() == 2
        assert model_training[1].id == training_status_inprogress_id
        assert model_training[1].bot == "tests"
        assert model_training[1].user == "testUser"
        assert model_training[1].status == "Done"
        assert model_training[1].model_path == "model_path"
        assert ModelTraining.objects(bot="tests", status="Inprogress").__len__() == 0

    def test_set_training_status_Fail(self, test_set_training_status_inprogress):
        assert test_set_training_status_inprogress.__len__() == 1
        assert test_set_training_status_inprogress.first().bot == "tests"
        assert test_set_training_status_inprogress.first().user == "testUser"
        assert test_set_training_status_inprogress.first().status == "Inprogress"
        training_status_inprogress_id = test_set_training_status_inprogress.first().id

        ModelProcessor.set_training_status(bot="tests",
                                           user="testUser",
                                           status="Fail",
                                           model_path=None,
                                           exception="exception occurred while training model."
                                           )
        model_training = ModelTraining.objects(bot="tests", status="Fail")

        assert model_training.__len__() == 1
        assert model_training.first().id == training_status_inprogress_id
        assert model_training.first().bot == "tests"
        assert model_training.first().user == "testUser"
        assert model_training.first().status == "Fail"
        assert model_training.first().model_path is None
        assert model_training.first().exception == "exception occurred while training model."
        assert ModelTraining.objects(bot="tests", status="Inprogress").__len__() == 0

    def test_is_training_inprogress_False(self):
        actual_response = ModelProcessor.is_training_inprogress("tests")
        assert actual_response is False

    def test_is_training_inprogress_True(self, test_set_training_status_inprogress):
        assert test_set_training_status_inprogress.__len__() == 1
        assert test_set_training_status_inprogress.first().bot == "tests"
        assert test_set_training_status_inprogress.first().user == "testUser"
        assert test_set_training_status_inprogress.first().status == "Inprogress"

        actual_response = ModelProcessor.is_training_inprogress("tests", False)
        assert actual_response is True

    def test_is_training_inprogress_exception(self, test_set_training_status_inprogress):
        with pytest.raises(AppException) as exp:
            assert ModelProcessor.is_training_inprogress("tests")

        assert str(exp.value) == "Previous model training in progress."

    def test_is_daily_training_limit_exceeded_False(self, monkeypatch):
        monkeypatch.setitem(Utility.environment['model'], "training_limit_per_day", 5)
        actual_response = ModelProcessor.is_daily_training_limit_exceeded("tests")
        assert actual_response is False

    def test_is_daily_training_limit_exceeded_True(self, monkeypatch):
        monkeypatch.setitem(Utility.environment, "model.training_limit_per_day", 1)
        actual_response = ModelProcessor.is_daily_training_limit_exceeded("tests", False)
        assert actual_response is True

    def test_is_daily_training_limit_exceeded_exception(self, monkeypatch):
        monkeypatch.setitem(Utility.environment, "model.training_limit_per_day", 1)
        with pytest.raises(AppException) as exp:
            assert ModelProcessor.is_daily_training_limit_exceeded("tests")

        assert str(exp.value) == "Daily model training limit exceeded."

    def test_get_training_history(self):
        actual_response = ModelProcessor.get_training_history("tests")
        assert actual_response

    def test_delete_valid_intent_only(self):
        processor = MongoProcessor()
        processor.add_intent("TestingDelGreeting", "tests", "testUser", is_integration=False)
        processor.delete_intent("TestingDelGreeting", "tests", "testUser", is_integration=False,
                                delete_dependencies=False)
        with pytest.raises(Exception):
            intent = Intents.objects(bot="tests", status=True).get(name="TestingDelGreeting")

    def test_delete_invalid_intent(self):
        processor = MongoProcessor()
        with pytest.raises(Exception):
            processor.delete_intent("TestingDelGreetingInvalid", "tests", "testUser", is_integration=False)

    def test_delete_empty_Intent(self):
        processor = MongoProcessor()
        with pytest.raises(AssertionError):
            processor.delete_intent("", "tests", "testUser", is_integration=False)

    def test_delete_valid_intent(self):
        processor = MongoProcessor()
        processor.add_intent("TestingDelGreeting", "tests", "testUser", is_integration=False)
        processor.delete_intent("TestingDelGreeting", "tests", "testUser", is_integration=False)

    def test_intent_no_stories(self):
        processor = MongoProcessor()
        processor.add_intent("TestingDelGreeting", "tests", "testUser", is_integration=False)
        processor.add_training_example(["Hows You Doing!"], "TestingDelGreeting", "tests", "testUser",
                                       is_integration=False)
        processor.delete_intent("TestingDelGreeting", "tests", "testUser", is_integration=False)
        actual = processor.get_intents("tests")
        assert not any(intent['name'] == 'TestingDelGreeting' for intent in actual)
        actual = len(list(processor.get_training_examples("TestingDelGreeting", "tests")))
        assert not actual

    def test_delete_intent_no_trainingExamples(self):
        processor = MongoProcessor()
        processor.add_intent("TestingDelGreeting", "tests", "testUser", is_integration=False)
        processor.add_story("path_TestingDelGreeting", [{"name": "TestingDelGreeting", "type": "user"},
                                                        {"name": "utter_TestingDelGreeting", "type": "action"}],
                            "tests", "testUser")
        processor.add_text_response("Hello!", "utter_TestingDelGreeting", "tests", "testUser")
        processor.delete_intent("TestingDelGreeting", "tests", "testUser", is_integration=False)
        actual = processor.get_intents("tests")
        assert not any(intent['name'] == 'TestingDelGreeting' for intent in actual)
        actual = list(processor.get_stories("tests"))
        assert not any(story['block_name'] == 'TestingDelGreeting' for story in actual)
        actual = processor.get_utterance_from_intent("TestingDelGreeting", "tests")
        assert not actual[0]
        assert not actual[1]

    def test_delete_intent_no_utterance(self):
        processor = MongoProcessor()
        processor.add_intent("TestingDelGreeting", "tests", "testUser", is_integration=False)
        processor.add_story("path_TestingDelGreeting", [{"name": "TestingDelGreeting", "type": "user"},
                                                        {"name": "utter_TestingDelGreeting", "type": "action"}],
                            "tests", "testUser")
        processor.delete_intent("TestingDelGreeting", "tests", "testUser", is_integration=False)
        actual = processor.get_intents("tests")
        assert not any(intent['name'] == 'TestingDelGreeting' for intent in actual)
        actual = list(processor.get_stories("tests"))
        assert not any(story['block_name'] == 'TestingDelGreeting' for story in actual)

    def test_delete_intent_with_examples_stories_utterance(self):
        processor = MongoProcessor()
        processor.add_intent("TestingDelGreeting", "tests", "testUser", is_integration=False)
        processor.add_story("path_TestingDelGreeting", [{"name": "TestingDelGreeting", "type": "user"},
                                                        {"name": "utter_TestingDelGreeting", "type": "action"}],
                            "tests", "testUser")
        processor.add_text_response("Hello!", "utter_TestingDelGreeting", "tests", "testUser")
        processor.delete_intent("TestingDelGreeting", "tests", "testUser", is_integration=False)
        actual = processor.get_intents("tests")
        assert not any(intent['name'] == 'TestingDelGreeting' for intent in actual)
        actual = list(processor.get_stories("tests"))
        assert not any(story['block_name'] == 'TestingDelGreeting' for story in actual)
        actual = processor.get_utterance_from_intent("TestingDelGreeting", "tests")
        assert not actual[0]
        assert not actual[1]

    def test_prepare_and_add_story(self):
        processor = MongoProcessor()
        bot = 'test_bot'
        action = 'test_action'
        user = 'test_user'
        intent = "greet_http_action"
        processor.prepare_and_add_story(story=action, intent=intent, bot=bot, user=user)
        story = Stories.objects(block_name=action, bot=bot, status=True).get(block_name__iexact=action)

        assert story['events'] is not None
        assert story['events'][0] is not None
        assert story['events'][0]['name'] == intent
        assert story['events'][0]['type'] == StoryEventType.user
        assert story['events'][1]['name'] == "bot"
        assert story['events'][1]['type'] == StoryEventType.slot
        assert story['events'][1]['value'] == bot
        assert story['events'][2]['name'] == "http_action_config"
        assert story['events'][2]['type'] == StoryEventType.slot
        assert story['events'][2]['value'] == action
        assert story['events'][3]['name'] == "kairon_http_action"
        assert story['events'][3]['type'] == StoryEventType.action

    def test_prepare_and_add_story_no_bot(self):
        processor = MongoProcessor()
        bot = None
        action = 'test_action'
        user = 'test_user'
        event_name = "greet_http_action"
        intent = "test"
        try:
            processor.prepare_and_add_story(story=action, intent=intent, bot=bot, user=user)
            assert False
        except AppException as e:
            assert str(e).__contains__("Story, bot and user are required")


    def test_prepare_and_add_story_no_user(self):
        processor = MongoProcessor()
        bot = "bot"
        action = 'test_action'
        user = None
        intent = "greet_http_action"
        try:
            processor.prepare_and_add_story(story=action, intent=intent, bot=bot, user=user)
            assert False
        except AppException as e:
            assert str(e).__contains__("Story, bot and user are required")

    def test_prepare_and_add_story_no_story(self):
        processor = MongoProcessor()
        bot = "bot"
        story = None
        user = "test_user"
        event_name = "greet_http_action"
        intent = "test"
        try:
            processor.prepare_and_add_story(story=story, intent=intent, bot=bot, user=user)
            assert False
        except AppException as e:
            assert str(e).__contains__("Story, bot and user are required")


    def test_delete_story(self):
        processor = MongoProcessor()
        bot = 'test_bot'
        action = 'test_action'
        user = 'test_user'
        event_name = "greet_http_action"
        story_event = [StoryEvents(name=event_name, type="user")]
        Stories(
            block_name=action,
            events=story_event,
            bot=bot,
            user=user,
        ).save().to_mongo()
        processor.delete_story(story=action, user=user, bot=bot)
        try:
            Stories.objects(bot=bot, status=True).get(block_name__iexact=action)
            assert False
        except DoesNotExist:
            assert True

    def test_delete_story_non_existing(self):
        processor = MongoProcessor()
        bot = 'test_bot'
        action = 'test_action'
        user = 'test_user'
        event_name = "greet_http_action"
        story_event = [StoryEvents(name=event_name, type="user")]
        Stories(
            block_name=action,
            events=story_event,
            bot=bot,
            user=user,
        ).save().to_mongo()
        try:
            processor.delete_story(story='test_action1', user=user, bot=bot)
        except AppException:
            assert True


    def test_add_http_action_config(self):
        processor = MongoProcessor()
        intent = "greet"
        story_event = StoryEventRequest(name=intent, type="user")
        bot = 'test_bot'
        http_url = 'http://www.google.com'
        action = 'test_action'
        # file deepcode ignore HardcodedNonCryptoSecret: Random string for testing
        auth_token = "bearer dhdshghfhzxfgadfhdhdhshdshsdfhsdhsdhnxngfgxngf"
        user = 'test_user'
        response = "json"
        request_method = 'GET'
        http_params_list: List[HttpActionParameters] = [
            HttpActionParameters(key="param1", value="param1", parameter_type="slot"),
            HttpActionParameters(key="param2", value="value2", parameter_type="value")]
        http_action_config = HttpActionConfigRequest(
            intent=intent,
            auth_token=auth_token,
            action_name=action,
            response=response,
            http_url=http_url,
            request_method=request_method,
            http_params_list=http_params_list
        )
        processor.add_http_action_config(http_action_config, user, bot)
        actual_http_action = HttpActionConfig.objects(action_name=action, bot=bot, user=user, status=True).get(
            action_name__iexact=action)
        assert actual_http_action is not None
        assert actual_http_action['action_name'] == action
        assert actual_http_action['http_url'] == http_url
        assert actual_http_action['auth_token'] == auth_token
        assert actual_http_action['response'] == response
        assert actual_http_action['request_method'] == request_method
        assert actual_http_action['params_list'] is not None
        assert actual_http_action['params_list'][0]['key'] == "param1"
        assert actual_http_action['params_list'][0]['value'] == "param1"
        assert actual_http_action['params_list'][0]['parameter_type'] == "slot"
        assert actual_http_action['params_list'][1]['key'] == "param2"
        assert actual_http_action['params_list'][1]['value'] == "value2"
        assert actual_http_action['params_list'][1]['parameter_type'] == "value"

    def test_add_http_action_delete_story_on_add_failure(self):
        processor = MongoProcessor()
        intent = "greet"
        bot = 'test_bot'
        http_url = 'http://www.google.com'
        action = 'test_add_http_action_delete_story_on_add_failure'
        auth_token = "bearer dhdshghfhzxfgadfhdhdhshdshsdfhsdhsdhnxngfgxngf"
        user = 'test_user'
        response = "json"
        request_method = 'GET'
        http_params_list: List[HttpActionParameters] = [
            HttpActionParameters(key="param1", value="param1", parameter_type="slot"),
            HttpActionParameters(key="param2", value="value2", parameter_type="value")]
        http_action_config = HttpActionConfigRequest(
            intent=intent,
            auth_token=auth_token,
            action_name=action,
            response=response,
            http_url=http_url,
            request_method=request_method,
            http_params_list=http_params_list
        )

        HttpActionConfig(
            auth_token=auth_token,
            action_name=action,
            response=response,
            http_url=http_url,
            request_method=request_method,
            bot=bot,
            user=user
        ).save()

        try:
            processor.add_http_action_with_story(http_action_config, user, bot)
        except AppException as e:
            assert str(e) == "Action exists"
        try:
            Stories.objects(bot=bot, user=user, status=True).get(block_name__iexact=action)
            assert False
        except DoesNotExist:
            assert True

    def test_add_http_action_config_existing(self):
        processor = MongoProcessor()
        intent = "greet"
        story_event = StoryEventRequest(name=intent, type="user")
        bot = 'test_bot'
        http_url = 'http://www.google.com'
        action = 'test_add_http_action_config_existing'
        auth_token = "bearer dhdshghfhzxfgadfhdhdhshdshsdfhsdhsdhnxngfgxngf"
        user = 'test_user'
        response = "json"
        request_method = 'GET'
        params = [HttpActionParameters(key="key", value="value", parameter_type="slot")]

        HttpActionConfig(
            auth_token=auth_token,
            action_name=action,
            response=response,
            http_url=http_url,
            request_method=request_method,
            bot=bot,
            user=user
        ).save().to_mongo().to_dict()["_id"].__str__()

        http_action_config = HttpActionConfigRequest(
            intent=intent,
            auth_token=auth_token,
            action_name=action,
            response=response,
            http_url=http_url,
            request_method=request_method,
            http_params_list=params
        )
        try:
            processor.add_http_action_config(http_action_config, user, bot)
            assert False
        except AppException as ex:
            assert str(ex).__contains__("Action exists")

    def test_add_http_action_wrapper(self):
        processor = MongoProcessor()
        intent = "greet"
        bot = 'test_bot'
        http_url = 'http://www.google.com'
        action = 'test_add_http_action_wrapper'
        auth_token = "bearer dhdshghfhzxfgadfhdhdhshdshsdfhsdhsdhnxngfgxngf"
        user = 'test_user'
        response = "json"
        request_method = 'GET'
        http_params_list: List[HttpActionParameters] = [
            HttpActionParameters(key="param1", value="param1", parameter_type="slot"),
            HttpActionParameters(key="param2", value="value2", parameter_type="value")]
        http_action_config = HttpActionConfigRequest(
            intent=intent,
            auth_token=auth_token,
            action_name=action,
            response=response,
            http_url=http_url,
            request_method=request_method,
            http_params_list=http_params_list
        )
        http_config_id = processor.add_http_action_with_story(http_action_config, user, bot)
        assert http_config_id is not None
        actual_http_action = HttpActionConfig.objects(bot=bot, user=user, status=True).get(
            action_name__iexact=action)
        assert actual_http_action is not None
        assert actual_http_action['action_name'] == action
        assert actual_http_action['http_url'] == http_url
        assert actual_http_action['auth_token'] == auth_token
        assert actual_http_action['response'] == response
        assert actual_http_action['request_method'] == request_method
        assert actual_http_action['params_list'] is not None
        assert actual_http_action['params_list'][0]['key'] == "param1"
        assert actual_http_action['params_list'][0]['value'] == "param1"
        assert actual_http_action['params_list'][0]['parameter_type'] == "slot"
        assert actual_http_action['params_list'][1]['key'] == "param2"
        assert actual_http_action['params_list'][1]['value'] == "value2"
        assert actual_http_action['params_list'][1]['parameter_type'] == "value"

    def test_add_http_action_wrapper_existing_action(self):
        processor = MongoProcessor()
        intent = "greet_me"
        bot = 'test_bot'
        http_url = 'http://www.google.com'
        action = 'test_add_http_action_wrapper_existing_action'
        auth_token = "bearer dhdshghfhzxfgadfhdhdhshdshsdfhsdhsdhnxngfgxngf"
        user = 'test_user'
        response = "json"
        request_method = 'GET'
        params = [HttpActionParameters(key="key", value="value", parameter_type="slot")]

        HttpActionConfig(
            auth_token=auth_token,
            action_name=action,
            response=response,
            http_url=http_url,
            request_method=request_method,
            bot=bot,
            user=user
        ).save().to_mongo().to_dict()["_id"].__str__()

        http_action_config = HttpActionConfigRequest(
            intent=intent,
            auth_token=auth_token,
            action_name=action,
            response=response,
            http_url=http_url,
            request_method=request_method,
            http_params_list=params
        )
        try:
            processor.add_http_action_with_story(http_action_config, user, bot)
            assert False
        except AppException as ex:
            assert str(ex).__contains__("Action exists")

    def test_add_http_action_wrapper_existing_story(self):
        processor = MongoProcessor()
        intent = "greet"
        bot = 'test_bot'
        http_url = 'http://www.google.com'
        action = 'test_add_http_action_wrapper_existing_action'
        auth_token = "bearer dhdshghfhzxfgadfhdhdhshdshsdfhsdhsdhnxngfgxngf"
        user = 'test_user'
        response = "json"
        request_method = 'GET'
        params = [HttpActionParameters(key="key", value="value", parameter_type="slot")]

        Stories(
            block_name="test_add_http_action_wrapper_existing_action",
            events=[{"name": "greet", "type": "user"}],
            bot=bot,
            user=user
        ).save(validate=False)
        HttpActionConfig(
            auth_token=auth_token,
            action_name=action,
            response=response,
            http_url=http_url,
            request_method=request_method,
            bot=bot,
            user=user
        ).save().to_mongo().to_dict()["_id"].__str__()

        http_action_config = HttpActionConfigRequest(
            intent=intent,
            auth_token=auth_token,
            action_name=action,
            response=response,
            http_url=http_url,
            request_method=request_method,
            http_params_list=params
        )
        try:
            processor.add_http_action_with_story(http_action_config, user, bot)
            assert False
        except AppException as ex:
            assert str(ex).__contains__("Story already exists")

    def test_delete_http_action_config(self):
        processor = MongoProcessor()
        bot = 'test_bot'
        http_url = 'http://www.google.com'
        action = 'test_delete_http_action_config'
        auth_token = "bearer dhdshghfhzxfgadfhdhdhshdshsdfhsdhsdhnxngfgxngf"
        user = 'test_user'
        response = "json"
        request_method = 'GET'
        HttpActionConfig(
            auth_token=auth_token,
            action_name=action,
            response=response,
            http_url=http_url,
            request_method=request_method,
            bot=bot,
            user=user
        ).save().to_mongo()
        processor.delete_http_action_config(action=action, user=user, bot=bot)
        try:
            HttpActionConfig.objects(action_name=action, bot=bot, user=user, status=True).get(
                action_name__iexact=action)
            assert False
        except DoesNotExist:
            assert True

    def test_delete_http_action_config_non_existing(self):
        processor = MongoProcessor()
        bot = 'test_bot'
        action = 'test_delete_http_action_config_non_existing'
        user = 'test_user'
        http_url = 'http://www.google.com'
        auth_token = "bearer dhdshghfhzxfgadfhdhdhshdshsdfhsdhsdhnxngfgxngf"
        response = "json"
        request_method = 'GET'
        HttpActionConfig(
            auth_token=auth_token,
            action_name=action,
            response=response,
            http_url=http_url,
            request_method=request_method,
            bot=bot,
            user=user
        ).save().to_mongo()
        try:
            processor.delete_http_action_config(action="test_delete_http_action_config_non_existing_non_existing",
                                                user=user, bot=bot)
            assert False
        except AppException as e:
            assert str(e).__contains__(
                'No HTTP action found for bot test_bot and action test_delete_http_action_config_non_existing_non_existing')

<<<<<<< HEAD
=======

    def test_get_http_action_config_with_intent(self):
        processor = MongoProcessor()
        intent = "greet_test_get_http_action_config_with_intent"
        bot = 'test_bot'
        http_url = 'http://www.google.com'
        action = 'test_get_http_action_config_with_intent'
        auth_token = "bearer dhdshghfhzxfgadfhdhdhshdshsdfhsdhsdhnxngfgxngf"
        user = 'test_user'
        response = "json"
        request_method = 'GET'
        http_params_list: List[HttpActionParameters] = [
            HttpActionParameters(key="param1", value="param1", parameter_type="slot"),
            HttpActionParameters(key="param2", value="value2", parameter_type="value")]
        http_action_config = HttpActionConfigRequest(
            intent=intent,
            auth_token=auth_token,
            action_name=action,
            response=response,
            http_url=http_url,
            request_method=request_method,
            http_params_list=http_params_list
        )
        http_config_id = processor.add_http_action_with_story(http_action_config, user, bot)
        assert http_config_id is not None

        actual = processor.get_http_action_config_and_intent(bot=bot, user="test_user", action_name=action)
        actual.intent = intent
        actual.action_name = action

    def test_get_http_action_config_with_intent_non_existing(self):
        processor = MongoProcessor()
        bot = 'test_bot'
        http_url = 'http://www.google.com'
        action = 'test_get_http_action_config_with_intent_non_existing'
        auth_token = "bearer dhdshghfhzxfgadfhdhdhshdshsdfhsdhsdhnxngfgxngf"
        user = 'test_user'
        response = "json"
        request_method = 'GET'
        HttpActionConfig(
            auth_token=auth_token,
            action_name=action,
            response=response,
            http_url=http_url,
            request_method=request_method,
            bot=bot,
            user=user
        ).save().to_mongo()
        try:
            processor.get_http_action_config_and_intent(bot=bot, user="test_user", action_name=action)
            assert False
        except AppException as e:
            assert str(e).__contains__(
                'No intent found for bot test_bot and action test_get_http_action_config_with_intent_non_existing')

>>>>>>> 7272e40c
    def test_get_http_action_config(self):
        processor = MongoProcessor()
        bot = 'test_bot'
        http_url = 'http://www.google.com'
        action = 'test_get_http_action_config'
        auth_token = "bearer dhdshghfhzxfgadfhdhdhshdshsdfhsdhsdhnxngfgxngf"
        user = 'test_user'
        response = "json"
        request_method = 'GET'
        HttpActionConfig(
            auth_token=auth_token,
            action_name=action,
            response=response,
            http_url=http_url,
            request_method=request_method,
            bot=bot,
            user=user
        ).save().to_mongo()

        actual_test_user1 = processor.get_http_action_config(bot=bot, user="test_user", action_name=action)
        assert actual_test_user1 is not None
        assert actual_test_user1['auth_token'] == auth_token
        assert actual_test_user1['action_name'] == action
        assert actual_test_user1['response'] == response
        assert actual_test_user1['http_url'] == http_url
        assert actual_test_user1['request_method'] == request_method

        http_url1 = 'http://www.google.com'
        action1 = 'test_get_http_action_config'
        auth_token1 = "bearer ndgxffffgfhfgkjfjfjfcjjjjjjjj"
        user1 = 'test_user1'
        response1 = ""
        request_method1 = 'POST'
        HttpActionConfig(
            auth_token=auth_token1,
            action_name=action1,
            response=response1,
            http_url=http_url1,
            request_method=request_method1,
            bot=bot,
            user=user1
        ).save().to_mongo()

        actual_test_user2 = processor.get_http_action_config(bot=bot, user="test_user", action_name=action)
        assert actual_test_user2 is not None
        assert actual_test_user2['auth_token'] == auth_token
        assert actual_test_user2['action_name'] == action
        assert actual_test_user2['response'] == response
        assert actual_test_user2['http_url'] == http_url
        assert actual_test_user2['request_method'] == request_method

    def test_get_http_action_config_non_existing(self):
        processor = MongoProcessor()
        bot = 'test_bot'
        http_url = 'http://www.google.com'
        action = 'test_action'
        auth_token = "bearer dhdshghfhzxfgadfhdhdhshdshsdfhsdhsdhnxngfgxngf"
        user = 'test_user'
        response = "json"
        request_method = 'GET'
        HttpActionConfig(
            auth_token=auth_token,
            action_name=action,
            response=response,
            http_url=http_url,
            request_method=request_method,
            bot=bot,
            user=user
        ).save().to_mongo()

        try:
            processor.get_http_action_config(bot=bot, user="test_user", action_name="action")
            assert False
        except AppException as e:
            assert str(e) == "No HTTP action found for bot test_bot and action action"


    def test_update_story_non_existing(self):
        processor = MongoProcessor()
        user = "test_user"
        story = "new_story"
        bot = "bot"
        story_event = [StoryEvents(name="greet", type="user")]
        intent = "greet_again"
        Stories(
            block_name=story,
            bot=bot,
            user=user,
            events=story_event
        ).save(validate=False).to_mongo()
        try:
            processor.update_story(story="story", intent=intent, user=user, bot=bot)
        except AppException as ex:
            assert str(ex) == 'Story story does not exists'


    def test_update_story(self):
        processor = MongoProcessor()
        user = "test_user"
        story = "test_update_story"
        bot = "bot"
        story_event = [StoryEvents(name="greet", type="user")]
        intent = "slap"
        Stories(
            block_name=story,
            bot=bot,
            user=user,
            events=story_event
        ).save(validate=False).to_mongo()
        processor.update_story(story=story, intent=intent, user=user, bot=bot)
        updated = Stories.objects(block_name=story, bot=bot, user=user, status=True).get(block_name__iexact=story)
        assert updated is not None
        assert updated.events[0].name == intent
        assert updated.events[0].type == "user"
        assert updated.events[0].value is None

    def test_update_http_config(self):
        processor = MongoProcessor()
        intent = "greet_test_update_http_config"
        bot = 'test_bot'
        http_url = 'http://www.google.com'
        action = 'test_update_http_config'
        auth_token = "bearer dhdshghfhzxfgadfhdhdhshdshsdfhsdhsdhnxngfgxngf"
        user = 'test_user'
        response = "json"
        request_method = 'GET'
        http_params_list: List[HttpActionParameters] = [
            HttpActionParameters(key="param1", value="param1", parameter_type="slot"),
            HttpActionParameters(key="param2", value="value2", parameter_type="value")]
        http_action_config = HttpActionConfigRequest(
            intent=intent,
            auth_token=auth_token,
            action_name=action,
            response=response,
            http_url=http_url,
            request_method=request_method,
            http_params_list=http_params_list
        )
        http_config_id = processor.add_http_action_with_story(http_action_config, user, bot)
        assert http_config_id is not None
        intent = "slap_test_update_http_config"
        http_url = 'http://www.alphabet.com'
        auth_token = ""
        response = "string"
        request_method = 'POST'
        http_params_list = [
            HttpActionParameters(key="param3", value="param1", parameter_type="slot"),
            HttpActionParameters(key="param4", value="value2", parameter_type="value")]
        http_action_config = HttpActionConfigRequest(
            intent=intent,
            auth_token=auth_token,
            action_name=action,
            response=response,
            http_url=http_url,
            request_method=request_method,
            http_params_list=http_params_list
        )
        processor.update_http_config(http_action_config, user, bot)

        actual_http_action = HttpActionConfig.objects(action_name=action, bot=bot, user=user, status=True).get(
            action_name__iexact=action)
        assert actual_http_action is not None
        assert actual_http_action['action_name'] == action
        assert actual_http_action['http_url'] == http_url
        assert actual_http_action['auth_token'] == auth_token
        assert actual_http_action['response'] == response
        assert actual_http_action['request_method'] == request_method
        assert actual_http_action['params_list'] is not None
        assert actual_http_action['params_list'][0]['key'] == "param3"
        assert actual_http_action['params_list'][0]['value'] == "param1"
        assert actual_http_action['params_list'][0]['parameter_type'] == "slot"
        assert actual_http_action['params_list'][1]['key'] == "param4"
        assert actual_http_action['params_list'][1]['value'] == "value2"
        assert actual_http_action['params_list'][1]['parameter_type'] == "value"

    def test_update_http_config_invalid_action(self):
        processor = MongoProcessor()
        intent = "greet"
        bot = 'test_bot'
        http_url = 'http://www.google.com'
        action = 'test_update_http_config_invalid_action'
        auth_token = "bearer dhdshghfhzxfgadfhdhdhshdshsdfhsdhsdhnxngfgxngf"
        user = 'test_user'
        response = "json"
        request_method = 'GET'
        http_params_list: List[HttpActionParameters] = [
            HttpActionParameters(key="param1", value="param1", parameter_type="slot"),
            HttpActionParameters(key="param2", value="value2", parameter_type="value")]
        http_action_config = HttpActionConfigRequest(
            intent=intent,
            auth_token=auth_token,
            action_name=action,
            response=response,
            http_url=http_url,
            request_method=request_method,
            http_params_list=http_params_list
        )
        http_config_id = processor.add_http_action_config(http_action_config, user, bot)
        assert http_config_id is not None
        intent = "slap"
        bot = 'test_bot'
        http_url = 'http://www.alphabet.com'
        action = 'test_update_http_config_invalid'
        auth_token = "bearer dhdshghfhzxfgadfhdhdhshdshsdfhsdhsdhnxngfgxngf"
        user = 'test_user'
        response = "string"
        request_method = 'POST'
        http_params_list = [
            HttpActionParameters(key="param3", value="param1", parameter_type="slot"),
            HttpActionParameters(key="param4", value="value2", parameter_type="value")]
        http_action_config = HttpActionConfigRequest(
            intent=intent,
            auth_token=auth_token,
            action_name=action,
            response=response,
            http_url=http_url,
            request_method=request_method,
            http_params_list=http_params_list
        )
        try:
            processor.update_http_config(http_action_config, user, bot)
        except AppException as e:
            assert str(e) == 'No HTTP action found for bot test_bot and action test_update_http_config_invalid'

    def test_get_utterance_from_intent_with_action(self):
        processor = MongoProcessor()
        user = "testUser"
        action = "test_get_utterance_from_intent_with_action"
        bot = "bot"
        intent = "slap_test_get_utterance_from_intent_with_action"

        http_action = HttpActionConfigRequest(
            intent=intent,
            auth_token="",
            action_name=action,
            response="",
            http_url="http://www.google.com",
            request_method="GET",
            http_params_list=[]
        )
        processor.add_http_action_with_story(http_action, user, bot)
        actual_action = processor.get_utterance_from_intent(intent=intent, bot=bot)
        assert actual_action[0] == action
        assert actual_action[1] == UTTERANCE_TYPE.HTTP

    def test_get_utterance_from_intent_event_order(self):
        processor = MongoProcessor()
        user = "testuser"
        action = "test_get_utterance_from_intent_event_order"
        bot = "tests"
        intent = "greet_test_get_utterance_from_intent_event_order"
        action_req = HttpActionConfigRequest(
            intent=intent,
            auth_token="",
            action_name=action,
            response="",
            http_url="http://www.google.com",
            request_method="GET",
            http_params_list=[]
        )
        processor.add_http_action_with_story(action_req, user, bot)
        actual_story = Stories.objects(bot=bot, user=user).get(block_name__iexact=action)
        assert actual_story is not None
        assert actual_story.events is not None
        assert actual_story.events[0]['name'] == intent
        assert actual_story.events[0]['type'] == 'user'
        assert actual_story.events[0]['value'] is None
        assert actual_story.events[1]['name'] == 'bot'
        assert actual_story.events[1]['type'] == 'slot'
        assert actual_story.events[1]['value'] == bot
        assert actual_story.events[2]['name'] == 'http_action_config'
        assert actual_story.events[2]['type'] == 'slot'
        assert actual_story.events[2]['value'] == action
        assert actual_story.events[3]['name'] == 'kairon_http_action'
        assert actual_story.events[3]['type'] == 'action'
        assert actual_story.events[3]['value'] is None

    def test_get_utterance_from_intent_non_existing(self):
        processor = MongoProcessor()
        user = "test_user"
        story = "new_story"
        action = story
        bot = "bot"
        intent = "greet_you"
        story_event = [StoryEvents(name=intent, type="user"),
                       StoryEvents(name="bot", type="slot", value=bot),
                       StoryEvents(name="http_action_config", type="slot", value=action),
                       StoryEvents(name="kairon_http_action", type="action")]
        cust = ResponseCustom(custom={"key": "value"})
        text = ResponseText(text="hello")

        Responses(
            name=intent,
            text=text,
            custom=cust,
            bot=bot,
            user=user
        ).save(validate=False).to_mongo()
        Stories(
            block_name=story,
            bot=bot,
            user=user,
            events=story_event
        ).save(validate=False).to_mongo()
        HttpActionConfig(
            auth_token="",
            action_name=action,
            response="",
            http_url="http://www.google.com",
            request_method="GET",
            bot=bot,
            user=user
        ).save().to_mongo()
        actual_action = processor.get_utterance_from_intent(intent="intent", bot=bot)
        assert actual_action[0] is None
        assert actual_action[1] is None

    def test_add_and_delete_non_integration_intent_by_integration_user(self):
        processor = MongoProcessor()
        processor.add_intent("TestingDelGreeting", "tests", "testUser", is_integration=False)
        with pytest.raises(Exception):
            processor.delete_intent("TestingDelGreeting", "tests", "testUser1", is_integration=True,
                                    delete_dependencies=False)

    def test_add_and_delete_integration_intent_by_same_integration_user(self):
        processor = MongoProcessor()
        processor.add_intent("TestingDelGreeting1", "tests", "testUser", is_integration=True)
        processor.delete_intent("TestingDelGreeting1", "tests", "testUser", is_integration=True,
                                delete_dependencies=False)

    def test_add_and_delete_integration_intent_by_different_integration_user(self):
        processor = MongoProcessor()
        processor.add_intent("TestingDelGreeting2", "tests", "testUser", is_integration=True)
        processor.delete_intent("TestingDelGreeting2", "tests", "testUser2", is_integration=True,
                                delete_dependencies=False)<|MERGE_RESOLUTION|>--- conflicted
+++ resolved
@@ -1524,8 +1524,6 @@
             assert str(e).__contains__(
                 'No HTTP action found for bot test_bot and action test_delete_http_action_config_non_existing_non_existing')
 
-<<<<<<< HEAD
-=======
 
     def test_get_http_action_config_with_intent(self):
         processor = MongoProcessor()
@@ -1581,7 +1579,6 @@
             assert str(e).__contains__(
                 'No intent found for bot test_bot and action test_get_http_action_config_with_intent_non_existing')
 
->>>>>>> 7272e40c
     def test_get_http_action_config(self):
         processor = MongoProcessor()
         bot = 'test_bot'
