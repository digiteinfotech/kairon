import asyncio
import glob
import json
import os
import re
import shutil
import tempfile
from datetime import datetime
from io import BytesIO
from typing import List

import pytest
import responses
from elasticmock import elasticmock
from fastapi import UploadFile
from jira import JIRAError, JIRA
from mongoengine import connect, DoesNotExist
from mongoengine.errors import ValidationError
from mongoengine.queryset.base import BaseQuerySet
from pipedrive.exceptions import UnauthorizedError
from rasa.core.agent import Agent
from rasa.shared.constants import DEFAULT_DOMAIN_PATH, DEFAULT_DATA_PATH, DEFAULT_CONFIG_PATH
from rasa.shared.core.events import UserUttered, ActionExecuted
from rasa.shared.core.training_data.structures import StoryGraph, RuleStep, Checkpoint
from rasa.shared.importers.rasa import Domain, RasaFileImporter
from rasa.shared.nlu.training_data.training_data import TrainingData
from rasa.shared.utils.io import read_config_file

from kairon.api import models
from kairon.shared.auth import Authentication
from kairon.api.models import HttpActionParameters, HttpActionConfigRequest
from kairon.shared.account.processor import AccountProcessor
from kairon.chat.agent_processor import AgentProcessor
from kairon.shared.data.constant import UTTERANCE_TYPE, EVENT_STATUS, STORY_EVENT, ALLOWED_DOMAIN_FORMATS, \
    ALLOWED_CONFIG_FORMATS, ALLOWED_NLU_FORMATS, ALLOWED_STORIES_FORMATS, ALLOWED_RULES_FORMATS, REQUIREMENTS, \
    DEFAULT_NLU_FALLBACK_RULE, SLOT_TYPE, ALLOWED_CHAT_CLIENT_FORMATS
from kairon.shared.data.data_objects import (TrainingExamples,
                                             Slots,
                                             Entities, EntitySynonyms, RegexFeatures,
                                             Intents,
                                             Responses,
                                             ModelTraining, StoryEvents, Stories, ResponseCustom, ResponseText,
                                             TrainingDataGenerator, TrainingDataGeneratorResponse,
                                             TrainingExamplesTrainingDataGenerator, Rules, Configs,
                                             Utterances, BotSettings, ChatClientConfig, LookupTables, Forms, SlotMapping
                                             )
from kairon.shared.data.model_processor import ModelProcessor
from kairon.shared.data.processor import MongoProcessor
from kairon.shared.data.training_data_generation_processor import TrainingDataGenerationProcessor
from kairon.exceptions import AppException
from kairon.shared.actions.data_objects import HttpActionConfig, ActionServerLogs, Actions, SlotSetAction, \
    FormValidationAction, GoogleSearchAction, JiraAction, PipedriveLeadsAction
from kairon.shared.actions.models import ActionType
from kairon.shared.constants import SLOT_SET_TYPE
from kairon.shared.models import StoryEventType
from kairon.train import train_model_for_bot, start_training, train_model_from_mongo
from kairon.shared.utils import Utility
from kairon.shared.data.constant import ENDPOINT_TYPE
from unittest.mock import patch


class TestMongoProcessor:

    def _mock_bot_info(*args, **kwargs):
        return {'name': 'test', 'account': 1, 'user': 'user@integration.com', 'status': True}

    def _mock_list_bot_accessors(*args, **kwargs):
        yield {'accessor_email': 'user@integration.com'}

    @pytest.fixture(autouse=True, scope='class')
    def init_connection(self):
        os.environ["system_file"] = "./tests/testing_data/system.yaml"
        Utility.load_environment()
        connect(**Utility.mongoengine_connection())
        Utility.environment['elasticsearch']['enable'] = False
        yield None
        Utility.environment['notifications']['enable'] = False

    @pytest.fixture()
    def get_training_data(self):

        async def _read_and_get_data(path: str):
            domain_path = os.path.join(path, DEFAULT_DOMAIN_PATH)
            training_data_path = os.path.join(path, DEFAULT_DATA_PATH)
            config_path = os.path.join(path, DEFAULT_CONFIG_PATH)
            http_actions_path = os.path.join(path, 'actions.yml')
            chat_client_config_path = os.path.join(path, 'chat_client_config.yml')
            importer = RasaFileImporter.load_from_config(config_path=config_path,
                                                         domain_path=domain_path,
                                                         training_data_paths=training_data_path)
            domain = await importer.get_domain()
            story_graph = await importer.get_stories()
            config = await importer.get_config()
            nlu = await importer.get_nlu_data(config.get('language'))
            http_actions = Utility.read_yaml(http_actions_path)
            chat_client_config = Utility.read_yaml(chat_client_config_path)
            return nlu, story_graph, domain, config, http_actions, chat_client_config

        return _read_and_get_data

    @pytest.mark.asyncio
<<<<<<< HEAD
    async def test_load_from_path(self):
        with patch("kairon.shared.data.processor.MongoProcessor.save_chat_client_config"):
=======
    async def test_load_from_path(self, monkeypatch):
        with patch("kairon.shared.account.processor.AccountProcessor.get_bot_and_validate_status"):
            monkeypatch.setattr(AccountProcessor, 'get_bot', self._mock_bot_info)
            monkeypatch.setattr(AccountProcessor, 'list_bot_accessors', self._mock_list_bot_accessors)
>>>>>>> cbdabb1f
            processor = MongoProcessor()
            result = await (
                processor.save_from_path(
                    "./tests/testing_data/initial", bot="tests", user="testUser"
                )
            )
<<<<<<< HEAD
        assert result is None

    @pytest.mark.asyncio
    async def test_save_from_path_yml(self):
        with patch("kairon.shared.data.processor.MongoProcessor.save_chat_client_config"):
=======
            assert result is None

    @pytest.mark.asyncio
    async def test_save_from_path_yml(self, monkeypatch):
        with patch("kairon.shared.account.processor.AccountProcessor.get_bot_and_validate_status"):
            monkeypatch.setattr(AccountProcessor, 'get_bot', self._mock_bot_info)
            monkeypatch.setattr(AccountProcessor, 'list_bot_accessors', self._mock_list_bot_accessors)
>>>>>>> cbdabb1f
            processor = MongoProcessor()
            result = await (
                processor.save_from_path(
                    "./tests/testing_data/yml_training_files", bot="test_load_yml", user="testUser"
                )
            )
<<<<<<< HEAD
        assert result is None
        assert len(list(Intents.objects(bot="test_load_yml", user="testUser", use_entities=False))) == 2
        assert len(list(Intents.objects(bot="test_load_yml", user="testUser", use_entities=True))) == 27
        assert len(
            list(Slots.objects(bot="test_load_yml", user="testUser", influence_conversation=True, status=True))) == 2
        assert len(
            list(Slots.objects(bot="test_load_yml", user="testUser", influence_conversation=False, status=True))) == 8
=======
            assert result is None
            assert len(list(Intents.objects(bot="test_load_yml", user="testUser", use_entities=False))) == 2
            assert len(list(Intents.objects(bot="test_load_yml", user="testUser", use_entities=True))) == 27
            assert len(
                list(Slots.objects(bot="test_load_yml", user="testUser", influence_conversation=True, status=True))) == 2
            assert len(
                list(Slots.objects(bot="test_load_yml", user="testUser", influence_conversation=False, status=True))) == 8
>>>>>>> cbdabb1f

    def test_bot_id_change(self):
        bot_id = Slots.objects(bot="test_load_yml", user="testUser", influence_conversation=False, name='bot').get()
        assert bot_id['initial_value'] == "test_load_yml"

    def test_add_or_overwrite_config_no_existing_config(self):
        bot = 'test_config'
        user = 'test_config'
        processor = MongoProcessor()
        config = Utility.read_yaml('./tests/testing_data/valid_yml/config.yml')
        processor.add_or_overwrite_config(config, bot, user)
        config = Configs.objects().get(bot=bot).to_mongo().to_dict()
        assert config['language'] == 'fr'
        assert len(config['pipeline']) == 9
        assert len(config['policies']) == 3
        rule_policy = next((comp for comp in config["policies"] if comp['name'] == 'RulePolicy'), {})
        assert rule_policy['core_fallback_action_name'] == 'action_small_talk'
        assert rule_policy['core_fallback_threshold'] == 0.75
        assert Rules.objects(block_name__iexact=DEFAULT_NLU_FALLBACK_RULE, bot=bot, status=True).get()
        assert Responses.objects(name__iexact='utter_please_rephrase', bot=bot, status=True).get()
        with pytest.raises(DoesNotExist):
            Responses.objects(name='utter_default', bot=bot, status=True).get()

    def test_add_or_overwrite_config(self):
        bot = 'test_config'
        user = 'test_config'
        processor = MongoProcessor()
        config = Utility.read_yaml('./tests/testing_data/valid_yml/config.yml')
        idx = next((idx for idx, comp in enumerate(config["policies"]) if comp['name'] == 'RulePolicy'), {})
        del config['policies'][idx]
        processor.add_or_overwrite_config(config, bot, user)
        config = Configs.objects().get(bot=bot).to_mongo().to_dict()
        assert config['language'] == 'fr'
        assert len(config['pipeline']) == 9
        assert len(config['policies']) == 3
        rule_policy = next((comp for comp in config["policies"] if comp['name'] == 'RulePolicy'), {})
        assert rule_policy['core_fallback_action_name'] == 'action_default_fallback'
        assert rule_policy['core_fallback_threshold'] == 0.3
        assert Rules.objects(block_name__iexact=DEFAULT_NLU_FALLBACK_RULE, bot=bot, status=True).get()
        assert Responses.objects(name__iexact='utter_please_rephrase', bot=bot, status=True).get()
        assert Responses.objects(name__iexact='utter_default', bot=bot, status=True).get()

    def test_add_or_overwrite_config_user_fallback(self):
        bot = 'test_config'
        user = 'test_config'
        processor = MongoProcessor()
        config = Utility.read_yaml('./tests/testing_data/valid_yml/config.yml')
        comp = next((comp for comp in config["pipeline"] if comp['name'] == 'DIETClassifier'), {})
        comp['epoch'] = 200
        comp = next((comp for comp in config["policies"] if comp['name'] == 'RulePolicy'), {})
        comp['core_fallback_action_name'] = 'action_error'
        comp['core_fallback_threshold'] = 0.5
        processor.add_or_overwrite_config(config, bot, user)
        config = Configs.objects().get(bot=bot).to_mongo().to_dict()
        assert config['language'] == 'fr'
        assert len(config['pipeline']) == 9
        assert len(config['policies']) == 3
        diet_classifier = next((comp for comp in config["pipeline"] if comp['name'] == 'DIETClassifier'), {})
        assert diet_classifier['epoch'] == 200
        rule_policy = next((comp for comp in config["policies"] if comp['name'] == 'RulePolicy'), {})
        assert rule_policy['core_fallback_action_name'] == 'action_error'
        assert rule_policy['core_fallback_threshold'] == 0.5
        assert Rules.objects(block_name__iexact=DEFAULT_NLU_FALLBACK_RULE, bot=bot, status=True).get()
        assert Responses.objects(name__iexact='utter_please_rephrase', bot=bot, status=True).get()
        assert Responses.objects(name__iexact='utter_default', bot=bot, status=True).get()

    def test_add_or_overwrite_config_no_action_and_threshold(self):
        bot = 'test_config'
        user = 'test_config'
        processor = MongoProcessor()
        config = Utility.read_yaml('./tests/testing_data/valid_yml/config.yml')
        comp = next((comp for comp in config["policies"] if comp['name'] == 'RulePolicy'), {})
        del comp['core_fallback_action_name']
        del comp['core_fallback_threshold']
        processor.add_or_overwrite_config(config, bot, user)
        config = Configs.objects().get(bot=bot).to_mongo().to_dict()
        assert config['language'] == 'fr'
        assert len(config['pipeline']) == 9
        assert len(config['policies']) == 3
        rule_policy = next((comp for comp in config["policies"] if comp['name'] == 'RulePolicy'), {})
        assert rule_policy['core_fallback_action_name'] == 'action_default_fallback'
        assert rule_policy['core_fallback_threshold'] == 0.3
        assert Rules.objects(block_name__iexact=DEFAULT_NLU_FALLBACK_RULE, bot=bot, status=True).get()
        assert Responses.objects(name__iexact='utter_please_rephrase', bot=bot, status=True).get()
        assert Responses.objects(name__iexact='utter_default', bot=bot, status=True).get()

    def test_add_or_overwrite_config_with_fallback_classifier(self):
        bot = 'test_config'
        user = 'test_config'
        processor = MongoProcessor()
        config = Utility.read_yaml('./tests/testing_data/valid_yml/config.yml')
        config["pipeline"].append({'name': 'FallbackClassifier', 'threshold': 0.7})
        processor.add_or_overwrite_config(config, bot, user)
        config = Configs.objects().get(bot=bot).to_mongo().to_dict()
        assert config['language'] == 'fr'
        assert len(config['pipeline']) == 9
        assert len(config['policies']) == 3
        diet_classifier = next((comp for comp in config["pipeline"] if comp['name'] == 'DIETClassifier'), {})
        assert diet_classifier['epochs'] == 5
        rule_policy = next((comp for comp in config["policies"] if comp['name'] == 'RulePolicy'), {})
        assert rule_policy['core_fallback_action_name'] == 'action_small_talk'
        assert rule_policy['core_fallback_threshold'] == 0.75
        assert Rules.objects(block_name__iexact=DEFAULT_NLU_FALLBACK_RULE, bot=bot, status=True).get()
        assert Responses.objects(name__iexact='utter_please_rephrase', bot=bot, status=True).get()
        assert Responses.objects(name__iexact='utter_default', bot=bot, status=True).get()

    def test_add_or_overwrite_config_with_fallback_policy(self):
        bot = 'test_config'
        user = 'test_config'
        processor = MongoProcessor()
        config = Utility.read_yaml('./tests/testing_data/valid_yml/config.yml')
        config['policies'].append({'name': 'FallbackPolicy', 'nlu_threshold': 0.75, 'core_threshold': 0.3})
        processor.add_or_overwrite_config(config, bot, user)
        config = Configs.objects().get(bot=bot).to_mongo().to_dict()
        assert config['language'] == 'fr'
        assert len(config['pipeline']) == 9
        assert len(config['policies']) == 3
        diet_classifier = next((comp for comp in config["pipeline"] if comp['name'] == 'DIETClassifier'), {})
        assert diet_classifier['epochs'] == 5
        rule_policy = next((comp for comp in config["policies"] if comp['name'] == 'RulePolicy'), {})
        assert rule_policy['core_fallback_action_name'] == 'action_small_talk'
        assert rule_policy['core_fallback_threshold'] == 0.75
        assert not next((comp for comp in config["policies"] if comp['name'] == 'FallbackPolicy'), None)
        assert Rules.objects(block_name__iexact=DEFAULT_NLU_FALLBACK_RULE, bot=bot, status=True).get()
        assert Responses.objects(name__iexact='utter_please_rephrase', bot=bot, status=True).get()
        assert Responses.objects(name__iexact='utter_default', bot=bot, status=True).get()

    @pytest.mark.asyncio
    async def test_upload_case_insensitivity(self, monkeypatch):
<<<<<<< HEAD
        monkeypatch.setattr(AccountProcessor, 'get_bot', self._mock_bot_info)
        monkeypatch.setattr(AccountProcessor, 'list_bot_accessors', self._mock_list_bot_accessors)
        processor = MongoProcessor()
        await (
            processor.save_from_path(
                "./tests/testing_data/upper_case_data", bot="test_upload_case_insensitivity", user="testUser"
            )
        )
        training_data = processor.load_nlu("test_upload_case_insensitivity")
        assert isinstance(training_data, TrainingData)
        assert training_data.intents == {'deny', 'greet'}
        assert training_data.entity_synonyms == {'Bangalore': 'karnataka', 'bengaluru': 'karnataka',
                                                 'karnataka': 'karnataka', 'KA': 'karnataka'}
        assert training_data.regex_features == [{'name': 'application_name', 'pattern': '[azAz09\\s+]*'},
                                                {'name': 'email_id', 'pattern': '[^@]+@[^@]+\\.[^@]+'}]
        assert training_data.lookup_tables == [{'name': 'application_name', 'elements': ['Firefox', 'Chrome', 'Tor']},
                                               {'name': 'location', 'elements': ['Mumbai', 'Karnataka', 'Bangalore']}]
        story_graph = processor.load_stories("test_upload_case_insensitivity")
        assert story_graph.story_steps[0].block_name == 'greet'
        assert story_graph.story_steps[1].block_name == 'say goodbye'
        domain = processor.load_domain("test_upload_case_insensitivity")
        assert all(slot.name in ['session_started_metadata', 'requested_slot', 'application_name', 'bot', 'email_id',
                                 'location', 'user', 'kairon_action_response'] for slot in domain.slots)
        assert list(domain.templates.keys()) == ['utter_please_rephrase', 'utter_greet', 'utter_goodbye',
                                                 'utter_default']
        assert domain.entities == ['user', 'location', 'email_id', 'application_name', 'bot', 'kairon_action_response']
        assert domain.forms == {'ask_user': {'required_slots': {'user': [{'type': 'from_entity', 'entity': 'user'}],
                                                                'email_id': [
                                                                    {'type': 'from_entity', 'entity': 'email_id'}]}},
                                'ask_location': {
                                    'required_slots': {'location': [{'type': 'from_entity', 'entity': 'location'}],
                                                       'application_name': [
                                                           {'type': 'from_entity', 'entity': 'application_name'}]}}}
        assert domain.user_actions == ['action_get_google_application', 'action_get_microsoft_application',
                                       'utter_default', 'utter_goodbye', 'utter_greet', 'utter_please_rephrase']
        assert processor.fetch_actions('test_upload_case_insensitivity') == ['action_get_google_application',
                                                                             'action_get_microsoft_application']
        assert domain.intents == ['back', 'deny', 'greet', 'nlu_fallback', 'out_of_scope', 'restart', 'session_start']
        assert domain.templates == {
            'utter_please_rephrase': [{'text': "I'm sorry, I didn't quite understand that. Could you rephrase?"}],
            'utter_greet': [{'text': 'Hey! How are you?'}], 'utter_goodbye': [{'text': 'Bye'}],
            'utter_default': [{'text': 'Can you rephrase!'}]}
        rules = processor.fetch_rule_block_names("test_upload_case_insensitivity")
        assert rules == ['rule which will not wait for user message once it was applied',
                         'ask the user to rephrase whenever they send a message with low nlu confidence']
        actions = processor.load_http_action("test_upload_case_insensitivity")
        assert actions == {'http_action': [
            {'action_name': 'action_get_google_application', 'response': 'json', 'http_url': 'http://www.alphabet.com',
             'request_method': 'GET', 'headers': [{'key': 'testParam1', 'value': '', 'parameter_type': 'chat_log'},
                                                  {'key': 'testParam2', 'value': '', 'parameter_type': 'user_message'},
                                                  {'key': 'testParam3', 'value': '', 'parameter_type': 'value'},
                                                  {'key': 'testParam4', 'value': '', 'parameter_type': 'intent'},
                                                  {'key': 'testParam5', 'value': '', 'parameter_type': 'sender_id'},
                                                  {'key': 'testParam4', 'value': 'testvalue1',
                                                   'parameter_type': 'slot'}],
             'params_list': [{'key': 'testParam1', 'value': 'testValue1', 'parameter_type': 'value'},
                             {'key': 'testParam2', 'value': 'testvalue1', 'parameter_type': 'slot'}]},
            {'action_name': 'action_get_microsoft_application', 'response': 'json',
             'http_url': 'http://www.alphabet.com', 'request_method': 'GET',
             'params_list': [{'key': 'testParam1', 'value': 'testValue1', 'parameter_type': 'value'},
                             {'key': 'testParam2', 'value': 'testvalue1', 'parameter_type': 'slot'},
                             {'key': 'testParam1', 'value': '', 'parameter_type': 'chat_log'},
                             {'key': 'testParam2', 'value': '', 'parameter_type': 'user_message'},
                             {'key': 'testParam3', 'value': '', 'parameter_type': 'value'},
                             {'key': 'testParam4', 'value': '', 'parameter_type': 'intent'},
                             {'key': 'testParam5', 'value': '', 'parameter_type': 'sender_id'},
                             {'key': 'testParam4', 'value': 'testvalue1', 'parameter_type': 'slot'}]}]}
        assert set(Utterances.objects(bot='test_upload_case_insensitivity').values_list('name')) == {'utter_goodbye',
                                                                                                     'utter_greet',
                                                                                                     'utter_default',
                                                                                                     'utter_please_rephrase'}
        chat_client_config = processor.get_chat_client_config("test_upload_case_insensitivity").config
        chat_client_config = chat_client_config.copy()
        chat_client_config.pop("headers")
        chat_client_config.pop("chat_server_base_url")
        assert chat_client_config == {
                          "name": "kairon", "buttonType": "button", "welcomeMessage": "Hello! How are you?", "container": "#root",
                          "host": "https://localhost:8000/api/bot/chat", "userType": "custom", "userStorage": "ls",
                          "styles": {
                              "headerStyle": { "backgroundColor": "#2b3595", "color": "#ffffff", "height": "60px" },
                              "botStyle": { "backgroundColor": "#e0e0e0", "color": "#000000", "iconSrc": "",
                                            "fontFamily": "'Roboto', sans-serif", "fontSize": "14px", "showIcon": "false" },
                              "userStyle": { "backgroundColor": "#2b3595", "color": "#ffffff", "iconSrc": "",
                                             "fontFamily": "'Roboto', sans-serif", "fontSize": "14px", "showIcon": "false" },
                              "buttonStyle": { "color": "#ffffff", "backgroundColor": "#2b3595" },
                              "containerStyles": { "height": "500px", "width": "350px", "background": "#ffffff" } },
                          "headerClassName": "", "containerClassName": "", "chatContainerClassName": "", "userClassName": "",
                          "botClassName": "", "formClassName": "", "openButtonClassName": "" }

    @pytest.mark.asyncio
    async def test_load_from_path_yml_training_files(self, monkeypatch):
        monkeypatch.setattr(AccountProcessor, 'get_bot', self._mock_bot_info)
        monkeypatch.setattr(AccountProcessor, 'list_bot_accessors', self._mock_list_bot_accessors)
        processor = MongoProcessor()
        await (
            processor.save_from_path(
                "./tests/testing_data/yml_training_files", bot="test_load_from_path_yml_training_files", user="testUser"
            )
        )
        training_data = processor.load_nlu("test_load_from_path_yml_training_files")
        assert isinstance(training_data, TrainingData)
        assert training_data.training_examples.__len__() == 292
        assert training_data.entity_synonyms.__len__() == 3
        assert training_data.regex_features.__len__() == 5
        assert training_data.lookup_tables.__len__() == 1
        story_graph = processor.load_stories("test_load_from_path_yml_training_files")
        assert isinstance(story_graph, StoryGraph) is True
        assert story_graph.story_steps.__len__() == 16
        assert story_graph.story_steps[14].events[2].intent['name'] == 'user_feedback'
        assert not story_graph.story_steps[14].events[2].entities[0].get('start')
        assert not story_graph.story_steps[14].events[2].entities[0].get('end')
        assert story_graph.story_steps[14].events[2].entities[0]['value'] == 'like'
        assert story_graph.story_steps[14].events[2].entities[0]['entity'] == 'fdresponse'
        assert story_graph.story_steps[15].events[2].intent['name'] == 'user_feedback'
        assert not story_graph.story_steps[15].events[2].entities[0].get('start')
        assert not story_graph.story_steps[15].events[2].entities[0].get('end')
        assert story_graph.story_steps[15].events[2].entities[0]['value'] == 'hate'
        assert story_graph.story_steps[15].events[2].entities[0]['entity'] == 'fdresponse'
        domain = processor.load_domain("test_load_from_path_yml_training_files")
        assert isinstance(domain, Domain)
        assert domain.slots.__len__() == 12
        assert len([slot for slot in domain.slots if slot.influence_conversation is True]) == 2
        assert len([slot for slot in domain.slots if slot.influence_conversation is False]) == 10
        assert domain.intent_properties.__len__() == 29
        assert len([intent for intent in domain.intent_properties.keys() if
                    domain.intent_properties.get(intent)['used_entities']]) == 27
        assert len([intent for intent in domain.intent_properties.keys() if
                    not domain.intent_properties.get(intent)['used_entities']]) == 2
        assert domain.templates.keys().__len__() == 27
        assert domain.entities.__len__() == 11
        assert domain.forms.__len__() == 2
        assert domain.forms.__len__() == 2
        assert domain.forms['ticket_attributes_form'] == {
            'required_slots': {'date_time': [{'type': 'from_entity', 'entity': 'date_time'}],
                               'priority': [{'type': 'from_entity', 'entity': 'priority'}]}}
        assert domain.forms['ticket_file_form'] == {
            'required_slots': {'file': [{'type': 'from_entity', 'entity': 'file'}]}}
        assert isinstance(domain.forms, dict)
        assert domain.user_actions.__len__() == 45
        assert processor.list_actions('test_load_from_path_yml_training_files')["actions"].__len__() == 12
        assert processor.list_actions('test_load_from_path_yml_training_files')["form_validation_action"].__len__() == 1
        assert domain.intents.__len__() == 29
        assert not Utility.check_empty_string(
            domain.templates["utter_cheer_up"][0]["image"]
        )
        assert domain.templates["utter_did_that_help"][0]["buttons"].__len__() == 2
        assert domain.templates["utter_offer_help"][0]["custom"]
        assert domain.slots[0].type_name == "any"
        assert domain.slots[1].type_name == "any"
        assert domain.slots[2].type_name == "any"
        rules = processor.fetch_rule_block_names("test_load_from_path_yml_training_files")
        assert len(rules) == 4
        actions = processor.load_http_action("test_load_from_path_yml_training_files")
        assert isinstance(actions, dict) is True
        assert len(actions['http_action']) == 5
        assert Utterances.objects(bot='test_load_from_path_yml_training_files').count() == 27
        chat_client_config = processor.get_chat_client_config("test_load_from_path_yml_training_files").config
        assert len(chat_client_config) == 17
=======
        with patch("kairon.shared.account.processor.AccountProcessor.get_bot_and_validate_status"):
            monkeypatch.setattr(AccountProcessor, 'get_bot', self._mock_bot_info)
            monkeypatch.setattr(AccountProcessor, 'list_bot_accessors', self._mock_list_bot_accessors)
            processor = MongoProcessor()
            await (
                processor.save_from_path(
                    "./tests/testing_data/upper_case_data", bot="test_upload_case_insensitivity", user="testUser"
                )
            )
            training_data = processor.load_nlu("test_upload_case_insensitivity")
            assert isinstance(training_data, TrainingData)
            assert training_data.intents == {'deny', 'greet'}
            assert training_data.entity_synonyms == {'Bangalore': 'karnataka', 'bengaluru': 'karnataka',
                                                     'karnataka': 'karnataka', 'KA': 'karnataka'}
            assert training_data.regex_features == [{'name': 'application_name', 'pattern': '[azAz09\\s+]*'},
                                                    {'name': 'email_id', 'pattern': '[^@]+@[^@]+\\.[^@]+'}]
            assert training_data.lookup_tables == [{'name': 'application_name', 'elements': ['Firefox', 'Chrome', 'Tor']},
                                                   {'name': 'location', 'elements': ['Mumbai', 'Karnataka', 'Bangalore']}]
            story_graph = processor.load_stories("test_upload_case_insensitivity")
            assert story_graph.story_steps[0].block_name == 'greet'
            assert story_graph.story_steps[1].block_name == 'say goodbye'
            domain = processor.load_domain("test_upload_case_insensitivity")
            assert all(slot.name in ['session_started_metadata', 'requested_slot', 'application_name', 'bot', 'email_id',
                                     'location', 'user', 'kairon_action_response'] for slot in domain.slots)
            assert list(domain.templates.keys()) == ['utter_please_rephrase', 'utter_greet', 'utter_goodbye',
                                                     'utter_default']
            assert domain.entities == ['user', 'location', 'email_id', 'application_name', 'bot', 'kairon_action_response']
            assert domain.forms == {'ask_user': {'required_slots': {'user': [{'type': 'from_entity', 'entity': 'user'}],
                                                                    'email_id': [
                                                                        {'type': 'from_entity', 'entity': 'email_id'}]}},
                                    'ask_location': {
                                        'required_slots': {'location': [{'type': 'from_entity', 'entity': 'location'}],
                                                           'application_name': [
                                                               {'type': 'from_entity', 'entity': 'application_name'}]}}}
            assert domain.user_actions == ['action_get_google_application', 'action_get_microsoft_application',
                                           'utter_default', 'utter_goodbye', 'utter_greet', 'utter_please_rephrase']
            assert processor.fetch_actions('test_upload_case_insensitivity') == ['action_get_google_application',
                                                                                 'action_get_microsoft_application']
            assert domain.intents == ['back', 'deny', 'greet', 'nlu_fallback', 'out_of_scope', 'restart', 'session_start']
            assert domain.templates == {
                'utter_please_rephrase': [{'text': "I'm sorry, I didn't quite understand that. Could you rephrase?"}],
                'utter_greet': [{'text': 'Hey! How are you?'}], 'utter_goodbye': [{'text': 'Bye'}],
                'utter_default': [{'text': 'Can you rephrase!'}]}
            rules = processor.fetch_rule_block_names("test_upload_case_insensitivity")
            assert rules == ['rule which will not wait for user message once it was applied',
                             'ask the user to rephrase whenever they send a message with low nlu confidence']
            actions = processor.load_http_action("test_upload_case_insensitivity")
            assert actions == {'http_action': [
                {'action_name': 'action_get_google_application', 'response': 'json', 'http_url': 'http://www.alphabet.com',
                 'request_method': 'GET', 'headers': [{'key': 'testParam1', 'value': '', 'parameter_type': 'chat_log'},
                                                      {'key': 'testParam2', 'value': '', 'parameter_type': 'user_message'},
                                                      {'key': 'testParam3', 'value': '', 'parameter_type': 'value'},
                                                      {'key': 'testParam4', 'value': '', 'parameter_type': 'intent'},
                                                      {'key': 'testParam5', 'value': '', 'parameter_type': 'sender_id'},
                                                      {'key': 'testParam4', 'value': 'testvalue1',
                                                       'parameter_type': 'slot'}],
                 'params_list': [{'key': 'testParam1', 'value': 'testValue1', 'parameter_type': 'value'},
                                 {'key': 'testParam2', 'value': 'testvalue1', 'parameter_type': 'slot'}]},
                {'action_name': 'action_get_microsoft_application', 'response': 'json',
                 'http_url': 'http://www.alphabet.com', 'request_method': 'GET',
                 'params_list': [{'key': 'testParam1', 'value': 'testValue1', 'parameter_type': 'value'},
                                 {'key': 'testParam2', 'value': 'testvalue1', 'parameter_type': 'slot'},
                                 {'key': 'testParam1', 'value': '', 'parameter_type': 'chat_log'},
                                 {'key': 'testParam2', 'value': '', 'parameter_type': 'user_message'},
                                 {'key': 'testParam3', 'value': '', 'parameter_type': 'value'},
                                 {'key': 'testParam4', 'value': '', 'parameter_type': 'intent'},
                                 {'key': 'testParam5', 'value': '', 'parameter_type': 'sender_id'},
                                 {'key': 'testParam4', 'value': 'testvalue1', 'parameter_type': 'slot'}]}]}
            assert set(Utterances.objects(bot='test_upload_case_insensitivity').values_list('name')) == {'utter_goodbye',
                                                                                                         'utter_greet',
                                                                                                         'utter_default',
                                                                                                         'utter_please_rephrase'}

    @pytest.mark.asyncio
    async def test_load_from_path_yml_training_files(self, monkeypatch):
        with patch("kairon.shared.account.processor.AccountProcessor.get_bot_and_validate_status"):
            monkeypatch.setattr(AccountProcessor, 'get_bot', self._mock_bot_info)
            monkeypatch.setattr(AccountProcessor, 'list_bot_accessors', self._mock_list_bot_accessors)
            processor = MongoProcessor()
            await (
                processor.save_from_path(
                    "./tests/testing_data/yml_training_files", bot="test_load_from_path_yml_training_files", user="testUser"
                )
            )
            training_data = processor.load_nlu("test_load_from_path_yml_training_files")
            assert isinstance(training_data, TrainingData)
            assert training_data.training_examples.__len__() == 292
            assert training_data.entity_synonyms.__len__() == 3
            assert training_data.regex_features.__len__() == 5
            assert training_data.lookup_tables.__len__() == 1
            story_graph = processor.load_stories("test_load_from_path_yml_training_files")
            assert isinstance(story_graph, StoryGraph) is True
            assert story_graph.story_steps.__len__() == 16
            assert story_graph.story_steps[14].events[2].intent['name'] == 'user_feedback'
            assert not story_graph.story_steps[14].events[2].entities[0].get('start')
            assert not story_graph.story_steps[14].events[2].entities[0].get('end')
            assert story_graph.story_steps[14].events[2].entities[0]['value'] == 'like'
            assert story_graph.story_steps[14].events[2].entities[0]['entity'] == 'fdresponse'
            assert story_graph.story_steps[15].events[2].intent['name'] == 'user_feedback'
            assert not story_graph.story_steps[15].events[2].entities[0].get('start')
            assert not story_graph.story_steps[15].events[2].entities[0].get('end')
            assert story_graph.story_steps[15].events[2].entities[0]['value'] == 'hate'
            assert story_graph.story_steps[15].events[2].entities[0]['entity'] == 'fdresponse'
            domain = processor.load_domain("test_load_from_path_yml_training_files")
            assert isinstance(domain, Domain)
            assert domain.slots.__len__() == 12
            assert len([slot for slot in domain.slots if slot.influence_conversation is True]) == 2
            assert len([slot for slot in domain.slots if slot.influence_conversation is False]) == 10
            assert domain.intent_properties.__len__() == 29
            assert len([intent for intent in domain.intent_properties.keys() if
                        domain.intent_properties.get(intent)['used_entities']]) == 27
            assert len([intent for intent in domain.intent_properties.keys() if
                        not domain.intent_properties.get(intent)['used_entities']]) == 2
            assert domain.templates.keys().__len__() == 27
            assert domain.entities.__len__() == 11
            assert domain.forms.__len__() == 2
            assert domain.forms.__len__() == 2
            assert domain.forms['ticket_attributes_form'] == {
                'required_slots': {'date_time': [{'type': 'from_entity', 'entity': 'date_time'}],
                                   'priority': [{'type': 'from_entity', 'entity': 'priority'}]}}
            assert domain.forms['ticket_file_form'] == {
                'required_slots': {'file': [{'type': 'from_entity', 'entity': 'file'}]}}
            assert isinstance(domain.forms, dict)
            assert domain.user_actions.__len__() == 45
            assert processor.list_actions('test_load_from_path_yml_training_files')["actions"].__len__() == 12
            assert processor.list_actions('test_load_from_path_yml_training_files')["form_validation_action"].__len__() == 1
            assert domain.intents.__len__() == 29
            assert not Utility.check_empty_string(
                domain.templates["utter_cheer_up"][0]["image"]
            )
            assert domain.templates["utter_did_that_help"][0]["buttons"].__len__() == 2
            assert domain.templates["utter_offer_help"][0]["custom"]
            assert domain.slots[0].type_name == "any"
            assert domain.slots[1].type_name == "any"
            assert domain.slots[2].type_name == "any"
            rules = processor.fetch_rule_block_names("test_load_from_path_yml_training_files")
            assert len(rules) == 4
            actions = processor.load_http_action("test_load_from_path_yml_training_files")
            assert isinstance(actions, dict) is True
            assert len(actions['http_action']) == 5
            assert Utterances.objects(bot='test_load_from_path_yml_training_files').count() == 27
>>>>>>> cbdabb1f

    @pytest.mark.asyncio
    async def test_load_from_path_error(self):
        processor = MongoProcessor()
        with pytest.raises(Exception):
            await (
                processor.save_from_path(
                    "./tests/testing_data/error", bot="tests", user="testUser"
                )
            )

    @pytest.mark.asyncio
    async def test_load_from_path_all_scenario(self, monkeypatch):
<<<<<<< HEAD
        monkeypatch.setattr(AccountProcessor, 'get_bot', self._mock_bot_info)
        monkeypatch.setattr(AccountProcessor, 'list_bot_accessors', self._mock_list_bot_accessors)
        processor = MongoProcessor()
        await (
            processor.save_from_path("./tests/testing_data/all", bot="all", user="testUser")
        )
        training_data = processor.load_nlu("all")
        assert isinstance(training_data, TrainingData)
        assert training_data.training_examples.__len__() == 292
        assert training_data.entity_synonyms.__len__() == 3
        assert training_data.regex_features.__len__() == 5
        assert training_data.lookup_tables.__len__() == 1
        story_graph = processor.load_stories("all")
        assert isinstance(story_graph, StoryGraph) is True
        assert story_graph.story_steps.__len__() == 16
        assert story_graph.story_steps[14].events[2].intent['name'] == 'user_feedback'
        assert story_graph.story_steps[14].events[2].entities[0]['start'] == 13
        assert story_graph.story_steps[14].events[2].entities[0]['end'] == 34
        assert story_graph.story_steps[14].events[2].entities[0]['value'] == 'like'
        assert story_graph.story_steps[14].events[2].entities[0]['entity'] == 'fdresponse'
        assert story_graph.story_steps[15].events[2].intent['name'] == 'user_feedback'
        assert story_graph.story_steps[15].events[2].entities[0]['start'] == 13
        assert story_graph.story_steps[15].events[2].entities[0]['end'] == 34
        assert story_graph.story_steps[15].events[2].entities[0]['value'] == 'hate'
        assert story_graph.story_steps[15].events[2].entities[0]['entity'] == 'fdresponse'
        domain = processor.load_domain("all")
        assert isinstance(domain, Domain)
        assert domain.slots.__len__() == 11
        assert domain.templates.keys().__len__() == 27
        assert domain.entities.__len__() == 10
        assert domain.forms.__len__() == 2
        assert domain.forms['ticket_attributes_form'] == {'required_slots': {}}
        assert isinstance(domain.forms, dict)
        assert domain.user_actions.__len__() == 40
        assert processor.list_actions('all')["actions"].__len__() == 13
        assert domain.intents.__len__() == 29
        assert not Utility.check_empty_string(
            domain.templates["utter_cheer_up"][0]["image"]
        )
        assert domain.templates["utter_did_that_help"][0]["buttons"].__len__() == 2
        assert domain.templates["utter_offer_help"][0]["custom"]
        assert domain.slots[0].type_name == "any"
        assert domain.slots[1].type_name == "any"
        assert Utterances.objects(bot='all').count() == 27
        chat_client_config = processor.get_chat_client_config("all").config
        assert len(chat_client_config) == 17
        assert chat_client_config["welcomeMessage"] == "Hello! How are you? I am All"


    @pytest.mark.asyncio
    async def test_load_from_path_all_scenario_append(self):
        with patch("kairon.shared.data.processor.MongoProcessor.save_chat_client_config"):
=======
        with patch("kairon.shared.account.processor.AccountProcessor.get_bot_and_validate_status"):
            monkeypatch.setattr(AccountProcessor, 'get_bot', self._mock_bot_info)
            monkeypatch.setattr(AccountProcessor, 'list_bot_accessors', self._mock_list_bot_accessors)
            processor = MongoProcessor()
            await (
                processor.save_from_path("./tests/testing_data/all", bot="all", user="testUser")
            )
            training_data = processor.load_nlu("all")
            assert isinstance(training_data, TrainingData)
            assert training_data.training_examples.__len__() == 292
            assert training_data.entity_synonyms.__len__() == 3
            assert training_data.regex_features.__len__() == 5
            assert training_data.lookup_tables.__len__() == 1
            story_graph = processor.load_stories("all")
            assert isinstance(story_graph, StoryGraph) is True
            assert story_graph.story_steps.__len__() == 16
            assert story_graph.story_steps[14].events[2].intent['name'] == 'user_feedback'
            assert story_graph.story_steps[14].events[2].entities[0]['start'] == 13
            assert story_graph.story_steps[14].events[2].entities[0]['end'] == 34
            assert story_graph.story_steps[14].events[2].entities[0]['value'] == 'like'
            assert story_graph.story_steps[14].events[2].entities[0]['entity'] == 'fdresponse'
            assert story_graph.story_steps[15].events[2].intent['name'] == 'user_feedback'
            assert story_graph.story_steps[15].events[2].entities[0]['start'] == 13
            assert story_graph.story_steps[15].events[2].entities[0]['end'] == 34
            assert story_graph.story_steps[15].events[2].entities[0]['value'] == 'hate'
            assert story_graph.story_steps[15].events[2].entities[0]['entity'] == 'fdresponse'
            domain = processor.load_domain("all")
            assert isinstance(domain, Domain)
            assert domain.slots.__len__() == 11
            assert domain.templates.keys().__len__() == 27
            assert domain.entities.__len__() == 10
            assert domain.forms.__len__() == 2
            assert domain.forms['ticket_attributes_form'] == {'required_slots': {}}
            assert isinstance(domain.forms, dict)
            assert domain.user_actions.__len__() == 40
            assert processor.list_actions('all')["actions"].__len__() == 13
            assert domain.intents.__len__() == 29
            assert not Utility.check_empty_string(
                domain.templates["utter_cheer_up"][0]["image"]
            )
            assert domain.templates["utter_did_that_help"][0]["buttons"].__len__() == 2
            assert domain.templates["utter_offer_help"][0]["custom"]
            assert domain.slots[0].type_name == "any"
            assert domain.slots[1].type_name == "any"
            assert Utterances.objects(bot='all').count() == 27

    @pytest.mark.asyncio
    async def test_load_from_path_all_scenario_append(self, monkeypatch):
        with patch("kairon.shared.account.processor.AccountProcessor.get_bot_and_validate_status"):
            monkeypatch.setattr(AccountProcessor, 'get_bot', self._mock_bot_info)
            monkeypatch.setattr(AccountProcessor, 'list_bot_accessors', self._mock_list_bot_accessors)
>>>>>>> cbdabb1f
            processor = MongoProcessor()
            await (
                processor.save_from_path("./tests/testing_data/all",
                                         "all",
                                         overwrite=False,
                                         user="testUser")
            )
<<<<<<< HEAD
        training_data = processor.load_nlu("all")
        assert isinstance(training_data, TrainingData)
        assert training_data.training_examples.__len__() == 292
        assert training_data.entity_synonyms.__len__() == 3
        assert training_data.regex_features.__len__() == 5
        assert training_data.lookup_tables.__len__() == 1
        story_graph = processor.load_stories("all")
        assert isinstance(story_graph, StoryGraph) is True
        assert story_graph.story_steps.__len__() == 16
        assert story_graph.story_steps[14].events[2].intent['name'] == 'user_feedback'
        assert story_graph.story_steps[14].events[2].entities[0]['start'] == 13
        assert story_graph.story_steps[14].events[2].entities[0]['end'] == 34
        assert story_graph.story_steps[14].events[2].entities[0]['value'] == 'like'
        assert story_graph.story_steps[14].events[2].entities[0]['entity'] == 'fdresponse'
        assert story_graph.story_steps[15].events[2].intent['name'] == 'user_feedback'
        assert story_graph.story_steps[15].events[2].entities[0]['start'] == 13
        assert story_graph.story_steps[15].events[2].entities[0]['end'] == 34
        assert story_graph.story_steps[15].events[2].entities[0]['value'] == 'hate'
        assert story_graph.story_steps[15].events[2].entities[0]['entity'] == 'fdresponse'
        domain = processor.load_domain("all")
        assert isinstance(domain, Domain)
        assert domain.slots.__len__() == 11
        assert domain.templates.keys().__len__() == 27
        assert domain.entities.__len__() == 10
        assert domain.forms.__len__() == 2
        assert isinstance(domain.forms, dict)
        assert domain.user_actions.__len__() == 40
        assert domain.intents.__len__() == 29
        assert processor.list_actions('all')["actions"].__len__() == 13
        assert not Utility.check_empty_string(
            domain.templates["utter_cheer_up"][0]["image"]
        )
        assert domain.templates["utter_did_that_help"][0]["buttons"].__len__() == 2
        assert domain.templates["utter_offer_help"][0]["custom"]
        assert domain.slots[0].type_name == "any"
        assert domain.slots[1].type_name == "any"
        assert Utterances.objects(bot='all').count() == 27
=======
            training_data = processor.load_nlu("all")
            assert isinstance(training_data, TrainingData)
            assert training_data.training_examples.__len__() == 292
            assert training_data.entity_synonyms.__len__() == 3
            assert training_data.regex_features.__len__() == 5
            assert training_data.lookup_tables.__len__() == 1
            story_graph = processor.load_stories("all")
            assert isinstance(story_graph, StoryGraph) is True
            assert story_graph.story_steps.__len__() == 16
            assert story_graph.story_steps[14].events[2].intent['name'] == 'user_feedback'
            assert story_graph.story_steps[14].events[2].entities[0]['start'] == 13
            assert story_graph.story_steps[14].events[2].entities[0]['end'] == 34
            assert story_graph.story_steps[14].events[2].entities[0]['value'] == 'like'
            assert story_graph.story_steps[14].events[2].entities[0]['entity'] == 'fdresponse'
            assert story_graph.story_steps[15].events[2].intent['name'] == 'user_feedback'
            assert story_graph.story_steps[15].events[2].entities[0]['start'] == 13
            assert story_graph.story_steps[15].events[2].entities[0]['end'] == 34
            assert story_graph.story_steps[15].events[2].entities[0]['value'] == 'hate'
            assert story_graph.story_steps[15].events[2].entities[0]['entity'] == 'fdresponse'
            domain = processor.load_domain("all")
            assert isinstance(domain, Domain)
            assert domain.slots.__len__() == 11
            assert domain.templates.keys().__len__() == 27
            assert domain.entities.__len__() == 10
            assert domain.forms.__len__() == 2
            assert isinstance(domain.forms, dict)
            assert domain.user_actions.__len__() == 40
            assert domain.intents.__len__() == 29
            assert processor.list_actions('all')["actions"].__len__() == 13
            assert not Utility.check_empty_string(
                domain.templates["utter_cheer_up"][0]["image"]
            )
            assert domain.templates["utter_did_that_help"][0]["buttons"].__len__() == 2
            assert domain.templates["utter_offer_help"][0]["custom"]
            assert domain.slots[0].type_name == "any"
            assert domain.slots[1].type_name == "any"
            assert Utterances.objects(bot='all').count() == 27
>>>>>>> cbdabb1f

    def test_load_nlu(self):
        processor = MongoProcessor()
        training_data = processor.load_nlu("tests")
        assert isinstance(training_data, TrainingData)
        assert training_data.training_examples.__len__() == 52
        assert training_data.entity_synonyms.__len__() == 0
        assert training_data.regex_features.__len__() == 0
        assert training_data.lookup_tables.__len__() == 0

    def test_load_domain(self):
        processor = MongoProcessor()
        domain = processor.load_domain("tests")
        assert isinstance(domain, Domain)
        assert domain.slots.__len__() == 3
        assert domain.slots[0].name == 'kairon_action_response'
        assert domain.slots[0].value is None
        assert domain.templates.keys().__len__() == 11
        assert domain.entities.__len__() == 2
        assert domain.form_names.__len__() == 0
        assert domain.user_actions.__len__() == 11
        assert domain.intents.__len__() == 14
        assert Utterances.objects(bot="tests").count() == 11

    def test_load_stories(self):
        processor = MongoProcessor()
        story_graph = processor.load_stories("tests")
        assert isinstance(story_graph, StoryGraph)
        assert story_graph.story_steps.__len__() == 7

    def test_add_intent(self):
        processor = MongoProcessor()
        assert processor.add_intent("greeting", "tests", "testUser", is_integration=False)
        intent = Intents.objects(bot="tests").get(name="greeting")
        assert intent.name == "greeting"

    def test_get_intents(self):
        processor = MongoProcessor()
        actual = processor.get_intents("tests")
        assert actual.__len__() == 15

    def test_add_intent_with_underscore(self):
        processor = MongoProcessor()
        assert processor.add_intent("greeting_examples", "tests", "testUser", is_integration=False)
        intent = Intents.objects(bot="tests").get(name="greeting_examples")
        assert intent.name == "greeting_examples"

    def test_add_intent_duplicate(self):
        processor = MongoProcessor()
        with pytest.raises(Exception):
            processor.add_intent("greeting", "tests", "testUser", is_integration=False)

    def test_add_intent_duplicate_case_insensitive(self):
        processor = MongoProcessor()
        with pytest.raises(Exception):
            processor.add_intent("Greeting", "tests", "testUser", is_integration=False)

    def test_add_none_intent(self):
        processor = MongoProcessor()
        with pytest.raises(AppException):
            processor.add_intent(None, "tests", "testUser", is_integration=False)

    def test_add_empty_intent(self):
        processor = MongoProcessor()
        with pytest.raises(AppException):
            processor.add_intent("", "tests", "testUser", is_integration=False)

    def test_add_blank_intent(self):
        processor = MongoProcessor()
        with pytest.raises(AppException):
            processor.add_intent("  ", "tests", "testUser", is_integration=False)

    def test_add_training_example(self):
        processor = MongoProcessor()
        results = list(
            processor.add_training_example(["Hi, How are you?"], "greeting", "tests", "testUser", is_integration=False)
        )
        assert results[0]["_id"]
        assert results[0]["text"] == "Hi, How are you?"
        assert results[0]["message"] == "Training Example added"

    def test_add_same_training_example(self):
        processor = MongoProcessor()
        results = list(
            processor.add_training_example(["Hi"], "greeting", "tests", "testUser", is_integration=False)
        )
        assert results[0]["_id"] is None
        assert results[0]["text"] == "Hi"
        assert results[0]["message"] == 'Training Example exists in intent: [\'greet\']'

    def test_add_training_example_duplicate_case_insensitive(self):
        processor = MongoProcessor()
        results = list(
            processor.add_training_example(["hi"], "greeting", "tests", "testUser", is_integration=False)
        )
        assert results[0]["_id"] is None
        assert results[0]["text"] == "hi"
        assert results[0]["message"] == 'Training Example exists in intent: [\'greet\']'

    def test_add_training_example_none_text(self):
        processor = MongoProcessor()
        results = list(
            processor.add_training_example([None], "greeting", "tests", "testUser", is_integration=False)
        )
        assert results[0]["_id"] is None
        assert results[0]["text"] is None
        assert (
                results[0]["message"]
                == "Training Example cannot be empty or blank spaces"
        )

    def test_add_training_example_empty_text(self):
        processor = MongoProcessor()
        results = list(
            processor.add_training_example([""], "greeting", "tests", "testUser", is_integration=False)
        )
        assert results[0]["_id"] is None
        assert results[0]["text"] == ""
        assert (
                results[0]["message"]
                == "Training Example cannot be empty or blank spaces"
        )

    def test_add_training_example_blank_text(self):
        processor = MongoProcessor()
        results = list(
            processor.add_training_example(["  "], "greeting", "tests", "testUser", is_integration=False)
        )
        assert results[0]["_id"] is None
        assert results[0]["text"] == "  "
        assert (
                results[0]["message"]
                == "Training Example cannot be empty or blank spaces"
        )

    def test_add_training_example_none_intent(self):
        processor = MongoProcessor()
        with pytest.raises(AppException):
            results = list(
                processor.add_training_example(
                    ["Hi! How are you"], None, "tests", "testUser", is_integration=False
                )
            )
            assert results[0]["_id"] is None
            assert results[0]["text"] == "Hi! How are you"
            assert (
                    results[0]["message"]
                    == "Intent cannot be empty or blank spaces"
            )

    def test_add_training_example_empty_intent(self):
        processor = MongoProcessor()
        with pytest.raises(AppException):
            results = list(
                processor.add_training_example(
                    ["Hi! How are you"], "", "tests", "testUser", is_integration=False
                )
            )
            assert results[0]["_id"] is None
            assert results[0]["text"] == "Hi! How are you"
            assert (
                    results[0]["message"]
                    == "Intent cannot be empty or blank spaces"
            )

    def test_add_training_example_blank_intent(self):
        processor = MongoProcessor()
        with pytest.raises(AppException):
            results = list(
                processor.add_training_example(
                    ["Hi! How are you"], "  ", "tests", "testUser", is_integration=False
                )
            )
            assert results[0]["_id"] is None
            assert results[0]["text"] == "Hi! How are you"
            assert (
                    results[0]["message"]
                    == "Intent cannot be empty or blank spaces"
            )

    def test_add_empty_training_example(self):
        processor = MongoProcessor()
        with pytest.raises(AppException):
            results = list(
                processor.add_training_example([""], None, "tests", "testUser", is_integration=False)
            )
            assert results[0]["_id"] is None
            assert results[0]["text"] == "Hi! How are you"
            assert (
                    results[0]["message"]
                    == "Training Example cannot be empty or blank spaces"
            )

    def test_get_training_examples(self):
        processor = MongoProcessor()
        expected = ["hey", "hello", "hi", "good morning", "good evening", "hey there"]
        actual = list(processor.get_training_examples("greet", "tests"))
        assert actual.__len__() == expected.__len__()
        assert all(a_val["text"] in expected for a_val in actual)

    def test_get_training_examples_empty(self):
        processor = MongoProcessor()
        actual = list(processor.get_training_examples("greets", "tests"))
        assert actual.__len__() == 0

    def test_get_all_training_examples(self):
        processor = MongoProcessor()
        training_examples, ids = processor.get_all_training_examples("tests")
        assert training_examples
        assert ids

    def test_get_training_examples_as_dict(self, monkeypatch):
        processor = MongoProcessor()
        training_examples_expected = {'hi': 'greet', 'hello': 'greet', 'ok': 'affirm', 'no': 'deny'}

        def _mongo_aggregation(*args, **kwargs):
            return [{'training_examples': training_examples_expected}]

        monkeypatch.setattr(BaseQuerySet, 'aggregate', _mongo_aggregation)
        training_examples = processor.get_training_examples_as_dict("tests")
        assert training_examples == training_examples_expected

    def test_get_training_examples_as_dict_no_examples_added(self, monkeypatch):
        processor = MongoProcessor()

        def _mongo_aggregation(*args, **kwargs):
            return []

        monkeypatch.setattr(BaseQuerySet, 'aggregate', _mongo_aggregation)
        training_examples = processor.get_training_examples_as_dict("tests_bot")
        assert training_examples == {}

    def test_add_training_example_with_entity(self):
        processor = MongoProcessor()
        results = list(
            processor.add_training_example(
                ["Log a [critical issue](priority)"],
                "get_priority",
                "tests",
                "testUser",
                is_integration=False
            )
        )
        assert results[0]["_id"]
        assert results[0]["text"] == "Log a [critical issue](priority)"
        assert results[0]["message"] == "Training Example added"
        intents = processor.get_intents("tests")
        assert any("get_priority" == intent["name"] for intent in intents)
        entities = processor.get_entities("tests")
        assert any("priority" == entity["name"] for entity in entities)
        new_training_example = TrainingExamples.objects(bot="tests").get(
            text="Log a critical issue"
        )
        slots = Slots.objects(bot="tests")
        new_slot = slots.get(name="priority")
        assert slots.__len__() == 3
        assert new_slot.name == "priority"
        assert new_slot.type == "text"
        assert new_training_example.text == "Log a critical issue"

    def test_get_training_examples_with_entities(self):
        processor = MongoProcessor()
        results = list(
            processor.add_training_example(
                ["Make [TKT456](ticketID) a [critical issue](priority)"],
                "get_priority",
                "tests",
                "testUser",
                is_integration=False
            )
        )
        assert results[0]["_id"]
        assert (
                results[0]["text"] == "Make [TKT456](ticketid) a [critical issue](priority)"
        )
        assert results[0]["message"] == "Training Example added"
        actual = list(processor.get_training_examples("get_priority", "tests"))
        slots = Slots.objects(bot="tests")
        new_slot = slots.get(name="ticketid")
        assert any(
            [value["text"] == "Log a [critical issue](priority)" for value in actual]
        )
        assert any(
            [
                value["text"] == "Make [TKT456](ticketid) a [critical issue](priority)"
                for value in actual
            ]
        )
        assert slots.__len__() == 4
        assert new_slot.name == "ticketid"
        assert new_slot.type == "text"
        expected = ["hey", "hello", "hi", "good morning", "good evening", "hey there"]
        actual = list(processor.get_training_examples("greet", "tests"))
        assert actual.__len__() == expected.__len__()
        assert all(a_val["text"] in expected for a_val in actual)

    def test_delete_training_example(self):
        processor = MongoProcessor()
        training_examples = list(processor.get_training_examples(intent="get_priority", bot="tests"))
        expected_length = training_examples.__len__() - 1
        training_example = training_examples[0]
        expected_text = training_example['text']
        processor.remove_document(
            TrainingExamples, training_example['_id'], "tests", "testUser"
        )
        new_training_examples = list(
            processor.get_training_examples(intent="get_priority", bot="tests")
        )
        assert new_training_examples.__len__() == expected_length
        assert any(
            expected_text != example["text"] for example in new_training_examples
        )

    def test_add_training_example_multiple(self):
        processor = MongoProcessor()
        actual = list(processor.add_training_example(["Log a [critical issue](priority)",
                                                      "Make [TKT456](ticketID) a [high issue](priority)"],
                                                     intent="get_priority",
                                                     bot="tests", user="testUser", is_integration=False))
        assert actual[0]['message'] == 'Training Example exists in intent: [\'get_priority\']'
        assert actual[1]['message'] == "Training Example added"

    def test_add_entity(self):
        processor = MongoProcessor()
        assert processor.add_entity("file_text", "tests", "testUser")
        enitity = Entities.objects(bot="tests", status=True).get(name="file_text")
        assert enitity.name == "file_text"

    def test_get_entities(self):
        processor = MongoProcessor()
        expected = ["bot", "priority", "file_text", "ticketid", 'kairon_action_response']
        actual = processor.get_entities("tests")
        assert actual.__len__() == expected.__len__()
        assert all(item["name"] in expected for item in actual)

    def test_add_entity_duplicate(self):
        processor = MongoProcessor()
        with pytest.raises(Exception):
            assert processor.add_entity("file_text", "tests", "testUser")

    def test_add_entity_duplicate_case_insensitive(self):
        processor = MongoProcessor()
        with pytest.raises(Exception):
            assert processor.add_entity("File_Text", "tests", "testUser")

    def test_add_none_entity(self):
        processor = MongoProcessor()
        with pytest.raises(AppException):
            processor.add_entity(None, "tests", "testUser")

    def test_add_empty_entity(self):
        processor = MongoProcessor()
        with pytest.raises(AppException):
            processor.add_entity("", "tests", "testUser")

    def test_add_blank_entity(self):
        processor = MongoProcessor()
        with pytest.raises(AppException):
            processor.add_entity("  ", "tests", "testUser")

    def test_add_action(self):
        processor = MongoProcessor()
        assert processor.add_action("get_priority", "test", "testUser")
        action = Actions.objects(bot="test").get(name="get_priority")
        assert action.name == "get_priority"

    def test_add_action_starting_with_utter(self):
        processor = MongoProcessor()
        assert not processor.add_action("utter_get_priority", "test", "testUser")
        with pytest.raises(DoesNotExist):
            Actions.objects(bot="test").get(name="utter_get_priority")

    def test__action_data_object(self):
        assert Actions(name="test_action", bot='test', user='test')

    def test_data_obj_action_empty(self):
        with pytest.raises(ValidationError):
            Actions(name=" ", bot='test', user='test').save()

    def test_data_obj_action_starting_with_utter(self):
        with pytest.raises(ValidationError):
            Actions(name="utter_get_priority", bot='test', user='test').save()

    def test_get_actions(self):
        processor = MongoProcessor()
        actual = processor.get_actions("test")
        assert actual.__len__() == 1
        assert actual[0]['name'] == 'get_priority'

    def test_add_action_duplicate(self):
        processor = MongoProcessor()
        with pytest.raises(Exception):
            processor.add_action("get_priority", "test", "testUser")

    def test_add_action_duplicate_case_insensitive(self):
        processor = MongoProcessor()
        with pytest.raises(Exception):
            assert processor.add_action("Utter_Priority", "tests", "testUser") is None

    def test_add_none_action(self):
        processor = MongoProcessor()
        with pytest.raises(AppException):
            processor.add_action(None, "tests", "testUser")

    def test_add_empty_action(self):
        processor = MongoProcessor()
        with pytest.raises(AppException):
            processor.add_action("", "tests", "testUser")

    def test_add_blank_action(self):
        processor = MongoProcessor()
        with pytest.raises(AppException):
            processor.add_action("  ", "tests", "testUser")

    def test_add_text_response(self):
        processor = MongoProcessor()
        assert processor.add_text_response("Great", "utter_Happy", "tests", "testUser")
        response = Responses.objects(
            bot="tests", name="utter_happy", text__text="Great"
        ).get()
        assert response.name == "utter_happy"
        assert response.text.text == "Great"

    def test_add_custom_response(self):
        processor = MongoProcessor()
        jsondata = {"type": "section",
                    "text": {
                        "text": "Make a bet on when the world will end:",
                        "type": "mrkdwn",
                        "accessory": {"type": "datepicker",
                                      "initial_date": "2019-05-21",
                                      "placeholder": {"type": "plain_text",
                                                      "text": "Select a date"}}}}
        assert processor.add_custom_response(jsondata, "utter_custom", "tests", "testUser")
        response = Responses.objects(
            bot="tests", name="utter_custom", custom__custom=jsondata
        ).get()
        assert response.name == "utter_custom"
        assert response.custom.custom == jsondata

    def test_add_text_response_case_insensitive(self):
        processor = MongoProcessor()
        with pytest.raises(Exception):
            processor.add_text_response("Great", "Utter_Happy", "tests", "testUser")

    def test_add_custom_response_case_insensitive(self):
        processor = MongoProcessor()
        jsondata = {"type": "section",
                    "text": {
                        "text": "Make a bet on when the world will end:",
                        "type": "mrkdwn",
                        "accessory": {"type": "datepicker",
                                      "initial_date": "2019-05-21",
                                      "placeholder": {"type": "plain_text",
                                                      "text": "Select a date"}}}}
        with pytest.raises(AppException, match='Utterance already exists!'):
            processor.add_custom_response(jsondata, "UTTER_CUSTOM", "tests", "testUser")

    def test_add_text_response_duplicate(self):
        processor = MongoProcessor()
        with pytest.raises(Exception):
            processor.add_text_response("Great", "utter_happy", "tests", "testUser")

    def test_add_custom_response_duplicate(self):
        processor = MongoProcessor()
        jsondata = {"type": "section",
                    "text": {
                        "text": "Make a bet on when the world will end:",
                        "type": "mrkdwn",
                        "accessory": {"type": "datepicker",
                                      "initial_date": "2019-05-21",
                                      "placeholder": {"type": "plain_text",
                                                      "text": "Select a date"}}}}
        with pytest.raises(AppException, match='Utterance already exists!'):
            processor.add_custom_response(jsondata, "utter_custom", "tests", "testUser")

    def test_add_custom_dict_check_response(self):
        processor = MongoProcessor()
        with pytest.raises(AppException, match="Utterance must be dict type and must not be empty"):
            processor.add_custom_response("Greetings", "utter_happy", "tests", "testUser")

    def test_get_text_response(self):
        processor = MongoProcessor()
        expected = ["Great, carry on!", "Great"]
        actual = list(processor.get_response("utter_happy", "tests"))
        assert actual.__len__() == expected.__len__()
        assert all(
            item["value"]["text"] in expected
            for item in actual
            if "text" in item["value"]
        )

    def test_get_custom_response(self):
        processor = MongoProcessor()
        actual = list(processor.get_response("utter_custom", "tests"))
        actual = actual[0]
        actual.pop("_id")
        assert actual == {'value': {'custom': {'type': 'section',
                                               'text': {'text': 'Make a bet on when the world will end:',
                                                        'type': 'mrkdwn', 'accessory': {'type': 'datepicker',
                                                                                        'initial_date': '2019-05-21',
                                                                                        'placeholder': {
                                                                                            'type': 'plain_text',
                                                                                            'text': 'Select a date'}}}}},
                          'type': 'json'}

    def test_get_text_response_empty_utterance(self):
        processor = MongoProcessor()
        actual = list(processor.get_response("", "tests"))
        assert actual.__len__() == 0
        actual = list(processor.get_response(" ", "tests"))
        assert actual.__len__() == 0

    def test_delete_text_response(self):
        processor = MongoProcessor()
        responses = list(processor.get_response(name="utter_happy", bot="tests"))
        expected_length = responses.__len__() - 1
        response = responses[0]
        expected_text = response['value']['text']
        processor.remove_document(Responses, response['_id'], "tests", "testUser")
        actual = list(processor.get_response("utter_happy", "tests"))
        assert actual.__len__() == expected_length
        assert all(
            expected_text != item["value"]["text"]
            for item in actual
            if "text" in item["value"]
        )

    def test_add_none_text_response(self):
        processor = MongoProcessor()
        with pytest.raises(AppException):
            processor.add_text_response(None, "utter_happy", "tests", "testUser")

    def test_add_none_custom_response(self):
        processor = MongoProcessor()
        with pytest.raises(AppException):
            processor.add_custom_response(None, "utter_custom", "tests", "testUser")

    def test_add_empty_text_Response(self):
        processor = MongoProcessor()
        with pytest.raises(AppException):
            processor.add_text_response("", "utter_happy", "tests", "testUser")

    def test_add_empty_custom_response(self):
        processor = MongoProcessor()
        with pytest.raises(AppException):
            processor.add_custom_response("", "utter_custom", "tests", "testUser")

    def test_add_blank_text_response(self):
        processor = MongoProcessor()
        with pytest.raises(AppException):
            processor.add_text_response("", "utter_happy", "tests", "testUser")

    def test_add_blank_custom_response(self):
        processor = MongoProcessor()
        with pytest.raises(AppException):
            processor.add_custom_response("", "utter_custom", "tests", "testUser")

    def test_add_none_response_name(self):
        processor = MongoProcessor()
        with pytest.raises(AppException):
            processor.add_text_response("Greet", None, "tests", "testUser")

    def test_add_none_custom_response_name(self):
        processor = MongoProcessor()
        jsondata = {"type": "section",
                    "text": {
                        "text": "Make a bet on when the world will end:",
                        "type": "mrkdwn",
                        "accessory": {"type": "datepicker",
                                      "initial_date": "2019-05-21",
                                      "placeholder": {"type": "plain_text",
                                                      "text": "Select a date"}}}}
        with pytest.raises(AppException):
            processor.add_custom_response(jsondata, None, "tests", "testUser")

    def test_add_empty_response_name(self):
        processor = MongoProcessor()
        with pytest.raises(AppException):
            processor.add_text_response("Welcome", "", "tests", "testUser")

    def test_add_blank_response_name(self):
        processor = MongoProcessor()
        with pytest.raises(AppException):
            processor.add_text_response("Welcome", " ", "tests", "testUser")

    def test_edit_custom_responses_duplicate(self):
        processor = MongoProcessor()
        jsondata = {"type": "section",
                    "text": {
                        "text": "Make a bet on when the world will end:",
                        "type": "mrkdwn",
                        "accessory": {"type": "button",
                                      "initial_date": "2019-05-21",
                                      "placeholder": {"type": "plain_text",
                                                      "text": "Select a date"}}}}
        assert processor.add_custom_response(jsondata, "utter_custom", "tests", "testUser")
        responses = list(processor.get_response("utter_custom", "tests"))
        with pytest.raises(AppException, match="Utterance already exists!"):
            processor.edit_custom_response(responses[0]["_id"], jsondata, name="utter_happy", bot="tests",
                                           user="testUser")

    def test_edit_custom_responses_empty(self):
        processor = MongoProcessor()
        jsondata = {}
        responses = list(processor.get_response("utter_custom", "tests"))
        with pytest.raises(ValidationError, match="Utterance must be dict type and must not be empty"):
            processor.edit_custom_response(responses[0]["_id"], jsondata, name="utter_custom", bot="tests",
                                           user="testUser")

    def test_edit_custom_responses(self):
        processor = MongoProcessor()
        jsondata = {"type": "section",
                    "text": {
                        "text": "Make a bet",
                        "type": "mrkdwn",
                        "accessory": {"type": "button",
                                      "initial_date": "2019-05-21",
                                      "placeholder": {"type": "plain_text",
                                                      "text": "Select a date"}}}}
        responses = list(processor.get_response("utter_custom", "tests"))
        processor.edit_custom_response(responses[0]["_id"], jsondata, name="utter_custom", bot="tests", user="testUser")
        responses = list(processor.get_response("utter_custom", "tests"))
        assert any(response['value']['custom'] == jsondata and response['type'] == "json"
                   for response in responses if "custom" in response['value'])

    def test_get_session_config(self):
        processor = MongoProcessor()
        session_config = processor.get_session_config("tests")
        assert session_config
        assert all(
            session_config[key] for key in ["sesssionExpirationTime", "carryOverSlots"]
        )

    def test_update_session_config(self):
        processor = MongoProcessor()
        session_config = processor.get_session_config("tests")
        assert session_config
        assert all(
            session_config[key] for key in ["sesssionExpirationTime", "carryOverSlots"]
        )
        id_updated = processor.add_session_config(
            id=session_config["_id"],
            sesssionExpirationTime=30,
            carryOverSlots=False,
            bot="tests",
            user="testUser",
        )
        assert id_updated == session_config["_id"]
        session_config = processor.get_session_config("tests")
        assert session_config["sesssionExpirationTime"] == 30
        assert session_config["carryOverSlots"] is False

    def test_add_session_config_duplicate(self):
        processor = MongoProcessor()
        with pytest.raises(AppException):
            processor.add_session_config(
                sesssionExpirationTime=30,
                carryOverSlots=False,
                bot="tests",
                user="testUser",
            )

    def test_add_session_config_empty_id(self):
        processor = MongoProcessor()
        with pytest.raises(AppException):
            processor.add_session_config(
                id="",
                sesssionExpirationTime=30,
                carryOverSlots=False,
                bot="tests",
                user="testUser",
            )

    def test_add_session_config(self):
        processor = MongoProcessor()
        id_add = processor.add_session_config(
            sesssionExpirationTime=30, carryOverSlots=False, bot="test", user="testUser"
        )
        assert id_add

    def test_train_model(self):
        model = train_model_for_bot("tests")
        assert model
        folder = os.path.join("models/tests", '*.tar.gz')
        assert len(list(glob.glob(folder))) == 1

    @pytest.mark.asyncio
    async def test_train_model_empty_data(self):
        with pytest.raises(AppException):
            model = await (train_model_from_mongo("test"))
            assert model

    def test_start_training_done(self, monkeypatch):
        def mongo_store(*args, **kwargs):
            return None

        monkeypatch.setattr(Utility, "get_local_mongo_store", mongo_store)
        model_path = start_training("tests", "testUser")
        assert model_path
        model_training = ModelTraining.objects(bot="tests", status="Done")
        assert model_training.__len__() == 1
        assert model_training.first().model_path == model_path

    @elasticmock
    def test_start_training_done_with_intrumentation(self, monkeypatch):
        def mongo_store(*args, **kwargs):
            return None

<<<<<<< HEAD
        with patch("kairon.shared.data.processor.MongoProcessor.save_chat_client_config"):
            monkeypatch.setattr(Utility, "get_local_mongo_store", mongo_store)
            monkeypatch.setitem(Utility.environment["elasticsearch"], 'enable', True)
            monkeypatch.setitem(Utility.environment["elasticsearch"], 'service_name', "kairon")
            monkeypatch.setitem(Utility.environment["elasticsearch"], 'apm_server_url', "http://localhost:8082")

            processor = MongoProcessor()
            loop = asyncio.get_event_loop()
            loop.run_until_complete(processor.save_from_path(
                "./tests/testing_data/initial", bot="test_initial", user="testUser"
            ))
=======
        with patch("kairon.shared.account.processor.AccountProcessor.get_bot_and_validate_status"):
            monkeypatch.setattr(AccountProcessor, 'get_bot', self._mock_bot_info)
            monkeypatch.setattr(AccountProcessor, 'list_bot_accessors', self._mock_list_bot_accessors)

            monkeypatch.setattr(Utility, "get_local_mongo_store", mongo_store)
            monkeypatch.setitem(Utility.environment["elasticsearch"], 'enable', True)
            monkeypatch.setitem(Utility.environment["elasticsearch"], 'service_name', "kairon")
            monkeypatch.setitem(Utility.environment["elasticsearch"], 'apm_server_url', "http://localhost:8082")
>>>>>>> cbdabb1f

            processor = MongoProcessor()
            loop = asyncio.get_event_loop()
            loop.run_until_complete(processor.save_from_path(
                "./tests/testing_data/initial", bot="test_initial", user="testUser"
            ))

            model_path = start_training("test_initial", "testUser")
            assert model_path
            model_training = ModelTraining.objects(bot="test_initial", status="Done")
            assert model_training.__len__() == 1
            assert model_training.first().model_path == model_path

    def test_start_training_fail(self):
        start_training("test", "testUser")
        model_training = ModelTraining.objects(bot="test", status="Fail")
        assert model_training.__len__() == 1
        assert model_training.first().exception in str("Training data does not exists!")

    def test_add_endpoints(self):
        processor = MongoProcessor()
        config = {}
        processor.add_endpoints(config, bot="tests", user="testUser")
        endpoint = processor.get_endpoints("tests")
        assert endpoint.get("bot_endpoint") is None
        assert endpoint.get("action_endpoint") is None
        assert endpoint.get("tracker") is None

    def test_add_endpoints_add_bot_endpoint_empty_url(self):
        processor = MongoProcessor()
        config = {"bot_endpoint": {"url": ""}}
        with pytest.raises(AppException):
            processor.add_endpoints(config, bot="tests1", user="testUser")
            endpoint = processor.get_endpoints("tests1")
            assert endpoint.get("bot_endpoint") is None
            assert endpoint.get("action_endpoint") is None
            assert endpoint.get("tracker") is None

    def test_add_endpoints_add_bot_endpoint(self):
        processor = MongoProcessor()
        config = {"bot_endpoint": {"url": "http://localhost:5000/"}}
        processor.add_endpoints(config, bot="tests1", user="testUser")
        endpoint = processor.get_endpoints("tests1")
        assert endpoint["bot_endpoint"].get("url") == "http://localhost:5000/"
        assert endpoint.get("action_endpoint") is None
        assert endpoint.get("tracker") is None

    def test_add_endpoints_add_action_endpoint_empty_url(self):
        processor = MongoProcessor()
        config = {"action_endpoint": {"url": ""}}
        with pytest.raises(AppException):
            processor.add_endpoints(config, bot="tests2", user="testUser")
            endpoint = processor.get_endpoints("tests2")
            assert endpoint.get("bot_endpoint") is None
            assert endpoint.get("action_endpoint") is None
            assert endpoint.get("tracker") is None

    def test_add_endpoints_add_action_endpoint(self):
        processor = MongoProcessor()
        config = {"action_endpoint": {"url": "http://localhost:5000/"}}
        processor.add_endpoints(config, bot="tests2", user="testUser")
        endpoint = processor.get_endpoints("tests2")
        assert endpoint.get("bot_endpoint") is None
        assert endpoint.get("action_endpoint").get("url") == "http://localhost:5000/"
        assert endpoint.get("tracker") is None

    def test_add_endpoints_add_history_endpoint(self):
        processor = MongoProcessor()
        config = {
            "history_endpoint": {
                "url": "http://localhost:27017/",
                "token": "conversations"
            }
        }
        processor.add_endpoints(config, bot="tests3", user="testUser")
        endpoint = processor.get_endpoints("tests3")
        assert endpoint.get("bot_endpoint") is None
        assert endpoint.get("action_endpoint") is None
        assert endpoint.get("history_endpoint").get("url") == "http://localhost:27017/"
        assert endpoint.get("history_endpoint").get("token") == "conversations"

    def test_get_endpoints_mask_history_server_token(self):
        processor = MongoProcessor()
        config = {
            "history_endpoint": {
                "url": "http://localhost:27017/",
                "token": "conversations"
            }
        }
        processor.add_endpoints(config, bot="tests3", user="testUser")
        endpoint = processor.get_endpoints("tests3", mask_characters=True)
        assert endpoint.get("bot_endpoint") is None
        assert endpoint.get("action_endpoint") is None
        assert endpoint.get("history_endpoint").get("url") == "http://localhost:27017/"
        assert endpoint.get("history_endpoint").get("token") == "conversati***"

    def test_get_history_server_endpoint(self):
        processor = MongoProcessor()
        endpoint = processor.get_history_server_endpoint("tests3")
        assert endpoint.get("url") == "http://localhost:27017/"
        assert endpoint.get("token") == "conversations"
        assert endpoint.get("type") == 'user'

    def test_get_kairon_history_server_endpoint(self):
        processor = MongoProcessor()
        endpoint = processor.get_history_server_endpoint("test_bot")
        assert endpoint.get("url") == "http://localhost:8083"
        assert endpoint.get("token")
        assert endpoint.get("type") == 'kairon'

    def test_update_endpoints(self):
        processor = MongoProcessor()
        config = {
            "action_endpoint": {"url": "http://localhost:8000/"},
            "bot_endpoint": {"url": "http://localhost:5000/"},
            "history_endpoint": {
                "url": "http://localhost:27019/",
                "token": "kairon-history-user",
            },
        }
        processor.add_endpoints(config, bot="tests", user="testUser")
        endpoint = processor.get_endpoints("tests")
        assert endpoint.get("bot_endpoint").get("url") == "http://localhost:5000/"
        assert endpoint.get("action_endpoint").get("url") == "http://localhost:8000/"
        assert endpoint.get("history_endpoint").get("url") == "http://localhost:27019/"
        assert endpoint.get("history_endpoint").get("token") == "kairon-history-user"

    def test_update_endpoints_token_less_than_8_chars(self):
        processor = MongoProcessor()
        config = {
            "action_endpoint": {"url": "http://localhost:8000/"},
            "bot_endpoint": {"url": "http://localhost:5000/"},
            "history_endpoint": {
                "url": "http://localhost:27019/",
                "token": "kairon",
            },
        }
        with pytest.raises(AppException, match='token must contain at least 8 characters'):
            processor.add_endpoints(config, bot="tests", user="testUser")
        endpoint = processor.get_endpoints("tests")
        assert endpoint.get("bot_endpoint").get("url") == "http://localhost:5000/"
        assert endpoint.get("action_endpoint").get("url") == "http://localhost:8000/"
        assert endpoint.get("history_endpoint").get("url") == "http://localhost:27019/"
        assert endpoint.get("history_endpoint").get("token") == "kairon-history-user"

    def test_update_endpoints_token_with_space(self):
        processor = MongoProcessor()
        config = {
            "action_endpoint": {"url": "http://localhost:8000/"},
            "bot_endpoint": {"url": "http://localhost:5000/"},
            "history_endpoint": {
                "url": "http://localhost:27019/",
                "token": "kairon token",
            },
        }
        with pytest.raises(AppException, match='token cannot contain spaces'):
            processor.add_endpoints(config, bot="tests", user="testUser")
        endpoint = processor.get_endpoints("tests")
        assert endpoint.get("bot_endpoint").get("url") == "http://localhost:5000/"
        assert endpoint.get("action_endpoint").get("url") == "http://localhost:8000/"
        assert endpoint.get("history_endpoint").get("url") == "http://localhost:27019/"
        assert endpoint.get("history_endpoint").get("token") == "kairon-history-user"

    def test_update_endpoints_any(self):
        processor = MongoProcessor()
        config = {
            "action_endpoint": {"url": "http://127.0.0.1:8000/"},
            "bot_endpoint": {"url": "http://127.0.0.1:5000/"},
        }
        processor.add_endpoints(config, bot="tests", user="testUser")
        endpoint = processor.get_endpoints("tests")
        assert endpoint.get("bot_endpoint").get("url") == "http://127.0.0.1:5000/"
        assert endpoint.get("action_endpoint").get("url") == "http://127.0.0.1:8000/"
        assert endpoint.get("history_endpoint").get("url") == "http://localhost:27019/"
        assert endpoint.get("history_endpoint").get("token") == "kairon-history-user"

    def test_delete_endpoints(self):
        processor = MongoProcessor()
        config = {
            "bot_endpoint": {"url": "http://127.0.0.1:5000/"},
            "action_endpoint": {"url": "http://127.0.0.1:8000/"},
            "history_endpoint": {
                "url": "http://localhost:27019/",
                "token": "kairon-history-user",
            },
        }
        processor.add_endpoints(config, bot="test_delete_endpoint", user="testUser")

        processor.delete_endpoint('test_delete_endpoint', ENDPOINT_TYPE.BOT_ENDPOINT.value)
        endpoint = processor.get_endpoints("test_delete_endpoint")
        assert not endpoint.get(ENDPOINT_TYPE.BOT_ENDPOINT)
        assert endpoint.get("action_endpoint").get("url") == "http://127.0.0.1:8000/"
        assert endpoint.get("history_endpoint").get("url") == "http://localhost:27019/"

        processor.delete_endpoint('test_delete_endpoint', ENDPOINT_TYPE.ACTION_ENDPOINT.value)
        endpoint = processor.get_endpoints("test_delete_endpoint")
        assert not endpoint.get(ENDPOINT_TYPE.BOT_ENDPOINT)
        assert not endpoint.get(ENDPOINT_TYPE.ACTION_ENDPOINT)
        assert endpoint.get("history_endpoint").get("url") == "http://localhost:27019/"

        processor.delete_endpoint('test_delete_endpoint', ENDPOINT_TYPE.HISTORY_ENDPOINT.value)
        endpoint = processor.get_endpoints("test_delete_endpoint")
        assert not endpoint.get(ENDPOINT_TYPE.BOT_ENDPOINT.value)
        assert not endpoint.get(ENDPOINT_TYPE.ACTION_ENDPOINT.value)
        assert not endpoint.get(ENDPOINT_TYPE.HISTORY_ENDPOINT.value)

    def test_delete_endpoints_none(self):
        processor = MongoProcessor()
        config = {
            "bot_endpoint": {"url": "http://127.0.0.1:5000/"},
            "action_endpoint": {"url": "http://127.0.0.1:8000/"},
            "history_endpoint": {
                "url": "http://localhost:27019/",
                "token": "kairon-history-user",
            },
        }
        processor.add_endpoints(config, bot="test_delete_endpoint", user="testUser")

        with pytest.raises(AppException, match='endpoint_type is required for deletion'):
            processor.delete_endpoint('test_delete_endpoint', None)

    def test_delete_endpoints_not_exists(self):
        processor = MongoProcessor()
        with pytest.raises(AppException) as e:
            processor.delete_endpoint('test_delete_endpoints_not_exists', ENDPOINT_TYPE.BOT_ENDPOINT.value)
        assert str(e).__contains__("No Endpoint configured")

    def test_delete_endpoints_type_not_exists(self):
        processor = MongoProcessor()
        config = {
            "bot_endpoint": {"url": "http://127.0.0.1:5000/"},
        }
        processor.add_endpoints(config, bot="test_delete_endpoints_type_not_exists", user="testUser")

        with pytest.raises(AppException, match='Endpoint not configured'):
            processor.delete_endpoint('test_delete_endpoints_type_not_exists', ENDPOINT_TYPE.ACTION_ENDPOINT.value)

        processor.delete_endpoint('test_delete_endpoints_type_not_exists', ENDPOINT_TYPE.BOT_ENDPOINT.value)
        endpoint = processor.get_endpoints("test_delete_endpoints_type_not_exists")
        assert not endpoint.get(ENDPOINT_TYPE.BOT_ENDPOINT.value)

        with pytest.raises(AppException, match='Endpoint not configured') as e:
            processor.delete_endpoint('test_delete_endpoints_type_not_exists', ENDPOINT_TYPE.HISTORY_ENDPOINT.value)

    def test_get_kairon_history_server_endpoint_none_configured(self):
        processor = MongoProcessor()
        Utility.environment['history_server']['url'] = None
        with pytest.raises(AppException, match='No history server endpoint configured'):
            endpoint = processor.get_history_server_endpoint("test_bot")

    def test_download_data_files(self, monkeypatch):
<<<<<<< HEAD
        monkeypatch.setattr(AccountProcessor, 'get_bot', self._mock_bot_info)
        monkeypatch.setattr(AccountProcessor, 'list_bot_accessors', self._mock_list_bot_accessors)
        processor = MongoProcessor()
        file = processor.download_files("tests")
        assert file.endswith(".zip")
=======
        with patch("kairon.shared.account.processor.AccountProcessor.get_bot_and_validate_status"):
            monkeypatch.setattr(AccountProcessor, 'get_bot', self._mock_bot_info)
            monkeypatch.setattr(AccountProcessor, 'list_bot_accessors', self._mock_list_bot_accessors)
            processor = MongoProcessor()
            file = processor.download_files("tests")
            assert file.endswith(".zip")
>>>>>>> cbdabb1f

    def test_get_utterance_from_intent(self):
        processor = MongoProcessor()
        response = processor.get_utterance_from_intent("deny", "tests")
        assert response[0] == "utter_goodbye"
        assert response[1] == UTTERANCE_TYPE.BOT

    def test_get_utterance_from_empty_intent(self):
        processor = MongoProcessor()
        with pytest.raises(AppException):
            processor.get_utterance_from_intent("", "tests")

    def test_get_stories(self):
        processor = MongoProcessor()
        stories = list(processor.get_stories("tests"))
        assert stories.__len__() == 8
        assert stories[0]['name'] == 'happy path'
        assert stories[0]['type'] == 'STORY'
        assert stories[0]['steps'][0]['name'] == 'greet'
        assert stories[0]['steps'][0]['type'] == 'INTENT'
        assert stories[0]['steps'][1]['name'] == 'utter_greet'
        assert stories[0]['steps'][1]['type'] == 'BOT'
        assert stories[0]['template_type'] == 'CUSTOM'

    def test_edit_training_example_duplicate(self):
        processor = MongoProcessor()
        examples = list(processor.get_training_examples("greet", "tests"))
        with pytest.raises(AppException):
            processor.edit_training_example(examples[0]["_id"], example="hey there", intent="greet", bot="tests",
                                            user="testUser")

    def test_edit_training_example_does_not_exists(self):
        processor = MongoProcessor()
        examples = list(processor.get_training_examples("greet", "tests"))
        with pytest.raises(AppException):
            processor.edit_training_example(examples[0]["_id"], example="hey there", intent="happy", bot="tests",
                                            user="testUser")

    def test_edit_training_example(self):
        processor = MongoProcessor()
        examples = list(processor.get_training_examples("greet", "tests"))
        processor.edit_training_example(examples[0]["_id"], example="hey, there", intent="greet", bot="tests",
                                        user="testUser")
        examples = list(processor.get_training_examples("greet", "tests"))
        assert any(example['text'] == "hey, there" for example in examples)

    def test_edit_training_example_case_insensitive(self):
        processor = MongoProcessor()
        examples = list(processor.get_training_examples("greet", "tests"))
        processor.edit_training_example(examples[0]["_id"], example="hello, there", intent="greet", bot="tests",
                                        user="testUser")
        examples = list(processor.get_training_examples("greet", "tests"))
        assert any(example['text'] == "hello, there" for example in examples)

    def test_edit_training_example_with_entities(self):
        processor = MongoProcessor()
        examples = list(processor.get_training_examples("greet", "tests"))
        processor.edit_training_example(examples[0]["_id"], example="[Meghalaya](location) India", intent="greet",
                                        bot="tests", user="testUser")
        examples = list(processor.get_training_examples("greet", "tests"))
        assert any(example['text'] == "[Meghalaya](location) India" for example in examples)

    def test_edit_same_training_example_with_entities(self):
        processor = MongoProcessor()
        examples = list(
            processor.add_training_example(["What is the weather today"], intent="greet", bot="tests", user="test",
                                           is_integration=False))
        processor.edit_training_example(examples[0]["_id"], example="What is the weather [today](date)", intent="greet",
                                        bot="tests", user="testUser")
        examples = list(processor.get_training_examples("greet", "tests"))
        assert any(example['text'] == "What is the weather [today](date)" for example in examples)

    def test_edit_responses_duplicate(self):
        processor = MongoProcessor()
        responses = list(processor.get_response("utter_happy", "tests"))
        with pytest.raises(AppException):
            processor.edit_text_response(responses[0]["_id"], "Great, carry on!", name="utter_happy", bot="tests",
                                         user="testUser")

    def test_edit_responses_does_not_exist(self):
        processor = MongoProcessor()
        responses = list(processor.get_response("utter_happy", "tests"))
        with pytest.raises(AppException):
            processor.edit_text_response(responses[0]["_id"], "Great, carry on!", name="utter_greet", bot="tests",
                                         user="testUser")

    def test_edit_responses_empty_response(self):
        processor = MongoProcessor()
        responses = list(processor.get_response("utter_happy", "tests"))
        with pytest.raises(ValidationError):
            processor.edit_text_response(responses[0]["_id"], "", name="utter_happy", bot="tests",
                                         user="testUser")
        with pytest.raises(ValidationError):
            processor.edit_text_response(responses[0]["_id"], " ", name="utter_happy", bot="tests",
                                         user="testUser")

    def test_edit_responses(self):
        processor = MongoProcessor()
        responses = list(processor.get_response("utter_happy", "tests"))
        processor.edit_text_response(responses[0]["_id"], "Great!", name="utter_happy", bot="tests", user="testUser")
        responses = list(processor.get_response("utter_happy", "tests"))
        assert any(response['value']['text'] == "Great!" for response in responses if "text" in response['value'])

    def test_edit_responses_case_insensitivity(self):
        processor = MongoProcessor()
        responses = list(processor.get_response("utter_happy", "tests"))
        processor.edit_text_response(responses[0]["_id"], "That's Great!", name="utter_happy", bot="tests",
                                     user="testUser")
        responses = list(processor.get_response("utter_happy", "tests"))
        assert any(
            response['value']['text'] == "That's Great!" for response in responses if "text" in response['value'])

    @responses.activate
    def test_start_training_done_using_event(self, monkeypatch):
        responses.add(
            responses.POST,
            "http://localhost/train",
            status=200,
            match=[responses.json_params_matcher({"bot": "test_event", "user": "testUser", "token": None})],
        )
        monkeypatch.setitem(Utility.environment['model']['train'], "event_url", "http://localhost/train")
        model_path = start_training("test_event", "testUser")
        assert model_path is None

    @responses.activate
    def test_start_training_done_using_event_and_token(self, monkeypatch):
        token = Authentication.create_access_token(data={"sub": "test@gmail.com"})
        responses.add(
            responses.POST,
            "http://localhost/train",
            status=200,
            match=[responses.json_params_matcher({"bot": "test_event_with_token", "user": "testUser", "token": token})],
        )
        monkeypatch.setitem(Utility.environment['model']['train'], "event_url", "http://localhost/train")
        model_path = start_training("test_event_with_token", "testUser", token)
        assert model_path is None

    @responses.activate
    def test_start_training_done_reload_event(self, monkeypatch):
        token = Authentication.create_access_token(data={"sub": "test@gmail.com"})
        bot = "tests"
        responses.add(
            responses.GET,
            f"http://localhost/api/bot/{bot}/model/reload",
            json='{"message": "Reloading Model!"}',
            status=200
        )
        monkeypatch.setitem(Utility.environment['model']['agent'], "url", "http://localhost/")
        model_path = start_training("tests", "testUser", token)
        assert model_path

    @responses.activate
    def test_start_training_done_reload_event_without_token(self, monkeypatch):
        monkeypatch.setitem(Utility.environment['model']['agent'], "url", "http://localhost/")
        responses.add(
            responses.GET,
            f"http://localhost/api/bot/tests/model/reload",
            json='{"message": "Reloading Model!"}',
            status=200
        )
        model_path = start_training("tests", "testUser")
        assert model_path

    def test_add_training_data(self):
        training_data = [
            models.TrainingData(intent="intent1",
                                training_examples=["example1", "example2"],
                                response="response1"),
            models.TrainingData(intent="intent2",
                                training_examples=["example3", "example4"],
                                response="response2")
        ]
        processor = MongoProcessor()
        processor.add_training_data(training_data, "training_bot", "training_user", False)
        assert Intents.objects(name="intent1").get() is not None
        assert Intents.objects(name="intent2").get() is not None
        training_examples = list(TrainingExamples.objects(intent="intent1"))
        assert training_examples is not None
        assert len(training_examples) == 2
        training_examples = list(TrainingExamples.objects(intent="intent2"))
        assert len(training_examples) == 2
        assert Responses.objects(name="utter_intent1") is not None
        assert Responses.objects(name="utter_intent2") is not None
        story = Stories.objects(block_name="path_intent1").get()
        assert story is not None
        assert story['events'][0]['name'] == 'intent1'
        assert story['events'][0]['type'] == StoryEventType.user
        assert story['events'][1]['name'] == "utter_intent1"
        assert story['events'][1]['type'] == StoryEventType.action
        story = Stories.objects(block_name="path_intent2").get()
        assert story is not None

    def test_add_training_data_with_invalid_training_example(self):
        training_data = [
            models.TrainingData(intent="intent3",
                                training_examples=[" ", "example"],
                                response="response3")]
        processor = MongoProcessor()
        processor.add_training_data(training_data, "training_bot", "training_user", False)
        assert Intents.objects(name="intent3").get() is not None
        training_examples = list(TrainingExamples.objects(intent="intent3"))
        assert training_examples is not None
        assert len(training_examples) == 1
        assert Responses.objects(name="utter_intent3") is not None
        story = Stories.objects(block_name="path_intent3").get()
        assert story is not None
        assert story['events'][0]['name'] == 'intent3'
        assert story['events'][0]['type'] == StoryEventType.user
        assert story['events'][1]['name'] == "utter_intent3"
        assert story['events'][1]['type'] == StoryEventType.action
        story = Stories.objects(block_name="path_intent3").get()
        assert story is not None

    def test_add_training_data_with_intent_exists(self):
        training_data = [
            models.TrainingData(intent="intent3",
                                training_examples=["example for intent3"],
                                response="response3")]
        processor = MongoProcessor()
        processor.add_training_data(training_data, "training_bot", "training_user", False)
        assert Intents.objects(name="intent3").get() is not None
        training_examples = list(TrainingExamples.objects(intent="intent3"))
        assert training_examples is not None
        assert len(training_examples) == 2
        assert Responses.objects(name="utter_intent3") is not None
        story = Stories.objects(block_name="path_intent3").get()
        assert story is not None
        assert story['events'][0]['name'] == 'intent3'
        assert story['events'][0]['type'] == StoryEventType.user
        assert story['events'][1]['name'] == "utter_intent3"
        assert story['events'][1]['type'] == StoryEventType.action
        story = Stories.objects(block_name="path_intent3").get()
        assert story is not None

    def test_delete_response(self):
        processor = MongoProcessor()
        intent = "test_delete_response_with_story"
        utterance = "utter_" + intent
        story = "path_" + intent
        bot = "testBot"
        user = "testUser"
        utter_intentA_1_id = processor.add_response({"text": "demo_response"}, utterance, bot, user)
        utter_intentA_2_id = processor.add_response({"text": "demo_response2"}, utterance, bot, user)
        resp = processor.get_response(utterance, bot)
        assert len(list(resp)) == 2
        processor.delete_response(utter_intentA_1_id, bot, user)
        resp = processor.get_response(utterance, bot)
        assert len(list(resp)) == 1
        assert Utterances.objects(name=utterance, bot=bot, status=True).get()
        processor.delete_response(utter_intentA_2_id, bot, user)
        resp = processor.get_response(utterance, bot)
        assert len(list(resp)) == 0
        with pytest.raises(DoesNotExist):
            Utterances.objects(name=utterance, bot=bot, status=True).get()

    def test_delete_response_non_existing(self):
        processor = MongoProcessor()
        with pytest.raises(AppException):
            processor.delete_response("0123456789ab0123456789ab", "testBot",
                                      "testUser")

    def test_delete_response_empty(self):
        processor = MongoProcessor()
        with pytest.raises(AppException):
            processor.delete_response(" ", "testBot", "testUser")

    def test_delete_utterance(self):
        processor = MongoProcessor()
        utterance = "test_delete_utterance"
        bot = "testBot"
        user = "testUser"
        processor.add_response({"text": "demo_response1"}, utterance, bot, user)
        Utterances.objects(name=utterance, bot=bot, status=True).get()
        processor.delete_utterance(utterance, bot, user)
        with pytest.raises(DoesNotExist):
            Utterances.objects(name=utterance, bot=bot, status=True).get()

    def test_delete_utterance_non_existing(self):
        processor = MongoProcessor()
        utterance = "test_delete_utterance_non_existing"
        bot = "testBot"
        user = "testUser"
        with pytest.raises(AppException):
            processor.delete_utterance(utterance, bot, user)

    def test_delete_utterance_empty(self):
        processor = MongoProcessor()
        utterance = " "
        bot = "testBot"
        user = "testUser"
        with pytest.raises(AppException):
            processor.delete_utterance(utterance, bot, user)

    def test_delete_utterance_name_having_no_responses(self):
        processor = MongoProcessor()
        utterance = "test_delete_utterance_name_having_no_responses"
        bot = "testBot"
        user = "testUser"
        processor.add_utterance_name(utterance, bot, user)
        processor.delete_utterance(utterance, bot, user)
        with pytest.raises(DoesNotExist):
            Utterances.objects(name__iexact=utterance, bot=bot, status=True).get()

    def test_add_slot(self):
        processor = MongoProcessor()
        bot = 'test_add_slot'
        user = 'test_user'
        processor.add_slot({"name": "bot", "type": "unfeaturized", "influence_conversation": True}, bot, user,
                           raise_exception_if_exists=False)
        slot = Slots.objects(name__iexact='bot', bot=bot, user=user).get()
        assert slot['name'] == 'bot'
        assert slot['type'] == 'unfeaturized'
        assert slot['initial_value'] is None
        assert slot['influence_conversation']
        assert Entities.objects(name='bot', bot=bot, user=user, status=True).get()

        processor.add_slot({"name": "bot", "type": "any", "initial_value": bot, "influence_conversation": False}, bot,
                           user, raise_exception_if_exists=False)
        slot = Slots.objects(name__iexact='bot', bot=bot, user=user).get()
        assert slot['name'] == 'bot'
        assert slot['type'] == 'any'
        assert slot['initial_value'] == bot
        assert not slot['influence_conversation']
        assert Entities.objects(name='bot', bot=bot, user=user, status=True).get()

    def test_add_duplicate_slot(self):
        processor = MongoProcessor()
        bot = 'test_add_slot'
        user = 'test_user'

        with pytest.raises(AppException):
            msg = processor.add_slot(
                {"name": "bot", "type": "any", "initial_value": bot, "influence_conversation": False}, bot, user,
                raise_exception_if_exists=True)
            assert msg == 'Slot already exists!'
            assert Entities.objects(name='bot', bot=bot, user=user, status=True).get()

    def test_add_empty_slot(self):
        processor = MongoProcessor()
        bot = 'test_add_slot'
        user = 'test_user'

        with pytest.raises(AppException):
            msg = processor.add_slot(
                {"name": "", "type": "invalid", "initial_value": bot, "influence_conversation": False}, bot, user,
                raise_exception_if_exists=False)
            assert msg == 'Slot Name cannot be empty or blank spaces'

    def test_add_invalid_slot_type(self):
        processor = MongoProcessor()
        bot = 'test_add_slot'
        user = 'test_user'

        with pytest.raises(AppException):
            msg = processor.add_slot(
                {"name": "bot", "type": "invalid", "initial_value": bot, "influence_conversation": False}, bot, user,
                raise_exception_if_exists=False)
            assert msg == 'Invalid slot type.'

    def test_min_max_for_other_slot_types(self):
        processor = MongoProcessor()
        bot = 'test_add_slot'
        user = 'test_user'

        for slot_type in SLOT_TYPE:
            if slot_type == SLOT_TYPE.FLOAT or slot_type == SLOT_TYPE.CATEGORICAL:
                continue
            else:
                processor.add_slot({"name": "bot", "type": slot_type, "max_value": 0.5, "min_value": 0.1,
                                    "influence_conversation": True}, bot, user, raise_exception_if_exists=False)
                slot = Slots.objects(name__iexact='bot', bot=bot, user=user).get()
                assert slot['name'] == 'bot'
                assert slot['type'] == slot_type
                assert slot['max_value'] is None
                assert slot['min_value'] is None

    def test_add_float_slot(self):
        processor = MongoProcessor()
        bot = 'test_add_slot'
        user = 'test_user'
        processor.add_slot({"name": "bot", "type": "float", "initial_value": 0.2, "max_value": 0.5, "min_value": 0.1,
                            "influence_conversation": True}, bot, user, raise_exception_if_exists=False)
        slot = Slots.objects(name__iexact='bot', bot=bot, user=user).get()
        assert slot['name'] == 'bot'
        assert slot['type'] == 'float'
        assert slot['initial_value'] == 0.2
        assert slot['influence_conversation']
        assert slot['max_value'] == 0.5
        assert slot['min_value'] == 0.1

    def test_values_for_other_slot_types(self):
        processor = MongoProcessor()
        bot = 'test_add_slot'
        user = 'test_user'

        for slot_type in SLOT_TYPE:

            if slot_type == SLOT_TYPE.CATEGORICAL:
                continue
            else:
                processor.add_slot(
                    {"name": "bot", "type": slot_type, "values": ["red", "blue"],
                     "influence_conversation": True}, bot, user, raise_exception_if_exists=False)
                slot = Slots.objects(name__iexact='bot', bot=bot, user=user).get()
                assert slot['name'] == 'bot'
                assert slot['type'] == slot_type
                assert slot['values'] is None
                assert slot['influence_conversation']

    def test_add_categorical_slot(self):
        processor = MongoProcessor()
        bot = 'test_add_slot'
        user = 'test_user'
        processor.add_slot({"name": "color", "type": "categorical", "values": ["red", "blue"],
                            "influence_conversation": True}, bot, user, raise_exception_if_exists=False)
        slot = Slots.objects(name__iexact='color', bot=bot, user=user).get()
        assert slot['name'] == 'color'
        assert slot['type'] == 'categorical'
        assert slot['values'] == ["red", "blue"]
        assert slot['influence_conversation']

    def test_add_categorical_slot_without_values(self):
        processor = MongoProcessor()
        bot = 'test_add_slot'
        user = 'test_user'
        with pytest.raises(ValidationError):
            msg = processor.add_slot({"name": "bot", "type": "categorical",
                                      "influence_conversation": True}, bot, user, raise_exception_if_exists=False)
            assert msg == "CategoricalSlot must have list of categories in values field"

    def test_delete_slot(self):
        processor = MongoProcessor()
        bot = 'test_add_slot'
        user = 'test_user'

        processor.delete_slot(slot_name='color', bot=bot, user=user)

        slot = Slots.objects(name__iexact='color', bot=bot, user=user).get()
        assert not Entities.objects(name='color', bot=bot, user=user, status=True)
        assert slot.status is False

    def test_delete_slot_default_slot(self):
        processor = MongoProcessor()
        bot = 'test_add_slot'
        user = 'test_user'

        with pytest.raises(AppException, match='Default kAIron slot deletion not allowed'):
            processor.delete_slot(slot_name='bot', bot=bot, user=user)

        with pytest.raises(AppException, match='Default kAIron slot deletion not allowed'):
            processor.delete_slot(slot_name='kairon_action_response', bot=bot, user=user)

    def test_delete_inexistent_slot(self):
        processor = MongoProcessor()
        bot = 'test_add_slot'
        user = 'test_user'

        with pytest.raises(AppException) as e:
            processor.delete_slot(slot_name='bot_doesnt_exist', bot=bot, user=user)
        assert str(e).__contains__('Slot does not exist.')

    def test_delete_empty_slot(self):
        processor = MongoProcessor()
        bot = 'test_add_slot'
        user = 'test_user'

        with pytest.raises(AppException) as e:
            processor.delete_slot(slot_name='', bot=bot, user=user)
        assert str(e).__contains__('Slot does not exist.')

    def test_delete_entity_not_exists(self):
        processor = MongoProcessor()
        with pytest.raises(AppException, match='Entity not found'):
            processor.delete_entity('entity_not_exists', 'test_bot', 'test_user')

    def test_fetch_rule_block_names(self):
        processor = MongoProcessor()
        Rules(
            block_name="rule1",
            condition_events_indices=[],
            start_checkpoints=["START"],
            end_checkpoints=["END"],
            events=[StoryEvents(name="greet", type="user"), StoryEvents(name="utter_greet", type="action")],
            bot="test_bot",
            user="rule_creator",
        ).save()
        Rules(
            block_name="rule2",
            condition_events_indices=[],
            start_checkpoints=["START"],
            end_checkpoints=["END"],
            events=[StoryEvents(name="greet", type="user"), StoryEvents(name="utter_greet", type="action")],
            bot="test_bot",
            user="rule_creator",
        ).save()
        block_names = processor.fetch_rule_block_names("test_bot")
        assert block_names[0] == "rule1"
        assert block_names[1] == "rule2"

    def test_fetch_rule_block_names_no_rules_present(self):
        processor = MongoProcessor()
        block_names = processor.fetch_rule_block_names("rule_creator")
        assert not block_names

    def test_save_rules(self):
        processor = MongoProcessor()
        intent = {
            STORY_EVENT.NAME.value: "greet",
            STORY_EVENT.CONFIDENCE.value: 1.0,
        }
        events = [UserUttered(text="greet", intent=intent),
                  ActionExecuted(action_name="utter_greet")]
        story_steps = [RuleStep(block_name="rule1",
                                start_checkpoints=[Checkpoint("START")],
                                end_checkpoints=[Checkpoint("END")],
                                events=events,
                                condition_events_indices={0}),
                       RuleStep(block_name="rule2",
                                start_checkpoints=[Checkpoint("START")],
                                end_checkpoints=[Checkpoint("END")],
                                events=events,
                                condition_events_indices={0})
                       ]
        processor.save_rules(story_steps, "test_save_rules", "rules_creator")
        rules = list(Rules.objects(bot="test_save_rules", user="rules_creator", status=True))
        assert rules[0]['block_name'] == "rule1"
        assert rules[0]['condition_events_indices'] == [0]
        assert rules[0]['start_checkpoints'] == ["START"]
        assert rules[0]['end_checkpoints'] == ["END"]
        assert rules[0]['events'][0]['name'] == "greet"
        assert rules[0]['events'][0]['type'] == "user"
        assert not rules[0]['events'][0]['value']
        assert rules[0]['events'][1]['name'] == "utter_greet"
        assert rules[0]['events'][1]['type'] == "action"
        assert not rules[0]['events'][1]['value']
        assert rules[1]['block_name'] == "rule2"

    def test_save_rules_already_present(self):
        processor = MongoProcessor()
        events = [UserUttered(text="greet"),
                  ActionExecuted(action_name="utter_greet")]
        Rules(block_name="rule2",
              start_checkpoints=["START"],
              end_checkpoints=["END"],
              events=[StoryEvents(name="greet", type="user"),
                      StoryEvents(name="utter_greet", type="action")],
              condition_events_indices={0}, bot="test_save_rules_already_present", user="rules_creator").save()
        story_steps = [RuleStep(block_name="rule1",
                                start_checkpoints=[Checkpoint("START")],
                                end_checkpoints=[Checkpoint("END")],
                                events=events,
                                condition_events_indices={0}),
                       RuleStep(block_name="rule2",
                                start_checkpoints=[Checkpoint("START")],
                                end_checkpoints=[Checkpoint("END")],
                                events=events,
                                condition_events_indices={0})
                       ]
        processor.save_rules(story_steps, "test_save_rules_already_present", "rules_creator")
        rules = list(Rules.objects(bot="test_save_rules_already_present", user="rules_creator", status=True))
        assert len(rules) == 2
        assert rules[0]['block_name'] == "rule2"
        assert rules[0]['condition_events_indices'] == [0]
        assert rules[0]['start_checkpoints'] == ["START"]
        assert rules[0]['end_checkpoints'] == ["END"]
        assert rules[0]['events'][0]['name'] == "greet"
        assert rules[0]['events'][0]['type'] == "user"
        assert not rules[0]['events'][0]['value']
        assert rules[0]['events'][1]['name'] == "utter_greet"
        assert rules[0]['events'][1]['type'] == "action"
        assert not rules[0]['events'][1]['value']
        assert rules[1]['block_name'] == "rule1"

    def test_get_rules_for_training(self):
        Rules(
            block_name="rule1",
            condition_events_indices=[],
            start_checkpoints=["START"],
            end_checkpoints=["END"],
            events=[StoryEvents(name="greet", type="user"), StoryEvents(name="utter_greet", type="action")],
            bot="test_get_rules_for_training",
            user="rule_creator",
        ).save()
        Rules(
            block_name="rule2",
            condition_events_indices=[],
            start_checkpoints=["START"],
            end_checkpoints=["END"],
            events=[StoryEvents(name="greet", type="user"), StoryEvents(name="utter_greet", type="action")],
            bot="test_get_rules_for_training",
            user="rule_creator",
        ).save()
        processor = MongoProcessor()
        rules = processor.get_rules_for_training("test_get_rules_for_training")
        assert isinstance(rules, StoryGraph)
        assert len(rules.story_steps) == 2

    def test_get_rules_no_rules_present(self):
        processor = MongoProcessor()
        rules = processor.get_rules_for_training("test_get_rules_no_rules_present")
        assert not rules.story_steps

    def test_delete_rules(self):
        processor = MongoProcessor()
        rules = (Rules.objects(bot="test_save_rules_already_present", user="rules_creator", status=True))
        assert rules
        processor.delete_rules("test_save_rules_already_present", "rules_creator")
        rules = (Rules.objects(bot="test_save_rules_already_present", user="rules_creator", status=True))
        assert not rules

    def test_delete_rules_no_rules(self):
        processor = MongoProcessor()
        rules = (Rules.objects(bot="test_save_rules_already_present", user="rules_creator", status=True))
        assert not rules
        processor.delete_rules("test_save_rules_already_present", "rules_creator")

    @pytest.mark.asyncio
    async def test_upload_and_save(self, monkeypatch):
<<<<<<< HEAD
        monkeypatch.setattr(AccountProcessor, 'get_bot', self._mock_bot_info)
        monkeypatch.setattr(AccountProcessor, 'list_bot_accessors', self._mock_list_bot_accessors)

        processor = MongoProcessor()
        nlu_content = "## intent:greet\n- hey\n- hello".encode()
        stories_content = "## greet\n* greet\n- utter_offer_help\n- action_restart".encode()
        config_content = "language: en\npipeline:\n- name: WhitespaceTokenizer\n- name: RegexFeaturizer\n- name: LexicalSyntacticFeaturizer\n- name: CountVectorsFeaturizer\n- analyzer: char_wb\n  max_ngram: 4\n  min_ngram: 1\n  name: CountVectorsFeaturizer\n- epochs: 5\n  name: DIETClassifier\n- name: EntitySynonymMapper\n- epochs: 5\n  name: ResponseSelector\npolicies:\n- name: MemoizationPolicy\n- epochs: 5\n  max_history: 5\n  name: TEDPolicy\n- name: RulePolicy\n- core_threshold: 0.3\n  fallback_action_name: action_small_talk\n  name: FallbackPolicy\n  nlu_threshold: 0.75\n".encode()
        domain_content = "intents:\n- greet\nresponses:\n  utter_offer_help:\n  - text: 'how may i help you'\nactions:\n- utter_offer_help\n".encode()
        chat_client_config_content = "name: kairon\nbuttonType: button\nwelcomeMessage: Hello! How are you?\ncontainer: \"#root\"\nhost: https://localhost:8000/api/bot/chat\nuserType: custom\nuserStorage: ls".encode()
        nlu = UploadFile(filename="nlu.yml", file=BytesIO(nlu_content))
        stories = UploadFile(filename="stories.md", file=BytesIO(stories_content))
        config = UploadFile(filename="config.yml", file=BytesIO(config_content))
        domain = UploadFile(filename="domain.yml", file=BytesIO(domain_content))
        chat_client_config = UploadFile(filename="chat_client_config.yml", file=BytesIO(chat_client_config_content))
        await processor.upload_and_save(nlu, domain, stories, config, None, None, chat_client_config, "test_upload_and_save",
                                        "rules_creator")
        assert len(list(Intents.objects(bot="test_upload_and_save", user="rules_creator"))) == 6
        assert len(list(Stories.objects(bot="test_upload_and_save", user="rules_creator"))) == 1
        assert len(list(Responses.objects(bot="test_upload_and_save", user="rules_creator"))) == 3
        assert len(
            list(TrainingExamples.objects(intent="greet", bot="test_upload_and_save", user="rules_creator"))) == 2
        assert len(next(ChatClientConfig.objects(bot="test_upload_and_save", user="rules_creator")).config) == 7

    @pytest.mark.asyncio
    async def test_upload_and_save_with_rules(self):
        with patch("kairon.shared.data.processor.MongoProcessor.save_chat_client_config"):
=======
        with patch("kairon.shared.account.processor.AccountProcessor.get_bot_and_validate_status"):
            monkeypatch.setattr(AccountProcessor, 'get_bot', self._mock_bot_info)
            monkeypatch.setattr(AccountProcessor, 'list_bot_accessors', self._mock_list_bot_accessors)

            processor = MongoProcessor()
            nlu_content = "## intent:greet\n- hey\n- hello".encode()
            stories_content = "## greet\n* greet\n- utter_offer_help\n- action_restart".encode()
            config_content = "language: en\npipeline:\n- name: WhitespaceTokenizer\n- name: RegexFeaturizer\n- name: LexicalSyntacticFeaturizer\n- name: CountVectorsFeaturizer\n- analyzer: char_wb\n  max_ngram: 4\n  min_ngram: 1\n  name: CountVectorsFeaturizer\n- epochs: 5\n  name: DIETClassifier\n- name: EntitySynonymMapper\n- epochs: 5\n  name: ResponseSelector\npolicies:\n- name: MemoizationPolicy\n- epochs: 5\n  max_history: 5\n  name: TEDPolicy\n- name: RulePolicy\n- core_threshold: 0.3\n  fallback_action_name: action_small_talk\n  name: FallbackPolicy\n  nlu_threshold: 0.75\n".encode()
            domain_content = "intents:\n- greet\nresponses:\n  utter_offer_help:\n  - text: 'how may i help you'\nactions:\n- utter_offer_help\n".encode()
            chat_client_config_content = "name: kairon\nbuttonType: button\nwelcomeMessage: Hello! How are you?\ncontainer: \"#root\"\nhost: https://localhost:8000/api/bot/chat\nuserType: custom\nuserStorage: ls".encode()
            nlu = UploadFile(filename="nlu.yml", file=BytesIO(nlu_content))
            stories = UploadFile(filename="stories.md", file=BytesIO(stories_content))
            config = UploadFile(filename="config.yml", file=BytesIO(config_content))
            domain = UploadFile(filename="domain.yml", file=BytesIO(domain_content))
            chat_client_config = UploadFile(filename="chat_client_config.yml", file=BytesIO(chat_client_config_content))
            await processor.upload_and_save(nlu, domain, stories, config, None, None, chat_client_config, "test_upload_and_save",
                                            "rules_creator")
            assert len(list(Intents.objects(bot="test_upload_and_save", user="rules_creator"))) == 6
            assert len(list(Stories.objects(bot="test_upload_and_save", user="rules_creator"))) == 1
            assert len(list(Responses.objects(bot="test_upload_and_save", user="rules_creator"))) == 3
            assert len(
                list(TrainingExamples.objects(intent="greet", bot="test_upload_and_save", user="rules_creator"))) == 2

    @pytest.mark.asyncio
    async def test_upload_and_save_with_rules(self, monkeypatch):
        with patch("kairon.shared.account.processor.AccountProcessor.get_bot_and_validate_status"):
            monkeypatch.setattr(AccountProcessor, 'get_bot', self._mock_bot_info)
            monkeypatch.setattr(AccountProcessor, 'list_bot_accessors', self._mock_list_bot_accessors)
>>>>>>> cbdabb1f
            processor = MongoProcessor()
            nlu_content = "## intent:greet\n- hey\n- hello".encode()
            stories_content = "## greet\n* greet\n- utter_offer_help\n- action_restart".encode()
            config_content = "language: en\npipeline:\n- name: WhitespaceTokenizer\n- name: RegexFeaturizer\n- name: LexicalSyntacticFeaturizer\n- name: CountVectorsFeaturizer\n- analyzer: char_wb\n  max_ngram: 4\n  min_ngram: 1\n  name: CountVectorsFeaturizer\n- epochs: 5\n  name: DIETClassifier\n- name: EntitySynonymMapper\n- epochs: 5\n  name: ResponseSelector\npolicies:\n- name: MemoizationPolicy\n- epochs: 5\n  max_history: 5\n  name: TEDPolicy\n- name: RulePolicy\n- core_threshold: 0.3\n  fallback_action_name: action_small_talk\n  name: FallbackPolicy\n  nlu_threshold: 0.75\n".encode()
            domain_content = "intents:\n- greet\nresponses:\n  utter_offer_help:\n  - text: 'how may i help you'\nactions:\n- utter_offer_help\n".encode()
            rules_content = "rules:\n\n- rule: Only say `hello` if the user provided a location\n  condition:\n  - slot_was_set:\n    - location: true\n  steps:\n  - intent: greet\n  - action: utter_greet\n".encode()
            nlu = UploadFile(filename="nlu.yml", file=BytesIO(nlu_content))
            stories = UploadFile(filename="stories.md", file=BytesIO(stories_content))
            config = UploadFile(filename="config.yml", file=BytesIO(config_content))
<<<<<<< HEAD
=======
            chat_client_config = UploadFile(filename="chat_client_config.yml", file=BytesIO(config_content))
>>>>>>> cbdabb1f
            domain = UploadFile(filename="domain.yml", file=BytesIO(domain_content))
            rules = UploadFile(filename="rules.yml", file=BytesIO(rules_content))
            await processor.upload_and_save(nlu, domain, stories, config, rules, None, None, "test_upload_and_save",
                                            "rules_creator")
<<<<<<< HEAD
        assert len(list(Intents.objects(bot="test_upload_and_save", user="rules_creator", status=True))) == 6
        assert len(list(Stories.objects(bot="test_upload_and_save", user="rules_creator", status=True))) == 1
        assert len(list(Responses.objects(bot="test_upload_and_save", user="rules_creator", status=True))) == 3
        assert len(
            list(TrainingExamples.objects(intent="greet", bot="test_upload_and_save", user="rules_creator",
                                          status=True))) == 2
        assert len(list(Rules.objects(bot="test_upload_and_save", user="rules_creator"))) == 2

    @pytest.mark.asyncio
    async def test_upload_and_save_with_http_action(self):
        with patch("kairon.shared.data.processor.MongoProcessor.save_chat_client_config"):
            processor = MongoProcessor()
            nlu_content = "## intent:greet\n- hey\n- hello".encode()
            stories_content = "## greet\n* greet\n- utter_offer_help\n- action_restart".encode()
            config_content = "language: en\npipeline:\n- name: WhitespaceTokenizer\n- name: RegexFeaturizer\n- name: LexicalSyntacticFeaturizer\n- name: CountVectorsFeaturizer\n- analyzer: char_wb\n  max_ngram: 4\n  min_ngram: 1\n  name: CountVectorsFeaturizer\n- epochs: 5\n  name: DIETClassifier\n- name: EntitySynonymMapper\n- epochs: 5\n  name: ResponseSelector\npolicies:\n- name: MemoizationPolicy\n- epochs: 5\n  max_history: 5\n  name: TEDPolicy\n- name: RulePolicy\n- core_threshold: 0.3\n  fallback_action_name: action_small_talk\n  name: FallbackPolicy\n  nlu_threshold: 0.75\n".encode()
            domain_content = "intents:\n- greet\nresponses:\n  utter_offer_help:\n  - text: 'how may i help you'\nactions:\n- utter_offer_help\n".encode()
            http_action_content = "http_action:\n- action_name: action_performanceUser1000@digite.com\n  http_url: http://www.alphabet.com\n  headers:\n  - key: auth_token\n    parameter_type: value\n    value: bearer hjklfsdjsjkfbjsbfjsvhfjksvfjksvfjksvf\n  params_list:\n  - key: testParam1\n    parameter_type: value\n    value: testValue1\n  - key: testParam2\n    parameter_type: slot\n    value: testValue1\n  request_method: GET\n  response: json\n".encode()
            nlu = UploadFile(filename="nlu.yml", file=BytesIO(nlu_content))
            stories = UploadFile(filename="stories.md", file=BytesIO(stories_content))
            config = UploadFile(filename="config.yml", file=BytesIO(config_content))
            domain = UploadFile(filename="domain.yml", file=BytesIO(domain_content))
            http_action = UploadFile(filename="actions.yml", file=BytesIO(http_action_content))
            await processor.upload_and_save(nlu, domain, stories, config, None, http_action, None, "test_upload_and_save",
                                            "rules_creator")
        assert len(list(Intents.objects(bot="test_upload_and_save", user="rules_creator", status=True))) == 6
        assert len(list(Stories.objects(bot="test_upload_and_save", user="rules_creator", status=True))) == 1
        assert len(list(Responses.objects(bot="test_upload_and_save", user="rules_creator", status=True))) == 3
        assert len(
            list(TrainingExamples.objects(intent="greet", bot="test_upload_and_save", user="rules_creator",
                                          status=True))) == 2
        assert len(list(HttpActionConfig.objects(bot="test_upload_and_save", user="rules_creator", status=True))) == 1

    @pytest.mark.asyncio
    async def test_upload_and_save_with_chat_client_config(self, monkeypatch):
        monkeypatch.setattr(AccountProcessor, 'get_bot', self._mock_bot_info)
        monkeypatch.setattr(AccountProcessor, 'list_bot_accessors', self._mock_list_bot_accessors)
        processor = MongoProcessor()
        nlu_content = "## intent:greet\n- hey\n- hello".encode()
        stories_content = "## greet\n* greet\n- utter_offer_help\n- action_restart".encode()
        config_content = "language: en\npipeline:\n- name: WhitespaceTokenizer\n- name: RegexFeaturizer\n- name: LexicalSyntacticFeaturizer\n- name: CountVectorsFeaturizer\n- analyzer: char_wb\n  max_ngram: 4\n  min_ngram: 1\n  name: CountVectorsFeaturizer\n- epochs: 5\n  name: DIETClassifier\n- name: EntitySynonymMapper\n- epochs: 5\n  name: ResponseSelector\npolicies:\n- name: MemoizationPolicy\n- epochs: 5\n  max_history: 5\n  name: TEDPolicy\n- name: RulePolicy\n- core_threshold: 0.3\n  fallback_action_name: action_small_talk\n  name: FallbackPolicy\n  nlu_threshold: 0.75\n".encode()
        domain_content = "intents:\n- greet\nresponses:\n  utter_offer_help:\n  - text: 'how may i help you'\nactions:\n- utter_offer_help\n".encode()
        chat_client_config_content = "name: kairon\nbuttonType: button\nwelcomeMessage: Hello! How are you?\ncontainer: \"#root\"\nhost: https://localhost:8000/api/bot/chat\nuserType: custom\nuserStorage: ls".encode()
        nlu = UploadFile(filename="nlu.yml", file=BytesIO(nlu_content))
        stories = UploadFile(filename="stories.md", file=BytesIO(stories_content))
        config = UploadFile(filename="config.yml", file=BytesIO(config_content))
        domain = UploadFile(filename="domain.yml", file=BytesIO(domain_content))
        chat_client_config = UploadFile(filename="chat_client_config.yml", file=BytesIO(chat_client_config_content))
        await processor.upload_and_save(nlu, domain, stories, config, None, None, chat_client_config, "test_upload_and_save",
                                        "chat_client_config")
        assert len(list(Intents.objects(bot="test_upload_and_save", user="chat_client_config", status=True))) == 6
        assert len(list(Stories.objects(bot="test_upload_and_save", user="chat_client_config", status=True))) == 1
        assert len(list(Responses.objects(bot="test_upload_and_save", user="chat_client_config", status=True))) == 3
        assert len(
            list(TrainingExamples.objects(intent="greet", bot="test_upload_and_save", user="chat_client_config",
                                          status=True))) == 2
        assert len(next(ChatClientConfig.objects(bot="test_upload_and_save", user="chat_client_config")).config) == 7


    @pytest.mark.asyncio
    async def test_upload_and_save_with_chat_client_config_empty(self, monkeypatch):
        monkeypatch.setattr(AccountProcessor, 'get_bot', self._mock_bot_info)
        monkeypatch.setattr(AccountProcessor, 'list_bot_accessors', self._mock_list_bot_accessors)
        processor = MongoProcessor()
        nlu_content = "## intent:greet\n- hey\n- hello".encode()
        stories_content = "## greet\n* greet\n- utter_offer_help\n- action_restart".encode()
        config_content = "language: en\npipeline:\n- name: WhitespaceTokenizer\n- name: RegexFeaturizer\n- name: LexicalSyntacticFeaturizer\n- name: CountVectorsFeaturizer\n- analyzer: char_wb\n  max_ngram: 4\n  min_ngram: 1\n  name: CountVectorsFeaturizer\n- epochs: 5\n  name: DIETClassifier\n- name: EntitySynonymMapper\n- epochs: 5\n  name: ResponseSelector\npolicies:\n- name: MemoizationPolicy\n- epochs: 5\n  max_history: 5\n  name: TEDPolicy\n- name: RulePolicy\n- core_threshold: 0.3\n  fallback_action_name: action_small_talk\n  name: FallbackPolicy\n  nlu_threshold: 0.75\n".encode()
        domain_content = "intents:\n- greet\nresponses:\n  utter_offer_help:\n  - text: 'how may i help you'\nactions:\n- utter_offer_help\n".encode()
        chat_client_config_content = "".encode()
        nlu = UploadFile(filename="nlu.yml", file=BytesIO(nlu_content))
        stories = UploadFile(filename="stories.md", file=BytesIO(stories_content))
        config = UploadFile(filename="config.yml", file=BytesIO(config_content))
        domain = UploadFile(filename="domain.yml", file=BytesIO(domain_content))
        chat_client_config = UploadFile(filename="chat_client_config.yml", file=BytesIO(chat_client_config_content))
        await processor.upload_and_save(nlu, domain, stories, config, None, None, chat_client_config, "test_upload_and_save",
                                        "chat_client_config_empty")
        assert len(list(Intents.objects(bot="test_upload_and_save", user="chat_client_config_empty", status=True))) == 6
        assert len(list(Stories.objects(bot="test_upload_and_save", user="chat_client_config_empty", status=True))) == 1
        assert len(list(Responses.objects(bot="test_upload_and_save", user="chat_client_config_empty", status=True))) == 3
        assert len(
            list(TrainingExamples.objects(intent="greet", bot="test_upload_and_save", user="chat_client_config_empty",
                                          status=True))) == 2
        assert len(ChatClientConfig.objects(bot="test_upload_and_save", user="chat_client_config_empty")) == 0
=======
            assert len(list(Intents.objects(bot="test_upload_and_save", user="rules_creator", status=True))) == 6
            assert len(list(Stories.objects(bot="test_upload_and_save", user="rules_creator", status=True))) == 1
            assert len(list(Responses.objects(bot="test_upload_and_save", user="rules_creator", status=True))) == 3
            assert len(
                list(TrainingExamples.objects(intent="greet", bot="test_upload_and_save", user="rules_creator",
                                              status=True))) == 2
            assert len(list(Rules.objects(bot="test_upload_and_save", user="rules_creator"))) == 2

    @pytest.mark.asyncio
    async def test_upload_and_save_with_http_action(self, monkeypatch):
        with patch("kairon.shared.account.processor.AccountProcessor.get_bot_and_validate_status"):
            monkeypatch.setattr(AccountProcessor, 'get_bot', self._mock_bot_info)
            monkeypatch.setattr(AccountProcessor, 'list_bot_accessors', self._mock_list_bot_accessors)
            processor = MongoProcessor()
            nlu_content = "## intent:greet\n- hey\n- hello".encode()
            stories_content = "## greet\n* greet\n- utter_offer_help\n- action_restart".encode()
            config_content = "language: en\npipeline:\n- name: WhitespaceTokenizer\n- name: RegexFeaturizer\n- name: LexicalSyntacticFeaturizer\n- name: CountVectorsFeaturizer\n- analyzer: char_wb\n  max_ngram: 4\n  min_ngram: 1\n  name: CountVectorsFeaturizer\n- epochs: 5\n  name: DIETClassifier\n- name: EntitySynonymMapper\n- epochs: 5\n  name: ResponseSelector\npolicies:\n- name: MemoizationPolicy\n- epochs: 5\n  max_history: 5\n  name: TEDPolicy\n- name: RulePolicy\n- core_threshold: 0.3\n  fallback_action_name: action_small_talk\n  name: FallbackPolicy\n  nlu_threshold: 0.75\n".encode()
            domain_content = "intents:\n- greet\nresponses:\n  utter_offer_help:\n  - text: 'how may i help you'\nactions:\n- utter_offer_help\n".encode()
            http_action_content = "http_action:\n- action_name: action_performanceUser1000@digite.com\n  http_url: http://www.alphabet.com\n  headers:\n  - key: auth_token\n    parameter_type: value\n    value: bearer hjklfsdjsjkfbjsbfjsvhfjksvfjksvfjksvf\n  params_list:\n  - key: testParam1\n    parameter_type: value\n    value: testValue1\n  - key: testParam2\n    parameter_type: slot\n    value: testValue1\n  request_method: GET\n  response: json\n".encode()
            nlu = UploadFile(filename="nlu.yml", file=BytesIO(nlu_content))
            stories = UploadFile(filename="stories.md", file=BytesIO(stories_content))
            config = UploadFile(filename="config.yml", file=BytesIO(config_content))
            domain = UploadFile(filename="domain.yml", file=BytesIO(domain_content))
            http_action = UploadFile(filename="actions.yml", file=BytesIO(http_action_content))
            await processor.upload_and_save(nlu, domain, stories, config, None, http_action, None, "test_upload_and_save",
                                            "rules_creator")
            assert len(list(Intents.objects(bot="test_upload_and_save", user="rules_creator", status=True))) == 6
            assert len(list(Stories.objects(bot="test_upload_and_save", user="rules_creator", status=True))) == 1
            assert len(list(Responses.objects(bot="test_upload_and_save", user="rules_creator", status=True))) == 3
            assert len(
                list(TrainingExamples.objects(intent="greet", bot="test_upload_and_save", user="rules_creator",
                                              status=True))) == 2
            assert len(list(HttpActionConfig.objects(bot="test_upload_and_save", user="rules_creator", status=True))) == 1
>>>>>>> cbdabb1f

    def test_load_and_delete_http_action(self):
        HttpActionConfig(
            action_name="act1",
            http_url="http://www.alphabet.com",
            request_method="POST",
            response='zxcvb',
            bot="test_http",
            user="http_creator",
        ).save()
        processor = MongoProcessor()
        actions = processor.load_http_action("test_http")
        assert actions
        assert isinstance(actions, dict)
        assert len(actions["http_action"]) == 1
        processor.delete_bot_actions(bot="test_http", user="http_creator")
        actions = processor.load_http_action("test_http")
        assert not actions['http_action']
        assert isinstance(actions, dict)

    def test_save_http_action_already_exists(self):
        test_dict = {"http_action": [{"action_name": "rain_today", "http_url": "http://f2724.kairon.io/",
                                      "params_list": [{"key": 'location', "parameter_type": 'sender_id', "value": ''}],
                                      "request_method": "GET", "response": "${RESPONSE}"},
                                     {"action_name": "test_save_http_action_already_exists",
                                      "http_url": "http://f2724.kairon.io/",
                                      "request_method": "GET", "response": "${RESPONSE}"}
                                     ]}
        HttpActionConfig(action_name="test_save_http_action_already_exists",
                         http_url='http://kairon.ai',
                         response='response',
                         request_method='GET',
                         bot='test', user='test').save()
        Actions(name='test_save_http_action_already_exists', bot='test', user='test', status=True,
                type=ActionType.http_action.value).save()
        processor = MongoProcessor()
        processor.save_integrated_actions(test_dict, 'test', 'test')
        action = HttpActionConfig.objects(bot='test', user='test', status=True).get(
            action_name="test_save_http_action_already_exists")
        assert action
        assert action['http_url'] == "http://kairon.ai"
        assert not action['params_list']
        action = HttpActionConfig.objects(bot='test', user='test').get(action_name="rain_today")
        assert action
        assert action['http_url'] == "http://f2724.kairon.io/"
        assert action['params_list']

    def test_get_action_server_logs_empty(self):
        processor = MongoProcessor()
        logs = list(processor.get_action_server_logs("test_bot"))
        assert logs == []

    def test_get_action_server_logs(self):
        bot = "test_bot"
        bot_2 = "testing_bot"
        expected_intents = ["intent13", "intent11", "intent9", "intent8", "intent7", "intent6", "intent5",
                            "intent4", "intent3", "intent2"]
        request_params = {"key": "value", "key2": "value2"}
        ActionServerLogs(intent="intent1", action="http_action", sender="sender_id",
                         timestamp=datetime(2021, 4, 11, 11, 39, 48, 376000),
                         request_params=request_params, api_response="Response", bot_response="Bot Response",
                         bot=bot).save()
        ActionServerLogs(intent="intent2", action="http_action", sender="sender_id",
                         url="http://kairon-api.digite.com/api/bot",
                         request_params=request_params, api_response="Response", bot_response="Bot Response", bot=bot,
                         status="FAILURE").save()
        ActionServerLogs(intent="intent1", action="http_action", sender="sender_id",
                         request_params=request_params, api_response="Response", bot_response="Bot Response",
                         bot=bot_2).save()
        ActionServerLogs(intent="intent3", action="http_action", sender="sender_id",
                         request_params=request_params, api_response="Response", bot_response="Bot Response", bot=bot,
                         status="FAILURE").save()
        ActionServerLogs(intent="intent4", action="http_action", sender="sender_id",
                         request_params=request_params, api_response="Response", bot_response="Bot Response",
                         bot=bot).save()
        ActionServerLogs(intent="intent5", action="http_action", sender="sender_id",
                         request_params=request_params, api_response="Response", bot_response="Bot Response", bot=bot,
                         status="FAILURE").save()
        ActionServerLogs(intent="intent6", action="http_action", sender="sender_id",
                         request_params=request_params, api_response="Response", bot_response="Bot Response",
                         bot=bot).save()
        ActionServerLogs(intent="intent7", action="http_action", sender="sender_id",
                         request_params=request_params, api_response="Response", bot_response="Bot Response",
                         bot=bot).save()
        ActionServerLogs(intent="intent8", action="http_action", sender="sender_id",
                         request_params=request_params, api_response="Response", bot_response="Bot Response",
                         bot=bot).save()
        ActionServerLogs(intent="intent9", action="http_action", sender="sender_id",
                         request_params=request_params, api_response="Response", bot_response="Bot Response",
                         bot=bot).save()
        ActionServerLogs(intent="intent10", action="http_action", sender="sender_id",
                         request_params=request_params, api_response="Response", bot_response="Bot Response",
                         bot=bot_2).save()
        ActionServerLogs(intent="intent11", action="http_action", sender="sender_id",
                         request_params=request_params, api_response="Response", bot_response="Bot Response",
                         bot=bot).save()
        ActionServerLogs(intent="intent12", action="http_action", sender="sender_id",
                         request_params=request_params, api_response="Response", bot_response="Bot Response", bot=bot_2,
                         status="FAILURE").save()
        ActionServerLogs(intent="intent13", action="http_action", sender="sender_id_13",
                         request_params=request_params, api_response="Response", bot_response="Bot Response", bot=bot,
                         status="FAILURE").save()
        processor = MongoProcessor()
        logs = list(processor.get_action_server_logs(bot))
        assert len(logs) == 10
        assert [log['intent'] in expected_intents for log in logs]
        assert logs[0]['action'] == "http_action"
        assert any([log['request_params'] == request_params for log in logs])
        assert any([log['sender'] == "sender_id_13" for log in logs])
        assert any([log['api_response'] == "Response" for log in logs])
        assert any([log['bot_response'] == "Bot Response" for log in logs])
        assert any([log['status'] == "FAILURE" for log in logs])
        assert any([log['status'] == "SUCCESS" for log in logs])

        logs = list(processor.get_action_server_logs(bot_2))
        assert len(logs) == 3

    def test_get_action_server_logs_start_idx_page_size(self):
        processor = MongoProcessor()
        bot = "test_bot"
        bot_2 = "testing_bot"
        logs = list(processor.get_action_server_logs(bot, 10, 15))
        assert len(logs) == 1

        logs = list(processor.get_action_server_logs(bot, 10, 1))
        assert len(logs) == 1

        logs = list(processor.get_action_server_logs(bot, 0, 5))
        assert len(logs) == 5

        logs = list(processor.get_action_server_logs(bot_2, 0, 5))
        assert len(logs) == 3

        logs = list(processor.get_action_server_logs(bot_2, 2, 1))
        assert len(logs) == 1
        log = logs[0]
        assert log['intent'] == "intent1"

    def test_get_action_server_logs_cnt(self):
        processor = MongoProcessor()
        bot = "test_bot"
        bot_2 = "testing_bot"
        cnt = processor.get_row_count(ActionServerLogs, bot)
        assert cnt == 11

        cnt = processor.get_row_count(ActionServerLogs, bot_2)
        assert cnt == 3

    def test_get_existing_slots(self):
        Slots(
            name="location",
            type="text",
            initial_value="delhi",
            bot="test_get_existing_slots",
            user="bot_user",
        ).save()
        Slots(
            name="email_id",
            type="text",
            initial_value="bot_user@digite.com",
            bot="test_get_existing_slots",
            user="bot_user",
        ).save()
        Slots(
            name="username",
            type="text",
            initial_value="bot_user",
            bot="test_get_existing_slots",
            user="bot_user",
            status=False
        ).save()
        slots = list(MongoProcessor.get_existing_slots("test_get_existing_slots"))
        assert len(slots) == 2
        assert slots[0]['name'] == 'location'
        assert slots[1]['name'] == 'email_id'

    def test_get_existing_slots_bot_not_exists(self):
        slots = list(MongoProcessor.get_existing_slots("test_get_existing_slots_bot_not_exists"))
        assert len(slots) == 0

    @pytest.mark.asyncio
    async def test_save_training_data_all(self, get_training_data, monkeypatch):
<<<<<<< HEAD
        monkeypatch.setattr(AccountProcessor, 'get_bot', self._mock_bot_info)
        monkeypatch.setattr(AccountProcessor, 'list_bot_accessors', self._mock_list_bot_accessors)
        path = 'tests/testing_data/yml_training_files'
        bot = 'test'
        user = 'test'
        nlu, story_graph, domain, config, http_actions, chat_client_config = await get_training_data(path)

        mongo_processor = MongoProcessor()
        mongo_processor.save_training_data(bot, user, config, domain, story_graph, nlu, http_actions,
                                           chat_client_config, True)

        training_data = mongo_processor.load_nlu(bot)
        assert isinstance(training_data, TrainingData)
        assert training_data.training_examples.__len__() == 292
        assert training_data.entity_synonyms.__len__() == 3
        assert training_data.regex_features.__len__() == 5
        assert training_data.lookup_tables.__len__() == 1
        story_graph = mongo_processor.load_stories(bot)
        assert isinstance(story_graph, StoryGraph) is True
        assert story_graph.story_steps.__len__() == 16
        assert story_graph.story_steps[14].events[2].intent['name'] == 'user_feedback'
        assert not story_graph.story_steps[14].events[2].entities[0].get('start')
        assert not story_graph.story_steps[14].events[2].entities[0].get('end')
        assert story_graph.story_steps[14].events[2].entities[0]['value'] == 'like'
        assert story_graph.story_steps[14].events[2].entities[0]['entity'] == 'fdresponse'
        assert story_graph.story_steps[15].events[2].intent['name'] == 'user_feedback'
        assert not story_graph.story_steps[15].events[2].entities[0].get('start')
        assert not story_graph.story_steps[15].events[2].entities[0].get('end')
        assert story_graph.story_steps[15].events[2].entities[0]['value'] == 'hate'
        assert story_graph.story_steps[15].events[2].entities[0]['entity'] == 'fdresponse'
        domain = mongo_processor.load_domain(bot)
        assert isinstance(domain, Domain)
        assert domain.slots.__len__() == 12
        assert len([slot for slot in domain.slots if slot.influence_conversation is True]) == 2
        assert len([slot for slot in domain.slots if slot.influence_conversation is False]) == 10
        assert domain.intent_properties.__len__() == 29
        assert len([intent for intent in domain.intent_properties.keys() if
                    domain.intent_properties.get(intent)['used_entities']]) == 27
        assert len([intent for intent in domain.intent_properties.keys() if
                    not domain.intent_properties.get(intent)['used_entities']]) == 2
        assert domain.templates.keys().__len__() == 27
        assert domain.entities.__len__() == 11
        assert domain.form_names.__len__() == 2
        assert domain.user_actions.__len__() == 45
        assert domain.intents.__len__() == 29
        assert not Utility.check_empty_string(
            domain.templates["utter_cheer_up"][0]["image"]
        )
        assert domain.templates["utter_did_that_help"][0]["buttons"].__len__() == 2
        assert domain.templates["utter_offer_help"][0]["custom"]
        assert domain.slots[0].type_name == "any"
        assert domain.slots[1].type_name == "any"
        assert domain.slots[2].type_name == "any"
        rules = mongo_processor.fetch_rule_block_names(bot)
        assert len(rules) == 4
        actions = mongo_processor.load_http_action(bot)
        assert isinstance(actions, dict) is True
        assert len(actions['http_action']) == 5
        assert len(Actions.objects(type='http_action', bot=bot)) == 5
        chat_client_config = mongo_processor.get_chat_client_config(bot).config
        assert len(chat_client_config) == 17
        assert chat_client_config["welcomeMessage"] == "Hello! How are you? I am yml bot"


    @pytest.mark.asyncio
    async def test_save_training_data_no_rules_and_http_actions(self, get_training_data, monkeypatch):
        monkeypatch.setattr(AccountProcessor, 'get_bot', self._mock_bot_info)
        monkeypatch.setattr(AccountProcessor, 'list_bot_accessors', self._mock_list_bot_accessors)
        path = 'tests/testing_data/all'
        bot = 'test'
        user = 'test'
        nlu, story_graph, domain, config, http_actions, chat_client_config = await get_training_data(path)

        mongo_processor = MongoProcessor()
        mongo_processor.save_training_data(bot, user, config, domain, story_graph, nlu, http_actions, chat_client_config, True)

        training_data = mongo_processor.load_nlu(bot)
        chat_client_config = mongo_processor.get_chat_client_config(bot).config
        assert isinstance(training_data, TrainingData)
        assert training_data.training_examples.__len__() == 292
        assert training_data.entity_synonyms.__len__() == 3
        assert training_data.regex_features.__len__() == 5
        assert training_data.lookup_tables.__len__() == 1
        story_graph = mongo_processor.load_stories(bot)
        assert isinstance(story_graph, StoryGraph) is True
        assert story_graph.story_steps.__len__() == 16
        assert story_graph.story_steps[14].events[2].intent['name'] == 'user_feedback'
        assert story_graph.story_steps[14].events[2].entities[0]['start'] == 13
        assert story_graph.story_steps[14].events[2].entities[0]['end'] == 34
        assert story_graph.story_steps[14].events[2].entities[0]['value'] == 'like'
        assert story_graph.story_steps[14].events[2].entities[0]['entity'] == 'fdresponse'
        assert story_graph.story_steps[15].events[2].intent['name'] == 'user_feedback'
        assert story_graph.story_steps[15].events[2].entities[0]['start'] == 13
        assert story_graph.story_steps[15].events[2].entities[0]['end'] == 34
        assert story_graph.story_steps[15].events[2].entities[0]['value'] == 'hate'
        assert story_graph.story_steps[15].events[2].entities[0]['entity'] == 'fdresponse'
        domain = mongo_processor.load_domain(bot)
        assert isinstance(domain, Domain)
        assert domain.slots.__len__() == 11
        assert domain.templates.keys().__len__() == 27
        assert domain.entities.__len__() == 10
        assert domain.form_names.__len__() == 2
        assert domain.user_actions.__len__() == 40
        assert domain.intents.__len__() == 29
        assert not Utility.check_empty_string(
            domain.templates["utter_cheer_up"][0]["image"]
        )
        assert domain.templates["utter_did_that_help"][0]["buttons"].__len__() == 2
        assert domain.templates["utter_offer_help"][0]["custom"]
        assert domain.slots[0].type_name == "any"
        assert domain.slots[1].type_name == "any"
        rules = mongo_processor.fetch_rule_block_names(bot)
        assert rules == ['ask the user to rephrase whenever they send a message with low nlu confidence']
        actions = mongo_processor.load_http_action(bot)
        assert not actions['http_action']
        assert len(chat_client_config) == 17
        assert chat_client_config["welcomeMessage"] == "Hello! How are you? I am All"

    @pytest.mark.asyncio
    async def test_save_training_data_all_overwrite(self, get_training_data, monkeypatch):
        monkeypatch.setattr(AccountProcessor, 'get_bot', self._mock_bot_info)
        monkeypatch.setattr(AccountProcessor, 'list_bot_accessors', self._mock_list_bot_accessors)
        path = 'tests/testing_data/yml_training_files'
        bot = 'test'
        user = 'test'
        nlu, story_graph, domain, config, http_actions, chat_client_config = await get_training_data(path)

        mongo_processor = MongoProcessor()
        mongo_processor.save_training_data(bot, user, config, domain, story_graph, nlu, http_actions, chat_client_config, True)

        training_data = mongo_processor.load_nlu(bot)
        assert isinstance(training_data, TrainingData)
        assert training_data.training_examples.__len__() == 292
        assert training_data.entity_synonyms.__len__() == 3
        assert training_data.regex_features.__len__() == 5
        assert training_data.lookup_tables.__len__() == 1
        story_graph = mongo_processor.load_stories(bot)
        assert isinstance(story_graph, StoryGraph) is True
        assert story_graph.story_steps.__len__() == 16
        assert story_graph.story_steps[14].events[2].intent['name'] == 'user_feedback'
        assert not story_graph.story_steps[14].events[2].entities[0].get('start')
        assert not story_graph.story_steps[14].events[2].entities[0].get('end')
        assert story_graph.story_steps[14].events[2].entities[0]['value'] == 'like'
        assert story_graph.story_steps[14].events[2].entities[0]['entity'] == 'fdresponse'
        assert story_graph.story_steps[15].events[2].intent['name'] == 'user_feedback'
        assert not story_graph.story_steps[15].events[2].entities[0].get('start')
        assert not story_graph.story_steps[15].events[2].entities[0].get('end')
        assert story_graph.story_steps[15].events[2].entities[0]['value'] == 'hate'
        assert story_graph.story_steps[15].events[2].entities[0]['entity'] == 'fdresponse'
        domain = mongo_processor.load_domain(bot)
        assert isinstance(domain, Domain)
        assert domain.slots.__len__() == 12
        assert len([slot for slot in domain.slots if slot.influence_conversation is True]) == 2
        assert len([slot for slot in domain.slots if slot.influence_conversation is False]) == 10
        assert domain.intent_properties.__len__() == 29
        assert len([intent for intent in domain.intent_properties.keys() if
                    domain.intent_properties.get(intent)['used_entities']]) == 27
        assert len([intent for intent in domain.intent_properties.keys() if
                    not domain.intent_properties.get(intent)['used_entities']]) == 2
        assert domain.templates.keys().__len__() == 27
        assert domain.entities.__len__() == 11
        assert domain.form_names.__len__() == 2
        assert domain.user_actions.__len__() == 45
        assert domain.intents.__len__() == 29
        assert not Utility.check_empty_string(
            domain.templates["utter_cheer_up"][0]["image"]
        )
        assert domain.templates["utter_did_that_help"][0]["buttons"].__len__() == 2
        assert domain.templates["utter_offer_help"][0]["custom"]
        assert domain.slots[0].type_name == "any"
        assert domain.slots[1].type_name == "any"
        assert domain.slots[2].type_name == "any"
        rules = mongo_processor.fetch_rule_block_names(bot)
        assert len(rules) == 4
        actions = mongo_processor.load_http_action(bot)
        assert isinstance(actions, dict) is True
        assert len(actions['http_action']) == 5
        chat_client_config = mongo_processor.get_chat_client_config(bot).config
        assert len(chat_client_config) == 17
        assert chat_client_config["welcomeMessage"] == "Hello! How are you? I am yml bot"

    @pytest.mark.asyncio
    async def test_save_training_data_all_append(self, get_training_data, monkeypatch):
        monkeypatch.setattr(AccountProcessor, 'get_bot', self._mock_bot_info)
        monkeypatch.setattr(AccountProcessor, 'list_bot_accessors', self._mock_list_bot_accessors)
        path = 'tests/testing_data/validator/append'
        bot = 'test'
        user = 'test'
        nlu, story_graph, domain, config, http_actions , chat_client_config = await get_training_data(path)

        mongo_processor = MongoProcessor()
        mongo_processor.save_training_data(bot, user, config, domain, story_graph, nlu, http_actions, chat_client_config, False)

        training_data = mongo_processor.load_nlu(bot)
        assert isinstance(training_data, TrainingData)
        assert training_data.training_examples.__len__() == 295
        assert training_data.entity_synonyms.__len__() == 3
        assert training_data.regex_features.__len__() == 5
        assert training_data.lookup_tables.__len__() == 1
        story_graph = mongo_processor.load_stories(bot)
        assert isinstance(story_graph, StoryGraph) is True
        assert story_graph.story_steps.__len__() == 18
        assert story_graph.story_steps[14].events[2].intent['name'] == 'user_feedback'
        assert not story_graph.story_steps[14].events[2].entities[0].get('start')
        assert not story_graph.story_steps[14].events[2].entities[0].get('end')
        assert story_graph.story_steps[14].events[2].entities[0]['value'] == 'like'
        assert story_graph.story_steps[14].events[2].entities[0]['entity'] == 'fdresponse'
        assert story_graph.story_steps[15].events[2].intent['name'] == 'user_feedback'
        assert not story_graph.story_steps[15].events[2].entities[0].get('start')
        assert not story_graph.story_steps[15].events[2].entities[0].get('end')
        assert story_graph.story_steps[15].events[2].entities[0]['value'] == 'hate'
        assert story_graph.story_steps[15].events[2].entities[0]['entity'] == 'fdresponse'
        domain = mongo_processor.load_domain(bot)
        assert isinstance(domain, Domain)
        assert domain.slots.__len__() == 12
        assert len([slot for slot in domain.slots if slot.influence_conversation is True]) == 2
        assert len([slot for slot in domain.slots if slot.influence_conversation is False]) == 10
        assert domain.intent_properties.__len__() == 30
        assert len([intent for intent in domain.intent_properties.keys() if
                    domain.intent_properties.get(intent)['used_entities']]) == 27
        assert len([intent for intent in domain.intent_properties.keys() if
                    not domain.intent_properties.get(intent)['used_entities']]) == 3
        assert domain.templates.keys().__len__() == 29
        assert domain.entities.__len__() == 11
        assert domain.form_names.__len__() == 2
        assert domain.user_actions.__len__() == 50
        assert domain.intents.__len__() == 30
        assert not Utility.check_empty_string(
            domain.templates["utter_cheer_up"][0]["image"]
        )
        assert domain.templates["utter_did_that_help"][0]["buttons"].__len__() == 2
        assert domain.templates["utter_offer_help"][0]["custom"]
        assert domain.slots[0].type_name == "any"
        assert domain.slots[1].type_name == "any"
        assert domain.slots[2].type_name == "any"
        rules = mongo_processor.fetch_rule_block_names(bot)
        assert len(rules) == 4
        actions = mongo_processor.load_http_action(bot)
        assert isinstance(actions, dict) is True
        assert len(actions['http_action']) == 5
        chat_client_config = mongo_processor.get_chat_client_config(bot).config
        assert len(chat_client_config) == 17
        assert chat_client_config["welcomeMessage"] == "Hello! How are you? I am append bot"
=======

        with patch("kairon.shared.account.processor.AccountProcessor.get_bot_and_validate_status"):
            monkeypatch.setattr(AccountProcessor, 'get_bot', self._mock_bot_info)
            monkeypatch.setattr(AccountProcessor, 'list_bot_accessors', self._mock_list_bot_accessors)
            path = 'tests/testing_data/yml_training_files'
            bot = 'test'
            user = 'test'
            nlu, story_graph, domain, config, http_actions, chat_client_config = await get_training_data(path)

            mongo_processor = MongoProcessor()
            mongo_processor.save_training_data(bot, user, config, domain, story_graph, nlu, http_actions,
                                               chat_client_config, True)

            training_data = mongo_processor.load_nlu(bot)
            assert isinstance(training_data, TrainingData)
            assert training_data.training_examples.__len__() == 292
            assert training_data.entity_synonyms.__len__() == 3
            assert training_data.regex_features.__len__() == 5
            assert training_data.lookup_tables.__len__() == 1
            story_graph = mongo_processor.load_stories(bot)
            assert isinstance(story_graph, StoryGraph) is True
            assert story_graph.story_steps.__len__() == 16
            assert story_graph.story_steps[14].events[2].intent['name'] == 'user_feedback'
            assert not story_graph.story_steps[14].events[2].entities[0].get('start')
            assert not story_graph.story_steps[14].events[2].entities[0].get('end')
            assert story_graph.story_steps[14].events[2].entities[0]['value'] == 'like'
            assert story_graph.story_steps[14].events[2].entities[0]['entity'] == 'fdresponse'
            assert story_graph.story_steps[15].events[2].intent['name'] == 'user_feedback'
            assert not story_graph.story_steps[15].events[2].entities[0].get('start')
            assert not story_graph.story_steps[15].events[2].entities[0].get('end')
            assert story_graph.story_steps[15].events[2].entities[0]['value'] == 'hate'
            assert story_graph.story_steps[15].events[2].entities[0]['entity'] == 'fdresponse'
            domain = mongo_processor.load_domain(bot)
            assert isinstance(domain, Domain)
            assert domain.slots.__len__() == 12
            assert len([slot for slot in domain.slots if slot.influence_conversation is True]) == 2
            assert len([slot for slot in domain.slots if slot.influence_conversation is False]) == 10
            assert domain.intent_properties.__len__() == 29
            assert len([intent for intent in domain.intent_properties.keys() if
                        domain.intent_properties.get(intent)['used_entities']]) == 27
            assert len([intent for intent in domain.intent_properties.keys() if
                        not domain.intent_properties.get(intent)['used_entities']]) == 2
            assert domain.templates.keys().__len__() == 27
            assert domain.entities.__len__() == 11
            assert domain.form_names.__len__() == 2
            assert domain.user_actions.__len__() == 45
            assert domain.intents.__len__() == 29
            assert not Utility.check_empty_string(
                domain.templates["utter_cheer_up"][0]["image"]
            )
            assert domain.templates["utter_did_that_help"][0]["buttons"].__len__() == 2
            assert domain.templates["utter_offer_help"][0]["custom"]
            assert domain.slots[0].type_name == "any"
            assert domain.slots[1].type_name == "any"
            assert domain.slots[2].type_name == "any"
            rules = mongo_processor.fetch_rule_block_names(bot)
            assert len(rules) == 4
            actions = mongo_processor.load_http_action(bot)
            assert isinstance(actions, dict) is True
            assert len(actions['http_action']) == 5
            assert len(Actions.objects(type='http_action', bot=bot)) == 5


    @pytest.mark.asyncio
    async def test_save_training_data_no_rules_and_http_actions(self, get_training_data, monkeypatch):

        with patch("kairon.shared.account.processor.AccountProcessor.get_bot_and_validate_status"):
            monkeypatch.setattr(AccountProcessor, 'get_bot', self._mock_bot_info)
            monkeypatch.setattr(AccountProcessor, 'list_bot_accessors', self._mock_list_bot_accessors)
            path = 'tests/testing_data/all'
            bot = 'test'
            user = 'test'
            nlu, story_graph, domain, config, http_actions, chat_client_config = await get_training_data(path)

            mongo_processor = MongoProcessor()
            mongo_processor.save_training_data(bot, user, config, domain, story_graph, nlu, http_actions, chat_client_config, True)

            training_data = mongo_processor.load_nlu(bot)
            assert isinstance(training_data, TrainingData)
            assert training_data.training_examples.__len__() == 292
            assert training_data.entity_synonyms.__len__() == 3
            assert training_data.regex_features.__len__() == 5
            assert training_data.lookup_tables.__len__() == 1
            story_graph = mongo_processor.load_stories(bot)
            assert isinstance(story_graph, StoryGraph) is True
            assert story_graph.story_steps.__len__() == 16
            assert story_graph.story_steps[14].events[2].intent['name'] == 'user_feedback'
            assert story_graph.story_steps[14].events[2].entities[0]['start'] == 13
            assert story_graph.story_steps[14].events[2].entities[0]['end'] == 34
            assert story_graph.story_steps[14].events[2].entities[0]['value'] == 'like'
            assert story_graph.story_steps[14].events[2].entities[0]['entity'] == 'fdresponse'
            assert story_graph.story_steps[15].events[2].intent['name'] == 'user_feedback'
            assert story_graph.story_steps[15].events[2].entities[0]['start'] == 13
            assert story_graph.story_steps[15].events[2].entities[0]['end'] == 34
            assert story_graph.story_steps[15].events[2].entities[0]['value'] == 'hate'
            assert story_graph.story_steps[15].events[2].entities[0]['entity'] == 'fdresponse'
            domain = mongo_processor.load_domain(bot)
            assert isinstance(domain, Domain)
            assert domain.slots.__len__() == 11
            assert domain.templates.keys().__len__() == 27
            assert domain.entities.__len__() == 10
            assert domain.form_names.__len__() == 2
            assert domain.user_actions.__len__() == 40
            assert domain.intents.__len__() == 29
            assert not Utility.check_empty_string(
                domain.templates["utter_cheer_up"][0]["image"]
            )
            assert domain.templates["utter_did_that_help"][0]["buttons"].__len__() == 2
            assert domain.templates["utter_offer_help"][0]["custom"]
            assert domain.slots[0].type_name == "any"
            assert domain.slots[1].type_name == "any"
            rules = mongo_processor.fetch_rule_block_names(bot)
            assert rules == ['ask the user to rephrase whenever they send a message with low nlu confidence']
            actions = mongo_processor.load_http_action(bot)
            assert not actions['http_action']

    @pytest.mark.asyncio
    async def test_save_training_data_all_overwrite(self, get_training_data, monkeypatch):

        with patch("kairon.shared.account.processor.AccountProcessor.get_bot_and_validate_status"):
            monkeypatch.setattr(AccountProcessor, 'get_bot', self._mock_bot_info)
            monkeypatch.setattr(AccountProcessor, 'list_bot_accessors', self._mock_list_bot_accessors)
            path = 'tests/testing_data/yml_training_files'
            bot = 'test'
            user = 'test'
            nlu, story_graph, domain, config, http_actions, chat_client_config = await get_training_data(path)

            mongo_processor = MongoProcessor()
            mongo_processor.save_training_data(bot, user, config, domain, story_graph, nlu, http_actions, chat_client_config, True)

            training_data = mongo_processor.load_nlu(bot)
            assert isinstance(training_data, TrainingData)
            assert training_data.training_examples.__len__() == 292
            assert training_data.entity_synonyms.__len__() == 3
            assert training_data.regex_features.__len__() == 5
            assert training_data.lookup_tables.__len__() == 1
            story_graph = mongo_processor.load_stories(bot)
            assert isinstance(story_graph, StoryGraph) is True
            assert story_graph.story_steps.__len__() == 16
            assert story_graph.story_steps[14].events[2].intent['name'] == 'user_feedback'
            assert not story_graph.story_steps[14].events[2].entities[0].get('start')
            assert not story_graph.story_steps[14].events[2].entities[0].get('end')
            assert story_graph.story_steps[14].events[2].entities[0]['value'] == 'like'
            assert story_graph.story_steps[14].events[2].entities[0]['entity'] == 'fdresponse'
            assert story_graph.story_steps[15].events[2].intent['name'] == 'user_feedback'
            assert not story_graph.story_steps[15].events[2].entities[0].get('start')
            assert not story_graph.story_steps[15].events[2].entities[0].get('end')
            assert story_graph.story_steps[15].events[2].entities[0]['value'] == 'hate'
            assert story_graph.story_steps[15].events[2].entities[0]['entity'] == 'fdresponse'
            domain = mongo_processor.load_domain(bot)
            assert isinstance(domain, Domain)
            assert domain.slots.__len__() == 12
            assert len([slot for slot in domain.slots if slot.influence_conversation is True]) == 2
            assert len([slot for slot in domain.slots if slot.influence_conversation is False]) == 10
            assert domain.intent_properties.__len__() == 29
            assert len([intent for intent in domain.intent_properties.keys() if
                        domain.intent_properties.get(intent)['used_entities']]) == 27
            assert len([intent for intent in domain.intent_properties.keys() if
                        not domain.intent_properties.get(intent)['used_entities']]) == 2
            assert domain.templates.keys().__len__() == 27
            assert domain.entities.__len__() == 11
            assert domain.form_names.__len__() == 2
            assert domain.user_actions.__len__() == 45
            assert domain.intents.__len__() == 29
            assert not Utility.check_empty_string(
                domain.templates["utter_cheer_up"][0]["image"]
            )
            assert domain.templates["utter_did_that_help"][0]["buttons"].__len__() == 2
            assert domain.templates["utter_offer_help"][0]["custom"]
            assert domain.slots[0].type_name == "any"
            assert domain.slots[1].type_name == "any"
            assert domain.slots[2].type_name == "any"
            rules = mongo_processor.fetch_rule_block_names(bot)
            assert len(rules) == 4
            actions = mongo_processor.load_http_action(bot)
            assert isinstance(actions, dict) is True
            assert len(actions['http_action']) == 5

    @pytest.mark.asyncio
    async def test_save_training_data_all_append(self, get_training_data, monkeypatch):
        with patch("kairon.shared.account.processor.AccountProcessor.get_bot_and_validate_status"):
            monkeypatch.setattr(AccountProcessor, 'get_bot', self._mock_bot_info)
            monkeypatch.setattr(AccountProcessor, 'list_bot_accessors', self._mock_list_bot_accessors)
            path = 'tests/testing_data/validator/append'
            bot = 'test'
            user = 'test'
            nlu, story_graph, domain, config, http_actions , chat_client_config = await get_training_data(path)

            mongo_processor = MongoProcessor()
            mongo_processor.save_training_data(bot, user, config, domain, story_graph, nlu, http_actions, chat_client_config, False)

            training_data = mongo_processor.load_nlu(bot)
            assert isinstance(training_data, TrainingData)
            assert training_data.training_examples.__len__() == 295
            assert training_data.entity_synonyms.__len__() == 3
            assert training_data.regex_features.__len__() == 5
            assert training_data.lookup_tables.__len__() == 1
            story_graph = mongo_processor.load_stories(bot)
            assert isinstance(story_graph, StoryGraph) is True
            assert story_graph.story_steps.__len__() == 18
            assert story_graph.story_steps[14].events[2].intent['name'] == 'user_feedback'
            assert not story_graph.story_steps[14].events[2].entities[0].get('start')
            assert not story_graph.story_steps[14].events[2].entities[0].get('end')
            assert story_graph.story_steps[14].events[2].entities[0]['value'] == 'like'
            assert story_graph.story_steps[14].events[2].entities[0]['entity'] == 'fdresponse'
            assert story_graph.story_steps[15].events[2].intent['name'] == 'user_feedback'
            assert not story_graph.story_steps[15].events[2].entities[0].get('start')
            assert not story_graph.story_steps[15].events[2].entities[0].get('end')
            assert story_graph.story_steps[15].events[2].entities[0]['value'] == 'hate'
            assert story_graph.story_steps[15].events[2].entities[0]['entity'] == 'fdresponse'
            domain = mongo_processor.load_domain(bot)
            assert isinstance(domain, Domain)
            assert domain.slots.__len__() == 12
            assert len([slot for slot in domain.slots if slot.influence_conversation is True]) == 2
            assert len([slot for slot in domain.slots if slot.influence_conversation is False]) == 10
            assert domain.intent_properties.__len__() == 30
            assert len([intent for intent in domain.intent_properties.keys() if
                        domain.intent_properties.get(intent)['used_entities']]) == 27
            assert len([intent for intent in domain.intent_properties.keys() if
                        not domain.intent_properties.get(intent)['used_entities']]) == 3
            assert domain.templates.keys().__len__() == 29
            assert domain.entities.__len__() == 11
            assert domain.form_names.__len__() == 2
            assert domain.user_actions.__len__() == 50
            assert domain.intents.__len__() == 30
            assert not Utility.check_empty_string(
                domain.templates["utter_cheer_up"][0]["image"]
            )
            assert domain.templates["utter_did_that_help"][0]["buttons"].__len__() == 2
            assert domain.templates["utter_offer_help"][0]["custom"]
            assert domain.slots[0].type_name == "any"
            assert domain.slots[1].type_name == "any"
            assert domain.slots[2].type_name == "any"
            rules = mongo_processor.fetch_rule_block_names(bot)
            assert len(rules) == 4
            actions = mongo_processor.load_http_action(bot)
            assert isinstance(actions, dict) is True
            assert len(actions['http_action']) == 5
>>>>>>> cbdabb1f

    def test_delete_nlu_only(self):
        bot = 'test'
        user = 'test'
        mongo_processor = MongoProcessor()
        mongo_processor.delete_bot_data(bot, user, {"nlu"})
        training_data = mongo_processor.load_nlu(bot)
        assert isinstance(training_data, TrainingData)
        assert training_data.training_examples.__len__() == 0
        assert training_data.entity_synonyms.__len__() == 0
        assert training_data.regex_features.__len__() == 0
        assert training_data.lookup_tables.__len__() == 0
        story_graph = mongo_processor.load_stories(bot)
        assert isinstance(story_graph, StoryGraph) is True
        assert story_graph.story_steps.__len__() == 18
        assert story_graph.story_steps[14].events[2].intent['name'] == 'user_feedback'
        assert not story_graph.story_steps[14].events[2].entities[0].get('start')
        assert not story_graph.story_steps[14].events[2].entities[0].get('end')
        assert story_graph.story_steps[14].events[2].entities[0]['value'] == 'like'
        assert story_graph.story_steps[14].events[2].entities[0]['entity'] == 'fdresponse'
        assert story_graph.story_steps[15].events[2].intent['name'] == 'user_feedback'
        assert not story_graph.story_steps[15].events[2].entities[0].get('start')
        assert not story_graph.story_steps[15].events[2].entities[0].get('end')
        assert story_graph.story_steps[15].events[2].entities[0]['value'] == 'hate'
        assert story_graph.story_steps[15].events[2].entities[0]['entity'] == 'fdresponse'
        domain = mongo_processor.load_domain(bot)
        assert isinstance(domain, Domain)
        assert domain.slots.__len__() == 12
        assert len([slot for slot in domain.slots if slot.influence_conversation is True]) == 2
        assert len([slot for slot in domain.slots if slot.influence_conversation is False]) == 10
        assert domain.intent_properties.__len__() == 30
        assert len([intent for intent in domain.intent_properties.keys() if
                    domain.intent_properties.get(intent)['used_entities']]) == 27
        assert len([intent for intent in domain.intent_properties.keys() if
                    not domain.intent_properties.get(intent)['used_entities']]) == 3
        assert domain.templates.keys().__len__() == 29
        assert domain.entities.__len__() == 11
        assert domain.form_names.__len__() == 2
        assert domain.user_actions.__len__() == 50
        assert domain.intents.__len__() == 30
        assert not Utility.check_empty_string(
            domain.templates["utter_cheer_up"][0]["image"]
        )
        assert domain.templates["utter_did_that_help"][0]["buttons"].__len__() == 2
        assert domain.templates["utter_offer_help"][0]["custom"]
        assert domain.slots[0].type_name == "any"
        assert domain.slots[1].type_name == "any"
        assert domain.slots[2].type_name == "any"
        rules = mongo_processor.fetch_rule_block_names(bot)
        assert len(rules) == 4
        actions = mongo_processor.load_http_action(bot)
        assert isinstance(actions, dict) is True
        assert len(actions['http_action']) == 5

    @pytest.mark.asyncio
    async def test_save_nlu_only(self, get_training_data):
        path = 'tests/testing_data/yml_training_files'
        bot = 'test'
        user = 'test'
        nlu, story_graph, domain, config, http_actions, chat_client_config = await get_training_data(path)

        mongo_processor = MongoProcessor()
        mongo_processor.save_training_data(bot, user, nlu=nlu, overwrite=True, what={'nlu'})

        training_data = mongo_processor.load_nlu(bot)
        assert isinstance(training_data, TrainingData)
        assert training_data.training_examples.__len__() == 292
        assert training_data.entity_synonyms.__len__() == 3
        assert training_data.regex_features.__len__() == 5
        assert training_data.lookup_tables.__len__() == 1

    def test_delete_stories_only(self):
        bot = 'test'
        user = 'test'
        mongo_processor = MongoProcessor()
        mongo_processor.delete_bot_data(bot, user, {"stories"})
        training_data = mongo_processor.load_nlu(bot)
        assert isinstance(training_data, TrainingData)
        assert training_data.training_examples.__len__() == 292
        assert training_data.entity_synonyms.__len__() == 3
        assert training_data.regex_features.__len__() == 5
        assert training_data.lookup_tables.__len__() == 1
        story_graph = mongo_processor.load_stories(bot)
        assert isinstance(story_graph, StoryGraph) is True
        assert story_graph.story_steps.__len__() == 0
        domain = mongo_processor.load_domain(bot)
        assert isinstance(domain, Domain)
        assert domain.slots.__len__() == 12
        assert len([slot for slot in domain.slots if slot.influence_conversation is True]) == 2
        assert len([slot for slot in domain.slots if slot.influence_conversation is False]) == 10
        assert domain.intent_properties.__len__() == 30
        assert len([intent for intent in domain.intent_properties.keys() if
                    domain.intent_properties.get(intent)['used_entities']]) == 27
        assert len([intent for intent in domain.intent_properties.keys() if
                    not domain.intent_properties.get(intent)['used_entities']]) == 3
        assert domain.templates.keys().__len__() == 29
        assert domain.entities.__len__() == 11
        assert domain.form_names.__len__() == 2
        assert domain.user_actions.__len__() == 50
        assert domain.intents.__len__() == 30
        assert not Utility.check_empty_string(
            domain.templates["utter_cheer_up"][0]["image"]
        )
        assert domain.templates["utter_did_that_help"][0]["buttons"].__len__() == 2
        assert domain.templates["utter_offer_help"][0]["custom"]
        assert domain.slots[0].type_name == "any"
        assert domain.slots[1].type_name == "any"
        assert domain.slots[2].type_name == "any"
        rules = mongo_processor.fetch_rule_block_names(bot)
        assert len(rules) == 4
        actions = mongo_processor.load_http_action(bot)
        assert isinstance(actions, dict) is True
        assert len(actions['http_action']) == 5

    @pytest.mark.asyncio
    async def test_save_stories_only(self, get_training_data):
        path = 'tests/testing_data/yml_training_files'
        bot = 'test'
        user = 'test'
        nlu, story_graph, domain, config, http_actions, chat_client_config = await get_training_data(path)

        mongo_processor = MongoProcessor()
        mongo_processor.save_training_data(bot, user, story_graph=story_graph, overwrite=True, what={'stories'})

        story_graph = mongo_processor.load_stories(bot)
        assert isinstance(story_graph, StoryGraph) is True
        assert story_graph.story_steps.__len__() == 16
        assert story_graph.story_steps[14].events[2].intent['name'] == 'user_feedback'
        assert not story_graph.story_steps[14].events[2].entities[0].get('start')
        assert not story_graph.story_steps[14].events[2].entities[0].get('end')
        assert story_graph.story_steps[14].events[2].entities[0]['value'] == 'like'
        assert story_graph.story_steps[14].events[2].entities[0]['entity'] == 'fdresponse'
        assert story_graph.story_steps[15].events[2].intent['name'] == 'user_feedback'
        assert not story_graph.story_steps[15].events[2].entities[0].get('start')
        assert not story_graph.story_steps[15].events[2].entities[0].get('end')
        assert story_graph.story_steps[15].events[2].entities[0]['value'] == 'hate'
        assert story_graph.story_steps[15].events[2].entities[0]['entity'] == 'fdresponse'

    def test_delete_config_and_actions_only(self):
        bot = 'test'
        user = 'test'
        mongo_processor = MongoProcessor()
        mongo_processor.delete_bot_data(bot, user, {"config", "actions"})
        training_data = mongo_processor.load_nlu(bot)
        assert isinstance(training_data, TrainingData)
        assert training_data.training_examples.__len__() == 292
        assert training_data.entity_synonyms.__len__() == 3
        assert training_data.regex_features.__len__() == 5
        assert training_data.lookup_tables.__len__() == 1
        story_graph = mongo_processor.load_stories(bot)
        assert isinstance(story_graph, StoryGraph) is True
        assert story_graph.story_steps.__len__() == 16
        domain = mongo_processor.load_domain(bot)
        assert isinstance(domain, Domain)
        assert domain.slots.__len__() == 12
        assert domain.intent_properties.__len__() == 30
        assert domain.templates.keys().__len__() == 29
        assert domain.entities.__len__() == 11
        assert domain.form_names.__len__() == 2
        assert domain.user_actions.__len__() == 44
        assert domain.intents.__len__() == 30
        rules = mongo_processor.fetch_rule_block_names(bot)
        assert len(rules) == 4
        actions = mongo_processor.load_http_action(bot)
        assert isinstance(actions, dict) is True
        assert not actions['http_action']
        assert mongo_processor.load_config(bot)

    @pytest.mark.asyncio
    async def test_save_actions_and_config_only(self, get_training_data):
        path = 'tests/testing_data/yml_training_files'
        bot = 'test'
        user = 'test'
        nlu, story_graph, domain, config, http_actions, chat_client_config = await get_training_data(path)
        config['language'] = 'fr'

        mongo_processor = MongoProcessor()
        mongo_processor.save_training_data(bot, user, config=config, actions=http_actions, overwrite=True,
                                           what={'actions', 'config'})

        assert len(mongo_processor.load_http_action(bot)['http_action']) == 5
        config = mongo_processor.load_config(bot)
        assert config['language'] == 'fr'
        assert config['pipeline']
        assert config['policies']

    def test_delete_rules_and_domain_only(self):
        bot = 'test'
        user = 'test'
        mongo_processor = MongoProcessor()
        mongo_processor.delete_bot_data(bot, user, {"rules", "domain"})
        training_data = mongo_processor.load_nlu(bot)
        assert isinstance(training_data, TrainingData)
        assert training_data.training_examples.__len__() == 292
        assert training_data.entity_synonyms.__len__() == 3
        assert training_data.regex_features.__len__() == 5
        assert training_data.lookup_tables.__len__() == 1
        story_graph = mongo_processor.load_stories(bot)
        assert isinstance(story_graph, StoryGraph) is True
        assert story_graph.story_steps.__len__() == 16
        domain = mongo_processor.load_domain(bot)
        assert isinstance(domain, Domain)
        assert domain.slots.__len__() == 1
        assert domain.intent_properties.__len__() == 5
        assert domain.templates.keys().__len__() == 0
        assert domain.entities.__len__() == 0
        assert domain.form_names.__len__() == 0
        assert domain.user_actions.__len__() == 5
        assert domain.intents.__len__() == 5
        rules = mongo_processor.fetch_rule_block_names(bot)
        assert len(rules) == 0
        actions = mongo_processor.load_http_action(bot)
        assert isinstance(actions, dict) is True
        assert len(actions['http_action']) == 5

    @pytest.mark.asyncio
    async def test_save_rules_and_domain_only(self, get_training_data):
        path = 'tests/testing_data/yml_training_files'
        bot = 'test'
        user = 'test'
        nlu, story_graph, domain, config, http_actions, chat_client_config = await get_training_data(path)

        mongo_processor = MongoProcessor()
        mongo_processor.save_training_data(bot, user, story_graph=story_graph, domain=domain, overwrite=True,
                                           what={'rules', 'domain'})

        rules = mongo_processor.fetch_rule_block_names(bot)
        assert len(rules) == 3
        domain = mongo_processor.load_domain(bot)
        assert isinstance(domain, Domain)
        assert domain.slots.__len__() == 12
        assert domain.intent_properties.__len__() == 29
        assert domain.templates.keys().__len__() == 25
        assert domain.entities.__len__() == 11
        assert domain.form_names.__len__() == 2
        assert domain.user_actions.__len__() == 43
        assert domain.intents.__len__() == 29

    @pytest.fixture()
    def resource_prepare_training_data_for_validation_with_home_dir(self):
        tmp_dir = tempfile.mkdtemp()
        pytest.dir = tmp_dir
        yield 'resource_prepare_training_data_for_validation_with_home_dir'
        Utility.delete_directory(pytest.dir)

    @pytest.fixture()
    def resource_prepare_training_data_for_validation(self):
        yield 'resource_prepare_training_data_for_validation'
        Utility.delete_directory(os.path.join('training_data', 'test'))

    def test_prepare_training_data_for_validation_no_data(self, resource_prepare_training_data_for_validation, monkeypatch):
<<<<<<< HEAD
        monkeypatch.setattr(AccountProcessor, 'get_bot', self._mock_bot_info)
        monkeypatch.setattr(AccountProcessor, 'list_bot_accessors', self._mock_list_bot_accessors)

        bot = 'test'
        processor = MongoProcessor()
        processor.prepare_training_data_for_validation(bot)
        bot_home = os.path.join('training_data', bot)
        assert os.path.exists(bot_home)
        dirs = os.listdir(bot_home)
        files = set(os.listdir(os.path.join(bot_home, dirs[0]))).union(
            os.listdir(os.path.join(bot_home, dirs[0], DEFAULT_DATA_PATH)))
        assert ALLOWED_DOMAIN_FORMATS.intersection(files).__len__() == 1
        assert ALLOWED_CONFIG_FORMATS.intersection(files).__len__() == 1
        assert ALLOWED_NLU_FORMATS.intersection(files).__len__() == 1
        assert ALLOWED_STORIES_FORMATS.intersection(files).__len__() == 1
        assert ALLOWED_CHAT_CLIENT_FORMATS.intersection(files).__len__() == 1

    def test_prepare_training_data_for_validation_with_home_dir(self,
                                                                resource_prepare_training_data_for_validation_with_home_dir, monkeypatch):
        monkeypatch.setattr(AccountProcessor, 'get_bot', self._mock_bot_info)
        monkeypatch.setattr(AccountProcessor, 'list_bot_accessors', self._mock_list_bot_accessors)

        bot = 'test'
        processor = MongoProcessor()
        processor.prepare_training_data_for_validation(bot, pytest.dir)
        bot_home = pytest.dir
        assert os.path.exists(bot_home)
        files = set(os.listdir(bot_home)).union(os.listdir(os.path.join(bot_home, DEFAULT_DATA_PATH)))
        assert ALLOWED_DOMAIN_FORMATS.intersection(files).__len__() == 1
        assert ALLOWED_CONFIG_FORMATS.intersection(files).__len__() == 1
        assert ALLOWED_NLU_FORMATS.intersection(files).__len__() == 1
        assert ALLOWED_STORIES_FORMATS.intersection(files).__len__() == 1
        assert ALLOWED_RULES_FORMATS.intersection(files).__len__() == 1
        assert ALLOWED_CHAT_CLIENT_FORMATS.intersection(files).__len__() == 1
=======
        with patch("kairon.shared.account.processor.AccountProcessor.get_bot_and_validate_status"):
            monkeypatch.setattr(AccountProcessor, 'get_bot', self._mock_bot_info)
            monkeypatch.setattr(AccountProcessor, 'list_bot_accessors', self._mock_list_bot_accessors)

            bot = 'test'
            processor = MongoProcessor()
            processor.prepare_training_data_for_validation(bot)
            bot_home = os.path.join('training_data', bot)
            assert os.path.exists(bot_home)
            dirs = os.listdir(bot_home)
            files = set(os.listdir(os.path.join(bot_home, dirs[0]))).union(
                os.listdir(os.path.join(bot_home, dirs[0], DEFAULT_DATA_PATH)))
            assert ALLOWED_DOMAIN_FORMATS.intersection(files).__len__() == 1
            assert ALLOWED_CONFIG_FORMATS.intersection(files).__len__() == 1
            assert ALLOWED_NLU_FORMATS.intersection(files).__len__() == 1
            assert ALLOWED_STORIES_FORMATS.intersection(files).__len__() == 1

    def test_prepare_training_data_for_validation_with_home_dir(self,
                                                                resource_prepare_training_data_for_validation_with_home_dir, monkeypatch):
        with patch("kairon.shared.account.processor.AccountProcessor.get_bot_and_validate_status"):
            monkeypatch.setattr(AccountProcessor, 'get_bot', self._mock_bot_info)
            monkeypatch.setattr(AccountProcessor, 'list_bot_accessors', self._mock_list_bot_accessors)

            bot = 'test'
            processor = MongoProcessor()
            processor.prepare_training_data_for_validation(bot, pytest.dir)
            bot_home = pytest.dir
            assert os.path.exists(bot_home)
            files = set(os.listdir(bot_home)).union(os.listdir(os.path.join(bot_home, DEFAULT_DATA_PATH)))
            assert ALLOWED_DOMAIN_FORMATS.intersection(files).__len__() == 1
            assert ALLOWED_CONFIG_FORMATS.intersection(files).__len__() == 1
            assert ALLOWED_NLU_FORMATS.intersection(files).__len__() == 1
            assert ALLOWED_STORIES_FORMATS.intersection(files).__len__() == 1
            assert ALLOWED_RULES_FORMATS.intersection(files).__len__() == 1
>>>>>>> cbdabb1f

    @pytest.fixture()
    def resource_prepare_training_data_for_validation_nlu_only(self):
        pytest.nlu_only_tmp_dir = tempfile.mkdtemp()
        yield 'resource_prepare_training_data_for_validation_nlu_only'
        Utility.delete_directory(pytest.nlu_only_tmp_dir)

    @pytest.fixture()
    def resource_prepare_training_data_for_validation_rules_only(self):
        pytest.nlu_only_tmp_dir = tempfile.mkdtemp()
        yield 'resource_prepare_training_data_for_validation_rules_only'
        Utility.delete_directory(pytest.nlu_only_tmp_dir)

    def test_prepare_training_data_for_validation_nlu_domain_only(self,
                                                                  resource_prepare_training_data_for_validation_nlu_only):
        bot = 'test'
        processor = MongoProcessor()
        processor.prepare_training_data_for_validation(bot, pytest.nlu_only_tmp_dir, {'nlu', 'domain'})
        bot_home = pytest.nlu_only_tmp_dir
        assert os.path.exists(bot_home)
        files = set(os.listdir(os.path.join(bot_home))).union(
            os.listdir(os.path.join(bot_home, DEFAULT_DATA_PATH)))
        assert ALLOWED_DOMAIN_FORMATS.intersection(files).__len__() == 1
        assert ALLOWED_NLU_FORMATS.intersection(files).__len__() == 1
        assert ALLOWED_CONFIG_FORMATS.intersection(files).__len__() == 0
        assert ALLOWED_STORIES_FORMATS.intersection(files).__len__() == 0
        assert ALLOWED_RULES_FORMATS.intersection(files).__len__() == 0

    def test_prepare_training_data_for_validation_rules_only(self,
                                                             resource_prepare_training_data_for_validation_rules_only):
        bot = 'test'
        processor = MongoProcessor()
        processor.prepare_training_data_for_validation(bot, pytest.nlu_only_tmp_dir, {'rules'})
        bot_home = pytest.nlu_only_tmp_dir
        assert os.path.exists(bot_home)
        files = set(os.listdir(os.path.join(bot_home))).union(
            os.listdir(os.path.join(bot_home, DEFAULT_DATA_PATH)))
        assert ALLOWED_DOMAIN_FORMATS.intersection(files).__len__() == 0
        assert ALLOWED_NLU_FORMATS.intersection(files).__len__() == 0
        assert ALLOWED_CONFIG_FORMATS.intersection(files).__len__() == 0
        assert ALLOWED_STORIES_FORMATS.intersection(files).__len__() == 0
        assert ALLOWED_RULES_FORMATS.intersection(files).__len__() == 1

    def test_prepare_training_data_for_validation(self, resource_prepare_training_data_for_validation, monkeypatch):
<<<<<<< HEAD
        monkeypatch.setattr(AccountProcessor, 'get_bot', self._mock_bot_info)
        monkeypatch.setattr(AccountProcessor, 'list_bot_accessors', self._mock_list_bot_accessors)
        bot = 'test'
        processor = MongoProcessor()
        processor.prepare_training_data_for_validation(bot)
        bot_home = os.path.join('training_data', bot)
        assert os.path.exists(bot_home)
        dirs = os.listdir(bot_home)
        files = set(os.listdir(os.path.join(bot_home, dirs[0]))).union(
            os.listdir(os.path.join(bot_home, dirs[0], DEFAULT_DATA_PATH)))
        assert ALLOWED_DOMAIN_FORMATS.intersection(files).__len__() == 1
        assert ALLOWED_CONFIG_FORMATS.intersection(files).__len__() == 1
        assert ALLOWED_NLU_FORMATS.intersection(files).__len__() == 1
        assert ALLOWED_STORIES_FORMATS.intersection(files).__len__() == 1
        assert ALLOWED_RULES_FORMATS.intersection(files).__len__() == 1
        assert ALLOWED_CHAT_CLIENT_FORMATS.intersection(files).__len__() == 1
=======

        with patch("kairon.shared.account.processor.AccountProcessor.get_bot_and_validate_status"):
            monkeypatch.setattr(AccountProcessor, 'get_bot', self._mock_bot_info)
            monkeypatch.setattr(AccountProcessor, 'list_bot_accessors', self._mock_list_bot_accessors)
            bot = 'test'
            processor = MongoProcessor()
            processor.prepare_training_data_for_validation(bot)
            bot_home = os.path.join('training_data', bot)
            assert os.path.exists(bot_home)
            dirs = os.listdir(bot_home)
            files = set(os.listdir(os.path.join(bot_home, dirs[0]))).union(
                os.listdir(os.path.join(bot_home, dirs[0], DEFAULT_DATA_PATH)))
            assert ALLOWED_DOMAIN_FORMATS.intersection(files).__len__() == 1
            assert ALLOWED_CONFIG_FORMATS.intersection(files).__len__() == 1
            assert ALLOWED_NLU_FORMATS.intersection(files).__len__() == 1
            assert ALLOWED_STORIES_FORMATS.intersection(files).__len__() == 1
            assert ALLOWED_RULES_FORMATS.intersection(files).__len__() == 1
            assert ALLOWED_CHAT_CLIENT_FORMATS.intersection(files).__len__() == 1
>>>>>>> cbdabb1f



    @pytest.fixture()
    def resource_unzip_and_validate(self):
        pytest.bot = 'test_validate_and_prepare_data'
        data_path = 'tests/testing_data/yml_training_files'
        tmp_dir = tempfile.gettempdir()
        zip_file = os.path.join(tmp_dir, 'test')
        shutil.make_archive(zip_file, 'zip', data_path)
        pytest.zip = UploadFile(filename="test.zip", file=BytesIO(open(zip_file + '.zip', 'rb').read()))
        yield "resource_unzip_and_validate"
        os.remove(zip_file + '.zip')
        shutil.rmtree(os.path.join('training_data', pytest.bot))

    @pytest.mark.asyncio
    async def test_validate_and_prepare_data_zip(self, resource_unzip_and_validate):
        processor = MongoProcessor()
        files_received, is_event_data, non_event_validation_summary = await processor.validate_and_prepare_data(
            pytest.bot, 'test', [pytest.zip], True)
        assert REQUIREMENTS == files_received
        assert is_event_data
        bot_data_home_dir = Utility.get_latest_file(os.path.join('training_data', pytest.bot))
        assert os.path.exists(os.path.join(bot_data_home_dir, 'domain.yml'))
        assert os.path.exists(os.path.join(bot_data_home_dir, 'data', 'nlu.yml'))
        assert os.path.exists(os.path.join(bot_data_home_dir, 'config.yml'))
        assert os.path.exists(os.path.join(bot_data_home_dir, 'data', 'stories.yml'))
        assert os.path.exists(os.path.join(bot_data_home_dir, 'actions.yml'))
        assert os.path.exists(os.path.join(bot_data_home_dir, 'data', 'rules.yml'))
        assert not non_event_validation_summary

    @pytest.fixture()
    def resource_save_and_validate_training_files(self):
        pytest.bot = 'test_validate_and_prepare_data'
        config_path = 'tests/testing_data/yml_training_files/config.yml'
        domain_path = 'tests/testing_data/yml_training_files/domain.yml'
        chat_client_config_path = 'tests/testing_data/yml_training_files/chat_client_config.yml'
        nlu_path = 'tests/testing_data/yml_training_files/data/nlu.yml'
        stories_path = 'tests/testing_data/yml_training_files/data/stories.yml'
        http_action_path = 'tests/testing_data/yml_training_files/actions.yml'
        rules_path = 'tests/testing_data/yml_training_files/data/rules.yml'
        pytest.config = UploadFile(filename="config.yml", file=BytesIO(open(config_path, 'rb').read()))
        pytest.domain = UploadFile(filename="domain.yml", file=BytesIO(open(domain_path, 'rb').read()))
        pytest.chat_client_config = UploadFile(filename="chat_client_config.yml", file=BytesIO(open(chat_client_config_path, 'rb').read()))
        pytest.nlu = UploadFile(filename="nlu.yml", file=BytesIO(open(nlu_path, 'rb').read()))
        pytest.stories = UploadFile(filename="stories.yml", file=BytesIO(open(stories_path, 'rb').read()))
        pytest.http_actions = UploadFile(filename="actions.yml", file=BytesIO(open(http_action_path, 'rb').read()))
        pytest.rules = UploadFile(filename="rules.yml", file=BytesIO(open(rules_path, 'rb').read()))
        pytest.non_nlu = UploadFile(filename="non_nlu.yml", file=BytesIO(open(rules_path, 'rb').read()))
        yield "resource_save_and_validate_training_files"
        shutil.rmtree(os.path.join('training_data', pytest.bot))

    @pytest.fixture()
    def resource_validate_and_prepare_data_save_actions_and_config_append(self):
        import json

        pytest.bot = 'test_validate_and_prepare_data'
        config = "language: fr\npipeline:\n- name: WhitespaceTokenizer\n- name: LexicalSyntacticFeaturizer\n-  name: DIETClassifier\npolicies:\n-  name: TEDPolicy".encode()
        actions = {"http_action": [
            {"action_name": "test_validate_and_prepare_data", "http_url": "http://www.alphabet.com",
             "request_method": "GET", "response": "json"}]}
        actions = json.dumps(actions).encode('utf-8')
        pytest.config = UploadFile(filename="config.yml", file=BytesIO(config))
        pytest.http_actions = UploadFile(filename="actions.yml", file=BytesIO(actions))
        yield "resource_validate_and_prepare_data_save_actions_and_config_append"
        shutil.rmtree(os.path.join('training_data', pytest.bot))

    @pytest.mark.asyncio
    async def test_validate_and_prepare_data_save_training_files(self, resource_save_and_validate_training_files):
        processor = MongoProcessor()
        training_file = [pytest.config, pytest.domain, pytest.nlu, pytest.stories, pytest.http_actions, pytest.chat_client_config, pytest.rules]
        files_received, is_event_data, non_event_validation_summary = await processor.validate_and_prepare_data(
            pytest.bot, 'test', training_file, True)
        assert REQUIREMENTS == files_received
        assert is_event_data
        bot_data_home_dir = Utility.get_latest_file(os.path.join('training_data', pytest.bot))
        assert os.path.exists(os.path.join(bot_data_home_dir, 'domain.yml'))
        assert os.path.exists(os.path.join(bot_data_home_dir, 'data', 'nlu.yml'))
        assert os.path.exists(os.path.join(bot_data_home_dir, 'config.yml'))
        assert os.path.exists(os.path.join(bot_data_home_dir, 'data', 'stories.yml'))
        assert os.path.exists(os.path.join(bot_data_home_dir, 'actions.yml'))
        assert os.path.exists(os.path.join(bot_data_home_dir, 'chat_client_config.yml'))
        assert os.path.exists(os.path.join(bot_data_home_dir, 'data', 'rules.yml'))
        assert not non_event_validation_summary

    @pytest.mark.asyncio
    async def test_validate_and_prepare_data_save_nlu_only(self, resource_save_and_validate_training_files):
        processor = MongoProcessor()
        training_file = [pytest.nlu]
        files_received, is_event_data, non_event_validation_summary = await processor.validate_and_prepare_data(
            pytest.bot, 'test', training_file, True)
        assert {'nlu'} == files_received
        assert is_event_data
        bot_data_home_dir = Utility.get_latest_file(os.path.join('training_data', pytest.bot))
        assert not os.path.exists(os.path.join(bot_data_home_dir, 'domain.yml'))
        assert os.path.exists(os.path.join(bot_data_home_dir, 'data', 'nlu.yml'))
        assert not os.path.exists(os.path.join(bot_data_home_dir, 'config.yml'))
        assert not os.path.exists(os.path.join(bot_data_home_dir, 'data', 'stories.yml'))
        assert not os.path.exists(os.path.join(bot_data_home_dir, 'actions.yml'))
        assert not os.path.exists(os.path.join(bot_data_home_dir, 'data', 'rules.yml'))
        assert not non_event_validation_summary

    @pytest.mark.asyncio
    async def test_validate_and_prepare_data_save_stories_only(self, resource_save_and_validate_training_files):
        processor = MongoProcessor()
        training_file = [pytest.stories]
        files_received, is_event_data, non_event_validation_summary = await processor.validate_and_prepare_data(
            pytest.bot, 'test', training_file, True)
        assert {'stories'} == files_received
        assert is_event_data
        bot_data_home_dir = Utility.get_latest_file(os.path.join('training_data', pytest.bot))
        assert not os.path.exists(os.path.join(bot_data_home_dir, 'domain.yml'))
        assert not os.path.exists(os.path.join(bot_data_home_dir, 'data', 'nlu.yml'))
        assert not os.path.exists(os.path.join(bot_data_home_dir, 'config.yml'))
        assert os.path.exists(os.path.join(bot_data_home_dir, 'data', 'stories.yml'))
        assert not os.path.exists(os.path.join(bot_data_home_dir, 'actions.yml'))
        assert not os.path.exists(os.path.join(bot_data_home_dir, 'data', 'rules.yml'))
        assert not non_event_validation_summary

    @pytest.mark.asyncio
    async def test_validate_and_prepare_data_save_config(self, resource_save_and_validate_training_files):
        processor = MongoProcessor()
        training_file = [pytest.config]
        files_received, is_event_data, non_event_validation_summary = await processor.validate_and_prepare_data(
            pytest.bot, 'test', training_file, True)
        assert {'config'} == files_received
        assert not is_event_data
        assert not non_event_validation_summary.get("config")
        assert not non_event_validation_summary.get("http_actions")
        assert processor.list_http_actions(pytest.bot).__len__() == 0
        config = processor.load_config(pytest.bot)
        assert config['pipeline']
        assert config['policies']
        assert config['language']

    @pytest.mark.asyncio
    async def test_validate_and_prepare_data_save_rules(self, resource_save_and_validate_training_files):
        processor = MongoProcessor()
        training_file = [pytest.rules]
        files_received, is_event_data, non_event_validation_summary = await processor.validate_and_prepare_data(
            pytest.bot, 'test', training_file, True)
        assert {'rules'} == files_received
        assert is_event_data
        bot_data_home_dir = Utility.get_latest_file(os.path.join('training_data', pytest.bot))
        assert not os.path.exists(os.path.join(bot_data_home_dir, 'domain.yml'))
        assert not os.path.exists(os.path.join(bot_data_home_dir, 'data', 'nlu.yml'))
        assert not os.path.exists(os.path.join(bot_data_home_dir, 'config.yml'))
        assert not os.path.exists(os.path.join(bot_data_home_dir, 'data', 'stories.yml'))
        assert not os.path.exists(os.path.join(bot_data_home_dir, 'actions.yml'))
        assert os.path.exists(os.path.join(bot_data_home_dir, 'data', 'rules.yml'))
        assert not non_event_validation_summary

    @pytest.mark.asyncio
    async def test_validate_and_prepare_data_save_actions(self, resource_save_and_validate_training_files):
        processor = MongoProcessor()
        training_file = [pytest.http_actions]
        files_received, is_event_data, non_event_validation_summary = await processor.validate_and_prepare_data(
            pytest.bot, 'test', training_file, True)
        assert {'actions'} == files_received
        assert not is_event_data
        assert not non_event_validation_summary.get("http_actions")
        assert not non_event_validation_summary.get("config")
        assert processor.list_http_actions(pytest.bot).__len__() == 5

    @pytest.mark.asyncio
    async def test_validate_and_prepare_data_save_domain(self, resource_save_and_validate_training_files):
        processor = MongoProcessor()
        training_file = [pytest.domain]
        files_received, is_event_data, non_event_validation_summary = await processor.validate_and_prepare_data(
            pytest.bot, 'test', training_file, True)
        assert {'domain'} == files_received
        assert is_event_data
        bot_data_home_dir = Utility.get_latest_file(os.path.join('training_data', pytest.bot))
        assert os.path.exists(os.path.join(bot_data_home_dir, 'domain.yml'))
        assert not os.path.exists(os.path.join(bot_data_home_dir, 'data', 'nlu.yml'))
        assert not os.path.exists(os.path.join(bot_data_home_dir, 'config.yml'))
        assert not os.path.exists(os.path.join(bot_data_home_dir, 'data', 'stories.yml'))
        assert not os.path.exists(os.path.join(bot_data_home_dir, 'actions.yml'))
        assert not os.path.exists(os.path.join(bot_data_home_dir, 'data', 'rules.yml'))
        assert not non_event_validation_summary

    @pytest.mark.asyncio
    async def test_validate_and_prepare_data_save_actions_and_config_overwrite(self,
                                                                               resource_save_and_validate_training_files):
        processor = MongoProcessor()
        training_file = [pytest.http_actions, pytest.config]
        files_received, is_event_data, non_event_validation_summary = await processor.validate_and_prepare_data(
            pytest.bot, 'test', training_file, True)
        assert {'actions', 'config'} == files_received
        assert not is_event_data
        assert not non_event_validation_summary.get("http_actions")
        assert not non_event_validation_summary.get("config")
        assert processor.list_http_actions(pytest.bot).__len__() == 5
        config = processor.load_config(pytest.bot)
        assert config['pipeline']
        assert config['policies']
        assert config['language']

    @pytest.mark.asyncio
    async def test_validate_and_prepare_data_save_actions_and_config_append(self,
                                                                            resource_validate_and_prepare_data_save_actions_and_config_append):
        processor = MongoProcessor()
        training_file = [pytest.http_actions, pytest.config]
        files_received, is_event_data, non_event_validation_summary = await processor.validate_and_prepare_data(
            pytest.bot, 'test', training_file, False)
        assert {'actions', 'config'} == files_received
        assert not is_event_data
        assert not non_event_validation_summary.get("http_actions")
        assert not non_event_validation_summary.get("config")
        assert processor.list_http_actions(pytest.bot).__len__() == 6
        config = processor.load_config(pytest.bot)
        assert config['pipeline']
        assert config['policies']
        assert config['language'] == 'fr'

    @pytest.fixture()
    def resource_validate_and_prepare_data_no_valid_file_in_zip(self):
        data_path = 'tests/testing_data/validator'
        tmp_dir = tempfile.gettempdir()
        zip_file = os.path.join(tmp_dir, 'test')
        shutil.make_archive(zip_file, 'zip', data_path)
        pytest.zip = UploadFile(filename="test.zip", file=BytesIO(open(zip_file + '.zip', 'rb').read()))
        yield "resource_validate_and_prepare_data_no_valid_file_in_zip"
        os.remove(zip_file + '.zip')

    @pytest.mark.asyncio
    async def test_validate_and_prepare_data_no_valid_file_received(self,
                                                                    resource_validate_and_prepare_data_no_valid_file_in_zip):
        processor = MongoProcessor()
        bot = 'test_validate_and_prepare_data'
        with pytest.raises(AppException) as e:
            await processor.validate_and_prepare_data(bot, 'test', [pytest.zip], True)
        assert str(e).__contains__('Invalid files received')

    @pytest.fixture()
    def resource_validate_and_prepare_data_zip_actions_config(self):
        tmp_dir = tempfile.mkdtemp()
        pytest.bot = 'validate_and_prepare_data_zip_actions_config'
        zip_file = os.path.join(tmp_dir, 'test')
        shutil.copy2('tests/testing_data/yml_training_files/actions.yml', tmp_dir)
        shutil.copy2('tests/testing_data/yml_training_files/config.yml', tmp_dir)
        shutil.make_archive(zip_file, 'zip', tmp_dir)
        pytest.zip = UploadFile(filename="test.zip", file=BytesIO(open(zip_file + '.zip', 'rb').read()))
        yield "resource_validate_and_prepare_data_zip_actions_config"
        shutil.rmtree(tmp_dir)
        shutil.rmtree(os.path.join('training_data', pytest.bot))

    @pytest.mark.asyncio
    async def test_validate_and_prepare_data_zip_actions_config(self,
                                                                resource_validate_and_prepare_data_zip_actions_config):
        processor = MongoProcessor()
        files_received, is_event_data, non_event_validation_summary = await processor.validate_and_prepare_data(
            pytest.bot, 'test', [pytest.zip], True)
        assert {'actions', 'config'} == files_received
        assert not is_event_data
        assert not non_event_validation_summary.get("http_actions")
        assert not non_event_validation_summary.get("config")
        assert processor.list_http_actions(pytest.bot).__len__() == 5
        config = processor.load_config(pytest.bot)
        assert config['pipeline']
        assert config['policies']
        assert config['language']

    @pytest.fixture()
    def resource_validate_and_prepare_data_invalid_zip_actions_config(self):
        import json
        tmp_dir = tempfile.mkdtemp()
        pytest.bot = 'validate_and_prepare_data_zip_actions_config'
        zip_file = os.path.join(tmp_dir, 'test')
        actions = Utility.read_yaml('tests/testing_data/yml_training_files/actions.yml')
        actions['http_action'][0].pop('action_name')
        Utility.write_to_file(os.path.join(tmp_dir, 'actions.yml'), json.dumps(actions).encode())
        shutil.copy2('tests/testing_data/yml_training_files/config.yml', tmp_dir)
        shutil.make_archive(zip_file, 'zip', tmp_dir)
        pytest.zip = UploadFile(filename="test.zip", file=BytesIO(open(zip_file + '.zip', 'rb').read()))
        yield "resource_validate_and_prepare_data_zip_actions_config"
        shutil.rmtree(tmp_dir)
        shutil.rmtree(os.path.join('training_data', pytest.bot))

    @pytest.mark.asyncio
    async def test_validate_and_prepare_data_invalid_zip_actions_config(self,
                                                                        resource_validate_and_prepare_data_invalid_zip_actions_config):
        processor = MongoProcessor()
        files_received, is_event_data, non_event_validation_summary = await processor.validate_and_prepare_data(
            pytest.bot, 'test', [pytest.zip], True)
        assert 'Required http action' in non_event_validation_summary['summary']['http_actions'][0]
        assert files_received == {'actions', 'config'}
        assert not is_event_data

    @pytest.mark.asyncio
    async def test_validate_and_prepare_data_all_actions(self):
        with patch('kairon.shared.utils.SMTP'):
            with patch('kairon.shared.actions.data_objects.ZendeskAction.validate'):
                with patch('kairon.shared.actions.data_objects.JiraAction.validate'):
                    with patch('pipedrive.client.Client'):
                        processor = MongoProcessor()
                        actions = UploadFile(filename="actions.yml",
                                             file=BytesIO(open('tests/testing_data/actions/actions.yml', 'rb').read()))
                        files_received, is_event_data, non_event_validation_summary = await processor.validate_and_prepare_data(
                            'test_validate_and_prepare_data_all_actions', 'test', [actions], True)
                        assert non_event_validation_summary['summary'] == {
                            'http_actions': [], 'slot_set_actions': [], 'form_validation_actions': [],
                            'email_actions': [],
                            'google_search_actions': [], 'jira_actions': [], 'zendesk_actions': [],
                            'pipedrive_leads_actions': []
                        }
                        assert non_event_validation_summary['component_count']['http_actions'] == 4
                        assert non_event_validation_summary['component_count']['jira_actions'] == 2
                        assert non_event_validation_summary['component_count']['google_search_actions'] == 2
                        assert non_event_validation_summary['component_count']['zendesk_actions'] == 2
                        assert non_event_validation_summary['component_count']['email_actions'] == 2
                        assert non_event_validation_summary['component_count']['slot_set_actions'] == 3
                        assert non_event_validation_summary['component_count']['form_validation_actions'] == 4
                        assert non_event_validation_summary['component_count']['pipedrive_leads_actions'] == 2
                        assert non_event_validation_summary['validation_failed'] is False
                        assert files_received == {'actions'}
                        assert not is_event_data
                        saved_actions = processor.load_action_configurations(
                            'test_validate_and_prepare_data_all_actions')
                        assert len(saved_actions['http_action']) == 4
                        assert len(saved_actions['slot_set_action']) == 3
                        assert len(saved_actions['form_validation_action']) == 4
                        assert len(saved_actions['jira_action']) == 2
                        assert len(saved_actions['google_search_action']) == 2
                        assert len(saved_actions['zendesk_action']) == 2
                        assert len(saved_actions['email_action']) == 2
                        assert len(saved_actions['pipedrive_leads_action']) == 2

    def test_save_component_properties_all(self):
        config = {"nlu_epochs": 200,
                  "response_epochs": 300,
                  "ted_epochs": 400,
                  "nlu_confidence_threshold": 0.6,
                  "action_fallback": "action_default_fallback"}
        Responses(name='utter_default', bot='test_all', user='test',
                  text=ResponseText(text='Sorry I didnt get that. Can you rephrase?')).save()
        processor = MongoProcessor()
        processor.save_component_properties(config, 'test_all', 'test')
        config = processor.load_config('test_all')
        nlu = next((comp for comp in config['pipeline'] if comp["name"] == "DIETClassifier"), None)
        assert nlu['name'] == 'DIETClassifier'
        assert nlu['epochs'] == 200
        response = next((comp for comp in config['pipeline'] if comp["name"] == "ResponseSelector"), None)
        assert response['name'] == 'ResponseSelector'
        assert response['epochs'] == 300
        action_fallback = next((comp for comp in config['policies'] if comp["name"] == "TEDPolicy"), None)
        assert action_fallback['name'] == 'TEDPolicy'
        assert action_fallback['epochs'] == 400
        nlu_fallback = next((comp for comp in config['pipeline'] if comp["name"] == "FallbackClassifier"), None)
        assert nlu_fallback['name'] == 'FallbackClassifier'
        assert nlu_fallback['threshold'] == 0.6
        rule_policy = next((comp for comp in config['policies'] if comp["name"] == "RulePolicy"), None)
        assert len(rule_policy) == 4
        assert rule_policy['core_fallback_action_name'] == 'action_default_fallback'
        assert rule_policy['core_fallback_threshold'] == 0.3
        expected = {'language': 'en', 'pipeline': [{'name': 'WhitespaceTokenizer'}, {'name': 'RegexFeaturizer'},
                                                   {'name': 'LexicalSyntacticFeaturizer'}, {'name': 'ConveRTFeaturizer',
                                                                                            'model_url': 'https://github.com/connorbrinton/polyai-models/releases/download/v1.0/model.tar.gz'},
                                                   {'constrain_similarities': True, 'epochs': 200,
                                                    'name': 'DIETClassifier'},
                                                   {'name': 'FallbackClassifier', 'threshold': 0.6},
                                                   {'name': 'EntitySynonymMapper'},
                                                   {'name': 'ResponseSelector', 'epochs': 300}],
                    'policies': [{'name': 'MemoizationPolicy'}, {'epochs': 400, 'max_history': 5, 'name': 'TEDPolicy'},
                                 {'core_fallback_action_name': 'action_default_fallback',
                                  'core_fallback_threshold': 0.3, 'enable_fallback_prediction': True,
                                  'name': 'RulePolicy'}]}
        assert config == expected

    def test_get_config_properties(self):
        expected = {'nlu_confidence_threshold': 0.6,
                    'action_fallback_threshold': 0.3,
                    'action_fallback': 'action_default_fallback',
                    'ted_epochs': 400,
                    'nlu_epochs': 200,
                    'response_epochs': 300}
        processor = MongoProcessor()
        config = processor.list_epoch_and_fallback_config('test_all')
        assert config == expected

    def test_save_component_properties_action_fallback_threshold_greater(self):
        config = {"nlu_epochs": 200,
                  "response_epochs": 300,
                  "ted_epochs": 400,
                  "nlu_confidence_threshold": 0.6,
                  "action_fallback_threshold": 0.7,
                  "action_fallback": "action_default_fallback"}
        processor = MongoProcessor()
        with pytest.raises(AppException,
                           match='Action fallback threshold should always be smaller than nlu fallback threshold'):
            processor.save_component_properties(config, 'test_all', 'test')

    def test_save_component_properties_action_fallback(self):
        config = {"nlu_epochs": 200,
                  "response_epochs": 300,
                  "ted_epochs": 400,
                  "nlu_confidence_threshold": 0.6,
                  "action_fallback_threshold": 0.6,
                  "action_fallback": "action_default_fallback"}
        processor = MongoProcessor()
        processor.save_component_properties(config, 'test_all', 'test')
        config = processor.load_config('test_all')
        nlu = next((comp for comp in config['pipeline'] if comp["name"] == "DIETClassifier"), None)
        assert nlu['name'] == 'DIETClassifier'
        assert nlu['epochs'] == 200
        response = next((comp for comp in config['pipeline'] if comp["name"] == "ResponseSelector"), None)
        assert response['name'] == 'ResponseSelector'
        assert response['epochs'] == 300
        action_fallback = next((comp for comp in config['policies'] if comp["name"] == "TEDPolicy"), None)
        assert action_fallback['name'] == 'TEDPolicy'
        assert action_fallback['epochs'] == 400
        nlu_fallback = next((comp for comp in config['pipeline'] if comp["name"] == "FallbackClassifier"), None)
        assert nlu_fallback['name'] == 'FallbackClassifier'
        assert nlu_fallback['threshold'] == 0.6
        rule_policy = next((comp for comp in config['policies'] if comp["name"] == "RulePolicy"), None)
        assert len(rule_policy) == 4
        assert rule_policy['core_fallback_action_name'] == 'action_default_fallback'
        assert rule_policy['core_fallback_threshold'] == 0.6

    def test_get_config_properties_action_fallback(self):
        expected = {'nlu_confidence_threshold': 0.6,
                    'action_fallback_threshold': 0.6,
                    'action_fallback': 'action_default_fallback',
                    'ted_epochs': 400,
                    'nlu_epochs': 200,
                    'response_epochs': 300}
        processor = MongoProcessor()
        config = processor.list_epoch_and_fallback_config('test_all')
        print(config)
        assert config == expected

    def test_save_component_properties_epoch_only(self):
        config = {"nlu_epochs": 200,
                  "response_epochs": 300,
                  "ted_epochs": 400}
        processor = MongoProcessor()
        processor.save_component_properties(config, 'test_epoch_only', 'test')
        config = processor.load_config('test_epoch_only')
        nlu = next((comp for comp in config['pipeline'] if comp["name"] == "DIETClassifier"), None)
        assert nlu['name'] == 'DIETClassifier'
        assert nlu['epochs'] == 200
        response = next((comp for comp in config['pipeline'] if comp["name"] == "ResponseSelector"), None)
        assert response['name'] == 'ResponseSelector'
        assert response['epochs'] == 300
        ted = next((comp for comp in config['policies'] if comp["name"] == "TEDPolicy"), None)
        assert ted['name'] == 'TEDPolicy'
        assert ted['epochs'] == 400
        expected = {'language': 'en', 'pipeline': [{'name': 'WhitespaceTokenizer'}, {'name': 'RegexFeaturizer'},
                                                   {'name': 'LexicalSyntacticFeaturizer'}, {'name': 'ConveRTFeaturizer',
                                                                                            'model_url': 'https://github.com/connorbrinton/polyai-models/releases/download/v1.0/model.tar.gz'},
                                                   {'constrain_similarities': True, 'epochs': 200,
                                                    'name': 'DIETClassifier'},
                                                   {'name': 'FallbackClassifier', 'threshold': 0.7},
                                                   {'name': 'EntitySynonymMapper'},
                                                   {'name': 'ResponseSelector', 'epochs': 300}],
                    'policies': [{'name': 'MemoizationPolicy'}, {'epochs': 400, 'max_history': 5, 'name': 'TEDPolicy'},
                                 {'core_fallback_action_name': 'action_default_fallback',
                                  'core_fallback_threshold': 0.3, 'enable_fallback_prediction': True,
                                  'name': 'RulePolicy'}]}
        assert config == expected

    def test_get_config_properties_epoch_only(self):
        expected = {'nlu_confidence_threshold': 0.7,
                    'action_fallback': 'action_default_fallback',
                    'action_fallback_threshold': 0.3,
                    'ted_epochs': 400,
                    'nlu_epochs': 200,
                    'response_epochs': 300}
        processor = MongoProcessor()
        config = processor.list_epoch_and_fallback_config('test_epoch_only')
        assert config == expected

    def test_save_component_properties_empty(self):
        processor = MongoProcessor()
        with pytest.raises(AppException) as e:
            processor.save_component_properties({}, 'test_properties_empty', 'test')
        assert str(e).__contains__('At least one field is required')
        config = processor.load_config('test_properties_empty')
        nlu = next((comp for comp in config['pipeline'] if comp["name"] == "DIETClassifier"), None)
        assert nlu['name'] == 'DIETClassifier'
        assert nlu['epochs'] == 100
        response = next((comp for comp in config['pipeline'] if comp["name"] == "ResponseSelector"), None)
        assert response['name'] == 'ResponseSelector'
        assert response['epochs'] == 100
        ted = next((comp for comp in config['policies'] if comp["name"] == "TEDPolicy"), None)
        assert ted['name'] == 'TEDPolicy'
        assert ted['epochs'] == 200

    def test_get_config_properties_fallback_not_set(self):
        expected = {'nlu_confidence_threshold': 0.7,
                    'action_fallback_threshold': 0.3,
                    'action_fallback': 'action_default_fallback',
                    'ted_epochs': 200,
                    'nlu_epochs': 100,
                    'response_epochs': 100}
        processor = MongoProcessor()
        config = processor.list_epoch_and_fallback_config('test_fallback_not_set')
        assert config == expected

    def test_list_epochs_for_components_not_present(self):
        configs = Configs._from_son(
            read_config_file("./template/config/kairon-default.yml")
        ).to_mongo().to_dict()
        del configs['pipeline'][4]
        del configs['pipeline'][6]
        del configs['policies'][1]
        processor = MongoProcessor()
        processor.save_config(configs, 'test_list_component_not_exists', 'test')

        expected = {"nlu_confidence_threshold": 0.7,
                    'action_fallback_threshold': 0.3,
                    "action_fallback": 'action_default_fallback',
                    "ted_epochs": None,
                    "nlu_epochs": None,
                    "response_epochs": None}
        processor = MongoProcessor()
        actual = processor.list_epoch_and_fallback_config('test_list_component_not_exists')
        assert actual == expected

    def test_save_component_properties_component_not_exists(self):
        configs = Configs._from_son(
            read_config_file("./template/config/kairon-default.yml")
        ).to_mongo().to_dict()
        del configs['pipeline'][4]
        del configs['pipeline'][6]
        del configs['policies'][1]
        processor = MongoProcessor()
        processor.save_config(configs, 'test_component_not_exists', 'test')

        config = {"nlu_epochs": 100,
                  "response_epochs": 200,
                  "ted_epochs": 300}
        processor = MongoProcessor()
        processor.save_component_properties(config, 'test_component_not_exists', 'test')
        config = processor.load_config('test_component_not_exists')
        diet = next((comp for comp in config['pipeline'] if comp["name"] == "DIETClassifier"), None)
        assert diet['name'] == 'DIETClassifier'
        assert diet['epochs'] == 100
        response = next((comp for comp in config['pipeline'] if comp["name"] == "ResponseSelector"), None)
        assert response['name'] == 'ResponseSelector'
        assert response['epochs'] == 200
        ted = next((comp for comp in config['policies'] if comp["name"] == "TEDPolicy"), None)
        assert ted['name'] == 'TEDPolicy'
        assert ted['epochs'] == 300

    def test_save_component_fallback_not_configured(self):
        Actions(name='action_say_bye', bot='test_fallback_not_configured', user='test').save()
        configs = Configs._from_son(
            read_config_file("./template/config/kairon-default.yml")
        ).to_mongo().to_dict()
        del configs['pipeline'][6]
        del configs['policies'][2]
        processor = MongoProcessor()
        processor.save_config(configs, 'test_fallback_not_configured', 'test')

        config = {'nlu_confidence_threshold': 0.8,
                  'action_fallback': 'action_say_bye'}
        processor = MongoProcessor()
        processor.save_component_properties(config, 'test_fallback_not_configured', 'test')
        config = processor.load_config('test_fallback_not_configured')
        expected = {'language': 'en', 'pipeline': [{'name': 'WhitespaceTokenizer'}, {'name': 'RegexFeaturizer'},
                                                   {'name': 'LexicalSyntacticFeaturizer'}, {'name': 'ConveRTFeaturizer',
                                                                                            'model_url': 'https://github.com/connorbrinton/polyai-models/releases/download/v1.0/model.tar.gz'},
                                                   {'constrain_similarities': True, 'epochs': 100,
                                                    'name': 'DIETClassifier'},
                                                   {'name': 'FallbackClassifier', 'threshold': 0.8},
                                                   {'name': 'ResponseSelector', 'epochs': 100}],
                    'policies': [{'name': 'MemoizationPolicy'}, {'epochs': 200, 'max_history': 5, 'name': 'TEDPolicy'},
                                 {'name': 'RulePolicy', 'core_fallback_action_name': 'action_say_bye',
                                  'core_fallback_threshold': 0.3}]}
        assert config == expected

    def test_save_component_properties_nlu_fallback_only(self):
        nlu_fallback = {"nlu_confidence_threshold": 0.6}
        processor = MongoProcessor()
        processor.save_component_properties(nlu_fallback, 'test_nlu_fallback_only', 'test')
        config = processor.load_config('test_nlu_fallback_only')
        nlu_fallback = next((comp for comp in config['pipeline'] if comp["name"] == "FallbackClassifier"), None)
        assert nlu_fallback['name'] == 'FallbackClassifier'
        assert nlu_fallback['threshold'] == 0.6
        rule_policy = next((comp for comp in config['policies'] if comp["name"] == "RulePolicy"), None)
        assert len(rule_policy) == 4
        expected = {'language': 'en', 'pipeline': [{'name': 'WhitespaceTokenizer'}, {'name': 'RegexFeaturizer'},
                                                   {'name': 'LexicalSyntacticFeaturizer'}, {'name': 'ConveRTFeaturizer',
                                                                                            'model_url': 'https://github.com/connorbrinton/polyai-models/releases/download/v1.0/model.tar.gz'},
                                                   {'constrain_similarities': True, 'epochs': 100,
                                                    'name': 'DIETClassifier'},
                                                   {'name': 'FallbackClassifier', 'threshold': 0.6},
                                                   {'name': 'EntitySynonymMapper'},
                                                   {'name': 'ResponseSelector', 'epochs': 100}],
                    'policies': [{'name': 'MemoizationPolicy'}, {'epochs': 200, 'max_history': 5, 'name': 'TEDPolicy'},
                                 {'core_fallback_action_name': 'action_default_fallback',
                                  'core_fallback_threshold': 0.3, 'enable_fallback_prediction': True,
                                  'name': 'RulePolicy'}]}
        assert config == expected

    def test_save_component_properties_all_nlu_fallback_update_threshold(self):
        nlu_fallback = {"nlu_confidence_threshold": 0.7}
        processor = MongoProcessor()
        processor.save_component_properties(nlu_fallback, 'test_nlu_fallback_only', 'test')
        config = processor.load_config('test_nlu_fallback_only')
        nlu_fallback = next((comp for comp in config['pipeline'] if comp["name"] == "FallbackClassifier"), None)
        assert nlu_fallback['name'] == 'FallbackClassifier'
        assert nlu_fallback['threshold'] == 0.7
        rule_policy = next((comp for comp in config['policies'] if comp["name"] == "RulePolicy"), None)
        assert len(rule_policy) == 4

    def test_save_component_properties_action_fallback_only(self):
        nlu_fallback = {'action_fallback': 'action_say_bye'}
        Actions(name='action_say_bye', bot='test_action_fallback_only', user='test').save()
        processor = MongoProcessor()
        processor.save_component_properties(nlu_fallback, 'test_action_fallback_only', 'test')
        config = processor.load_config('test_action_fallback_only')
        assert next((comp for comp in config['pipeline'] if comp["name"] == "FallbackClassifier"), None)
        rule_policy = next((comp for comp in config['policies'] if comp["name"] == "RulePolicy"), None)
        assert len(rule_policy) == 4
        assert rule_policy['core_fallback_action_name'] == 'action_say_bye'
        assert rule_policy['core_fallback_threshold'] == 0.3
        expected = {'language': 'en', 'pipeline': [{'name': 'WhitespaceTokenizer'}, {'name': 'RegexFeaturizer'},
                                                   {'name': 'LexicalSyntacticFeaturizer'}, {'name': 'ConveRTFeaturizer',
                                                                                            'model_url': 'https://github.com/connorbrinton/polyai-models/releases/download/v1.0/model.tar.gz'},
                                                   {'constrain_similarities': True, 'epochs': 100,
                                                    'name': 'DIETClassifier'},
                                                   {'name': 'FallbackClassifier', 'threshold': 0.7},
                                                   {'name': 'EntitySynonymMapper'},
                                                   {'name': 'ResponseSelector', 'epochs': 100}],
                    'policies': [{'name': 'MemoizationPolicy'}, {'epochs': 200, 'max_history': 5, 'name': 'TEDPolicy'},
                                 {'core_fallback_action_name': 'action_say_bye', 'core_fallback_threshold': 0.3,
                                  'enable_fallback_prediction': True, 'name': 'RulePolicy'}]}
        assert config == expected

    def test_save_component_properties_all_action_fallback_update(self):
        nlu_fallback = {'action_fallback': 'action_say_bye_bye'}
        Actions(name='action_say_bye_bye', bot='test_action_fallback_only', user='test').save()
        processor = MongoProcessor()
        processor.save_component_properties(nlu_fallback, 'test_action_fallback_only', 'test')
        config = processor.load_config('test_action_fallback_only')
        assert next((comp for comp in config['pipeline'] if comp["name"] == "FallbackClassifier"), None)
        rule_policy = next((comp for comp in config['policies'] if comp["name"] == "RulePolicy"), None)
        assert len(rule_policy) == 4
        assert rule_policy['core_fallback_action_name'] == 'action_say_bye_bye'
        assert rule_policy['core_fallback_threshold'] == 0.3

    def test_save_component_properties_all_action_fallback_action_not_exists(self):
        nlu_fallback = {'action_fallback': 'action_say_hello'}
        processor = MongoProcessor()
        with pytest.raises(AppException) as e:
            processor.save_component_properties(nlu_fallback, 'test_action_fallback_only', 'test')
        assert str(e).__contains__("Action fallback action_say_hello does not exists")
        config = processor.load_config('test_action_fallback_only')
        assert next((comp for comp in config['pipeline'] if comp["name"] == "FallbackClassifier"), None)
        rule_policy = next((comp for comp in config['policies'] if comp["name"] == "RulePolicy"), None)
        assert len(rule_policy) == 4
        assert rule_policy['core_fallback_action_name'] == 'action_say_bye_bye'
        assert rule_policy['core_fallback_threshold'] == 0.3

    def test_save_component_properties_all_action_fallback_utter_default_not_set(self):
        nlu_fallback = {'action_fallback': 'action_default_fallback'}
        processor = MongoProcessor()
        with pytest.raises(AppException) as e:
            processor.save_component_properties(nlu_fallback, 'test_action_fallback_only', 'test')
        assert str(e).__contains__("Utterance utter_default not defined")
        config = processor.load_config('test_action_fallback_only')
        assert next((comp for comp in config['pipeline'] if comp["name"] == "FallbackClassifier"), None)
        rule_policy = next((comp for comp in config['policies'] if comp["name"] == "RulePolicy"), None)
        assert len(rule_policy) == 4
        assert rule_policy['core_fallback_action_name'] == 'action_say_bye_bye'
        assert rule_policy['core_fallback_threshold'] == 0.3

    def test_save_component_properties_all_action_fallback_utter_default_set(self):
        nlu_fallback = {'action_fallback': 'action_default_fallback'}
        Responses(name='utter_default', bot='test_action_fallback_only', user='test',
                  text={'text': 'Sorry I didnt get that. Can you rephrase?'}).save()
        processor = MongoProcessor()
        processor.save_component_properties(nlu_fallback, 'test_action_fallback_only', 'test')
        config = processor.load_config('test_action_fallback_only')
        assert next((comp for comp in config['pipeline'] if comp["name"] == "FallbackClassifier"), None)
        rule_policy = next((comp for comp in config['policies'] if comp["name"] == "RulePolicy"), None)
        assert len(rule_policy) == 4
        assert rule_policy['core_fallback_action_name'] == 'action_default_fallback'
        assert rule_policy['core_fallback_threshold'] == 0.3

    def test_add__and_get_synonym(self):
        processor = MongoProcessor()
        bot = 'test_add_synonym'
        user = 'test_user'
        processor.add_synonym(
            {"name": "bot", "value": ["exp"]}, bot, user)
        syn = list(EntitySynonyms.objects(name__iexact='bot', bot=bot, user=user))
        assert syn[0]['name'] == "bot"
        assert syn[0]['value'] == "exp"

    def test_get_specific_synonym(self):
        processor = MongoProcessor()
        bot = 'test_add_synonym'
        response = list(processor.get_synonym_values("bot", bot))
        assert response[0]["value"] == "exp"

    def test_add_duplicate_synonym(self):
        processor = MongoProcessor()
        bot = 'test_add_synonym'
        user = 'test_user'
        with pytest.raises(AppException) as exp:
            processor.add_synonym({"name": "bot", "value": ["exp"]}, bot, user)
        assert str(exp.value) == "Synonym value already exists"

    def test_edit_specific_synonym(self):
        processor = MongoProcessor()
        bot = 'test_add_synonym'
        user = 'test_user'
        response = list(processor.get_synonym_values("bot", bot))
        processor.edit_synonym(response[0]["_id"], "exp2", "bot", bot, user)
        response = list(processor.get_synonym_values("bot", bot))
        assert response[0]["value"] == "exp2"

    def test_edit_synonym_duplicate(self):
        processor = MongoProcessor()
        bot = 'test_add_synonym'
        user = 'test_user'
        response = list(processor.get_synonym_values("bot", bot))
        with pytest.raises(AppException):
            processor.edit_synonym(response[0]["_id"], "exp2", "bot", bot, user)

    def test_edit_synonym_unavailable(self):
        processor = MongoProcessor()
        bot = 'test_add_synonym'
        user = 'test_user'
        response = list(processor.get_synonym_values("bot", bot))
        with pytest.raises(AppException):
            processor.edit_synonym(response[0]["_id"], "exp3", "bottt", bot, user)

    def test_add_delete_synonym_value(self):
        processor = MongoProcessor()
        bot = 'test_add_synonym'
        user = 'test_user'
        processor.add_synonym({"name": "bot", "value": ["exp"]}, bot, user)
        response = list(processor.get_synonym_values("bot", bot))
        assert len(response) == 2
        processor.delete_synonym_value(response[0]["_id"], bot, user)
        response = list(processor.get_synonym_values("bot", bot))
        assert len(response) == 1

    def test_delete_synonym_value_empty(self):
        processor = MongoProcessor()
        with pytest.raises(AppException):
            processor.delete_synonym_value(" ", "df", "ff")

    def test_delete_non_existent_synonym(self):
        processor = MongoProcessor()
        with pytest.raises(AppException):
            processor.delete_synonym_value("0123456789ab0123456789ab", "df", "ff")

    def test_delete_synonym_name(self):
        processor = MongoProcessor()
        bot = 'test_add_synonym'
        user = 'test_user'
        processor.delete_synonym("bot", bot, user)
        response = list(processor.get_synonym_values("bot", bot))
        assert len(response) == 0

    def test_delete_synonym_name_empty(self):
        processor = MongoProcessor()
        with pytest.raises(AppException):
            processor.delete_synonym(" ", "df", "ff")

    def test_delete_non_existent_synonym_name(self):
        processor = MongoProcessor()
        with pytest.raises(AppException):
            processor.delete_synonym("0123456789ab0123456789ab", "df", "ff")

    def test_add_empty_synonym(self):
        processor = MongoProcessor()
        bot = 'test_add_synonym'
        user = 'test_user'
        with pytest.raises(AppException) as exp:
            processor.add_synonym({"synonym": "", "value": ["exp"]}, bot, user)
        assert str(exp.value) == "Synonym name cannot be an empty string"

    def test_add_synonym_with_empty_value_list(self):
        processor = MongoProcessor()
        bot = 'test_add_synonym'
        user = 'test_user'
        with pytest.raises(AppException) as exp:
            processor.add_synonym({"name": "bot", "value": []}, bot, user)
        assert str(exp.value) == "Synonym value cannot be an empty string"

    def test_add_synonym_with_empty_element_in_value_list(self):
        processor = MongoProcessor()
        bot = 'test_add_synonym'
        user = 'test_user'
        with pytest.raises(AppException) as exp:
            processor.add_synonym({"name": "bot", "value": ["df", '']}, bot, user)
        assert str(exp.value) == "Synonym value cannot be an empty string"

    def test_add_utterance(self):
        processor = MongoProcessor()
        processor.add_utterance_name('test_add', 'test', 'testUser')

    def test_add_utterance_already_exists(self):
        processor = MongoProcessor()
        with pytest.raises(AppException, match='Utterance exists'):
            processor.add_utterance_name('test_add', 'test', 'testUser', raise_error_if_exists=True)

    def test_add_utterance_empty(self):
        processor = MongoProcessor()
        with pytest.raises(AppException, match='Name cannot be empty'):
            processor.add_utterance_name(' ', 'test', 'testUser', True)

    def test_utterance_data_object(self):
        with pytest.raises(ValidationError, match='Utterance Name cannot be empty or blank spaces'):
            Utterances(name=' ', bot='test', user='user').save()

    def test_add_utterance_already_exists_no_exc(self):
        processor = MongoProcessor()
        assert not processor.add_utterance_name('test_add', 'test', 'testUser')

    def test_get_utterance(self):
        processor = MongoProcessor()
        actual = list(processor.get_utterances('test'))
        assert len(actual) == 26

    def test_delete_utterance_name_does_not_exists(self):
        processor = MongoProcessor()
        with pytest.raises(AppException, match='Utterance not found'):
            processor.delete_utterance_name('test_add_1', 'test', raise_exc=True)

    def test_delete_utterance_name_does_not_exists_no_exc(self):
        processor = MongoProcessor()
        processor.delete_utterance_name('test_add_1', 'test')

    def test_delete_utterance_name(self):
        processor = MongoProcessor()
        processor.delete_utterance_name('test_add', 'test')

    def test_get_bot_settings_not_added(self):
        processor = MongoProcessor()
        settings = processor.get_bot_settings('not_created', 'test')
        assert not settings.ignore_utterances
        assert not settings.force_import
        assert settings.status
        assert settings.timestamp
        assert settings.user
        assert settings.bot

    def test_get_bot_settings(self):
        processor = MongoProcessor()
        settings = BotSettings.objects(bot='not_created').get()
        settings.ignore_utterances = True
        settings.force_import = True
        settings.save()
        fresh_settings = processor.get_bot_settings('not_created', 'test')
        assert fresh_settings.ignore_utterances
        assert fresh_settings.force_import
        assert fresh_settings.status
        assert fresh_settings.timestamp
        assert fresh_settings.user
        assert fresh_settings.bot

    def test_save_chat_client_config_not_exists(self, monkeypatch):

        monkeypatch.setattr(AccountProcessor, 'get_bot', self._mock_bot_info)
        monkeypatch.setattr(AccountProcessor, 'list_bot_accessors', self._mock_list_bot_accessors)
        processor = MongoProcessor()
        config_path = "./template/chat-client/default-config.json"
        config = json.load(open(config_path))
        processor.save_chat_client_config(config, 'test', 'testUser')
        saved_config = ChatClientConfig.objects(bot='test').get()
        assert saved_config.config == config
        assert saved_config.user == 'testUser'
        assert saved_config.timestamp
        assert saved_config.status

    def test_save_chat_client_config(self, monkeypatch):

        monkeypatch.setattr(AccountProcessor, 'get_bot', self._mock_bot_info)
        monkeypatch.setattr(AccountProcessor, 'list_bot_accessors', self._mock_list_bot_accessors)
        processor = MongoProcessor()
        config_path = "./template/chat-client/default-config.json"
        config = json.load(open(config_path))
        config['headers'] = {}
        config['headers']['authorization'] = 'Bearer eygbsbvuyfhbsfinlasfmishfiufnasfmsnf'
        config['headers']['X-USER'] = 'user@integration.com'
        processor.save_chat_client_config(config, 'test', 'testUser')
        saved_config = ChatClientConfig.objects(bot='test').get()
        assert saved_config.config == config
        assert saved_config.status

    def test_get_chat_client_config_not_exists(self, monkeypatch):
        monkeypatch.setattr(AccountProcessor, 'get_bot', self._mock_bot_info)
        monkeypatch.setattr(AccountProcessor, 'list_bot_accessors', self._mock_list_bot_accessors)
        processor = MongoProcessor()
        config_path = "./template/chat-client/default-config.json"
        expected_config = json.load(open(config_path))
        actual_config = processor.get_chat_client_config('test_bot')
        assert actual_config.config['headers']['authorization']
        assert actual_config.config['headers']['X-USER']
        assert 'chat_server_base_url' in actual_config.config
        actual_config.config.pop('chat_server_base_url')
        del actual_config.config['headers']
        assert expected_config == actual_config.config

    def test_get_chat_client_config(self, monkeypatch):
        monkeypatch.setattr(AccountProcessor, 'get_bot', self._mock_bot_info)
        monkeypatch.setattr(AccountProcessor, 'list_bot_accessors', self._mock_list_bot_accessors)
        processor = MongoProcessor()
        actual_config = processor.get_chat_client_config('test')
        assert actual_config.config['headers']['authorization']
        assert actual_config.config['headers']['X-USER'] == 'user@integration.com'

    def test_get_chat_client_config_default_not_found(self, monkeypatch):
        def _mock_exception(*args, **kwargs):
            raise AppException('Config not found')

        monkeypatch.setattr(AccountProcessor, 'get_bot', self._mock_bot_info)
        monkeypatch.setattr(AccountProcessor, 'list_bot_accessors', self._mock_list_bot_accessors)
        monkeypatch.setattr(os.path, 'exists', _mock_exception)
        processor = MongoProcessor()
        with pytest.raises(AppException, match='Config not found'):
            processor.get_chat_client_config('test_bot')

    def test_add__and_get_regex(self):
        processor = MongoProcessor()
        bot = 'test_add_regex'
        user = 'test_user'
        processor.add_regex(
            {"name": "bot", "pattern": "exp"}, bot, user)
        reg = RegexFeatures.objects(name__iexact='bot', bot=bot, user=user).get()
        assert reg['name'] == "bot"
        assert reg['pattern'] == "exp"

    def test_add__duplicate_regex(self):
        processor = MongoProcessor()
        bot = 'test_add_regex'
        user = 'test_user'
        with pytest.raises(AppException) as e:
            processor.add_regex({"name": "bot", "pattern": "f"}, bot=bot, user=user)
        assert str(e).__contains__("Regex name already exists!")

    def test_add__empty_regex(self):
        processor = MongoProcessor()
        bot = 'test_add_regex'
        user = 'test_user'
        with pytest.raises(AppException) as e:
            processor.add_regex({"name": "", "pattern": "f"}, bot=bot, user=user)
        assert str(e).__contains__("Regex name and pattern cannot be empty or blank spaces")

    def test_edit__and_get_regex(self):
        processor = MongoProcessor()
        bot = 'test_add_regex'
        user = 'test_user'
        processor.edit_regex(
            {"name": "bot", "pattern": "exp1"}, bot, user)
        reg = RegexFeatures.objects(name__iexact='bot', bot=bot, user=user).get()
        assert reg['name'] == "bot"
        assert reg['pattern'] == "exp1"

    def test_edit__unavailable_regex(self):
        processor = MongoProcessor()
        bot = 'test_add_regex'
        user = 'test_user'
        with pytest.raises(AppException) as e:
            processor.edit_regex({"name": "bot1", "pattern": "f"}, bot=bot, user=user)
        assert str(e).__contains__("Regex name does not exist!")

    def test_edit__empty_regex(self):
        processor = MongoProcessor()
        bot = 'test_add_regex'
        user = 'test_user'
        with pytest.raises(AppException) as e:
            processor.edit_regex({"name": "bot", "pattern": ""}, bot=bot, user=user)
        assert str(e).__contains__("Regex name and pattern cannot be empty or blank spaces")

    def test_delete__unavailable_regex(self):
        processor = MongoProcessor()
        bot = 'test_add_regex'
        user = 'test_user'
        with pytest.raises(AppException) as e:
            processor.delete_regex("f", bot=bot, user=user)
        assert str(e).__contains__("Regex name does not exist.")

    def test_delete__and_get_regex(self):
        processor = MongoProcessor()
        bot = 'test_add_regex'
        user = 'test_user'
        processor.delete_regex("bot", bot, user)
        with pytest.raises(DoesNotExist):
            RegexFeatures.objects(name__iexact='bot', bot=bot, status=True).get()

    def test_add__invalid_regex(self):
        processor = MongoProcessor()
        bot = 'test_add_regex'
        user = 'test_user'
        with pytest.raises(AppException) as e:
            processor.add_regex({"name": "bot11", "pattern": "[0-9]++"}, bot=bot, user=user)
        assert str(e).__contains__("invalid regular expression")

    def test_add__and_get_lookup(self):
        processor = MongoProcessor()
        bot = 'test_add_lookup'
        user = 'test_user'
        processor.add_lookup(
            {"name": "number", "value": ["one"]}, bot, user)
        table = list(LookupTables.objects(name__iexact='number', bot=bot, user=user))
        assert table[0]['name'] == "number"
        assert table[0]['value'] == "one"

    def test_get_specific_lookup(self):
        processor = MongoProcessor()
        bot = 'test_add_lookup'
        response = list(processor.get_lookup_values("number", bot))
        assert response[0]["value"] == "one"

    def test_add_duplicate_lookup(self):
        processor = MongoProcessor()
        bot = 'test_add_lookup'
        user = 'test_user'
        with pytest.raises(AppException) as exp:
            processor.add_lookup({"name": "number", "value": ["one"]}, bot, user)
        assert str(exp.value) == "Lookup table value already exists"

    def test_edit_specific_lookup(self):
        processor = MongoProcessor()
        bot = 'test_add_lookup'
        user = 'test_user'
        response = list(processor.get_lookup_values("number", bot))
        processor.edit_lookup(response[0]["_id"], "two", "number", bot, user)
        response = list(processor.get_lookup_values("number", bot))
        assert response[0]["value"] == "two"

    def test_edit_lookup_duplicate(self):
        processor = MongoProcessor()
        bot = 'test_add_lookup'
        user = 'test_user'
        response = list(processor.get_lookup_values("number", bot))
        with pytest.raises(AppException):
            processor.edit_lookup(response[0]["_id"], "two", "number", bot, user)

    def test_edit_lookup_unavailable(self):
        processor = MongoProcessor()
        bot = 'test_add_lookup'
        user = 'test_user'
        response = list(processor.get_lookup_values("number", bot))
        with pytest.raises(AppException):
            processor.edit_lookup(response[0]["_id"], "exp3", "bottt", bot, user)

    def test_add_delete_lookup_value(self):
        processor = MongoProcessor()
        bot = 'test_add_lookup'
        user = 'test_user'
        processor.add_lookup({"name": "number", "value": ["one"]}, bot, user)
        response = list(processor.get_lookup_values("number", bot))
        assert len(response) == 2
        processor.delete_lookup_value(response[0]["_id"], bot, user)
        response = list(processor.get_lookup_values("number", bot))
        assert len(response) == 1

    def test_delete_lookup_value_empty(self):
        processor = MongoProcessor()
        with pytest.raises(AppException):
            processor.delete_lookup_value(" ", "df", "ff")

    def test_delete_non_existent_lookup(self):
        processor = MongoProcessor()
        with pytest.raises(AppException):
            processor.delete_lookup_value("0123456789ab0123456789ab", "df", "ff")

    def test_delete_lookup_name(self):
        processor = MongoProcessor()
        bot = 'test_add_lookup'
        user = 'test_user'
        processor.delete_lookup("number", bot, user)
        response = list(processor.get_lookup_values("number", bot))
        assert len(response) == 0

    def test_delete_lookup_name_empty(self):
        processor = MongoProcessor()
        with pytest.raises(AppException):
            processor.delete_lookup(" ", "df", "ff")

    def test_delete_non_existent_lookup_name(self):
        processor = MongoProcessor()
        with pytest.raises(AppException):
            processor.delete_lookup("0123456789ab0123456789ab", "df", "ff")

    def test_add_empty_lookup(self):
        processor = MongoProcessor()
        bot = 'test_add_lookup'
        user = 'test_user'
        with pytest.raises(AppException) as exp:
            processor.add_lookup({"name": "", "value": ["exp"]}, bot, user)
        assert str(exp.value) == "Lookup table name cannot be an empty string"

    def test_add_lookup_with_empty_value_list(self):
        processor = MongoProcessor()
        bot = 'test_add_lookup'
        user = 'test_user'
        with pytest.raises(AppException) as exp:
            processor.add_lookup({"name": "bot", "value": []}, bot, user)
        assert str(exp.value) == "Lookup Table value cannot be an empty string"

    def test_add_lookup_with_empty_element_in_value_list(self):
        processor = MongoProcessor()
        bot = 'test_add_lookup'
        user = 'test_user'
        with pytest.raises(AppException) as exp:
            processor.add_lookup({"name": "bot", "value": ["df", '']}, bot, user)
        assert str(exp.value) == "Lookup table value cannot be an empty string"

    def test_add_slot_mapping_slot_not_added(self):
        processor = MongoProcessor()
        bot = 'test'
        user = 'user'
        expected_slot = {"slot": "cuisine", 'mapping': [{'type': 'from_entity', 'entity': 'name'}]}
        with pytest.raises(AppException, match='Slot with name \'cuisine\' not found'):
            processor.add_or_update_slot_mapping(expected_slot, bot, user)

    def test_add_slot_with_mapping(self):
        processor = MongoProcessor()
        bot = 'test'
        user = 'user'
        expected_slot = {"slot": "name", 'mapping': [{'type': 'from_text', 'value': 'user', 'entity': 'name'},
                                                     {'type': 'from_entity', 'entity': 'name'}]}
        processor.add_or_update_slot_mapping(expected_slot, bot, user)
        slot = SlotMapping.objects(slot='name', bot=bot, user=user).get()
        assert slot.mapping == [{'type': 'from_text', 'value': 'user'}, {'type': 'from_entity', 'entity': 'name'}]

    def test_add_slot_with_empty_mapping(self):
        processor = MongoProcessor()
        bot = 'test'
        user = 'user'
        expected_slot = {"slot": "name", 'mapping': []}
        with pytest.raises(ValueError, match='At least one mapping is required'):
            processor.add_or_update_slot_mapping(expected_slot, bot, user)

        expected_slot = {"slot": "name", 'mapping': [{}]}
        with pytest.raises(ValueError, match='At least one mapping is required'):
            processor.add_or_update_slot_mapping(expected_slot, bot, user)

    def test_update_slot_with_mapping(self):
        expected_slot = {"name": "age", "type": "float", "influence_conversation": True}
        processor = MongoProcessor()
        bot = 'test'
        user = 'user'
        processor.add_slot(expected_slot, bot, user, raise_exception_if_exists=False)
        slot = Slots.objects(name__iexact='age', bot=bot, user=user).get()
        assert slot['name'] == 'age'
        assert slot['type'] == 'float'
        assert slot['initial_value'] is None
        assert slot['influence_conversation']

        expected_slot = {"slot": "age",
                         'mapping': [{'type': 'from_intent', 'intent': ['get_age'], 'entity': 'age', 'value': '18'}]}
        processor.add_or_update_slot_mapping(expected_slot, bot, user)
        slot = Slots.objects(name__iexact='age', bot=bot, user=user).get()
        assert slot['name'] == 'age'
        assert slot['type'] == 'float'
        assert slot['initial_value'] is None
        assert slot['influence_conversation']
        slot = SlotMapping.objects(slot='age', bot=bot, user=user).get()
        assert slot.mapping == [{'type': 'from_intent', 'intent': ['get_age'], 'value': '18'}]

    def test_remove_slot_mapping(self):
        processor = MongoProcessor()
        bot = 'test'
        user = 'user'
        processor.add_slot({"name": "occupation", "type": "text", "influence_conversation": True}, bot, user)
        expected_slot = {"slot": "occupation",
                         'mapping': [{'type': 'from_intent', 'intent': ['get_occupation'], 'value': 'business'},
                                     {'type': 'from_text', 'value': 'engineer'},
                                     {'type': 'from_entity', 'entity': 'occupation'},
                                     {'type': 'from_trigger_intent', 'value': 'tester',
                                      'intent': ['get_business', 'is_engineer', 'is_tester'],
                                      'not_intent': ['get_age', 'get_name']}]}
        processor.add_or_update_slot_mapping(expected_slot, bot, user)
        processor.delete_slot_mapping("occupation", bot, user)
        slot = Slots.objects(name__iexact='occupation', bot=bot, user=user).get()
        assert slot['name'] == 'occupation'
        assert slot['type'] == 'text'
        assert slot['initial_value'] is None
        assert slot['influence_conversation']
        with pytest.raises(DoesNotExist):
            SlotMapping.objects(slot='occupation', bot=bot, status=True).get()
        expected_slot = {"slot": "occupation", 'mapping': [
            {'type': 'from_intent', 'intent': ['get_occupation'], 'value': 'business'},
            {'type': 'from_text', 'value': 'engineer'},
            {'type': 'from_entity', 'entity': 'occupation'},
            {'type': 'from_trigger_intent', 'value': 'tester',
             'intent': ['get_business', 'is_engineer', 'is_tester'],
             'not_intent': ['get_age', 'get_name']}]}
        processor.add_or_update_slot_mapping(expected_slot, bot, user)
        slot = SlotMapping.objects(slot='occupation', bot=bot, status=True).get()
        assert slot.mapping == expected_slot['mapping']

    def test_get_slot(self):
        bot = 'test'
        processor = MongoProcessor()
        slots = list(processor.get_existing_slots(bot))
        assert slots == [
            {'name': 'category', 'type': 'unfeaturized', 'auto_fill': True, 'influence_conversation': False,
             '_has_been_set': False},
            {'name': 'file', 'type': 'unfeaturized', 'auto_fill': True, 'influence_conversation': False,
             '_has_been_set': False},
            {'name': 'file_error', 'type': 'unfeaturized', 'auto_fill': True, 'influence_conversation': False,
             '_has_been_set': False},
            {'name': 'file_text', 'type': 'unfeaturized', 'auto_fill': True, 'influence_conversation': False,
             '_has_been_set': False},
            {'name': 'name', 'type': 'unfeaturized', 'auto_fill': True, 'influence_conversation': False,
             '_has_been_set': False},
            {'name': 'priority', 'type': 'categorical', 'auto_fill': True,
             'values': ['low', 'medium', 'high', '__other__'], 'influence_conversation': True, '_has_been_set': False},
            {'name': 'ticketid', 'type': 'float', 'initial_value': 1.0, 'auto_fill': True, 'max_value': 1.0,
             'min_value': 0.0, 'influence_conversation': True, '_has_been_set': False},
            {'name': 'bot', 'type': 'any', 'initial_value': 'test', 'auto_fill': False, 'influence_conversation': False,
             '_has_been_set': False},
            {'name': 'kairon_action_response', 'type': 'any', 'auto_fill': False, 'influence_conversation': False,
             '_has_been_set': False},
            {'name': 'date_time', 'type': 'any', 'auto_fill': True, 'influence_conversation': False,
             '_has_been_set': False},
            {'name': 'age', 'type': 'float', 'auto_fill': True, 'max_value': 1.0, 'min_value': 0.0,
             'influence_conversation': True, '_has_been_set': False},
            {'name': 'occupation', 'type': 'text', 'auto_fill': True, 'influence_conversation': True,
             '_has_been_set': False}]

    def test_update_slot_add_value_intent_and_not_intent(self):
        processor = MongoProcessor()
        bot = 'test'
        user = 'user'
        processor.add_slot({"name": "location", "type": "text", "influence_conversation": True}, bot, user)
        slot = {"slot": "location", 'mapping': [{'type': 'from_text', 'value': 'user', 'entity': 'location'},
                                                {'type': 'from_entity', 'entity': 'location'}]}
        processor.add_or_update_slot_mapping(slot, bot, user)

        slots = [{"slot": "age", 'mapping': [{'type': 'from_intent', 'intent': ['retrieve_age', 'ask_age'],
                                              'not_intent': ['get_age', 'affirm', 'deny'], 'value': 20}]},
                 {"slot": "location",
                  'mapping': [{'type': 'from_intent', 'intent': ['get_location'], 'value': 'Mumbai'},
                              {'type': 'from_text', 'value': 'Bengaluru'},
                              {'type': 'from_entity', 'entity': 'location'},
                              {'type': 'from_trigger_intent', 'value': 'Kolkata',
                               'intent': ['get_location', 'is_location', 'current_location'],
                               'not_intent': ['get_age', 'get_name']}]}]
        processor.add_or_update_slot_mapping(slots[0], bot, user)
        processor.add_or_update_slot_mapping(slots[1], bot, user)
        slots = list(processor.get_slot_mappings(bot))
        print(slots)
        assert slots == [{'slot': 'date_time', 'mapping': [{'type': 'from_entity', 'entity': 'date_time'}]},
                         {'slot': 'priority', 'mapping': [{'type': 'from_entity', 'entity': 'priority'}]},
                         {'slot': 'file', 'mapping': [{'type': 'from_entity', 'entity': 'file'}]}, {'slot': 'name',
                                                                                                    'mapping': [{
                                                                                                        'type': 'from_text',
                                                                                                        'value': 'user'},
                                                                                                        {
                                                                                                            'type': 'from_entity',
                                                                                                            'entity': 'name'}]},
                         {'slot': 'age', 'mapping': [
                             {'type': 'from_intent', 'value': 20, 'intent': ['retrieve_age', 'ask_age'],
                              'not_intent': ['get_age', 'affirm', 'deny']}]}, {'slot': 'occupation', 'mapping': [
                {'type': 'from_intent', 'value': 'business', 'intent': ['get_occupation']},
                {'type': 'from_text', 'value': 'engineer'}, {'type': 'from_entity', 'entity': 'occupation'},
                {'type': 'from_trigger_intent', 'value': 'tester',
                 'intent': ['get_business', 'is_engineer', 'is_tester'], 'not_intent': ['get_age', 'get_name']}]},
                         {'slot': 'location',
                          'mapping': [{'type': 'from_intent', 'value': 'Mumbai', 'intent': ['get_location']},
                                      {'type': 'from_text', 'value': 'Bengaluru'},
                                      {'type': 'from_entity', 'entity': 'location'},
                                      {'type': 'from_trigger_intent', 'value': 'Kolkata',
                                       'intent': ['get_location', 'is_location', 'current_location'],
                                       'not_intent': ['get_age', 'get_name']}]}]

    def test_add_form(self):
        processor = MongoProcessor()
        path = [{'ask_questions': ['what is your name?', 'name?'], 'slot': 'name'},
                {'ask_questions': ['what is your age?', 'age?'], 'slot': 'age'},
                {'ask_questions': ['what is your occupation?', 'occupation?'], 'slot': 'occupation'}]
        bot = 'test'
        user = 'user'
        assert processor.add_form('know_user', path, bot, user)
        form = Forms.objects(name='know_user', bot=bot).get()
        assert form.required_slots == ['name', 'age', 'occupation']
        assert Utterances.objects(name='utter_ask_know_user_name', bot=bot,
                                  status=True).get().form_attached == 'know_user'
        assert Utterances.objects(name='utter_ask_know_user_age', bot=bot,
                                  status=True).get().form_attached == 'know_user'
        assert Utterances.objects(name='utter_ask_know_user_occupation', bot=bot,
                                  status=True).get().form_attached == 'know_user'
        resp = list(Responses.objects(name='utter_ask_know_user_name', bot=bot, status=True))
        assert resp[0].text.text == 'what is your name?'
        assert resp[1].text.text == 'name?'
        resp = list(Responses.objects(name='utter_ask_know_user_age', bot=bot, status=True))
        assert resp[0].text.text == 'what is your age?'
        assert resp[1].text.text == 'age?'
        resp = list(Responses.objects(name='utter_ask_know_user_occupation', bot=bot, status=True))
        assert resp[0].text.text == 'what is your occupation?'
        assert resp[1].text.text == 'occupation?'

    def test_add_utterance_to_form(self):
        bot = 'test'
        user = 'user'
        processor = MongoProcessor()
        assert processor.add_text_response('your occupation?', 'utter_ask_know_user_occupation', bot, user, 'know_user')

    def test_delete_utterance_from_form_2(self):
        bot = 'test'
        user = 'user'
        processor = MongoProcessor()
        resp = list(Responses.objects(name='utter_ask_know_user_occupation', bot=bot, status=True))
        assert resp[0].text.text == 'what is your occupation?'
        assert resp[1].text.text == 'occupation?'
        assert resp[2].text.text == 'your occupation?'
        assert not processor.delete_response(str(resp[2].id), bot, user)

    def test_add_utterance_to_form_not_exists(self):
        bot = 'test'
        user = 'user'
        processor = MongoProcessor()
        with pytest.raises(AppException, match="Form 'know_user_here' does not exists"):
            processor.add_text_response('give occupation', 'utter_ask_know_user_occupation', bot, user,
                                        'know_user_here')

    def test_create_flow_with_empty_step_name(self):
        processor = MongoProcessor()
        bot = 'test'
        user = 'test'
        steps = [
            {"name": "greet", "type": "INTENT"},
            {"name": "", "type": "FORM_ACTION"},
            {"name": "know_user", "type": "FORM_START"},
            {"type": "FORM_END"},
            {"name": "utter_submit", "type": "BOT"},
        ]
        story_dict = {'name': "activate form", 'steps': steps, 'type': 'RULE', 'template_type': 'CUSTOM'}
        with pytest.raises(ValidationError, match="Empty name is allowed only for active_loop"):
            processor.add_complex_story(story_dict, bot, user)

    def test_create_form_activation_and_deactivation_rule(self):
        processor = MongoProcessor()
        bot = 'test'
        user = 'test'
        steps = [
            {"name": "greet", "type": "INTENT"},
            {"name": "know_user", "type": "FORM_ACTION"},
            {"name": "know_user", "type": "FORM_START"},
            {"type": "FORM_END"},
            {"name": "utter_submit", "type": "BOT"},
        ]
        story_dict = {'name': "activate form", 'steps': steps, 'type': 'RULE', 'template_type': 'CUSTOM'}
        assert processor.add_complex_story(story_dict, bot, user)
        rule = Rules.objects(block_name="activate form", bot=bot, events__name='know_user', status=True).get()
        assert rule.events[2].type == 'action'
        assert rule.events[3].name == 'know_user'
        assert rule.events[3].type == 'active_loop'
        stories = list(processor.get_stories(bot))
        story_with_form = [s for s in stories if s['name'] == 'activate form']
        assert story_with_form[0]['steps'] == steps

    def test_create_unhappy_path_form_story(self):
        processor = MongoProcessor()
        bot = 'test'
        user = 'test'
        steps = [
            {"name": "greet", "type": "INTENT"},
            {"name": "know_user", "type": "FORM_ACTION"},
            {"name": "know_user", "type": "FORM_START"},
            {"name": "deny", "type": "INTENT"},
            {"name": "utter_ask_continue", "type": "BOT"},
            {"name": "affirm", "type": "INTENT"},
            {"type": "FORM_END"},
            {"name": "utter_submit", "type": "BOT"},
        ]
        story_dict = {'name': "stop form + continue", 'steps': steps, 'type': 'STORY', 'template_type': 'CUSTOM'}
        assert processor.add_complex_story(story_dict, bot, user)
        stories = Stories.objects(block_name="stop form + continue", bot=bot, events__name='know_user',
                                  status=True).get()
        assert stories.events[1].type == 'action'
        assert stories.events[2].type == 'active_loop'
        assert stories.events[2].name == 'know_user'
        assert stories.events[6].type == 'active_loop'
        stories = list(processor.get_stories(bot))
        story_with_form = [s for s in stories if s['name'] == 'stop form + continue']
        assert story_with_form[0]['steps'] == steps

    def test_create_unhappy_path_form_story_to_breakout(self):
        processor = MongoProcessor()
        bot = 'test'
        user = 'test'
        steps = [
            {"name": "greet", "type": "INTENT"},
            {"name": "know_user", "type": "FORM_ACTION"},
            {"name": "know_user", "type": "FORM_START"},
            {"name": "deny", "type": "INTENT"},
            {"name": "utter_ask_continue", "type": "BOT"},
            {"name": "deny", "type": "INTENT"},
            {"type": "FORM_END"},
            {"name": "utter_submit", "type": "BOT"},
        ]
        story_dict = {'name': "stop form + stop", 'steps': steps, 'type': 'STORY', 'template_type': 'CUSTOM'}
        assert processor.add_complex_story(story_dict, bot, user)
        stories = Stories.objects(block_name="stop form + stop", bot=bot, events__name='know_user', status=True).get()
        assert stories.events[1].type == 'action'
        assert stories.events[2].type == 'active_loop'
        assert stories.events[2].name == 'know_user'
        assert stories.events[6].type == 'active_loop'
        stories = list(processor.get_stories(bot))
        story_with_form = [s for s in stories if s['name'] == 'stop form + stop']
        assert story_with_form[0]['steps'] == steps

    def test_delete_slot_mapping_attached_to_form(self):
        processor = MongoProcessor()
        bot = 'test'
        user = 'user'
        with pytest.raises(AppException, match=re.escape('Slot mapping is required for form: [\'know_user\']')):
            processor.delete_slot_mapping("occupation", bot, user)

    def test_delete_slot_mapping_not_exists(self):
        processor = MongoProcessor()
        bot = 'test'
        user = 'user'
        with pytest.raises(AppException, match='No slot mapping exists for slot: menu_card'):
            processor.delete_slot_mapping("menu_card", bot, user)

    def test_add_form_slots_not_exists(self):
        processor = MongoProcessor()
        path = [{'ask_questions': ['please give us your name?'], 'slot': 'name',
                 'mapping': [{'type': 'from_text', 'value': 'user', 'entity': 'name'},
                             {'type': 'from_entity', 'entity': 'name'}]},
                {'ask_questions': ['seats required?'], 'slot': 'num_people',
                 'mapping': [{'type': 'from_entity', 'intent': ['inform', 'request_restaurant'], 'entity': 'number'}]},
                {'ask_questions': ['type of cuisine?'], 'slot': 'cuisine',
                 'mapping': [{'type': 'from_entity', 'entity': 'cuisine'}]},
                {'ask_questions': ['outdoor seating required?'], 'slot': 'outdoor_seating',
                 'mapping': [{'type': 'from_entity', 'entity': 'seating'},
                             {'type': 'from_intent', 'intent': ['affirm'], 'value': True},
                             {'type': 'from_intent', 'intent': ['deny'], 'value': False}]},
                {'ask_questions': ['any preferences?'], 'slot': 'preferences',
                 'mapping': [{'type': 'from_text', 'not_intent': ['affirm']},
                             {'type': 'from_intent', 'intent': ['affirm'], 'value': 'no additional preferences'}]},
                {'ask_questions': ['Please give your feedback on your experience so far'], 'slot': 'feedback',
                 'mapping': [{'type': 'from_text'},
                             {'type': 'from_entity', 'entity': 'feedback'}]},
                ]
        bot = 'test'
        user = 'user'
        Slots(name='num_people', type="float", bot=bot, user=user).save()
        Slots(name='cuisine', type="text", bot=bot, user=user).save()

        with pytest.raises(AppException) as e:
            processor.add_form('form', path, bot, user)
            assert str(e).__contains__('slots not exists: {')

    def test_add_form_mapping_not_found(self):
        processor = MongoProcessor()
        path = [{'ask_questions': ['please give us your name?'], 'slot': 'name'},
                {'ask_questions': ['seats required?'], 'slot': 'num_people'},
                {'ask_questions': ['food choice?'], 'slot': 'category'},
                {'ask_questions': ['outdoor seating required?'], 'slot': 'outdoor_seating'}]
        bot = 'test'
        user = 'user'
        Slots(name='outdoor_seating', type="text", bot=bot, user=user).save()
        with pytest.raises(AppException, match=r"Mapping is required for slot: {.*}"):
            processor.add_form('restaurant_form', path, bot, user)

    def test_add_form_2(self):
        processor = MongoProcessor()
        path = [{'ask_questions': ['please give us your name?'], 'slot': 'name'},
                {'ask_questions': ['seats required?'], 'slot': 'num_people'},
                {'ask_questions': ['type of cuisine?'], 'slot': 'cuisine'},
                {'ask_questions': ['outdoor seating required?'], 'slot': 'outdoor_seating'},
                {'ask_questions': ['any preferences?'], 'slot': 'preferences'},
                {'ask_questions': ['Please give your feedback on your experience so far'], 'slot': 'feedback'}]
        bot = 'test'
        user = 'user'
        slot = {"slot": "num_people",
                'mapping': [{'type': 'from_entity', 'intent': ['inform', 'request_restaurant'], 'entity': 'number'}]}
        processor.add_or_update_slot_mapping(slot, bot, user)
        slot = {"slot": "cuisine", 'mapping': [{'type': 'from_entity', 'entity': 'cuisine'}]}
        processor.add_or_update_slot_mapping(slot, bot, user)
        slot = {"slot": "outdoor_seating",
                'mapping': [{'type': 'from_entity', 'entity': 'seating'},
                            {'type': 'from_intent', 'intent': ['affirm'], 'value': True},
                            {'type': 'from_intent', 'intent': ['deny'], 'value': False}]}
        processor.add_slot({"name": "outdoor_seating", "type": "text", "influence_conversation": True}, bot, user,
                           raise_exception_if_exists=False)
        processor.add_or_update_slot_mapping(slot, bot, user)
        slot = {"slot": "preferences",
                'mapping': [{'type': 'from_text', 'not_intent': ['affirm']},
                            {'type': 'from_intent', 'intent': ['affirm'], 'value': 'no additional preferences'}]}
        processor.add_slot({"name": "preferences", "type": "text", "influence_conversation": True}, bot, user,
                           raise_exception_if_exists=False)
        processor.add_or_update_slot_mapping(slot, bot, user)
        slot = {"slot": "feedback", 'mapping': [{'type': 'from_text'},
                                                {'type': 'from_entity', 'entity': 'feedback'}]}
        processor.add_slot({"name": "feedback", "type": "text", "influence_conversation": True}, bot, user,
                           raise_exception_if_exists=False)
        processor.add_or_update_slot_mapping(slot, bot, user)

        assert processor.add_form('restaurant_form', path, bot, user)
        form = Forms.objects(name='restaurant_form', bot=bot, status=True).get()
        assert form.required_slots == ['name', 'num_people', 'cuisine', 'outdoor_seating', 'preferences', 'feedback']
        assert Utterances.objects(name='utter_ask_restaurant_form_name', bot=bot, status=True).get()
        assert Utterances.objects(name='utter_ask_restaurant_form_num_people', bot=bot, status=True).get()
        assert Utterances.objects(name='utter_ask_restaurant_form_cuisine', bot=bot, status=True).get()
        assert Utterances.objects(name='utter_ask_restaurant_form_outdoor_seating', bot=bot, status=True).get()
        assert Utterances.objects(name='utter_ask_restaurant_form_preferences', bot=bot, status=True).get()
        assert Utterances.objects(name='utter_ask_restaurant_form_feedback', bot=bot, status=True).get()
        assert Responses.objects(name='utter_ask_restaurant_form_name', bot=bot,
                                 status=True).get().text.text == 'please give us your name?'
        assert Responses.objects(name='utter_ask_restaurant_form_num_people', bot=bot,
                                 status=True).get().text.text == 'seats required?'
        assert Responses.objects(name='utter_ask_restaurant_form_cuisine', bot=bot,
                                 status=True).get().text.text == 'type of cuisine?'
        assert Responses.objects(name='utter_ask_restaurant_form_outdoor_seating', bot=bot,
                                 status=True).get().text.text == 'outdoor seating required?'
        assert Responses.objects(name='utter_ask_restaurant_form_preferences', bot=bot,
                                 status=True).get().text.text == 'any preferences?'
        assert Responses.objects(name='utter_ask_restaurant_form_feedback', bot=bot,
                                 status=True).get().text.text == 'Please give your feedback on your experience so far'

    def test_add_form_already_exists(self):
        processor = MongoProcessor()
        bot = 'test'
        user = 'user'
        with pytest.raises(AppException, match='Form with name "restaurant_form" exists'):
            processor.add_form('restaurant_form', [], bot, user)

    def test_add_form_name_empty(self):
        processor = MongoProcessor()
        bot = 'test'
        user = 'user'
        with pytest.raises(AppException, match='Form name cannot be empty or spaces'):
            processor.add_form(' ', [], bot, user)

    def test_add_form_no_entity_and_mapping_type(self):
        processor = MongoProcessor()
        path = [{'ask_questions': ['what is your name?'], 'slot': 'name'},
                {'ask_questions': ['what is your age?'], 'slot': 'age'},
                {'ask_questions': ['where are you located?'], 'slot': 'category'}]
        bot = 'test'
        user = 'user'
        with pytest.raises(AppException, match="Mapping is required for slot: {'category'}"):
            processor.add_form('get_user', path, bot, user)

    def test_add_form_with_validations(self):
        processor = MongoProcessor()
        name_validation = {'logical_operator': 'and',
                           'expressions': [{'validations': [{'operator': 'has_length_greater_than', 'value': 1},
                                                            {'operator': 'has_no_whitespace'}]}]}
        age_validation = {'logical_operator': 'and',
                          'expressions': [{'validations': [{'operator': 'is_greater_than', 'value': 10},
                                                           {'operator': 'is_less_than', 'value': 70},
                                                           {'operator': 'starts_with', 'value': 'valid'},
                                                           {'operator': 'ends_with', 'value': 'value'}]}]}
        occupation_validation = {'logical_operator': 'and', 'expressions': [
            {'logical_operator': 'and',
             'validations': [{'operator': 'is_in', 'value': ['teacher', 'programmer', 'student', 'manager']},
                             {'operator': 'has_no_whitespace'},
                             {'operator': 'ends_with', 'value': 'value'}]},
            {'logical_operator': 'or',
             'validations': [{'operator': 'has_length_greater_than', 'value': 20},
                             {'operator': 'has_no_whitespace'},
                             {'operator': 'matches_regex', 'value': '^[e]+.*[e]$'}]}]}
        path = [{'ask_questions': ['your name?', 'ur name?'], 'slot': 'name',
                 'validation': name_validation,
                 'valid_response': 'got it',
                 'invalid_response': 'please rephrase'},
                {'ask_questions': ['your age?', 'ur age?'], 'slot': 'age',
                 'validation': age_validation,
                 'valid_response': 'valid entry',
                 'invalid_response': 'please enter again'
                 },
                {'ask_questions': ['your occupation?', 'ur occupation?'], 'slot': 'occupation',
                 'validation': occupation_validation}]
        bot = 'test'
        user = 'user'
        assert processor.add_form('know_user_form', path, bot, user)
        form = Forms.objects(name='know_user_form', bot=bot).get()
        assert form.required_slots == ['name', 'age', 'occupation']
        assert Utterances.objects(name='utter_ask_know_user_form_name', bot=bot,
                                  status=True).get().form_attached == 'know_user_form'
        assert Utterances.objects(name='utter_ask_know_user_form_age', bot=bot,
                                  status=True).get().form_attached == 'know_user_form'
        assert Utterances.objects(name='utter_ask_know_user_form_occupation', bot=bot,
                                  status=True).get().form_attached == 'know_user_form'
        resp = list(Responses.objects(name='utter_ask_know_user_form_name', bot=bot, status=True))
        assert resp[0].text.text == 'your name?'
        assert resp[1].text.text == 'ur name?'
        resp = list(Responses.objects(name='utter_ask_know_user_form_age', bot=bot, status=True))
        assert resp[0].text.text == 'your age?'
        assert resp[1].text.text == 'ur age?'
        resp = list(Responses.objects(name='utter_ask_know_user_form_occupation', bot=bot, status=True))
        assert resp[0].text.text == 'your occupation?'
        assert resp[1].text.text == 'ur occupation?'

        validations_added = list(FormValidationAction.objects(name='validate_know_user_form', bot=bot, status=True))
        assert len(validations_added) == 3
        assert validations_added[0].slot == 'name'
        assert validations_added[0].validation_semantic == {'and': [{'operator': 'has_length_greater_than', 'value': 1},
                                                                    {'operator': 'has_no_whitespace'}]}
        assert validations_added[0].valid_response == 'got it'
        assert validations_added[0].invalid_response == 'please rephrase'

        assert validations_added[1].slot == 'age'
        assert validations_added[1].validation_semantic == {'and': [{'operator': 'is_greater_than', 'value': 10},
                                                                    {'operator': 'is_less_than', 'value': 70},
                                                                    {'operator': 'starts_with', 'value': 'valid'},
                                                                    {'operator': 'ends_with', 'value': 'value'},
                                                                    ]}
        assert validations_added[1].valid_response == 'valid entry'
        assert validations_added[1].invalid_response == 'please enter again'

        assert validations_added[2].slot == 'occupation'
        assert validations_added[2].validation_semantic == {'and': [
            {'and': [{'operator': 'is_in', 'value': ['teacher', 'programmer', 'student', 'manager']},
                     {'operator': 'has_no_whitespace'},
                     {'operator': 'ends_with', 'value': 'value'}]},
            {'or': [{'operator': 'has_length_greater_than', 'value': 20},
                    {'operator': 'has_no_whitespace'},
                    {'operator': 'matches_regex', 'value': '^[e]+.*[e]$'}]}]}
        assert not validations_added[2].valid_response
        assert not validations_added[2].invalid_response

    def test_list_forms(self):
        processor = MongoProcessor()
        forms = list(processor.list_forms('test'))
        print(forms)
        assert len(forms) == 5
        assert len([f['name'] for f in forms]) == 5
        assert len([f['_id'] for f in forms]) == 5
        required_slots = [f['required_slots'] for f in forms]
        assert required_slots == [['date_time', 'priority'], ['file'], ['name', 'age', 'occupation'],
                                  ['name', 'num_people', 'cuisine', 'outdoor_seating', 'preferences', 'feedback'],
                                  ['name', 'age', 'occupation']]

    def test_list_forms_no_form_added(self):
        processor = MongoProcessor()
        forms = list(processor.list_forms('new_bot'))
        assert forms == []

    def test_get_form(self):
        processor = MongoProcessor()
        forms = list(processor.list_forms('test'))
        form_id = [f['_id'] for f in forms if f['name'] == 'know_user'][0]
        form = processor.get_form(form_id, 'test')
        assert form['settings'][0]['slot'] == 'name'
        assert form['settings'][1]['slot'] == 'age'
        assert form['settings'][2]['slot'] == 'occupation'
        assert form['settings'][0]['ask_questions'][0]['_id']
        assert form['settings'][0]['ask_questions'][0]['value'] == {'text': 'name?'}
        assert form['settings'][0]['ask_questions'][1]['value'] == {'text': 'what is your name?'}
        assert form['settings'][1]['ask_questions'][0]['_id']
        assert form['settings'][1]['ask_questions'][0]['value'] == {'text': 'age?'}
        assert form['settings'][1]['ask_questions'][1]['value'] == {'text': 'what is your age?'}
        assert form['settings'][2]['ask_questions'][0]['_id']
        assert form['settings'][2]['ask_questions'][0]['value'] == {'text': 'occupation?'}
        assert form['settings'][2]['ask_questions'][1]['value'] == {'text': 'what is your occupation?'}
        assert not form['settings'][0]['validation']
        assert not form['settings'][0]['invalid_response']
        assert not form['settings'][0]['valid_response']
        assert not form['settings'][1]['validation']
        assert not form['settings'][1]['invalid_response']
        assert not form['settings'][1]['valid_response']
        assert not form['settings'][2]['validation']
        assert not form['settings'][2]['invalid_response']
        assert not form['settings'][2]['valid_response']

    def test_get_form_with_validations(self):
        processor = MongoProcessor()
        forms = list(processor.list_forms('test'))
        form_id = [f['_id'] for f in forms if f['name'] == 'know_user_form'][0]
        form = processor.get_form(form_id, 'test')
        print(form)
        assert form['settings'][0]['slot'] == 'name'
        assert form['settings'][1]['slot'] == 'age'
        assert form['settings'][2]['slot'] == 'occupation'
        assert form['settings'][0]['ask_questions'][0]['_id']
        assert form['settings'][0]['ask_questions'][0]['value']['text']
        assert form['settings'][0]['ask_questions'][1]['value']['text']
        assert form['settings'][1]['ask_questions'][0]['_id']
        assert form['settings'][1]['ask_questions'][0]['value']['text']
        assert form['settings'][1]['ask_questions'][1]['value']['text']
        assert form['settings'][2]['ask_questions'][0]['_id']
        assert form['settings'][2]['ask_questions'][0]['value']['text']
        assert form['settings'][2]['ask_questions'][1]['value']['text']
        assert form['settings'][0]['validation'] == {'and': [{'operator': 'has_length_greater_than', 'value': 1},
                                                             {'operator': 'has_no_whitespace'}]}
        assert form['settings'][0]['invalid_response'] == 'please rephrase'
        assert form['settings'][0]['valid_response'] == 'got it'
        assert form['settings'][1]['validation'] == {'and': [{'operator': 'is_greater_than', 'value': 10},
                                                             {'operator': 'is_less_than', 'value': 70},
                                                             {'operator': 'starts_with', 'value': 'valid'},
                                                             {'operator': 'ends_with', 'value': 'value'},
                                                             ]}
        assert form['settings'][1]['invalid_response'] == 'please enter again'
        assert form['settings'][1]['valid_response'] == 'valid entry'
        assert form['settings'][2]['validation'] == {'and': [
            {'and': [{'operator': 'is_in', 'value': ['teacher', 'programmer', 'student', 'manager']},
                     {'operator': 'has_no_whitespace'},
                     {'operator': 'ends_with', 'value': 'value'}]},
            {'or': [{'operator': 'has_length_greater_than', 'value': 20},
                    {'operator': 'has_no_whitespace'},
                    {'operator': 'matches_regex', 'value': '^[e]+.*[e]$'}]}]}
        assert not form['settings'][2]['invalid_response']
        assert not form['settings'][2]['valid_response']

    def test_get_form_not_added(self):
        import mongomock

        with pytest.raises(AppException, match='Form does not exists'):
            MongoProcessor().get_form(mongomock.ObjectId().__str__(), 'test')

    def test_get_form_having_on_intent_and_not_intent(self):
        processor = MongoProcessor()
        forms = list(processor.list_forms('test'))
        form_id = [f['_id'] for f in forms if f['name'] == 'restaurant_form'][0]
        form = MongoProcessor().get_form(form_id, 'test')
        assert form['settings'][0]['slot'] == 'name'
        assert form['settings'][1]['slot'] == 'num_people'
        assert form['settings'][2]['slot'] == 'cuisine'
        assert form['settings'][3]['slot'] == 'outdoor_seating'
        assert form['settings'][4]['slot'] == 'preferences'
        assert form['settings'][5]['slot'] == 'feedback'
        assert form['settings'][0]['ask_questions'][0]['_id']
        assert form['settings'][1]['ask_questions'][0]['_id']
        assert form['settings'][2]['ask_questions'][0]['_id']
        assert form['settings'][3]['ask_questions'][0]['_id']
        assert form['settings'][4]['ask_questions'][0]['_id']
        assert form['settings'][5]['ask_questions'][0]['_id']
        assert form['settings'][0]['ask_questions'][0]['value']['text']
        assert form['settings'][1]['ask_questions'][0]['value']['text']
        assert form['settings'][2]['ask_questions'][0]['value']['text']
        assert form['settings'][3]['ask_questions'][0]['value']['text']
        assert form['settings'][4]['ask_questions'][0]['value']['text']
        assert form['settings'][5]['ask_questions'][0]['value']['text']

    def test_edit_form_slot_not_present(self):
        processor = MongoProcessor()
        path = [{'ask_questions': 'which location would you prefer?', 'slot': 'restaurant_location',
                 'mapping': [{'type': 'from_text', 'value': 'user', 'entity': 'location'},
                             {'type': 'from_entity', 'entity': 'location'}]},
                {'ask_questions': 'seats required?', 'slot': 'num_people',
                 'mapping': [{'type': 'from_entity', 'intent': ['inform', 'request_restaurant'], 'entity': 'number'}]},
                {'ask_questions': 'type of cuisine?', 'slot': 'cuisine',
                 'mapping': [{'type': 'from_entity', 'entity': 'cuisine'}]},
                {'ask_questions': 'outdoor seating required?', 'slot': 'outdoor_seating',
                 'mapping': [{'type': 'from_entity', 'entity': 'seating'},
                             {'type': 'from_intent', 'intent': ['affirm'], 'value': True},
                             {'type': 'from_intent', 'intent': ['deny'], 'value': False}]},
                {'ask_questions': 'any preferences?', 'slot': 'preferences',
                 'mapping': [{'type': 'from_text', 'not_intent': ['affirm']},
                             {'type': 'from_intent', 'intent': ['affirm'], 'value': 'no additional preferences'}]},
                {'ask_questions': 'do you want to go with an AC room?', 'slot': 'ac_required',
                 'mapping': [{'type': 'from_intent', 'intent': ['affirm'], 'value': True},
                             {'type': 'from_intent', 'intent': ['deny'], 'value': False}]},
                {'ask_questions': 'Please give your feedback on your experience so far', 'slot': 'feedback',
                 'mapping': [{'type': 'from_text'},
                             {'type': 'from_entity', 'entity': 'feedback'}]}
                ]
        bot = 'test'
        user = 'user'

        with pytest.raises(AppException) as e:
            processor.edit_form('restaurant_form', path, bot, user)
            assert str(e).__contains__('slots not exists: {')

    def test_edit_form_change_validations(self):
        processor = MongoProcessor()
        name_validation = {'logical_operator': 'and',
                           'expressions': [{'validations': [{'operator': 'has_length_greater_than', 'value': 1},
                                                            {'operator': 'has_no_whitespace'}]}]}
        age_validation = {'logical_operator': 'and',
                          'expressions': [{'validations': [{'operator': 'is_greater_than', 'value': 10}]}]}
        path = [{'ask_questions': ['what is your name?', 'name?'], 'slot': 'name',
                 'validation': name_validation,
                 'valid_response': 'got it',
                 'invalid_response': 'please rephrase'},
                {'ask_questions': ['what is your age?', 'age?'], 'slot': 'age',
                 'validation': age_validation,
                 'valid_response': 'valid entry',
                 'invalid_response': 'please enter again'
                 },
                {'ask_questions': ['what is your occupation?', 'occupation?'], 'slot': 'occupation',
                 'validation': None}]
        bot = 'test'
        user = 'user'
        processor.edit_form('know_user_form', path, bot, user)
        form = Forms.objects(name='know_user_form', bot=bot).get()
        assert form.required_slots == ['name', 'age', 'occupation']
        assert Utterances.objects(name='utter_ask_know_user_form_name', bot=bot,
                                  status=True).get().form_attached == 'know_user_form'
        assert Utterances.objects(name='utter_ask_know_user_form_age', bot=bot,
                                  status=True).get().form_attached == 'know_user_form'
        assert Utterances.objects(name='utter_ask_know_user_form_occupation', bot=bot,
                                  status=True).get().form_attached == 'know_user_form'
        resp = list(Responses.objects(name='utter_ask_know_user_form_name', bot=bot, status=True))
        assert resp[0].text.text == 'your name?'
        assert resp[1].text.text == 'ur name?'
        resp = list(Responses.objects(name='utter_ask_know_user_form_age', bot=bot, status=True))
        assert resp[0].text.text == 'your age?'
        assert resp[1].text.text == 'ur age?'
        resp = list(Responses.objects(name='utter_ask_know_user_form_occupation', bot=bot, status=True))
        assert resp[0].text.text == 'your occupation?'
        assert resp[1].text.text == 'ur occupation?'

        validations_added = list(FormValidationAction.objects(name='validate_know_user_form', bot=bot, status=True))
        assert len(validations_added) == 3
        assert validations_added[0].slot == 'name'
        assert validations_added[0].validation_semantic == {'and': [{'operator': 'has_length_greater_than', 'value': 1},
                                                                    {'operator': 'has_no_whitespace'}]}
        assert validations_added[0].valid_response == 'got it'
        assert validations_added[0].invalid_response == 'please rephrase'

        assert validations_added[1].slot == 'age'
        assert validations_added[1].validation_semantic == {'and': [{'operator': 'is_greater_than', 'value': 10}]}
        assert validations_added[1].valid_response == 'valid entry'
        assert validations_added[1].invalid_response == 'please enter again'

        assert validations_added[2].slot == 'occupation'
        assert not validations_added[2].validation_semantic

    def test_edit_form_remove_validations(self):
        processor = MongoProcessor()
        path = [{'ask_questions': ['what is your name?', 'name?'], 'slot': 'name',
                 'mapping': [{'type': 'from_text', 'value': 'user', 'entity': 'name'},
                             {'type': 'from_entity', 'entity': 'name'}],
                 'validation': None,
                 'valid_response': 'got it',
                 'invalid_response': 'please rephrase'},
                {'ask_questions': ['what is your age?', 'age?'], 'slot': 'age',
                 'mapping': [{'type': 'from_intent', 'intent': ['get_age'], 'entity': 'age', 'value': '18'}],
                 'validation': None,
                 'valid_response': 'valid entry',
                 'invalid_response': 'please enter again'
                 },
                {'ask_questions': ['what is your occupation?', 'occupation?'], 'slot': 'occupation',
                 'mapping': [
                     {'type': 'from_intent', 'intent': ['get_occupation'], 'entity': 'occupation', 'value': 'business'},
                     {'type': 'from_text', 'entity': 'occupation', 'value': 'engineer'},
                     {'type': 'from_entity', 'entity': 'occupation'},
                     {'type': 'from_trigger_intent', 'entity': 'occupation', 'value': 'tester',
                      'intent': ['get_business', 'is_engineer', 'is_tester'], 'not_intent': ['get_age', 'get_name']}],
                 'validation': None}]
        bot = 'test'
        user = 'user'
        processor.edit_form('know_user_form', path, bot, user)
        form = Forms.objects(name='know_user_form', bot=bot).get()
        assert form.required_slots == ['name', 'age', 'occupation']
        assert Utterances.objects(name='utter_ask_know_user_form_name', bot=bot,
                                  status=True).get().form_attached == 'know_user_form'
        assert Utterances.objects(name='utter_ask_know_user_form_age', bot=bot,
                                  status=True).get().form_attached == 'know_user_form'
        assert Utterances.objects(name='utter_ask_know_user_form_occupation', bot=bot,
                                  status=True).get().form_attached == 'know_user_form'
        resp = list(Responses.objects(name='utter_ask_know_user_form_name', bot=bot, status=True))
        assert resp[0].text.text == 'your name?'
        assert resp[1].text.text == 'ur name?'
        resp = list(Responses.objects(name='utter_ask_know_user_form_age', bot=bot, status=True))
        assert resp[0].text.text == 'your age?'
        assert resp[1].text.text == 'ur age?'
        resp = list(Responses.objects(name='utter_ask_know_user_form_occupation', bot=bot, status=True))
        assert resp[0].text.text == 'your occupation?'
        assert resp[1].text.text == 'ur occupation?'

        validations = list(FormValidationAction.objects(name='validate_know_user_form', bot=bot, status=True))
        assert len(validations) == 3
        assert validations[0].validation_semantic == {}
        assert validations[0].valid_response == 'got it'
        assert validations[0].invalid_response == 'please rephrase'
        assert validations[1].validation_semantic == {}
        assert validations[1].valid_response == 'valid entry'
        assert validations[1].invalid_response == 'please enter again'
        assert validations[2].validation_semantic == {}
        assert not validations[2].valid_response
        assert not validations[2].invalid_response

    def test_edit_form_add_validations(self):
        processor = MongoProcessor()
        name_validation = {'logical_operator': 'and',
                           'expressions': [{'validations': [{'operator': 'has_no_whitespace'}]}]}
        path = [{'ask_questions': ['what is your name?', 'name?'], 'slot': 'name',
                 'validation': name_validation,
                 'valid_response': 'got it',
                 'invalid_response': 'please rephrase'},
                {'ask_questions': ['what is your age?', 'age?'], 'slot': 'age',
                 'validation': None,
                 'valid_response': 'valid entry',
                 'invalid_response': 'please enter again'
                 },
                {'ask_questions': ['what is your occupation?', 'occupation?'], 'slot': 'occupation',
                 'validation': None}]
        bot = 'test'
        user = 'user'
        processor.edit_form('know_user_form', path, bot, user)

        validations_added = list(FormValidationAction.objects(name='validate_know_user_form', bot=bot, status=True))
        assert len(validations_added) == 3
        assert validations_added[0].slot == 'name'
        assert validations_added[0].validation_semantic == {'and': [{'operator': 'has_no_whitespace'}]}
        assert validations_added[0].valid_response == 'got it'
        assert validations_added[0].invalid_response == 'please rephrase'

    def test_edit_form_remove_and_add_slots(self):
        processor = MongoProcessor()
        path = [{'ask_questions': ['which location would you prefer?'], 'slot': 'location'},
                {'ask_questions': ['seats required?'], 'slot': 'num_people'},
                {'ask_questions': ['type of cuisine?'], 'slot': 'cuisine',
                 'validation': {'logical_operator': 'and',
                                'expressions': [{'validations': [{'operator': 'has_no_whitespace'}]}]}},
                {'ask_questions': ['outdoor seating required?'], 'slot': 'outdoor_seating'},
                {'ask_questions': ['any preferences?'], 'slot': 'preferences'},
                {'ask_questions': ['do you want to go with an AC room?'], 'slot': 'ac_required'},
                {'ask_questions': ['Please give your feedback on your experience so far'], 'slot': 'feedback'}]
        bot = 'test'
        user = 'user'
        slot = {"slot": "ac_required",
                'mapping': [{'type': 'from_intent', 'intent': ['affirm'], 'value': True},
                            {'type': 'from_intent', 'intent': ['deny'], 'value': False}]}
        processor.add_slot({"name": "ac_required", "type": "text", "influence_conversation": True}, bot, user,
                           raise_exception_if_exists=False)
        processor.add_or_update_slot_mapping(slot, bot, user)

        processor.edit_form('restaurant_form', path, bot, user)
        form = Forms.objects(name='restaurant_form', bot=bot, status=True).get()
        assert form.required_slots == ['location', 'num_people', 'cuisine', 'outdoor_seating', 'preferences',
                                       'ac_required', 'feedback']
        assert Utterances.objects(name='utter_ask_restaurant_form_location', bot=bot,
                                  status=True).get().form_attached == 'restaurant_form'
        assert Utterances.objects(name='utter_ask_restaurant_form_num_people', bot=bot,
                                  status=True).get().form_attached == 'restaurant_form'
        assert Utterances.objects(name='utter_ask_restaurant_form_cuisine', bot=bot,
                                  status=True).get().form_attached == 'restaurant_form'
        assert Utterances.objects(name='utter_ask_restaurant_form_outdoor_seating', bot=bot,
                                  status=True).get().form_attached == 'restaurant_form'
        assert Utterances.objects(name='utter_ask_restaurant_form_preferences', bot=bot,
                                  status=True).get().form_attached == 'restaurant_form'
        assert Utterances.objects(name='utter_ask_restaurant_form_feedback', bot=bot,
                                  status=True).get().form_attached == 'restaurant_form'
        assert Utterances.objects(name='utter_ask_restaurant_form_ac_required', bot=bot,
                                  status=True).get().form_attached == 'restaurant_form'
        with pytest.raises(DoesNotExist):
            Utterances.objects(name='utter_ask_restaurant_form_name', bot=bot, status=True).get()
        with pytest.raises(DoesNotExist):
            Responses.objects(name='utter_ask_restaurant_form_name', bot=bot, status=True).get()
        assert Responses.objects(name='utter_ask_restaurant_form_location',
                                 bot=bot, status=True).get().text.text == 'which location would you prefer?'
        assert Responses.objects(name='utter_ask_restaurant_form_num_people',
                                 bot=bot, status=True).get().text.text == 'seats required?'
        assert Responses.objects(name='utter_ask_restaurant_form_cuisine',
                                 bot=bot, status=True).get().text.text == 'type of cuisine?'
        assert Responses.objects(name='utter_ask_restaurant_form_outdoor_seating',
                                 bot=bot, status=True).get().text.text == 'outdoor seating required?'
        assert Responses.objects(name='utter_ask_restaurant_form_preferences',
                                 bot=bot, status=True).get().text.text == 'any preferences?'
        assert Responses.objects(name='utter_ask_restaurant_form_ac_required',
                                 bot=bot, status=True).get().text.text == 'do you want to go with an AC room?'
        assert Responses.objects(name='utter_ask_restaurant_form_feedback',
                                 bot=bot,
                                 status=True).get().text.text == 'Please give your feedback on your experience so far'

        validations_added = list(FormValidationAction.objects(name='validate_restaurant_form', bot=bot, status=True))
        assert len(validations_added) == 7
        assert validations_added[1].slot == 'cuisine'
        assert validations_added[1].validation_semantic == {'and': [{'operator': 'has_no_whitespace'}]}

    def test_edit_form_not_exists(self):
        processor = MongoProcessor()
        with pytest.raises(AppException, match='Form does not exists'):
            processor.edit_form('form_not_present', [], 'test', 'test')

    def test_edit_form_utterance_not_exists(self):
        processor = MongoProcessor()
        path = [{'ask_questions': ['provide your age?'], 'slot': 'age'},
                {'ask_questions': ['provide your location?'], 'slot': 'location'}]
        bot = 'test'
        user = 'user'
        utterance = Utterances.objects(name='utter_ask_know_user_name', bot=bot).get()
        utterance.status = False
        utterance.save()
        for response in Responses.objects(name='utter_ask_know_user_name', bot=bot):
            response.status = False
            response.save()

        processor.edit_form('know_user', path, bot, user)
        assert Forms.objects(name='know_user', bot=bot, status=True).get()
        assert Utterances.objects(name='utter_ask_know_user_age', bot=bot,
                                  status=True).get().form_attached == 'know_user'
        assert Utterances.objects(name='utter_ask_know_user_location', bot=bot,
                                  status=True).get().form_attached == 'know_user'
        assert len(Responses.objects(name='utter_ask_know_user_age', bot=bot, status=True)) == 2
        assert Responses.objects(name='utter_ask_know_user_location', bot=bot,
                                 status=True).get().text.text == 'provide your location?'

    def test_delete_form_with_validations(self):
        bot = 'test'
        user = 'user'
        processor = MongoProcessor()
        processor.delete_form('know_user_form', bot, user)
        with pytest.raises(DoesNotExist):
            Forms.objects(name='know_user_form', bot=bot, status=True).get()
        form_validations = list(FormValidationAction.objects(name='know_user_form', bot=bot, status=True))
        assert not form_validations

    def test_delete_form_not_exists(self):
        bot = 'test'
        user = 'user'
        processor = MongoProcessor()
        with pytest.raises(AppException, match='Form "get_user" does not exists'):
            processor.delete_form('get_user', bot, user)
        with pytest.raises(AppException, match='Form "form_not_present" does not exists'):
            processor.delete_form('form_not_present', bot, user)

    def test_delete_empty_form(self):
        bot = 'test'
        user = 'user'
        processor = MongoProcessor()
        with pytest.raises(AppException, match='Form " " does not exists'):
            processor.delete_form(' ', bot, user)

    def test_delete_form_attached_to_rule(self):
        processor = MongoProcessor()
        bot = 'test'
        user = 'user'
        form_name = 'know_user'
        story_name = "stop form + continue"
        with pytest.raises(AppException,
                           match=re.escape(f'Cannot remove action "{form_name}" linked to flow "{story_name}"')):
            processor.delete_form(form_name, bot, user)

    def test_delete_rule_with_form(self):
        processor = MongoProcessor()
        bot = 'test'
        user = 'test'
        processor.delete_complex_story("activate form", 'RULE', bot, user)
        with pytest.raises(DoesNotExist):
            Rules.objects(block_name="activate form", bot=bot, events__name='know_user', status=True).get()

    def test_delete_rule_with_story(self):
        processor = MongoProcessor()
        bot = 'test'
        user = 'test'
        processor.delete_complex_story("stop form + continue", 'STORY', bot, user)
        processor.delete_complex_story("stop form + stop", 'STORY', bot, user)
        with pytest.raises(DoesNotExist):
            Stories.objects(block_name="stop form + continue", bot=bot, events__name='know_user', status=True).get()
        with pytest.raises(DoesNotExist):
            Stories.objects(block_name="stop form + stop", bot=bot, events__name='know_user', status=True).get()

    def test_delete_form_utterance_deleted(self):
        processor = MongoProcessor()
        bot = 'test'
        user = 'user'
        utterance = Utterances.objects(name='utter_ask_know_user_age', bot=bot).get()
        utterance.status = False
        utterance.save()
        processor.delete_form('know_user', bot, user)
        with pytest.raises(DoesNotExist):
            Forms.objects(name='know_user', bot=bot, status=True).get()
        with pytest.raises(DoesNotExist):
            Utterances.objects(name='utter_ask_know_user_name', bot=bot, status=True).get()
        with pytest.raises(DoesNotExist):
            Responses.objects(name='utter_ask_know_user_name', bot=bot, status=True).get()
        with pytest.raises(DoesNotExist):
            Utterances.objects(name='utter_ask_know_user_location', bot=bot, status=True).get()
        with pytest.raises(DoesNotExist):
            Responses.objects(name='utter_ask_know_user_location', bot=bot, status=True).get()

    def test_delete_utterance_linked_to_form(self):
        processor = MongoProcessor()
        bot = 'test'
        with pytest.raises(AppException,
                           match='At least one question is required for utterance linked to form: restaurant_form'):
            processor.delete_utterance('utter_ask_restaurant_form_cuisine', bot, "test")
        assert Utterances.objects(name='utter_ask_restaurant_form_cuisine', bot=bot, status=True).get()
        assert Responses.objects(name='utter_ask_restaurant_form_cuisine', bot=bot, status=True).get()

    def test_delete_response_linked_to_form(self):
        processor = MongoProcessor()
        bot = 'test'
        user = 'test'
        response = Responses.objects(name='utter_ask_restaurant_form_cuisine', bot=bot, status=True).get()
        with pytest.raises(AppException,
                           match='At least one question is required for utterance linked to form: restaurant_form'):
            processor.delete_response(str(response.id), bot, user)
        assert Utterances.objects(name='utter_ask_restaurant_form_cuisine', bot=bot, status=True).get()
        assert Responses.objects(name='utter_ask_restaurant_form_cuisine', bot=bot, status=True).get()

    def test_edit_utterance_for_form(self):
        processor = MongoProcessor()
        bot = 'test'
        user = 'test'
        response = Responses.objects(name='utter_ask_restaurant_form_cuisine', bot=bot, status=True).get()
        processor.edit_text_response(str(response.id), 'what cuisine are you interested in?',
                                     'utter_ask_restaurant_form_cuisine', bot, user)
        assert Responses.objects(name='utter_ask_restaurant_form_cuisine', bot=bot,
                                 status=True).get().text.text == 'what cuisine are you interested in?'

    def test_delete_response_linked_to_form_validation_false(self):
        processor = MongoProcessor()
        bot = 'test'
        processor.delete_utterance('utter_ask_restaurant_form_cuisine', bot, False)
        with pytest.raises(DoesNotExist):
            Utterances.objects(name='utter_ask_restaurant_form_cuisine', bot=bot, status=True).get()
        with pytest.raises(DoesNotExist):
            Responses.objects(name='utter_ask_restaurant_form_cuisine', bot=bot, status=True).get()

    def test_add_utterance_to_story_that_is_attached_to_form(self):
        processor = MongoProcessor()
        bot = 'test'
        user = 'test'
        steps = [
            {"name": "greet", "type": "INTENT"},
            {"name": "utter_ask_restaurant_form_outdoor_seating", "type": "BOT"},
        ]
        story_dict = {'name': "story with form utterance", 'steps': steps, 'type': 'STORY', 'template_type': 'CUSTOM'}
        with pytest.raises(AppException,
                           match='utterance "utter_ask_restaurant_form_outdoor_seating" is attached to a form'):
            processor.add_complex_story(story_dict, bot, user)

    def test_delete_intent_attached_to_story(self):
        processor = MongoProcessor()
        bot = 'test'
        user = 'test'
        with pytest.raises(AppException, match='Cannot remove intent "greet" linked to flow "greet"'):
            processor.delete_intent('greet', bot, user, False)

    def test_add_story_with_form(self):
        processor = MongoProcessor()
        bot = 'test'
        user = 'test'
        steps = [
            {"name": "greet", "type": "INTENT"},
            {"name": "restaurant_form", "type": "FORM_ACTION"},
            {"name": "utter_thanks", "type": "ACTION"},
        ]
        story_dict = {'name': "story with form", 'steps': steps, 'type': 'STORY', 'template_type': 'CUSTOM'}
        assert processor.add_complex_story(story_dict, bot, user)
        story = Stories.objects(block_name="story with form", bot=bot,
                                events__name='restaurant_form', status=True).get()
        assert story.events[1].type == 'action'
        stories = list(processor.get_stories(bot))
        story_with_form = [s for s in stories if s['name'] == 'story with form']
        assert story_with_form[0]['steps'] == [
            {'name': 'greet', 'type': 'INTENT'},
            {'name': 'restaurant_form', 'type': 'FORM_ACTION'},
            {'name': 'utter_thanks', 'type': 'BOT'}
        ]

    def test_get_story_with_form(self):
        processor = MongoProcessor()
        bot = 'test'
        stories = list(processor.get_stories(bot))
        assert stories[16]['name'] == 'story with form'
        assert stories[16]['type'] == 'STORY'
        assert stories[16]['steps'][0]['name'] == 'greet'
        assert stories[16]['steps'][0]['type'] == 'INTENT'
        assert stories[16]['steps'][1]['name'] == 'restaurant_form'
        assert stories[16]['steps'][1]['type'] == 'FORM_ACTION'
        assert stories[16]['template_type'] == 'CUSTOM'

    def test_delete_form_attached_to_story(self):
        processor = MongoProcessor()
        bot = 'test'
        user = 'test'
        with pytest.raises(AppException,
                           match='Cannot remove action "restaurant_form" linked to flow "story with form"'):
            processor.delete_form("restaurant_form", bot, user)

    def test_delete_story_with_form(self):
        processor = MongoProcessor()
        bot = 'test'
        user = 'test'
        processor.delete_complex_story("story with form", 'STORY', bot, user)
        assert Stories.objects(block_name="story with form", bot=bot,
                               events__name='restaurant_form', status=False).get()

    def test_update_story_step_that_is_attached_to_form(self):
        processor = MongoProcessor()
        bot = 'test'
        user = 'test'
        steps = [
            {"name": "greet", "type": "INTENT"},
            {"name": "utter_greet", "type": "BOT"},
            {"name": "utter_cheer_up", "type": "BOT"},
            {"name": "mood_great", "type": "INTENT"},
            {"name": "utter_greet", "type": "BOT"},
        ]
        story_dict = {'name': "story without action", 'steps': steps, 'type': 'STORY', 'template_type': 'CUSTOM'}
        processor.add_complex_story(story_dict, bot, user)

        steps = [
            {"name": "greet", "type": "INTENT"},
            {"name": "utter_ask_restaurant_form_outdoor_seating", "type": "BOT"},
        ]
        story_dict = {'name': "story without action", 'steps': steps, 'type': 'STORY', 'template_type': 'CUSTOM'}
        with pytest.raises(AppException,
                           match='utterance "utter_ask_restaurant_form_outdoor_seating" is attached to a form'):
            processor.update_complex_story(story_dict, bot, user)

    def test_add_slot_set_action_from_value_no_value_passed(self):
        processor = MongoProcessor()
        bot = 'test'
        user = 'test'
        Slots(name='name', type='text', bot=bot, user=user).save()
        action = {'name': 'action_set_slot', 'set_slots': [{'name': 'name', 'type': SLOT_SET_TYPE.FROM_VALUE.value}]}
        processor.add_slot_set_action(action, bot, user)
        assert Actions.objects(name='action_set_slot', type=ActionType.slot_set_action.value,
                               bot=bot, user=user, status=True).get()
        assert SlotSetAction.objects(name='action_set_slot', bot=bot, user=user, status=True).get()

    def test_add_story_with_slot_set_action(self):
        processor = MongoProcessor()
        bot = 'test'
        user = 'test'
        steps = [
            {"name": "greet", "type": "INTENT"},
            {"name": "action_set_slot", "type": "SLOT_SET_ACTION"},
        ]
        story_dict = {'name': "story with slot_set_action", 'steps': steps, 'type': 'STORY', 'template_type': 'CUSTOM'}
        assert processor.add_complex_story(story_dict, bot, user)
        stories = list(processor.get_stories(bot))
        story_with_form = [s for s in stories if s['name'] == 'story with slot_set_action']
        assert story_with_form[0]['steps'] == [
            {'name': 'greet', 'type': 'INTENT'},
            {'name': 'action_set_slot', 'type': 'SLOT_SET_ACTION'},
        ]

    def test_fetch_story_with_slot_set_action(self):
        processor = MongoProcessor()
        data = list(processor.get_stories("test"))
        slot_set_story = next(item for item in data if item['name'] == 'story with slot_set_action')
        assert slot_set_story['steps'] == [{'name': 'greet', 'type': 'INTENT'},
                                           {'name': 'action_set_slot', 'type': 'SLOT_SET_ACTION'}]
        assert slot_set_story['template_type'] == 'CUSTOM'
        assert slot_set_story['type'] == 'STORY'

    def test_add_slot_set_action_from_value(self):
        processor = MongoProcessor()
        bot = 'test'
        user = 'test'
        action = {'name': 'action_set_name_slot',
                  'set_slots': [{'name': 'name', 'type': SLOT_SET_TYPE.FROM_VALUE.value, 'value': '5'}]}
        processor.add_slot_set_action(action, bot, user)
        assert Actions.objects(name='action_set_name_slot', type=ActionType.slot_set_action.value,
                               bot=bot, user=user, status=True).get()
        assert SlotSetAction.objects(name='action_set_name_slot', bot=bot, user=user, status=True).get()

    def test_add_slot_set_action_reset(self):
        processor = MongoProcessor()
        bot = 'test'
        user = 'test'
        Slots(name='location', type='text', bot=bot, user=user).save()
        action = {'name': 'action_set_location_slot',
                  'set_slots': [{'name': 'location', 'type': SLOT_SET_TYPE.RESET_SLOT.value}]}
        processor.add_slot_set_action(action, bot, user)
        assert Actions.objects(name='action_set_location_slot', type=ActionType.slot_set_action.value,
                               bot=bot, user=user, status=True).get()
        assert SlotSetAction.objects(name='action_set_location_slot', bot=bot, user=user, status=True).get()

    def test_add_slot_set_action_already_exists(self):
        processor = MongoProcessor()
        bot = 'test'
        user = 'test'
        action = {'name': 'action_set_name_slot', 'set_slots': [{'name': 'name', 'type': SLOT_SET_TYPE.FROM_VALUE.value,
                                                                 'value': '5'}]}
        with pytest.raises(AppException, match='Action exists!'):
            processor.add_slot_set_action(action, bot, user)

    def test_add_slot_set_action_name_empty(self):
        processor = MongoProcessor()
        bot = 'test'
        user = 'test'
        action = {'name': ' ', 'set_slots': [{'name': 'name', 'type': SLOT_SET_TYPE.FROM_VALUE.value, 'value': '5'}]}
        with pytest.raises(AppException, match='name cannot be empty or spaces'):
            processor.add_slot_set_action(action, bot, user)

        action = {'name': None, 'set_slots': [{'name': 'name', 'type': SLOT_SET_TYPE.FROM_VALUE.value, 'value': '5'}]}
        with pytest.raises(AppException, match='name cannot be empty or spaces'):
            processor.add_slot_set_action(action, bot, user)

    def test_add_slot_set_action_slot_empty(self):
        processor = MongoProcessor()
        bot = 'test'
        user = 'test'
        action = {'name': 'action_set_slot_name',
                  'set_slots': [{'name': ' ', 'type': SLOT_SET_TYPE.FROM_VALUE.value, 'value': '5'}]}
        with pytest.raises(AppException, match='slot name cannot be empty or spaces'):
            processor.add_slot_set_action(action, bot, user)

        action = {'name': 'action_set_slot_name',
                  'set_slots': [{'name': None, 'type': SLOT_SET_TYPE.FROM_VALUE.value, 'value': '5'}]}
        with pytest.raises(AppException, match='slot name cannot be empty or spaces'):
            processor.add_slot_set_action(action, bot, user)

    def test_add_slot_set_action_slot_not_exists(self):
        processor = MongoProcessor()
        bot = 'test'
        user = 'test'
        action = {'name': 'action_set_slot_non_existant', 'set_slots': [{'name': 'non_existant',
                                                                         'type': SLOT_SET_TYPE.FROM_VALUE.value,
                                                                         'value': '5'}]}
        with pytest.raises(AppException, match='Slot with name "non_existant" not found'):
            processor.add_slot_set_action(action, bot, user)

    def test_add_slot_set_action_simple_action_with_same_name_present(self):
        processor = MongoProcessor()
        bot = 'test'
        user = 'test'
        Actions(name='action_trigger_some_api', bot=bot, user=user).save()
        action = {'name': 'action_trigger_some_api', 'set_slots': [{'name': 'some_api',
                                                                    'type': SLOT_SET_TYPE.FROM_VALUE.value,
                                                                    'value': '5'}]}
        with pytest.raises(AppException, match='Action exists!'):
            processor.add_slot_set_action(action, bot, user)

    def test_list_slot_set_actions(self):
        processor = MongoProcessor()
        bot = 'test'
        actions = processor.list_slot_set_actions(bot)
        print(actions)
        assert actions == [{'name': 'action_set_slot', 'set_slots': [{'name': 'name', 'type': 'from_value'}]},
                           {'name': 'action_set_name_slot',
                            'set_slots': [{'name': 'name', 'type': 'from_value', 'value': '5'}]},
                           {'name': 'action_set_location_slot',
                            'set_slots': [{'name': 'location', 'type': 'reset_slot'}]}]

    def test_list_slot_set_actions_not_present(self):
        processor = MongoProcessor()
        bot = 'test_bot'
        actions = processor.list_slot_set_actions(bot)
        assert len(actions) == 0

    def test_edit_slot_set_action(self):
        processor = MongoProcessor()
        bot = 'test'
        user = 'test'
        Slots(name='name_new', type='text', bot=bot, user=user).save()
        action = {'name': 'action_set_name_slot',
                  'set_slots': [{'name': 'name_new', 'type': SLOT_SET_TYPE.RESET_SLOT.value,
                                 'value': 'name'}]}
        processor.edit_slot_set_action(action, bot, user)
        assert Actions.objects(name='action_set_name_slot', type=ActionType.slot_set_action.value,
                               bot=bot, user=user, status=True).get()
        assert SlotSetAction.objects(name='action_set_name_slot', bot=bot, user=user, status=True).get()

    def test_edit_slot_set_action_not_present(self):
        processor = MongoProcessor()
        bot = 'test'
        user = 'test'
        action = {'name': 'action_non_existant',
                  'set_slots': [{'name': 'name_new', 'type': SLOT_SET_TYPE.FROM_VALUE.value,
                                 'value': 'name'}]}
        with pytest.raises(AppException, match=f'Slot setting action with name "{action["name"]}" not found'):
            processor.edit_slot_set_action(action, bot, user)

    def test_edit_slot_set_action_slot_not_exists(self):
        processor = MongoProcessor()
        bot = 'test'
        user = 'test'
        action = {'name': 'action_set_name_slot',
                  'set_slots': [{'name': 'slot_non_existant', 'type': SLOT_SET_TYPE.FROM_VALUE.value,
                                 'value': 'name'}]}
        with pytest.raises(AppException, match=f'Slot with name "slot_non_existant" not found'):
            processor.edit_slot_set_action(action, bot, user)

    def test_edit_slot_set_action_name_empty(self):
        processor = MongoProcessor()
        bot = 'test'
        user = 'test'
        action = {'name': ' ', 'set_slots': [{'name': 'name', 'type': SLOT_SET_TYPE.FROM_VALUE.value,
                                              'value': 'name'}]}
        with pytest.raises(AppException, match=f'Slot setting action with name "{action["name"]}" not found'):
            processor.edit_slot_set_action(action, bot, user)

    def test_edit_slot_set_action_slot_empty(self):
        processor = MongoProcessor()
        bot = 'test'
        user = 'test'
        action = {'name': 'action_set_name_slot', 'set_slots': [{'name': ' ', 'type': SLOT_SET_TYPE.FROM_VALUE.value,
                                                                 'value': 'name'}]}
        with pytest.raises(AppException, match="slot name cannot be empty or spaces"):
            processor.edit_slot_set_action(action, bot, user)

    def test_delete_slot_set_action(self):
        processor = MongoProcessor()
        bot = 'test'
        user = 'test'
        processor.delete_action('action_set_name_slot', bot, user)

    def test_delete_slot_set_action_already_deleted(self):
        processor = MongoProcessor()
        bot = 'test'
        user = 'test'
        with pytest.raises(AppException, match=f'Action with name "action_set_name_slot" not found'):
            processor.delete_action('action_set_name_slot', bot, user)

    def test_delete_slot_set_action_not_present(self):
        processor = MongoProcessor()
        bot = 'test'
        user = 'test'
        with pytest.raises(AppException, match=f'Action with name "action_non_existant" not found'):
            processor.delete_action('action_non_existant', bot, user)

    def test_delete_slot_set_action_linked_to_story(self):
        processor = MongoProcessor()
        bot = 'test'
        user = 'test'
        Slots(name='age', type='text', bot=bot, user=user).save()
        action = {'name': 'action_set_age_slot', 'set_slots': [{'name': 'age', 'type': SLOT_SET_TYPE.RESET_SLOT.value}]}
        processor.add_slot_set_action(action, bot, user)
        steps = [
            {"name": "greet", "type": "INTENT"},
            {"name": "action_set_age_slot", "type": "SLOT_SET_ACTION"},
        ]
        story_dict = {'name': "story with slot set action", 'steps': steps, 'type': 'STORY', 'template_type': 'CUSTOM'}
        processor.add_complex_story(story_dict, bot, user)
        with pytest.raises(AppException,
                           match=f'Cannot remove action "action_set_age_slot" linked to flow "story with slot set action"'):
            processor.delete_action('action_set_age_slot', bot, user)

    def test_delete_action(self):
        processor = MongoProcessor()
        bot = 'test'
        user = 'test'
        Actions(name='action_custom', bot=bot, user=user).save()
        processor.delete_action('action_custom', bot, user)

    def test_delete_action_already_deleted(self):
        processor = MongoProcessor()
        bot = 'test'
        user = 'test'
        with pytest.raises(AppException, match=f'Action with name "action_custom" not found'):
            processor.delete_action('action_custom', bot, user)

    def test_push_notifications_enabled_create_type_event(self):
        Utility.environment['notifications']['enable'] = True
        bot = 'test_notifications'
        user = 'test'
        server_endpoint = f"ws://localhost/events/"
        Utility.environment['notifications']['server_endpoint'] = server_endpoint

        def _mock_websocket_response(*args, **kwargs):
            return None

        with patch('kairon.shared.utils.Utility.websocket_request', autospec=True) as mock:
            mock.side_effect = _mock_websocket_response
            processor = MongoProcessor()
            processor.add_intent('greet', bot, user, False)
            assert mock.call_args.args[0] == 'ws://localhost/events/test_notifications'
            request_body = json.loads(mock.call_args.args[1])
            assert request_body['event_type'] == "create"
            assert request_body['event']['entity_type'] == "Intents"
            assert request_body['event']['data']['name'] == 'greet'
            assert request_body['event']['data']['bot'] == bot
            assert request_body['event']['data']['user'] == user
            assert not Utility.check_empty_string(request_body['event']['data']['timestamp'])
            assert request_body['event']['data']['status']
            assert not request_body['event']['data']['is_integration']
            assert not request_body['event']['data']['use_entities']

    def test_push_notifications_enabled_update_type_event(self):
        bot = "tests"
        user = 'testUser'
        server_endpoint = f"ws://localhost/events/"
        Utility.environment['notifications']['server_endpoint'] = server_endpoint

        def _mock_websocket_response(*args, **kwargs):
            return None

        with patch('kairon.shared.utils.Utility.websocket_request', autospec=True) as mock:
            mock.side_effect = _mock_websocket_response
            processor = MongoProcessor()
            examples = list(processor.get_training_examples("greet", bot))
            processor.edit_training_example(examples[0]["_id"], example="[Kanpur](location) India", intent="greet",
                                            bot=bot, user=user)
            assert mock.call_args.args[0] == 'ws://localhost/events/tests'
            request_body = json.loads(mock.call_args.args[1])
            assert request_body['event_type'] == "update"
            assert request_body['event']['entity_type'] == "TrainingExamples"
            assert request_body['event']['data']['intent'] == 'greet'
            assert not Utility.check_empty_string(request_body['event']['data']['text'])
            assert request_body['event']['data']['bot'] == bot
            assert request_body['event']['data']['user'] == user
            assert not Utility.check_empty_string(request_body['event']['data']['timestamp'])
            assert request_body['event']['data']['status']

    def test_push_notifications_enabled_delete_type_event(self):
        bot = "test"
        user = 'test'
        server_endpoint = f"ws://localhost/events/"
        Utility.environment['notifications']['server_endpoint'] = server_endpoint

        def _mock_websocket_response(*args, **kwargs):
            return None

        with patch('kairon.shared.utils.Utility.websocket_request', autospec=True) as mock:
            mock.side_effect = _mock_websocket_response
            processor = MongoProcessor()
            processor.delete_complex_story('story with slot_set_action', 'STORY', bot, user)
            with pytest.raises(DoesNotExist):
                Stories.objects(block_name="story with slot_set_action", bot=bot, status=True).get()
            assert mock.call_args.args[0] == 'ws://localhost/events/test'
            request_body = json.loads(mock.call_args.args[1])
            assert request_body['event_type'] == "delete"
            assert request_body['event']['entity_type'] == "Stories"
            assert request_body['event']['data'][0]['_id']

    def test_push_notifications_enabled_update_type_event_connection_error(self):
        bot = "test"
        user = 'test'
        utterance = 'utter_notifications'
        processor = MongoProcessor()
        processor.add_utterance_name(utterance, bot, user, raise_error_if_exists=True)
        assert Utterances.objects(bot=bot, status=True, name__iexact=utterance).get()

    def test_push_notifications_enabled_delete_type_connection_error(self):
        bot = "test"
        user = 'test'
        story_name = 'test_push_notifications'
        processor = MongoProcessor()
        steps = [
            {"name": "greet", "type": "INTENT"},
            {"name": "utter_thanks", "type": "ACTION"},
        ]
        story_dict = {'name': story_name, 'steps': steps, 'type': 'STORY', 'template_type': 'Q&A'}
        assert processor.add_complex_story(story_dict, bot, user)
        processor.delete_complex_story(story_name, 'STORY', bot, user)
        with pytest.raises(DoesNotExist):
            Stories.objects(block_name=story_name, bot=bot, status=True).get()
        Utility.environment['notifications']['enable'] = False

    @responses.activate
    def test_add_jira_action(self):
        bot = 'test'
        user = 'test_user'
        url = 'https://test-digite.atlassian.net'
        action = {
            'name': 'jira_action', 'url': url, 'user_name': 'test@digite.com',
            'api_token': 'ASDFGHJKL', 'project_key': 'HEL', 'issue_type': 'Bug', 'summary': 'new user',
            'response': 'We have logged a ticket'
        }
        responses.add(
            'GET',
            f'{url}/rest/api/2/serverInfo',
            json={'baseUrl': 'https://udit-pandey.atlassian.net', 'version': '1001.0.0-SNAPSHOT',
                  'versionNumbers': [1001, 0, 0], 'deploymentType': 'Cloud', 'buildNumber': 100191,
                  'buildDate': '2022-02-11T05:35:40.000+0530', 'serverTime': '2022-02-15T10:54:09.906+0530',
                  'scmInfo': '831671b3b59f40b5108ef3f9491df89a1317ecaa', 'serverTitle': 'Jira',
                  'defaultLocale': {'locale': 'en_US'}}
        )
        responses.add(
            'GET',
            f'{url}/rest/api/2/project/HEL',
            json={'expand': 'description,lead,issueTypes,url,projectKeys,permissions,insight',
                  'self': 'https://udit-pandey.atlassian.net/rest/api/2/project/10000', 'id': '10000', 'key': 'HEL',
                  'description': '', 'lead': {
                    'self': 'https://udit-pandey.atlassian.net/rest/api/2/user?accountId=6205e1585d18ad00729aa75f',
                    'accountId': '6205e1585d18ad00729aa75f', 'avatarUrls': {
                        '48x48': 'https://secure.gravatar.com/avatar/6864b14113f03cbe6d55af5006b12efe?d=https%3A%2F%2Favatar-management--avatars.us-west-2.prod.public.atl-paas.net%2Finitials%2FUP-0.png',
                        '24x24': 'https://secure.gravatar.com/avatar/6864b14113f03cbe6d55af5006b12efe?d=https%3A%2F%2Favatar-management--avatars.us-west-2.prod.public.atl-paas.net%2Finitials%2FUP-0.png',
                        '16x16': 'https://secure.gravatar.com/avatar/6864b14113f03cbe6d55af5006b12efe?d=https%3A%2F%2Favatar-management--avatars.us-west-2.prod.public.atl-paas.net%2Finitials%2FUP-0.png',
                        '32x32': 'https://secure.gravatar.com/avatar/6864b14113f03cbe6d55af5006b12efe?d=https%3A%2F%2Favatar-management--avatars.us-west-2.prod.public.atl-paas.net%2Finitials%2FUP-0.png'},
                    'displayName': 'Udit Pandey', 'active': True}, 'components': [], 'issueTypes': [
                    {'self': 'https://udit-pandey.atlassian.net/rest/api/2/issuetype/10001', 'id': '10001',
                     'description': 'A small, distinct piece of work.',
                     'iconUrl': 'https://udit-pandey.atlassian.net/rest/api/2/universal_avatar/view/type/issuetype/avatar/10318?size=medium',
                     'name': 'Task', 'subtask': False, 'avatarId': 10318, 'hierarchyLevel': 0},
                    {'self': 'https://udit-pandey.atlassian.net/rest/api/2/issuetype/10002', 'id': '10002',
                     'description': 'A collection of related bugs, stories, and tasks.',
                     'iconUrl': 'https://udit-pandey.atlassian.net/rest/api/2/universal_avatar/view/type/issuetype/avatar/10307?size=medium',
                     'name': 'Epic', 'subtask': False, 'avatarId': 10307, 'hierarchyLevel': 1},
                    {'self': 'https://udit-pandey.atlassian.net/rest/api/2/issuetype/10003', 'id': '10003',
                     'description': 'Subtasks track small pieces of work that are part of a larger task.',
                     'iconUrl': 'https://udit-pandey.atlassian.net/rest/api/2/universal_avatar/view/type/issuetype/avatar/10316?size=medium',
                     'name': 'Bug', 'subtask': True, 'avatarId': 10316, 'hierarchyLevel': -1}],
                  'assigneeType': 'UNASSIGNED', 'versions': [], 'name': 'helicopter', 'roles': {
                    'atlassian-addons-project-access': 'https://udit-pandey.atlassian.net/rest/api/2/project/10000/role/10007',
                    'Administrator': 'https://udit-pandey.atlassian.net/rest/api/2/project/10000/role/10004',
                    'Viewer': 'https://udit-pandey.atlassian.net/rest/api/2/project/10000/role/10006',
                    'Member': 'https://udit-pandey.atlassian.net/rest/api/2/project/10000/role/10005'}, 'avatarUrls': {
                    '48x48': 'https://udit-pandey.atlassian.net/rest/api/2/universal_avatar/view/type/project/avatar/10408',
                    '24x24': 'https://udit-pandey.atlassian.net/rest/api/2/universal_avatar/view/type/project/avatar/10408?size=small',
                    '16x16': 'https://udit-pandey.atlassian.net/rest/api/2/universal_avatar/view/type/project/avatar/10408?size=xsmall',
                    '32x32': 'https://udit-pandey.atlassian.net/rest/api/2/universal_avatar/view/type/project/avatar/10408?size=medium'},
                  'projectTypeKey': 'software', 'simplified': True, 'style': 'next-gen', 'isPrivate': False,
                  'properties': {}, 'entityId': '8a851ebf-72eb-461d-be68-4c2c28805440',
                  'uuid': '8a851ebf-72eb-461d-be68-4c2c28805440'}
        )
        processor = MongoProcessor()
        assert processor.add_jira_action(action, bot, user)

    def test_add_jira_action_already_exists(self):
        bot = 'test'
        user = 'test_user'
        url = 'https://test-digite.atlassian.net'
        action = {
            'name': 'jira_action', 'url': url, 'user_name': 'test@digite.com',
            'api_token': 'ASDFGHJKL', 'project_key': 'HEL', 'issue_type': 'Bug', 'summary': 'new user',
            'response': 'We have logged a ticket'
        }
        processor = MongoProcessor()
        with pytest.raises(AppException, match="Action exists!"):
            processor.add_jira_action(action, bot, user)

    def test_add_jira_action_existing_name(self):
        processor = MongoProcessor()
        bot = 'test'
        http_url = 'http://www.google.com'
        action = 'test_action'
        # file deepcode ignore HardcodedNonCryptoSecret: Random string for testing
        user = 'test_user'
        response = "json"
        request_method = 'GET'
        http_params_list: List[HttpActionParameters] = [
            HttpActionParameters(key="param1", value="param1", parameter_type="slot"),
            HttpActionParameters(key="param2", value="value2", parameter_type="value")]
        header: List[HttpActionParameters] = [
            HttpActionParameters(key="param3", value="param1", parameter_type="slot"),
            HttpActionParameters(key="param4", value="value2", parameter_type="value")]
        http_action_config = HttpActionConfigRequest(
            action_name=action,
            response=response,
            http_url=http_url,
            request_method=request_method,
            params_list=http_params_list,
            headers=header
        )
        processor.add_http_action_config(http_action_config.dict(), user, bot)

        bot = 'test'
        user = 'test_user'
        url = 'https://test-digite.atlassian.net'
        action = {
            'name': 'test_action', 'url': url, 'user_name': 'test@digite.com',
            'api_token': 'ASDFGHJKL', 'project_key': 'HEL', 'issue_type': 'Bug', 'summary': 'new user',
            'response': 'We have logged a ticket'
        }
        processor = MongoProcessor()
        with pytest.raises(AppException, match="Action exists!"):
            processor.add_jira_action(action, bot, user)

    @responses.activate
    def test_add_jira_action_different_bot(self):
        bot = 'test_2'
        user = 'test_user'
        url = 'https://test-digite.atlassian.net'
        action = {
            'name': 'jira_action', 'url': url, 'user_name': 'test@digite.com',
            'api_token': 'ASDFGHJKL', 'project_key': 'HEL', 'issue_type': 'Bug', 'summary': 'new user',
            'response': 'We have logged a ticket'
        }
        responses.add(
            'GET',
            f'{url}/rest/api/2/serverInfo',
            json={'baseUrl': 'https://udit-pandey.atlassian.net', 'version': '1001.0.0-SNAPSHOT',
                  'versionNumbers': [1001, 0, 0], 'deploymentType': 'Cloud', 'buildNumber': 100191,
                  'buildDate': '2022-02-11T05:35:40.000+0530', 'serverTime': '2022-02-15T10:54:09.906+0530',
                  'scmInfo': '831671b3b59f40b5108ef3f9491df89a1317ecaa', 'serverTitle': 'Jira',
                  'defaultLocale': {'locale': 'en_US'}}
        )
        responses.add(
            'GET',
            f'{url}/rest/api/2/project/HEL',
            json={'expand': 'description,lead,issueTypes,url,projectKeys,permissions,insight',
                  'self': 'https://udit-pandey.atlassian.net/rest/api/2/project/10000', 'id': '10000', 'key': 'HEL',
                  'description': '', 'lead': {
                    'self': 'https://udit-pandey.atlassian.net/rest/api/2/user?accountId=6205e1585d18ad00729aa75f',
                    'accountId': '6205e1585d18ad00729aa75f', 'avatarUrls': {
                        '48x48': 'https://secure.gravatar.com/avatar/6864b14113f03cbe6d55af5006b12efe?d=https%3A%2F%2Favatar-management--avatars.us-west-2.prod.public.atl-paas.net%2Finitials%2FUP-0.png',
                        '24x24': 'https://secure.gravatar.com/avatar/6864b14113f03cbe6d55af5006b12efe?d=https%3A%2F%2Favatar-management--avatars.us-west-2.prod.public.atl-paas.net%2Finitials%2FUP-0.png',
                        '16x16': 'https://secure.gravatar.com/avatar/6864b14113f03cbe6d55af5006b12efe?d=https%3A%2F%2Favatar-management--avatars.us-west-2.prod.public.atl-paas.net%2Finitials%2FUP-0.png',
                        '32x32': 'https://secure.gravatar.com/avatar/6864b14113f03cbe6d55af5006b12efe?d=https%3A%2F%2Favatar-management--avatars.us-west-2.prod.public.atl-paas.net%2Finitials%2FUP-0.png'},
                    'displayName': 'Udit Pandey', 'active': True}, 'components': [], 'issueTypes': [
                    {'self': 'https://udit-pandey.atlassian.net/rest/api/2/issuetype/10001', 'id': '10001',
                     'description': 'A small, distinct piece of work.',
                     'iconUrl': 'https://udit-pandey.atlassian.net/rest/api/2/universal_avatar/view/type/issuetype/avatar/10318?size=medium',
                     'name': 'Task', 'subtask': False, 'avatarId': 10318, 'hierarchyLevel': 0},
                    {'self': 'https://udit-pandey.atlassian.net/rest/api/2/issuetype/10002', 'id': '10002',
                     'description': 'A collection of related bugs, stories, and tasks.',
                     'iconUrl': 'https://udit-pandey.atlassian.net/rest/api/2/universal_avatar/view/type/issuetype/avatar/10307?size=medium',
                     'name': 'Epic', 'subtask': False, 'avatarId': 10307, 'hierarchyLevel': 1},
                    {'self': 'https://udit-pandey.atlassian.net/rest/api/2/issuetype/10003', 'id': '10003',
                     'description': 'Subtasks track small pieces of work that are part of a larger task.',
                     'iconUrl': 'https://udit-pandey.atlassian.net/rest/api/2/universal_avatar/view/type/issuetype/avatar/10316?size=medium',
                     'name': 'Bug', 'subtask': True, 'avatarId': 10316, 'hierarchyLevel': -1}],
                  'assigneeType': 'UNASSIGNED', 'versions': [], 'name': 'helicopter', 'roles': {
                    'atlassian-addons-project-access': 'https://udit-pandey.atlassian.net/rest/api/2/project/10000/role/10007',
                    'Administrator': 'https://udit-pandey.atlassian.net/rest/api/2/project/10000/role/10004',
                    'Viewer': 'https://udit-pandey.atlassian.net/rest/api/2/project/10000/role/10006',
                    'Member': 'https://udit-pandey.atlassian.net/rest/api/2/project/10000/role/10005'}, 'avatarUrls': {
                    '48x48': 'https://udit-pandey.atlassian.net/rest/api/2/universal_avatar/view/type/project/avatar/10408',
                    '24x24': 'https://udit-pandey.atlassian.net/rest/api/2/universal_avatar/view/type/project/avatar/10408?size=small',
                    '16x16': 'https://udit-pandey.atlassian.net/rest/api/2/universal_avatar/view/type/project/avatar/10408?size=xsmall',
                    '32x32': 'https://udit-pandey.atlassian.net/rest/api/2/universal_avatar/view/type/project/avatar/10408?size=medium'},
                  'projectTypeKey': 'software', 'simplified': True, 'style': 'next-gen', 'isPrivate': False,
                  'properties': {}, 'entityId': '8a851ebf-72eb-461d-be68-4c2c28805440',
                  'uuid': '8a851ebf-72eb-461d-be68-4c2c28805440'}
        )
        processor = MongoProcessor()
        assert processor.add_jira_action(action, bot, user)

    def test_add_jira_action_invalid_url(self, monkeypatch):
        bot = 'test'
        user = 'test_user'
        url = 'https://test-digite.atlassian.net'
        action = {
            'name': 'jira_action_new', 'url': url, 'user_name': 'test@digite.com',
            'api_token': 'ASDFGHJKL', 'project_key': 'HEL', 'issue_type': 'Bug', 'summary': 'new user',
            'response': 'We have logged a ticket'
        }

        def _mock_error(*args, **kwargs):
            raise JIRAError(status_code=404, url=url)

        monkeypatch.setattr(JIRA, '_create_http_basic_session', _mock_error)

        processor = MongoProcessor()
        with pytest.raises(ValidationError, match='Could not connect to url: *'):
            processor.add_jira_action(action, bot, user)

    def test_add_jira_action_invalid_url_runtime_error(self, monkeypatch):
        bot = 'test'
        user = 'test_user'
        url = 'https://test-digite.atlassian.net'
        action = {
            'name': 'jira_action_new', 'url': url, 'user_name': 'test@digite.com',
            'api_token': 'ASDFGHJKL', 'project_key': 'HEL', 'issue_type': 'Bug', 'summary': 'new user',
            'response': 'We have logged a ticket'
        }

        def _mock_error(*args, **kwargs):
            raise RuntimeError()

        monkeypatch.setattr(JIRA, '_create_http_basic_session', _mock_error)

        processor = MongoProcessor()
        with pytest.raises(ValidationError, match='Could not connect to url: *'):
            processor.add_jira_action(action, bot, user)

    @responses.activate
    def test_add_jira_action_invalid_project_key(self):
        bot = 'test'
        user = 'test_user'
        url = 'https://test-digite.atlassian.net'
        action = {
            'name': 'jira_action_new', 'url': url, 'user_name': 'test@digite.com',
            'api_token': 'ASDFGHJKL', 'project_key': 'HEL', 'issue_type': 'Bug', 'summary': 'new user',
            'response': 'We have logged a ticket'
        }
        responses.add(
            'GET',
            f'{url}/rest/api/2/serverInfo',
            json={'baseUrl': 'https://udit-pandey.atlassian.net', 'version': '1001.0.0-SNAPSHOT',
                  'versionNumbers': [1001, 0, 0], 'deploymentType': 'Cloud', 'buildNumber': 100191,
                  'buildDate': '2022-02-11T05:35:40.000+0530', 'serverTime': '2022-02-15T10:54:09.906+0530',
                  'scmInfo': '831671b3b59f40b5108ef3f9491df89a1317ecaa', 'serverTitle': 'Jira',
                  'defaultLocale': {'locale': 'en_US'}}
        )
        responses.add(
            'GET',
            f'{url}/rest/api/2/project/HEL',
            json={'errorMessages': ["No project could be found with key 'HAL'."], 'errors': {}},
            status=404
        )
        processor = MongoProcessor()
        with pytest.raises(ValidationError):
            processor.add_jira_action(action, bot, user)

    @responses.activate
    def test_add_jira_action_invalid_issue_type(self):
        bot = 'test'
        user = 'test_user'
        url = 'https://test-digite.atlassian.net'
        issue_type = 'ProdIssue'
        action = {
            'name': 'jira_action_new', 'url': url, 'user_name': 'test@digite.com',
            'api_token': 'ASDFGHJKL', 'project_key': 'HEL', 'issue_type': issue_type, 'summary': 'new user',
            'response': 'We have logged a ticket'
        }
        responses.add(
            'GET',
            f'{url}/rest/api/2/serverInfo',
            json={'baseUrl': 'https://udit-pandey.atlassian.net', 'version': '1001.0.0-SNAPSHOT',
                  'versionNumbers': [1001, 0, 0], 'deploymentType': 'Cloud', 'buildNumber': 100191,
                  'buildDate': '2022-02-11T05:35:40.000+0530', 'serverTime': '2022-02-15T10:54:09.906+0530',
                  'scmInfo': '831671b3b59f40b5108ef3f9491df89a1317ecaa', 'serverTitle': 'Jira',
                  'defaultLocale': {'locale': 'en_US'}}
        )
        responses.add(
            'GET',
            f'{url}/rest/api/2/project/HEL',
            json={'expand': 'description,lead,issueTypes,url,projectKeys,permissions,insight',
                  'self': 'https://udit-pandey.atlassian.net/rest/api/2/project/10000', 'id': '10000', 'key': 'HEL',
                  'description': '', 'lead': {
                    'self': 'https://udit-pandey.atlassian.net/rest/api/2/user?accountId=6205e1585d18ad00729aa75f',
                    'accountId': '6205e1585d18ad00729aa75f', 'avatarUrls': {
                        '48x48': 'https://secure.gravatar.com/avatar/6864b14113f03cbe6d55af5006b12efe?d=https%3A%2F%2Favatar-management--avatars.us-west-2.prod.public.atl-paas.net%2Finitials%2FUP-0.png',
                        '24x24': 'https://secure.gravatar.com/avatar/6864b14113f03cbe6d55af5006b12efe?d=https%3A%2F%2Favatar-management--avatars.us-west-2.prod.public.atl-paas.net%2Finitials%2FUP-0.png',
                        '16x16': 'https://secure.gravatar.com/avatar/6864b14113f03cbe6d55af5006b12efe?d=https%3A%2F%2Favatar-management--avatars.us-west-2.prod.public.atl-paas.net%2Finitials%2FUP-0.png',
                        '32x32': 'https://secure.gravatar.com/avatar/6864b14113f03cbe6d55af5006b12efe?d=https%3A%2F%2Favatar-management--avatars.us-west-2.prod.public.atl-paas.net%2Finitials%2FUP-0.png'},
                    'displayName': 'Udit Pandey', 'active': True}, 'components': [], 'issueTypes': [
                    {'self': 'https://udit-pandey.atlassian.net/rest/api/2/issuetype/10001', 'id': '10001',
                     'description': 'A small, distinct piece of work.',
                     'iconUrl': 'https://udit-pandey.atlassian.net/rest/api/2/universal_avatar/view/type/issuetype/avatar/10318?size=medium',
                     'name': 'Task', 'subtask': False, 'avatarId': 10318, 'hierarchyLevel': 0},
                    {'self': 'https://udit-pandey.atlassian.net/rest/api/2/issuetype/10002', 'id': '10002',
                     'description': 'A collection of related bugs, stories, and tasks.',
                     'iconUrl': 'https://udit-pandey.atlassian.net/rest/api/2/universal_avatar/view/type/issuetype/avatar/10307?size=medium',
                     'name': 'Epic', 'subtask': False, 'avatarId': 10307, 'hierarchyLevel': 1},
                    {'self': 'https://udit-pandey.atlassian.net/rest/api/2/issuetype/10003', 'id': '10003',
                     'description': 'Subtasks track small pieces of work that are part of a larger task.',
                     'iconUrl': 'https://udit-pandey.atlassian.net/rest/api/2/universal_avatar/view/type/issuetype/avatar/10316?size=medium',
                     'name': 'Bug', 'subtask': True, 'avatarId': 10316, 'hierarchyLevel': -1}],
                  'assigneeType': 'UNASSIGNED', 'versions': [], 'name': 'helicopter', 'roles': {
                    'atlassian-addons-project-access': 'https://udit-pandey.atlassian.net/rest/api/2/project/10000/role/10007',
                    'Administrator': 'https://udit-pandey.atlassian.net/rest/api/2/project/10000/role/10004',
                    'Viewer': 'https://udit-pandey.atlassian.net/rest/api/2/project/10000/role/10006',
                    'Member': 'https://udit-pandey.atlassian.net/rest/api/2/project/10000/role/10005'}, 'avatarUrls': {
                    '48x48': 'https://udit-pandey.atlassian.net/rest/api/2/universal_avatar/view/type/project/avatar/10408',
                    '24x24': 'https://udit-pandey.atlassian.net/rest/api/2/universal_avatar/view/type/project/avatar/10408?size=small',
                    '16x16': 'https://udit-pandey.atlassian.net/rest/api/2/universal_avatar/view/type/project/avatar/10408?size=xsmall',
                    '32x32': 'https://udit-pandey.atlassian.net/rest/api/2/universal_avatar/view/type/project/avatar/10408?size=medium'},
                  'projectTypeKey': 'software', 'simplified': True, 'style': 'next-gen', 'isPrivate': False,
                  'properties': {}, 'entityId': '8a851ebf-72eb-461d-be68-4c2c28805440',
                  'uuid': '8a851ebf-72eb-461d-be68-4c2c28805440'}
        )
        processor = MongoProcessor()
        with pytest.raises(ValidationError, match=f"No issue type '{issue_type}' exists"):
            processor.add_jira_action(action, bot, user)

    @responses.activate
    def test_add_jira_action_parent_key_not_given_for_subtask(self):
        bot = 'test'
        user = 'test_user'
        url = 'https://test-digite.atlassian.net'
        action = {
            'name': 'jira_action_new', 'url': url, 'user_name': 'test@digite.com',
            'api_token': 'ASDFGHJKL', 'project_key': 'HEL', 'issue_type': 'Subtask', 'summary': 'new user',
            'response': 'We have logged a ticket'
        }
        responses.add(
            'GET',
            f'{url}/rest/api/2/serverInfo',
            json={'baseUrl': 'https://udit-pandey.atlassian.net', 'version': '1001.0.0-SNAPSHOT',
                  'versionNumbers': [1001, 0, 0], 'deploymentType': 'Cloud', 'buildNumber': 100191,
                  'buildDate': '2022-02-11T05:35:40.000+0530', 'serverTime': '2022-02-15T10:54:09.906+0530',
                  'scmInfo': '831671b3b59f40b5108ef3f9491df89a1317ecaa', 'serverTitle': 'Jira',
                  'defaultLocale': {'locale': 'en_US'}}
        )
        responses.add(
            'GET',
            f'{url}/rest/api/2/project/HEL',
            json={'expand': 'description,lead,issueTypes,url,projectKeys,permissions,insight',
                  'self': 'https://udit-pandey.atlassian.net/rest/api/2/project/10000', 'id': '10000', 'key': 'HEL',
                  'description': '', 'lead': {
                    'self': 'https://udit-pandey.atlassian.net/rest/api/2/user?accountId=6205e1585d18ad00729aa75f',
                    'accountId': '6205e1585d18ad00729aa75f', 'avatarUrls': {
                        '48x48': 'https://secure.gravatar.com/avatar/6864b14113f03cbe6d55af5006b12efe?d=https%3A%2F%2Favatar-management--avatars.us-west-2.prod.public.atl-paas.net%2Finitials%2FUP-0.png',
                        '24x24': 'https://secure.gravatar.com/avatar/6864b14113f03cbe6d55af5006b12efe?d=https%3A%2F%2Favatar-management--avatars.us-west-2.prod.public.atl-paas.net%2Finitials%2FUP-0.png',
                        '16x16': 'https://secure.gravatar.com/avatar/6864b14113f03cbe6d55af5006b12efe?d=https%3A%2F%2Favatar-management--avatars.us-west-2.prod.public.atl-paas.net%2Finitials%2FUP-0.png',
                        '32x32': 'https://secure.gravatar.com/avatar/6864b14113f03cbe6d55af5006b12efe?d=https%3A%2F%2Favatar-management--avatars.us-west-2.prod.public.atl-paas.net%2Finitials%2FUP-0.png'},
                    'displayName': 'Udit Pandey', 'active': True}, 'components': [], 'issueTypes': [
                    {'self': 'https://udit-pandey.atlassian.net/rest/api/2/issuetype/10001', 'id': '10001',
                     'description': 'A small, distinct piece of work.',
                     'iconUrl': 'https://udit-pandey.atlassian.net/rest/api/2/universal_avatar/view/type/issuetype/avatar/10318?size=medium',
                     'name': 'Task', 'subtask': False, 'avatarId': 10318, 'hierarchyLevel': 0},
                    {'self': 'https://udit-pandey.atlassian.net/rest/api/2/issuetype/10002', 'id': '10002',
                     'description': 'A collection of related bugs, stories, and tasks.',
                     'iconUrl': 'https://udit-pandey.atlassian.net/rest/api/2/universal_avatar/view/type/issuetype/avatar/10307?size=medium',
                     'name': 'Subtask', 'subtask': True, 'avatarId': 10307, 'hierarchyLevel': 1},
                    {'self': 'https://udit-pandey.atlassian.net/rest/api/2/issuetype/10003', 'id': '10003',
                     'description': 'Subtasks track small pieces of work that are part of a larger task.',
                     'iconUrl': 'https://udit-pandey.atlassian.net/rest/api/2/universal_avatar/view/type/issuetype/avatar/10316?size=medium',
                     'name': 'Bug', 'subtask': True, 'avatarId': 10316, 'hierarchyLevel': -1}],
                  'assigneeType': 'UNASSIGNED', 'versions': [], 'name': 'helicopter', 'roles': {
                    'atlassian-addons-project-access': 'https://udit-pandey.atlassian.net/rest/api/2/project/10000/role/10007',
                    'Administrator': 'https://udit-pandey.atlassian.net/rest/api/2/project/10000/role/10004',
                    'Viewer': 'https://udit-pandey.atlassian.net/rest/api/2/project/10000/role/10006',
                    'Member': 'https://udit-pandey.atlassian.net/rest/api/2/project/10000/role/10005'}, 'avatarUrls': {
                    '48x48': 'https://udit-pandey.atlassian.net/rest/api/2/universal_avatar/view/type/project/avatar/10408',
                    '24x24': 'https://udit-pandey.atlassian.net/rest/api/2/universal_avatar/view/type/project/avatar/10408?size=small',
                    '16x16': 'https://udit-pandey.atlassian.net/rest/api/2/universal_avatar/view/type/project/avatar/10408?size=xsmall',
                    '32x32': 'https://udit-pandey.atlassian.net/rest/api/2/universal_avatar/view/type/project/avatar/10408?size=medium'},
                  'projectTypeKey': 'software', 'simplified': True, 'style': 'next-gen', 'isPrivate': False,
                  'properties': {}, 'entityId': '8a851ebf-72eb-461d-be68-4c2c28805440',
                  'uuid': '8a851ebf-72eb-461d-be68-4c2c28805440'}
        )
        processor = MongoProcessor()
        with pytest.raises(ValidationError, match="parent key is required for issues of type 'Subtask'"):
            processor.add_jira_action(action, bot, user)

    def test_list_jira_actions(self):
        bot = 'test'
        processor = MongoProcessor()
        jira_actions = list(processor.list_jira_actions(bot))
        assert jira_actions == [
            {'name': 'jira_action', 'url': 'https://test-digite.atlassian.net', 'user_name': 'test@digite.com',
             'api_token': 'ASDFGH***', 'project_key': 'HEL', 'issue_type': 'Bug', 'summary': 'new user',
             'response': 'We have logged a ticket'}]

        jira_actions = list(processor.list_jira_actions(bot, False))
        assert jira_actions == [
            {'name': 'jira_action', 'url': 'https://test-digite.atlassian.net', 'user_name': 'test@digite.com',
             'api_token': 'ASDFGHJKL', 'project_key': 'HEL', 'issue_type': 'Bug', 'summary': 'new user',
             'response': 'We have logged a ticket'}]

    @responses.activate
    def test_edit_jira_action(self):
        bot = 'test'
        user = 'test_user'
        url = 'https://test-digite.atlassian.net'
        action = {
            'name': 'jira_action', 'url': url, 'user_name': 'test@digite.com',
            'api_token': 'ASDFGHJKL', 'project_key': 'HEL', 'issue_type': 'Subtask', 'parent_key': 'HEL-4',
            'summary': 'new user',
            'response': 'We have logged a ticket'
        }
        responses.add(
            'GET',
            f'{url}/rest/api/2/serverInfo',
            json={'baseUrl': 'https://udit-pandey.atlassian.net', 'version': '1001.0.0-SNAPSHOT',
                  'versionNumbers': [1001, 0, 0], 'deploymentType': 'Cloud', 'buildNumber': 100191,
                  'buildDate': '2022-02-11T05:35:40.000+0530', 'serverTime': '2022-02-15T10:54:09.906+0530',
                  'scmInfo': '831671b3b59f40b5108ef3f9491df89a1317ecaa', 'serverTitle': 'Jira',
                  'defaultLocale': {'locale': 'en_US'}}
        )
        responses.add(
            'GET',
            f'{url}/rest/api/2/project/HEL',
            json={'expand': 'description,lead,issueTypes,url,projectKeys,permissions,insight',
                  'self': 'https://udit-pandey.atlassian.net/rest/api/2/project/10000', 'id': '10000', 'key': 'HEL',
                  'description': '', 'lead': {
                    'self': 'https://udit-pandey.atlassian.net/rest/api/2/user?accountId=6205e1585d18ad00729aa75f',
                    'accountId': '6205e1585d18ad00729aa75f', 'avatarUrls': {
                        '48x48': 'https://secure.gravatar.com/avatar/6864b14113f03cbe6d55af5006b12efe?d=https%3A%2F%2Favatar-management--avatars.us-west-2.prod.public.atl-paas.net%2Finitials%2FUP-0.png',
                        '24x24': 'https://secure.gravatar.com/avatar/6864b14113f03cbe6d55af5006b12efe?d=https%3A%2F%2Favatar-management--avatars.us-west-2.prod.public.atl-paas.net%2Finitials%2FUP-0.png',
                        '16x16': 'https://secure.gravatar.com/avatar/6864b14113f03cbe6d55af5006b12efe?d=https%3A%2F%2Favatar-management--avatars.us-west-2.prod.public.atl-paas.net%2Finitials%2FUP-0.png',
                        '32x32': 'https://secure.gravatar.com/avatar/6864b14113f03cbe6d55af5006b12efe?d=https%3A%2F%2Favatar-management--avatars.us-west-2.prod.public.atl-paas.net%2Finitials%2FUP-0.png'},
                    'displayName': 'Udit Pandey', 'active': True}, 'components': [], 'issueTypes': [
                    {'self': 'https://udit-pandey.atlassian.net/rest/api/2/issuetype/10001', 'id': '10001',
                     'description': 'A small, distinct piece of work.',
                     'iconUrl': 'https://udit-pandey.atlassian.net/rest/api/2/universal_avatar/view/type/issuetype/avatar/10318?size=medium',
                     'name': 'Task', 'subtask': False, 'avatarId': 10318, 'hierarchyLevel': 0},
                    {'self': 'https://udit-pandey.atlassian.net/rest/api/2/issuetype/10002', 'id': '10002',
                     'description': 'A collection of related bugs, stories, and tasks.',
                     'iconUrl': 'https://udit-pandey.atlassian.net/rest/api/2/universal_avatar/view/type/issuetype/avatar/10307?size=medium',
                     'name': 'Subtask', 'subtask': True, 'avatarId': 10307, 'hierarchyLevel': 1},
                    {'self': 'https://udit-pandey.atlassian.net/rest/api/2/issuetype/10003', 'id': '10003',
                     'description': 'Subtasks track small pieces of work that are part of a larger task.',
                     'iconUrl': 'https://udit-pandey.atlassian.net/rest/api/2/universal_avatar/view/type/issuetype/avatar/10316?size=medium',
                     'name': 'Bug', 'subtask': True, 'avatarId': 10316, 'hierarchyLevel': -1}],
                  'assigneeType': 'UNASSIGNED', 'versions': [], 'name': 'helicopter', 'roles': {
                    'atlassian-addons-project-access': 'https://udit-pandey.atlassian.net/rest/api/2/project/10000/role/10007',
                    'Administrator': 'https://udit-pandey.atlassian.net/rest/api/2/project/10000/role/10004',
                    'Viewer': 'https://udit-pandey.atlassian.net/rest/api/2/project/10000/role/10006',
                    'Member': 'https://udit-pandey.atlassian.net/rest/api/2/project/10000/role/10005'}, 'avatarUrls': {
                    '48x48': 'https://udit-pandey.atlassian.net/rest/api/2/universal_avatar/view/type/project/avatar/10408',
                    '24x24': 'https://udit-pandey.atlassian.net/rest/api/2/universal_avatar/view/type/project/avatar/10408?size=small',
                    '16x16': 'https://udit-pandey.atlassian.net/rest/api/2/universal_avatar/view/type/project/avatar/10408?size=xsmall',
                    '32x32': 'https://udit-pandey.atlassian.net/rest/api/2/universal_avatar/view/type/project/avatar/10408?size=medium'},
                  'projectTypeKey': 'software', 'simplified': True, 'style': 'next-gen', 'isPrivate': False,
                  'properties': {}, 'entityId': '8a851ebf-72eb-461d-be68-4c2c28805440',
                  'uuid': '8a851ebf-72eb-461d-be68-4c2c28805440'}
        )
        processor = MongoProcessor()
        assert not processor.edit_jira_action(action, bot, user)

    def test_edit_jira_action_not_exists(self):
        bot = 'test'
        user = 'test_user'
        url = 'https://test-digite.atlassian.net'
        action = {
            'name': 'jira_action_not_exists', 'url': url, 'user_name': 'test@digite.com',
            'api_token': 'ASDFGHJKL', 'project_key': 'HEL', 'issue_type': 'Subtask', 'parent_key': 'HEL-4',
            'summary': 'new user',
            'response': 'We have logged a ticket'
        }
        processor = MongoProcessor()
        with pytest.raises(AppException, match=f'Action with name "{action.get("name")}" not found'):
            processor.edit_jira_action(action, bot, user)

    def test_list_jira_actions_after_update(self):
        bot = 'test'
        processor = MongoProcessor()
        jira_actions = list(processor.list_jira_actions(bot))
        assert jira_actions == [
            {'name': 'jira_action', 'url': 'https://test-digite.atlassian.net', 'user_name': 'test@digite.com',
             'api_token': 'ASDFGH***', 'project_key': 'HEL', 'issue_type': 'Subtask', 'parent_key': 'HEL-4',
             'summary': 'new user', 'response': 'We have logged a ticket'}
        ]

        jira_actions = list(processor.list_jira_actions(bot, False))
        assert jira_actions == [
            {'name': 'jira_action', 'url': 'https://test-digite.atlassian.net', 'user_name': 'test@digite.com',
             'api_token': 'ASDFGHJKL', 'project_key': 'HEL', 'issue_type': 'Subtask', 'parent_key': 'HEL-4',
             'summary': 'new user', 'response': 'We have logged a ticket'}
        ]

    def test_add_jira_action_with_story(self):
        processor = MongoProcessor()
        bot = 'test'
        user = 'test'
        steps = [
            {"name": "greet", "type": "INTENT"},
            {"name": "jira_action", "type": "JIRA_ACTION"},
        ]
        story_dict = {'name': "story with jira action", 'steps': steps, 'type': 'STORY', 'template_type': 'CUSTOM'}
        assert processor.add_complex_story(story_dict, bot, user)
        story = Stories.objects(block_name="story with jira action", bot=bot, events__name='jira_action',
                                status=True).get()
        assert story.events[1].type == 'action'
        stories = list(processor.get_stories(bot))
        story_with_form = [s for s in stories if s['name'] == 'story with jira action']
        assert story_with_form[0]['steps'] == [
            {'name': 'greet', 'type': 'INTENT'},
            {'name': 'jira_action', 'type': 'JIRA_ACTION'},
        ]
        processor.delete_complex_story("story with jira action", 'STORY', bot, user)

    def test_delete_jira_action(self):
        processor = MongoProcessor()
        bot = 'test'
        user = 'test'
        processor.delete_action('jira_action', bot, user)
        with pytest.raises(DoesNotExist):
            JiraAction.objects(name='jira_action', status=True, bot=bot).get()
        with pytest.raises(DoesNotExist):
            Actions.objects(name='jira_action', status=True, bot=bot).get()

    def test_list_zendesk_actions_empty(self):
        bot = 'test'
        processor = MongoProcessor()
        assert list(processor.list_zendesk_actions(bot)) == []

    def test_add_zendesk_action(self):
        bot = 'test'
        user = 'test'
        action = {'name': 'zendesk_action', 'subdomain': 'digite751', 'api_token': '123456789', 'subject': 'new ticket',
                  'user_name': 'udit.pandey@digite.com', 'response': 'ticket filed'}
        processor = MongoProcessor()
        with patch('zenpy.Zenpy'):
            assert processor.add_zendesk_action(action, bot, user)

    def test_add_zendesk_action_with_story(self):
        processor = MongoProcessor()
        bot = 'test'
        user = 'test'
        steps = [
            {"name": "greet", "type": "INTENT"},
            {"name": "zendesk_action", "type": "ZENDESK_ACTION"},
        ]
        story_dict = {'name': "story with zendesk action", 'steps': steps, 'type': 'STORY', 'template_type': 'CUSTOM'}
        assert processor.add_complex_story(story_dict, bot, user)
        story = Stories.objects(block_name="story with zendesk action", bot=bot,
                                events__name='zendesk_action', status=True).get()
        assert story.events[1].type == 'action'
        stories = list(processor.get_stories(bot))
        story_with_form = [s for s in stories if s['name'] == 'story with zendesk action']
        assert story_with_form[0]['steps'] == [
            {"name": "greet", "type": "INTENT"},
            {"name": "zendesk_action", "type": "ZENDESK_ACTION"},
        ]
        processor.delete_complex_story('story with zendesk action', 'STORY', bot, user)

    def test_add_zendesk_action_invalid_subdomain(self):
        bot = 'test'
        user = 'test'
        action = {'name': 'zendesk_action_1', 'subdomain': 'digite751', 'api_token': '123456789',
                  'subject': 'new ticket',
                  'user_name': 'udit.pandey@digite.com', 'response': 'ticket filed'}

        def __mock_zendesk_error(*args, **kwargs):
            from zenpy.lib.exception import APIException
            raise APIException({"error": {"title": "No help desk at digite751.zendesk.com"}})

        processor = MongoProcessor()
        with patch('zenpy.Zenpy') as mock:
            mock.side_effect = __mock_zendesk_error
            with pytest.raises(ValidationError):
                assert processor.add_zendesk_action(action, bot, user)

    def test_add_zendesk_action_invalid_credentials(self):
        bot = 'test'
        user = 'test'
        action = {'name': 'zendesk_action_1', 'subdomain': 'digite751', 'api_token': '123456789',
                  'subject': 'new ticket',
                  'user_name': 'udit.pandey@digite.com', 'response': 'ticket filed'}

        def __mock_zendesk_error(*args, **kwargs):
            from zenpy.lib.exception import APIException
            raise APIException({"error": "Couldn't authenticate you"})

        processor = MongoProcessor()
        with patch('zenpy.Zenpy') as mock:
            mock.side_effect = __mock_zendesk_error
            with pytest.raises(ValidationError):
                assert processor.add_zendesk_action(action, bot, user)

    def test_add_zendesk_action_already_exists(self):
        bot = 'test'
        user = 'test'
        action = {'name': 'zendesk_action', 'subdomain': 'digite751', 'api_token': '123456789', 'subject': 'new ticket',
                  'user_name': 'udit.pandey@digite.com', 'response': 'ticket filed'}
        processor = MongoProcessor()
        with pytest.raises(AppException, match='Action exists!'):
            assert processor.add_zendesk_action(action, bot, user)

    def test_add_zendesk_action_existing_name(self):
        processor = MongoProcessor()
        bot = 'test'
        http_url = 'http://www.google.com'
        action = 'test_action_1'
        # file deepcode ignore HardcodedNonCryptoSecret: Random string for testing
        user = 'test'
        response = "json"
        request_method = 'GET'
        http_params_list: List[HttpActionParameters] = [
            HttpActionParameters(key="param1", value="param1", parameter_type="slot"),
            HttpActionParameters(key="param2", value="value2", parameter_type="value")]
        header: List[HttpActionParameters] = [
            HttpActionParameters(key="param3", value="param1", parameter_type="slot"),
            HttpActionParameters(key="param4", value="value2", parameter_type="value")]
        http_action_config = HttpActionConfigRequest(
            action_name=action,
            response=response,
            http_url=http_url,
            request_method=request_method,
            params_list=http_params_list,
            headers=header
        )
        processor.add_http_action_config(http_action_config.dict(), user, bot)

        bot = 'test'
        user = 'test'
        action = {'name': 'test_action_1', 'subdomain': 'digite751', 'api_token': '123456789', 'subject': 'new ticket',
                  'user_name': 'udit.pandey@digite.com', 'response': 'ticket filed'}
        processor = MongoProcessor()
        with pytest.raises(AppException, match='Action exists!'):
            assert processor.add_zendesk_action(action, bot, user)

    def test_edit_zendesk_action(self):
        bot = 'test'
        user = 'test'
        action = {'name': 'zendesk_action', 'subdomain': 'digite756', 'api_token': '123456789999',
                  'subject': 'new ticket',
                  'user_name': 'udit.pandey@digite.com', 'response': 'ticket filed here'}
        processor = MongoProcessor()
        with patch('zenpy.Zenpy'):
            processor.edit_zendesk_action(action, bot, user)

    def test_edit_zendesk_action_invalid_subdomain(self):
        bot = 'test'
        user = 'test'
        action = {'name': 'zendesk_action', 'subdomain': 'digite751', 'api_token': '123456789',
                  'subject': 'new ticket', 'user_name': 'udit.pandey@digite.com',
                  'response': 'ticket filed'}

        def __mock_zendesk_error(*args, **kwargs):
            from zenpy.lib.exception import APIException
            raise APIException({"error": {"title": "No help desk at digite751.zendesk.com"}})

        processor = MongoProcessor()
        with patch('zenpy.Zenpy') as mock:
            mock.side_effect = __mock_zendesk_error
            with pytest.raises(ValidationError):
                assert processor.edit_zendesk_action(action, bot, user)

    def test_edit_zendesk_action_does_not_exists(self):
        bot = 'test'
        user = 'test'
        action = {'name': 'zendesk_action_1', 'subdomain': 'digite751', 'api_token': '123456789',
                  'subject': 'new ticket',
                  'user_name': 'udit.pandey@digite.com', 'response': 'ticket filed'}
        processor = MongoProcessor()
        with pytest.raises(AppException, match=f'Action with name "{action.get("name")}" not found'):
            assert processor.edit_zendesk_action(action, bot, user)

    def test_list_zendesk_actions(self):
        bot = 'test'
        processor = MongoProcessor()
        assert list(processor.list_zendesk_actions(bot)) == [
            {'name': 'zendesk_action', 'subdomain': 'digite756', 'user_name': 'udit.pandey@digite.com',
             'api_token': '123456789***', 'subject': 'new ticket', 'response': 'ticket filed here'}]
        bot = 'test_1'
        processor = MongoProcessor()
        assert list(processor.list_zendesk_actions(bot)) == []

    def test_list_zendesk_actions_unmasked(self):
        bot = 'test'
        processor = MongoProcessor()
        assert list(processor.list_zendesk_actions(bot, False)) == [
            {'name': 'zendesk_action', 'subdomain': 'digite756', 'user_name': 'udit.pandey@digite.com',
             'api_token': '123456789999', 'subject': 'new ticket', 'response': 'ticket filed here'}]

    def test_delete_zendesk_action(self):
        processor = MongoProcessor()
        bot = 'test'
        user = 'test_user'
        processor.delete_action('zendesk_action', bot, user)
        with pytest.raises(DoesNotExist):
            Actions.objects(name='zendesk_action', status=True, bot=bot).get()
        with pytest.raises(DoesNotExist):
            PipedriveLeadsAction.objects(name='zendesk_action', status=True, bot=bot).get()

    def test_add_pipedrive_leads_action(self):
        processor = MongoProcessor()
        bot = 'test'
        user = 'test_user'
        action = {
            'name': 'pipedrive_leads',
            'domain': 'https://digite751.pipedrive.com/',
            'api_token': '12345678',
            'title': 'new lead',
            'response': 'I have failed to create lead for you',
            'metadata': {'name': 'name', 'org_name': 'organization', 'email': 'email', 'phone': 'phone'}
        }
        with patch('pipedrive.client.Client'):
            assert processor.add_pipedrive_action(action, bot, user)
        assert Actions.objects(name='pipedrive_leads', status=True, bot=bot).get()
        assert PipedriveLeadsAction.objects(name='pipedrive_leads', status=True, bot=bot).get()

    def test_add_pipedrive_leads_action_required_metadata_absent(self):
        processor = MongoProcessor()
        bot = 'test'
        user = 'test_user'
        action = {
            'name': 'pipedrive_invalid_metadata',
            'domain': 'https://digite751.pipedrive.com/',
            'api_token': '12345678',
            'title': 'new lead',
            'response': 'I have failed to create lead for you',
            'metadata': {'org_name': 'organization', 'email': 'email', 'phone': 'phone'}
        }
        with pytest.raises(ValidationError, match='metadata: name is required'):
            with patch('pipedrive.client.Client'):
                assert processor.add_pipedrive_action(action, bot, user)

    def test_add_pipedrive_leads_action_invalid_auth(self):
        processor = MongoProcessor()
        bot = 'test'
        user = 'test_user'
        action = {
            'name': 'pipedrive_invalid_metadata',
            'domain': 'https://digite751.pipedrive.com/',
            'api_token': '12345678',
            'title': 'new lead',
            'response': 'I have failed to create lead for you',
            'metadata': {'name': 'name', 'org_name': 'organization', 'email': 'email', 'phone': 'phone'}
        }

        def __mock_exception(*args, **kwargs):
            raise UnauthorizedError('Invalid authentication', {'error_code': 401})

        with pytest.raises(ValidationError, match='Invalid authentication*'):
            with patch('pipedrive.client.Client', __mock_exception):
                assert processor.add_pipedrive_action(action, bot, user)

    def test_add_pipedrive_leads_action_with_story(self):
        processor = MongoProcessor()
        bot = 'test'
        user = 'test'
        steps = [
            {"name": "greet", "type": "INTENT"},
            {"name": "pipedrive_leads", "type": "PIPEDRIVE_LEADS_ACTION"},
        ]
        story_dict = {'name': "story with pipedrive leads", 'steps': steps, 'type': 'STORY', 'template_type': 'CUSTOM'}
        assert processor.add_complex_story(story_dict, bot, user)
        story = Stories.objects(block_name="story with pipedrive leads", bot=bot,
                                events__name='pipedrive_leads', status=True).get()
        assert story.events[1].type == 'action'
        stories = list(processor.get_stories(bot))
        story_with_form = [s for s in stories if s['name'] == 'story with pipedrive leads']
        assert story_with_form[0]['steps'] == [
            {"name": "greet", "type": "INTENT"},
            {"name": "pipedrive_leads", "type": "PIPEDRIVE_LEADS_ACTION"},
        ]
        processor.delete_complex_story('story with pipedrive leads', 'STORY', bot, user)

    def test_add_pipedrive_leads_action_duplicate(self):
        processor = MongoProcessor()
        bot = 'test'
        user = 'test_user'
        action = {
            'name': 'pipedrive_leads',
            'domain': 'https://digite751.pipedrive.com/',
            'api_token': '12345678',
            'title': 'new lead',
            'response': 'I have failed to create lead for you',
            'metadata': {'name': 'name', 'org_name': 'organization', 'email': 'email', 'phone': 'phone'}
        }
        with pytest.raises(AppException, match='Action exists!'):
            processor.add_pipedrive_action(action, bot, user)

    def test_add_pipedrive_leads_action_existing_name(self):
        processor = MongoProcessor()
        bot = 'test'
        user = 'test_user'
        action = {
            'name': 'pipedrive_leads_action',
            'domain': 'https://digite751.pipedrive.com/',
            'api_token': '12345678',
            'title': 'new lead',
            'response': 'I have failed to create lead for you',
            'metadata': {'name': 'name', 'org_name': 'organization', 'email': 'email', 'phone': 'phone'}
        }
        Actions(name='pipedrive_leads_action', type=ActionType.pipedrive_leads_action.value, bot=bot, user=user).save()
        with pytest.raises(AppException, match='Action exists!'):
            processor.add_pipedrive_action(action, bot, user)

    def test_list_pipedrive_leads_action_masked(self):
        processor = MongoProcessor()
        bot = 'test'
        actions = list(processor.list_pipedrive_actions(bot))
        assert actions[0]['name'] == 'pipedrive_leads'
        assert actions[0]['api_token'] == '12345***'
        assert actions[0]['domain'] == 'https://digite751.pipedrive.com/'
        assert actions[0]['response'] == 'I have failed to create lead for you'
        assert actions[0]['title'] == 'new lead'
        assert actions[0]['metadata'] == {'name': 'name', 'org_name': 'organization', 'email': 'email',
                                          'phone': 'phone'}

    def test_edit_pipedrive_leads_action_not_exists(self):
        processor = MongoProcessor()
        bot = 'test'
        user = 'test_user'
        action = {
            'name': 'pipedrive_invalid_metadata',
            'domain': 'https://digite751.pipedrive.com/',
            'api_token': '12345678',
            'title': 'new lead',
            'response': 'I have failed to create lead for you',
            'metadata': {'name': 'name', 'org_name': 'organization', 'email': 'email', 'phone': 'phone'}
        }
        with pytest.raises(AppException, match='Action with name "pipedrive_invalid_metadata" not found'):
            processor.edit_pipedrive_action(action, bot, user)

    def test_edit_pipedrive_leads_action(self):
        processor = MongoProcessor()
        bot = 'test'
        user = 'test_user'
        action = {
            'name': 'pipedrive_leads',
            'domain': 'https://digite7.pipedrive.com/',
            'api_token': 'asdfghjklertyui',
            'title': 'new lead generated',
            'response': 'Failed to create lead for you',
            'metadata': {'name': 'name', 'email': 'email', 'phone': 'phone'}
        }
        with patch('pipedrive.client.Client'):
            assert not processor.edit_pipedrive_action(action, bot, user)

    def test_list_pipedrive_leads_action(self):
        processor = MongoProcessor()
        bot = 'test'
        actions = list(processor.list_pipedrive_actions(bot, False))
        assert actions[0]['name'] == 'pipedrive_leads'
        assert actions[0]['api_token'] == 'asdfghjklertyui'
        assert actions[0]['domain'] == 'https://digite7.pipedrive.com/'
        assert actions[0]['response'] == 'Failed to create lead for you'
        assert actions[0]['title'] == 'new lead generated'
        assert actions[0]['metadata'] == {'name': 'name', 'email': 'email', 'phone': 'phone'}

        actions = list(processor.list_pipedrive_actions(bot, True))
        assert actions[0]['name'] == 'pipedrive_leads'
        assert actions[0]['api_token'] == 'asdfghjklert***'
        assert actions[0]['domain'] == 'https://digite7.pipedrive.com/'
        assert actions[0]['response'] == 'Failed to create lead for you'
        assert actions[0]['title'] == 'new lead generated'
        assert actions[0]['metadata'] == {'name': 'name', 'email': 'email', 'phone': 'phone'}

    def test_delete_pipedrive_leads_action(self):
        processor = MongoProcessor()
        bot = 'test'
        user = 'test_user'
        processor.delete_action('pipedrive_leads', bot, user)
        with pytest.raises(DoesNotExist):
            Actions.objects(name='pipedrive_leads', status=True, bot=bot).get()
        with pytest.raises(DoesNotExist):
            PipedriveLeadsAction.objects(name='pipedrive_leads', status=True, bot=bot).get()

    def test_push_notifications_enabled_message_type_event(self):
        bot = "test"
        user = 'test'
        server_endpoint = f"ws://localhost/events/"
        Utility.environment['notifications']['enable'] = True
        Utility.environment['notifications']['server_endpoint'] = server_endpoint

        def _mock_websocket_response(*args, **kwargs):
            return None

        with patch('kairon.shared.utils.Utility.websocket_request', autospec=True) as mock:
            mock.side_effect = _mock_websocket_response
            ModelProcessor.set_training_status(bot, user, "Inprogress")
            assert mock.call_args.args[0] == 'ws://localhost/events/test'
            request_body = json.loads(mock.call_args.args[1])
            assert request_body['event_type'] == "message"
            assert request_body['event']['entity_type'] == "ModelTraining"
            assert request_body['event']['data']['status'] == 'Inprogress'
            assert request_body['event']['data']['bot'] == bot
            assert request_body['event']['data']['user'] == user
            assert not Utility.check_empty_string(request_body['event']['data']['start_timestamp'])

    def test_delete_valid_intent_only(self):
        processor = MongoProcessor()
        processor.add_intent("TestingDelGreeting", "tests", "testUser", is_integration=False)
        processor.delete_intent("TestingDelGreeting", "tests", "testUser", is_integration=False,
                                delete_dependencies=False)
        with pytest.raises(Exception):
            intent = Intents.objects(bot="tests", status=True).get(name="TestingDelGreeting")

    def test_delete_invalid_intent(self):
        processor = MongoProcessor()
        with pytest.raises(Exception):
            processor.delete_intent("TestingDelGreetingInvalid", "tests", "testUser", is_integration=False)

    def test_delete_empty_intent(self):
        processor = MongoProcessor()
        with pytest.raises(AssertionError):
            processor.delete_intent("", "tests", "testUser", is_integration=False)

    def test_delete_valid_intent(self):
        processor = MongoProcessor()
        processor.add_intent("TestingDelGreeting", "tests", "testUser", is_integration=False)
        processor.delete_intent("TestingDelGreeting", "tests", "testUser", is_integration=False)

    def test_delete_intent_case_insensitive(self):
        processor = MongoProcessor()
        processor.add_intent("TestingDelGreeting", "tests", "testUser", is_integration=False)
        processor.delete_intent("testingdelgreeting", "tests", "testUser", is_integration=False)

    def test_intent_no_stories(self):
        processor = MongoProcessor()
        processor.add_intent("TestingDelGreeting", "tests", "testUser", is_integration=False)
        processor.add_training_example(["Hows You Doing!"], "TestingDelGreeting", "tests", "testUser",
                                       is_integration=False)
        processor.delete_intent("TestingDelGreeting", "tests", "testUser", is_integration=False)
        actual = processor.get_intents("tests")
        assert not any(intent['name'] == 'TestingDelGreeting' for intent in actual)
        actual = len(list(processor.get_training_examples("TestingDelGreeting", "tests")))
        assert not actual

    def test_get_intents_and_training_examples(self):
        processor = MongoProcessor()
        actual = processor.get_intents_and_training_examples("tests")
        assert len(actual) == 17

    def test_delete_intent_no_training_examples(self):
        processor = MongoProcessor()
        processor.add_intent("TestingDelGreeting", "tests", "testUser", is_integration=False)
        processor.delete_intent("TestingDelGreeting", "tests", "testUser", is_integration=False)
        actual = processor.get_intents("tests")
        assert not any(intent['name'] == 'TestingDelGreeting' for intent in actual)

    def test_delete_intent_no_utterance(self):
        processor = MongoProcessor()
        processor.add_intent("TestingDelGreeting", "tests", "testUser", is_integration=False)
        processor.delete_intent("TestingDelGreeting", "tests", "testUser", is_integration=False)
        actual = processor.get_intents("tests")
        assert not any(intent['name'] == 'TestingDelGreeting' for intent in actual)

    def test_delete_intent_with_examples_stories_utterance(self):
        processor = MongoProcessor()
        processor.add_intent("TestingDelGreeting", "tests", "testUser", is_integration=False)
        processor.add_training_example(["hello", "hi"], "TestingDelGreeting", "tests", "testUser", is_integration=False)
        processor.delete_intent("TestingDelGreeting", "tests", "testUser", is_integration=False)
        actual = processor.get_intents("tests")
        assert not any(intent['name'] == 'TestingDelGreeting' for intent in actual)
        actual = list(processor.get_training_examples('TestingDelGreeting', "tests"))
        assert len(actual) == 0

    def test_move_training_example(self):
        processor = MongoProcessor()
        list(processor.add_training_example(["moving to another location", "i will stay"], "test_move_training_example",
                                            "tests", "testUser", is_integration=False))
        list(processor.add_training_example(
            ["moving to another intent [move_to_location](move_to_location)", "i will be here"],
            "move_training_example",
            "tests", "testUser", is_integration=False))
        list(processor.add_training_example(["this is forever"], "move_to_location",
                                            "tests", "testUser", is_integration=False))
        examples_to_move = ["moving to another location", "moving to another place",
                            "moving to another intent [move_to_location](move_to_location)", "this is new", "", " "]
        result = list(processor.add_or_move_training_example(examples_to_move, 'move_to_location', "tests", "testUser"))
        actual = list(processor.get_training_examples('move_to_location', "tests"))
        assert len(actual) == 5
        actual = list(processor.get_training_examples('test_move_training_example', "tests"))
        assert len(actual) == 1
        actual = list(processor.get_training_examples('move_training_example', "tests"))
        assert len(actual) == 1

    def test_move_training_example_intent_not_exists(self):
        processor = MongoProcessor()
        examples_to_move = ["moving to another location", "moving to another place", "", " "]
        with pytest.raises(AppException, match='Intent does not exists'):
            list(processor.add_or_move_training_example(examples_to_move, 'non_existent', "tests", "testUser"))

    def test_add_http_action_config(self):
        processor = MongoProcessor()
        bot = 'test_bot'
        http_url = 'http://www.google.com'
        action = 'test_action'
        # file deepcode ignore HardcodedNonCryptoSecret: Random string for testing
        user = 'test_user'
        response = "json"
        request_method = 'GET'
        http_params_list: List[HttpActionParameters] = [
            HttpActionParameters(key="param1", value="param1", parameter_type="slot"),
            HttpActionParameters(key="param2", value="value2", parameter_type="value")]
        header: List[HttpActionParameters] = [
            HttpActionParameters(key="param3", value="param1", parameter_type="slot"),
            HttpActionParameters(key="param4", value="value2", parameter_type="value")]
        http_action_config = HttpActionConfigRequest(
            action_name=action,
            response=response,
            http_url=http_url,
            request_method=request_method,
            params_list=http_params_list,
            headers=header
        )
        processor.add_http_action_config(http_action_config.dict(), user, bot)
        actual_http_action = HttpActionConfig.objects(action_name=action, bot=bot, user=user, status=True).get(
            action_name__iexact=action)
        assert actual_http_action is not None
        assert actual_http_action['action_name'] == action
        assert actual_http_action['http_url'] == http_url
        assert actual_http_action['response'] == response
        assert actual_http_action['request_method'] == request_method
        assert actual_http_action['params_list'] is not None
        assert actual_http_action['params_list'][0]['key'] == "param1"
        assert actual_http_action['params_list'][0]['value'] == "param1"
        assert actual_http_action['params_list'][0]['parameter_type'] == "slot"
        assert actual_http_action['params_list'][1]['key'] == "param2"
        assert actual_http_action['params_list'][1]['value'] == "value2"
        assert actual_http_action['params_list'][1]['parameter_type'] == "value"
        assert actual_http_action['headers'][0]['key'] == "param3"
        assert actual_http_action['headers'][0]['value'] == "param1"
        assert actual_http_action['headers'][0]['parameter_type'] == "slot"
        assert actual_http_action['headers'][1]['key'] == "param4"
        assert actual_http_action['headers'][1]['value'] == "value2"
        assert actual_http_action['headers'][1]['parameter_type'] == "value"
        assert Utility.is_exist(Slots, raise_error=False, name__iexact="bot")
        assert Utility.is_exist(Actions, raise_error=False, name__iexact=action)

    def test_add_http_action_config_missing_values(self):
        processor = MongoProcessor()
        bot = 'test_bot'
        http_url = 'http://www.google.com'
        action = 'test_action_missing_values'
        # file deepcode ignore HardcodedNonCryptoSecret: Random string for testing
        auth_token = "bearer dhdshghfhzxfgadfhdhdhshdshsdfhsdhsdhnxngfgxngf"
        user = 'test_user'
        response = "json"
        request_method = 'GET'
        http_params_list: List[HttpActionParameters] = [
            HttpActionParameters(key="param1", value="param1", parameter_type="slot"),
            HttpActionParameters(key="param2", value="value2", parameter_type="value")]
        http_action_config = HttpActionConfigRequest(
            auth_token=auth_token,
            action_name=action,
            response=response,
            http_url=http_url,
            request_method=request_method,
            params_list=http_params_list
        )
        http_dict = http_action_config.dict()
        http_dict['action_name'] = ''
        with pytest.raises(ValidationError, match="Action name cannot be empty"):
            processor.add_http_action_config(http_dict, user, bot)
        http_dict['action_name'] = action
        http_dict['http_url'] = None
        with pytest.raises(ValidationError, match="URL cannot be empty"):
            processor.add_http_action_config(http_dict, user, bot)
        http_dict['http_url'] = "www.google.com"
        with pytest.raises(ValidationError, match="URL is malformed"):
            processor.add_http_action_config(http_dict, user, bot)
        http_dict['http_url'] = http_url
        http_dict['request_method'] = "XYZ"
        with pytest.raises(ValidationError, match="Invalid HTTP method"):
            processor.add_http_action_config(http_dict, user, bot)
        http_dict['request_method'] = "GET"
        http_dict['params_list'][0]['key'] = None
        with pytest.raises(ValidationError, match="key in http action parameters cannot be empty"):
            processor.add_http_action_config(http_dict, user, bot)
        http_dict['params_list'][0]['value'] = None
        http_dict['params_list'][0]['key'] = "param1"
        with pytest.raises(ValidationError, match="Provide name of the slot as value"):
            processor.add_http_action_config(http_dict, user, bot)

    def test_list_http_action(self):
        processor = MongoProcessor()
        bot = 'test_bot'
        user = 'test_user'
        actions = processor.list_http_actions(bot)
        assert len(actions) == 1

    def test_list_http_action_names(self):
        processor = MongoProcessor()
        bot = 'test_bot'
        actions = processor.list_http_action_names(bot)
        assert len(actions) == 1

    def test_list_http_action_names_empty(self):
        processor = MongoProcessor()
        bot = 'test_bot1'
        actions = processor.list_http_action_names(bot)
        assert len(actions) == 0

    def test_add_http_action_config_existing(self):
        processor = MongoProcessor()
        bot = 'test_bot'
        http_url = 'http://www.google.com'
        action = 'test_add_http_action_config_existing'
        user = 'test_user'
        response = "json"
        request_method = 'GET'
        params = [HttpActionParameters(key="key", value="value", parameter_type="slot")]

        HttpActionConfig(
            action_name=action,
            response=response,
            http_url=http_url,
            request_method=request_method,
            bot=bot,
            user=user
        ).save().to_mongo().to_dict()["_id"].__str__()

        http_action_config = HttpActionConfigRequest(
            action_name=action,
            response=response,
            http_url=http_url,
            request_method=request_method,
            params_list=params
        )
        try:
            processor.add_http_action_config(http_action_config.dict(), user, bot)
            assert False
        except AppException as ex:
            assert str(ex).__contains__("Action exists")

    def test_add_http_action_config_existing_name(self):
        processor = MongoProcessor()
        bot = 'test_bot'
        http_url = 'http://www.google.com'
        action = 'test_action'
        user = 'test_user'
        response = "json"
        request_method = 'GET'
        params = [HttpActionParameters(key="key", value="value", parameter_type="slot")]

        http_action_config = HttpActionConfigRequest(
            action_name=action,
            response=response,
            http_url=http_url,
            request_method=request_method,
            params_list=params
        )
        with pytest.raises(AppException, match="Action exists"):
            processor.add_http_action_config(http_action_config.dict(), user, bot)

    def test_delete_http_action_config(self):
        processor = MongoProcessor()
        bot = 'test_bot'
        http_url = 'http://www.google.com'
        action = 'test_delete_http_action_config'
        user = 'test_user'
        response = "json"
        request_method = 'GET'
        Actions(name=action, type=ActionType.http_action.value, bot=bot, user=user).save()
        HttpActionConfig(
            action_name=action,
            response=response,
            http_url=http_url,
            request_method=request_method,
            bot=bot,
            user=user
        ).save().to_mongo()
        processor.delete_action(action, user=user, bot=bot)
        try:
            HttpActionConfig.objects(action_name=action, bot=bot, user=user, status=True).get(
                action_name__iexact=action)
            assert False
        except DoesNotExist:
            assert True

    def test_delete_http_action_config_non_existing(self):
        processor = MongoProcessor()
        bot = 'test_bot'
        action = 'test_delete_http_action_config_non_existing'
        user = 'test_user'
        http_url = 'http://www.google.com'
        response = "json"
        request_method = 'GET'
        HttpActionConfig(
            action_name=action,
            response=response,
            http_url=http_url,
            request_method=request_method,
            bot=bot,
            user=user
        ).save().to_mongo()
        try:
            processor.delete_action("test_delete_http_action_config_non_existing_non_existing", user=user, bot=bot)
            assert False
        except AppException as e:
            assert str(e).__contains__(
                'Action with name "test_delete_http_action_config_non_existing_non_existing" not found')

    def test_get_http_action_config(self):
        processor = MongoProcessor()
        bot = 'test_bot'
        http_url = 'http://www.google.com'
        action = 'test_get_http_action_config1'
        user = 'test_user'
        response = "json"
        request_method = 'GET'
        HttpActionConfig(
            action_name=action,
            response=response,
            http_url=http_url,
            request_method=request_method,
            bot=bot,
            user=user
        ).save().to_mongo()

        actual_test_user1 = processor.get_http_action_config(bot=bot, action_name=action)
        assert actual_test_user1 is not None
        assert actual_test_user1['action_name'] == action
        assert actual_test_user1['response'] == response
        assert actual_test_user1['http_url'] == http_url
        assert actual_test_user1['request_method'] == request_method

        http_url1 = 'http://www.google.com'
        action1 = 'test_get_http_action_config'
        user1 = 'test_user1'
        response1 = ""
        request_method1 = 'POST'
        HttpActionConfig(
            action_name=action1,
            response=response1,
            http_url=http_url1,
            request_method=request_method1,
            bot=bot,
            user=user1
        ).save().to_mongo()

        actual_test_user2 = processor.get_http_action_config(bot=bot, action_name=action)
        assert actual_test_user2 is not None
        assert actual_test_user2['action_name'] == action
        assert actual_test_user2['response'] == response
        assert actual_test_user2['http_url'] == http_url
        assert actual_test_user2['request_method'] == request_method

    def test_get_http_action_config_non_existing(self):
        processor = MongoProcessor()
        bot = 'test_bot'
        http_url = 'http://www.google.com'
        action = 'test_action'
        user = 'test_user'
        response = "json"
        request_method = 'GET'
        HttpActionConfig(
            action_name=action,
            response=response,
            http_url=http_url,
            request_method=request_method,
            bot=bot,
            user=user
        ).save().to_mongo()

        try:
            processor.get_http_action_config(bot=bot, action_name="action")
            assert False
        except AppException as e:
            assert str(e) == "No HTTP action found for bot test_bot and action action"

    def test_update_http_config(self):
        processor = MongoProcessor()
        bot = 'test_bot'
        http_url = 'http://www.google.com'
        action = 'test_update_http_config'
        user = 'test_user'
        response = "json"
        request_method = 'GET'
        http_params_list: List[HttpActionParameters] = [
            HttpActionParameters(key="param1", value="param1", parameter_type="slot"),
            HttpActionParameters(key="param2", value="value2", parameter_type="value")]
        http_action_config = HttpActionConfigRequest(
            action_name=action,
            response=response,
            http_url=http_url,
            request_method=request_method,
            params_list=http_params_list
        )
        http_config_id = processor.add_http_action_config(http_action_config.dict(), user, bot)
        assert http_config_id is not None
        http_url = 'http://www.alphabet.com'
        response = "string"
        request_method = 'POST'
        http_params_list = [
            HttpActionParameters(key="param3", value="param1", parameter_type="slot"),
            HttpActionParameters(key="param4", value="value2", parameter_type="value"),
            HttpActionParameters(key="param5", parameter_type="sender_id"),
            HttpActionParameters(key="param6", parameter_type="user_message"),
            HttpActionParameters(key="param7", parameter_type="chat_log"),
            HttpActionParameters(key="param8", parameter_type="intent")]
        header = [
            HttpActionParameters(key="param1", value="param1", parameter_type="slot"),
            HttpActionParameters(key="param2", value="value2", parameter_type="value"),
            HttpActionParameters(key="param3", parameter_type="sender_id"),
            HttpActionParameters(key="param4", parameter_type="user_message"),
            HttpActionParameters(key="param5", parameter_type="chat_log"),
            HttpActionParameters(key="param6", parameter_type="intent")]
        http_action_config = HttpActionConfigRequest(
            action_name=action,
            response=response,
            http_url=http_url,
            request_method=request_method,
            params_list=http_params_list,
            headers=header
        )
        processor.update_http_config(http_action_config, user, bot)

        actual_http_action = HttpActionConfig.objects(action_name=action, bot=bot, status=True).get(
            action_name__iexact=action)
        assert actual_http_action is not None
        assert actual_http_action['action_name'] == action
        assert actual_http_action['http_url'] == http_url
        assert actual_http_action['response'] == response
        assert actual_http_action['request_method'] == request_method
        assert actual_http_action['params_list'] is not None
        assert actual_http_action['params_list'][0]['key'] == "param3"
        assert actual_http_action['params_list'][0]['value'] == "param1"
        assert actual_http_action['params_list'][0]['parameter_type'] == "slot"
        assert actual_http_action['params_list'][1]['key'] == "param4"
        assert actual_http_action['params_list'][1]['value'] == "value2"
        assert actual_http_action['params_list'][1]['parameter_type'] == "value"
        assert actual_http_action['params_list'][2]['key'] == "param5"
        assert not actual_http_action['params_list'][2]['value']
        assert actual_http_action['params_list'][2]['parameter_type'] == "sender_id"
        assert actual_http_action['params_list'][3]['key'] == "param6"
        assert not actual_http_action['params_list'][3]['value']
        assert actual_http_action['params_list'][3]['parameter_type'] == "user_message"
        assert actual_http_action['params_list'][4]['key'] == "param7"
        assert not actual_http_action['params_list'][4]['value']
        assert actual_http_action['params_list'][4]['parameter_type'] == "chat_log"
        assert actual_http_action['params_list'][5]['key'] == "param8"
        assert not actual_http_action['params_list'][5]['value']
        assert actual_http_action['params_list'][5]['parameter_type'] == "intent"
        assert actual_http_action['headers'][0]['key'] == "param1"
        assert actual_http_action['headers'][0]['value'] == "param1"
        assert actual_http_action['headers'][0]['parameter_type'] == "slot"
        assert actual_http_action['headers'][1]['key'] == "param2"
        assert actual_http_action['headers'][1]['value'] == "value2"
        assert actual_http_action['headers'][1]['parameter_type'] == "value"
        assert actual_http_action['headers'][2]['key'] == "param3"
        assert not actual_http_action['headers'][2]['value']
        assert actual_http_action['headers'][2]['parameter_type'] == "sender_id"
        assert actual_http_action['headers'][3]['key'] == "param4"
        assert not actual_http_action['headers'][3]['value']
        assert actual_http_action['headers'][3]['parameter_type'] == "user_message"
        assert actual_http_action['headers'][4]['key'] == "param5"
        assert not actual_http_action['headers'][4]['value']
        assert actual_http_action['headers'][4]['parameter_type'] == "chat_log"
        assert actual_http_action['headers'][5]['key'] == "param6"
        assert not actual_http_action['headers'][5]['value']
        assert actual_http_action['headers'][5]['parameter_type'] == "intent"

    def test_update_http_config_invalid_action(self):
        processor = MongoProcessor()
        bot = 'test_bot'
        http_url = 'http://www.google.com'
        action = 'test_update_http_config_invalid_action'
        user = 'test_user'
        response = "json"
        request_method = 'GET'
        http_params_list: List[HttpActionParameters] = [
            HttpActionParameters(key="param1", value="param1", parameter_type="slot"),
            HttpActionParameters(key="param2", value="value2", parameter_type="value")]
        http_action_config = HttpActionConfigRequest(
            action_name=action,
            response=response,
            http_url=http_url,
            request_method=request_method,
            params_list=http_params_list
        )
        http_config_id = processor.add_http_action_config(http_action_config.dict(), user, bot)
        assert http_config_id is not None
        bot = 'test_bot'
        http_url = 'http://www.alphabet.com'
        action = 'test_update_http_config_invalid'
        user = 'test_user'
        response = "string"
        request_method = 'POST'
        http_params_list = [
            HttpActionParameters(key="param3", value="param1", parameter_type="slot"),
            HttpActionParameters(key="param4", value="value2", parameter_type="value")]
        http_action_config = HttpActionConfigRequest(
            action_name=action,
            response=response,
            http_url=http_url,
            request_method=request_method,
            params_list=http_params_list
        )
        try:
            processor.update_http_config(http_action_config, user, bot)
        except AppException as e:
            assert str(e) == 'No HTTP action found for bot test_bot and action test_update_http_config_invalid'

    def test_add_complex_story_without_http_action(self):
        processor = MongoProcessor()
        steps = [
            {"name": "greet", "type": "INTENT"},
            {"name": "utter_greet", "type": "BOT"},
            {"name": "utter_cheer_up", "type": "BOT"},
            {"name": "mood_great", "type": "INTENT"},
            {"name": "utter_greet", "type": "BOT"},
        ]
        story_dict = {'name': "story without action", 'steps': steps, 'type': 'STORY', 'template_type': 'CUSTOM'}
        processor.add_complex_story(story_dict, "test_without_http", "testUser")
        story = Stories.objects(block_name="story without action", bot="test_without_http").get()
        assert len(story.events) == 5
        actions = processor.list_actions("test_without_http")
        assert actions == {
            'actions': [], 'http_action': [], 'slot_set_action': [], 'utterances': [], 'jira_action': [],
            'email_action': [], 'form_validation_action': [], 'google_search_action': [], 'zendesk_action': [],
            'pipedrive_leads_action': []
        }

    def test_add_complex_story_with_action(self):
        processor = MongoProcessor()
        steps = [
            {"name": "greet", "type": "INTENT"},
            {"name": "utter_greet", "type": "BOT"},
            {"name": "utter_cheer_up", "type": "BOT"},
            {"name": "mood_great", "type": "INTENT"},
            {"name": "action_check", "type": "ACTION"},
            {"name": "utter_greet", "type": "BOT"},
        ]
        story_dict = {'name': "story with action", 'steps': steps, 'type': 'STORY', 'template_type': 'CUSTOM'}
        processor.add_complex_story(story_dict, "test_with_action", "testUser")
        story = Stories.objects(block_name="story with action", bot="test_with_action").get()
        assert len(story.events) == 6
        actions = processor.list_actions("test_with_action")
        assert actions == {
            'actions': ['action_check'],
            'http_action': [], 'jira_action': [],
            'slot_set_action': [], 'zendesk_action': [], 'pipedrive_leads_action': [],
            'utterances': [], 'email_action': [], 'form_validation_action': [], 'google_search_action': []}

    def test_add_complex_story(self):
        processor = MongoProcessor()
        steps = [
            {"name": "greet", "type": "INTENT"},
            {"name": "utter_greet", "type": "BOT"},
            {"name": "utter_cheer_up", "type": "BOT"},
            {"name": "mood_great", "type": "INTENT"},
            {"name": "utter_greet", "type": "BOT"},
            {"name": "test_update_http_config_invalid", "type": "HTTP_ACTION"}
        ]
        story_dict = {'name': "story with action", 'steps': steps, 'type': 'STORY', 'template_type': 'CUSTOM'}
        processor.add_complex_story(story_dict, "tests", "testUser")
        story = Stories.objects(block_name="story with action", bot="tests").get()
        assert len(story.events) == 6
        actions = processor.list_actions("tests")
        assert actions == {'actions': [], 'zendesk_action': [], 'pipedrive_leads_action': [],
                           'http_action': [], 'google_search_action': [], 'jira_action': [],
                           'slot_set_action': [], 'email_action': [], 'form_validation_action': [],
                           'utterances': ['utter_greet',
                                          'utter_cheer_up',
                                          'utter_did_that_help',
                                          'utter_happy',
                                          'utter_goodbye',
                                          'utter_iamabot',
                                          'utter_feedback',
                                          'utter_good_feedback',
                                          'utter_bad_feedback',
                                          'utter_default',
                                          'utter_please_rephrase', 'utter_custom']}

    def test_add_duplicate_complex_story(self):
        processor = MongoProcessor()
        steps = [
            {"name": "greet", "type": "INTENT"},
            {"name": "utter_greet", "type": "BOT"},
            {"name": "utter_cheer_up", "type": "BOT"},
            {"name": "mood_great", "type": "INTENT"},
            {"name": "utter_greet", "type": "BOT"},
            {"name": "test_update_http_config_invalid", "type": "HTTP_ACTION"}
        ]
        with pytest.raises(Exception):
            story_dict = {'name': "story with action", 'steps': steps, 'type': 'STORY', 'template_type': 'CUSTOM'}
            processor.add_complex_story(story_dict, "tests", "testUser")

    def test_add_duplicate_case_insensitive_complex_story(self):
        processor = MongoProcessor()
        steps = [
            {"name": "greet", "type": "INTENT"},
            {"name": "utter_greet", "type": "BOT"},
            {"name": "utter_cheer_up", "type": "BOT"},
            {"name": "mood_great", "type": "INTENT"},
            {"name": "utter_greet", "type": "BOT"},
            {"name": "test_update_http_config_invalid", "type": "HTTP_ACTION"}
        ]
        with pytest.raises(Exception):
            story_dict = {'name': "Story with action", 'steps': steps, 'type': 'STORY', 'template_type': 'CUSTOM'}
            processor.add_complex_story(story_dict, "tests", "testUser")

    def test_add_none_complex_story_name(self):
        processor = MongoProcessor()
        steps = [
            {"name": "greeting", "type": "INTENT"},
            {"name": "utter_greet", "type": "BOT"},
            {"name": "mood_great", "type": "INTENT"},
            {"name": "utter_greet", "type": "BOT"},
        ]
        with pytest.raises(AppException):
            story_dict = {'name': None, 'steps': steps, 'type': 'STORY', 'template_type': 'CUSTOM'}
            processor.add_complex_story(story_dict, "tests", "testUser")

    def test_add_empty_complex_story_name(self):
        processor = MongoProcessor()
        steps = [
            {"name": "greeting", "type": "INTENT"},
            {"name": "utter_greet", "type": "BOT"},
            {"name": "mood_great", "type": "INTENT"},
            {"name": "utter_greet", "type": "BOT"}
        ]
        with pytest.raises(AppException):
            story_dict = {'name': "", 'steps': steps, 'type': 'STORY', 'template_type': 'CUSTOM'}
            processor.add_complex_story(story_dict, "tests", "testUser")

    def test_add_blank_complex_story_name(self):
        processor = MongoProcessor()
        steps = [
            {"name": "greeting", "type": "INTENT"},
            {"name": "utter_greet", "type": "BOT"},
            {"name": "mood_great", "type": "INTENT"},
            {"name": "utter_greet", "type": "BOT"}
        ]
        with pytest.raises(AppException):
            story_dict = {'name': " ", 'steps': steps, 'type': 'STORY', 'template_type': 'CUSTOM'}
            processor.add_complex_story(story_dict, "tests", "testUser")

    def test_add_empty_complex_story_event(self):
        processor = MongoProcessor()
        with pytest.raises(Exception):
            story_dict = {'name': "empty path", 'steps': [], 'type': 'STORY', 'template_type': 'CUSTOM'}
            processor.add_complex_story(story_dict, "tests", "testUser")

    def test_add_duplicate_complex_story_using_events(self):
        processor = MongoProcessor()
        steps = [
            {"name": "greet", "type": "INTENT"},
            {"name": "utter_greet", "type": "BOT"},
            {"name": "utter_cheer_up", "type": "BOT"},
            {"name": "mood_great", "type": "INTENT"},
            {"name": "utter_greet", "type": "BOT"},
            {"name": "test_update_http_config_invalid", "type": "HTTP_ACTION"}
        ]
        with pytest.raises(Exception):
            story_dict = {'name': "story duplicate using events", 'steps': steps, 'type': 'STORY',
                          'template_type': 'CUSTOM'}
            processor.add_complex_story(story_dict, "tests", "testUser")

    def test_add_complex_story_with_invalid_event(self):
        processor = MongoProcessor()
        steps = [
            {"name": "utter_nonsense", "type": "BOT"},
            {"name": "utter_cheer_up", "type": "BOT"},
            {"name": "mood_great", "type": "INTENT"},
            {"name": "utter_greet", "type": "BOT"},
            {"name": "test_update_http_config_invalid", "type": "HTTP_ACTION"}
        ]
        rule_dict = {'name': "rule with invalid events", 'steps': steps, 'type': 'STORY', 'template_type': 'CUSTOM'}
        with pytest.raises(ValidationError, match="First event should be an user"):
            processor.add_complex_story(rule_dict, "tests", "testUser")

        steps = [
            {"name": "greet", "type": "INTENT"},
            {"name": "utter_nonsense", "type": "BOT"},
            {"name": "utter_cheer_up", "type": "BOT"},
            {"name": "mood_great", "type": "INTENT"},
        ]
        rule_dict = {'name': "rule with invalid events", 'steps': steps, 'type': 'STORY', 'template_type': 'CUSTOM'}
        with pytest.raises(ValidationError, match="user event should be followed by action"):
            processor.add_complex_story(rule_dict, "tests", "testUser")

        steps = [
            {"name": "greet", "type": "INTENT"},
            {"name": "utter_nonsense", "type": "BOT"},
            {"name": "utter_cheer_up", "type": "BOT"},
            {"name": "mood_great", "type": "INTENT"},
            {"name": "mood_sad", "type": "INTENT"},
            {"name": "test_update_http_config_invalid", "type": "HTTP_ACTION"}
        ]
        rule_dict = {'name': "rule with invalid events", 'steps': steps, 'type': 'STORY', 'template_type': 'CUSTOM'}
        with pytest.raises(ValidationError, match="Found 2 consecutive user events"):
            processor.add_complex_story(rule_dict, "tests", "testUser")

    def test_update_complex_story(self):
        processor = MongoProcessor()
        steps = [
            {"name": "greet", "type": "INTENT"},
            {"name": "utter_nonsense", "type": "BOT"},
            {"name": "utter_cheer_up", "type": "BOT"},
            {"name": "mood_great", "type": "INTENT"},
            {"name": "utter_greet", "type": "BOT"},
            {"name": "test_update_http_config_invalid", "type": "HTTP_ACTION"}
        ]
        story_dict = {'name': "story with action", 'steps': steps, 'type': 'STORY', 'template_type': 'CUSTOM'}
        processor.update_complex_story(story_dict, "tests", "testUser")
        story = Stories.objects(block_name="story with action", bot="tests").get()
        assert story.events[1].name == "utter_nonsense"

    def test_update_complex_story_same_events(self):
        def test_update_complex_story(self):
            processor = MongoProcessor()
            steps = [
                {"name": "greet", "type": "INTENT"},
                {"name": "utter_nonsense", "type": "BOT"},
                {"name": "utter_cheer_up", "type": "BOT"},
                {"name": "mood_great", "type": "INTENT"},
                {"name": "utter_greet", "type": "BOT"},
                {"name": "test_update_http_config_invalid", "type": "HTTP_ACTION"}
            ]
            story_dict = {'name': "story with same events", 'steps': steps, 'type': 'STORY', 'template_type': 'CUSTOM'}
            with pytest.raises(AppException, match="FLow already exists!"):
                processor.update_complex_story(story_dict, "tests", "testUser")

    def test_case_insensitive_update_complex_story(self):
        processor = MongoProcessor()
        steps = [
            {"name": "greet", "type": "INTENT"},
            {"name": "utter_nonsense", "type": "BOT"},
            {"name": "utter_cheer_up", "type": "BOT"},
            {"name": "mood_great", "type": "INTENT"},
            {"name": "utter_greet", "type": "BOT"},
            {"name": "test_update_http_config_invalid", "type": "HTTP_ACTION"},
            {"name": "greet", "type": "INTENT"},
            {"name": "utter_greet", "type": "BOT"},
        ]
        story_dict = {'name': "STory with action", 'steps': steps, 'type': 'STORY', 'template_type': 'CUSTOM'}
        processor.update_complex_story(story_dict, "tests", "testUser")
        story = Stories.objects(block_name="story with action", bot="tests").get()
        assert story.events[1].name == "utter_nonsense"

    def test_update_non_existing_complex_story(self):
        processor = MongoProcessor()
        steps = [
            {"name": "greet", "type": "INTENT"},
            {"name": "utter_nonsense", "type": "BOT"},
            {"name": "utter_cheer_up", "type": "BOT"},
            {"name": "mood_great", "type": "INTENT"},
            {"name": "utter_greet", "type": "BOT"},
            {"name": "test_update_http_config_invalid", "type": "HTTP_ACTION"},
        ]
        with pytest.raises(Exception):
            story_dict = {'name': "non existing story", 'steps': steps, 'type': 'STORY', 'template_type': 'CUSTOM'}
            processor.update_complex_story(story_dict, "tests", "testUser")

    def test_update_complex_story_with_invalid_event(self):
        processor = MongoProcessor()
        steps = [
            {"name": "utter_nonsense", "type": "BOT"},
            {"name": "utter_cheer_up", "type": "BOT"},
            {"name": "mood_great", "type": "INTENT"},
            {"name": "utter_greet", "type": "BOT"},
            {"name": "test_update_http_config_invalid", "type": "HTTP_ACTION"}
        ]
        rule_dict = {'name': "story with action", 'steps': steps, 'type': 'STORY', 'template_type': 'CUSTOM'}
        with pytest.raises(ValidationError, match="First event should be an user"):
            processor.update_complex_story(rule_dict, "tests", "testUser")

        steps = [
            {"name": "greet", "type": "INTENT"},
            {"name": "utter_nonsense", "type": "BOT"},
            {"name": "utter_cheer_up", "type": "BOT"},
            {"name": "mood_great", "type": "INTENT"},
        ]
        rule_dict = {'name': "story with action", 'steps': steps, 'type': 'STORY', 'template_type': 'CUSTOM'}
        with pytest.raises(ValidationError, match="user event should be followed by action"):
            processor.update_complex_story(rule_dict, "tests", "testUser")

        steps = [
            {"name": "greet", "type": "INTENT"},
            {"name": "utter_nonsense", "type": "BOT"},
            {"name": "utter_cheer_up", "type": "BOT"},
            {"name": "mood_great", "type": "INTENT"},
            {"name": "mood_sad", "type": "INTENT"},
            {"name": "test_update_http_config_invalid", "type": "HTTP_ACTION"}
        ]
        rule_dict = {'name': "story with action", 'steps': steps, 'type': 'STORY', 'template_type': 'CUSTOM'}
        with pytest.raises(ValidationError, match="Found 2 consecutive user events"):
            processor.update_complex_story(rule_dict, "tests", "testUser")

    def test_update_complex_story_name(self):
        processor = MongoProcessor()
        events = [
            {"name": "greeting", "type": "INTENT"},
            {"name": "utter_greet", "type": "BOT"},
            {"name": "mood_great", "type": "INTENT"},
            {"name": "utter_greet", "type": "BOT"}
        ]
        with pytest.raises(AppException):
            story_dict = {'name': None, 'steps': events, 'type': 'STORY', 'template_type': 'CUSTOM'}
            processor.update_complex_story(story_dict, "tests", "testUser")

    def test_update_empty_complex_story_name(self):
        processor = MongoProcessor()
        events = [
            {"name": "greeting", "type": "INTENT"},
            {"name": "utter_greet", "type": "BOT"},
            {"name": "mood_great", "type": "INTENT"},
            {"name": "utter_greet", "type": "BOT"}
        ]
        with pytest.raises(AppException):
            story_dict = {'name': "", 'steps': events, 'type': 'STORY', 'template_type': 'CUSTOM'}
            processor.update_complex_story(story_dict, "tests", "testUser")

    def test_update_blank_complex_story_name(self):
        processor = MongoProcessor()
        events = [
            {"name": "greeting", "type": "INTENT"},
            {"name": "utter_greet", "type": "BOT"},
            {"name": "mood_great", "type": "INTENT"},
            {"name": "utter_greet", "type": "BOT"}
        ]
        with pytest.raises(AppException):
            story_dict = {'name': " ", 'steps': events, 'type': 'STORY', 'template_type': 'CUSTOM'}
            processor.update_complex_story(story_dict, "tests", "testUser")

    def test_update_empty_complex_story_event(self):
        processor = MongoProcessor()
        with pytest.raises(Exception):
            story_dict = {'name': "empty path", 'steps': [], 'type': 'STORY', 'template_type': 'CUSTOM'}
            processor.update_complex_story(story_dict, "tests", "testUser")

    def test_list_actions(self):
        processor = MongoProcessor()
        processor.add_action("reset_slot", "test_upload_and_save", "test_user")
        actions = processor.list_actions("test_upload_and_save")
        assert actions == {
            'actions': ['reset_slot'], 'google_search_action': [], 'jira_action': [], 'pipedrive_leads_action': [],
            'http_action': ['action_performanceuser1000@digite.com'], 'zendesk_action': [], 'slot_set_action': [],
            'email_action': [], 'form_validation_action': [], 'utterances': ['utter_offer_help', 'utter_default',
                                                                             'utter_please_rephrase']}

    def test_delete_non_existing_complex_story(self):
        processor = MongoProcessor()
        with pytest.raises(Exception):
            processor.delete_complex_story("non existing", "STORY", "tests", "testUser")

    def test_delete_empty_complex_story(self):
        processor = MongoProcessor()
        with pytest.raises(Exception):
            processor.delete_complex_story(None, "STORY", "tests", "testUser")

    def test_case_insensitive_delete_complex_story(self):
        processor = MongoProcessor()
        steps = [
            {"name": "greet", "type": "INTENT"},
            {"name": "utter_greet", "type": "BOT"},
            {"name": "utter_cheer_up", "type": "BOT"},
            {"name": "mood_great", "type": "INTENT"},
            {"name": "utter_greet", "type": "BOT"},
            {"name": "test_update_http_config_invalid", "type": "HTTP_ACTION"},
        ]
        story_dict = {"name": "story2", 'steps': steps, 'type': 'STORY', 'template_type': 'CUSTOM'}
        processor.add_complex_story(story_dict, "tests", "testUser")
        processor.delete_complex_story("STory2", "STORY", "tests", "testUser")

    def test_delete_complex_story(self):
        processor = MongoProcessor()
        processor.delete_complex_story("story with action", "STORY", "tests", "testUser")

    def test_get_utterance_from_intent_non_existing(self):
        processor = MongoProcessor()
        user = "test_user"
        story = "new_story"
        action = story
        bot = "bot"
        intent = "greet_you"
        story_event = [StoryEvents(name=intent, type="user"),
                       StoryEvents(name="bot", type="slot", value=bot),
                       StoryEvents(name="http_action_config", type="slot", value=action),
                       StoryEvents(name="kairon_http_action", type="action")]
        cust = ResponseCustom(custom={"key": "value"})
        text = ResponseText(text="hello")

        Responses(
            name=intent,
            text=text,
            custom=cust,
            bot=bot,
            user=user
        ).save(validate=False).to_mongo()
        Stories(
            block_name=story,
            bot=bot,
            user=user,
            events=story_event
        ).save(validate=False).to_mongo()
        HttpActionConfig(
            action_name=action,
            response="",
            http_url="http://www.google.com",
            request_method="GET",
            bot=bot,
            user=user
        ).save().to_mongo()
        actual_action = processor.get_utterance_from_intent(intent="intent", bot=bot)
        assert actual_action[0] is None
        assert actual_action[1] is None

    def test_add_and_delete_non_integration_intent_by_integration_user(self):
        processor = MongoProcessor()
        processor.add_intent("TestingDelGreeting", "tests", "testUser", is_integration=False)
        with pytest.raises(Exception):
            processor.delete_intent("TestingDelGreeting", "tests", "testUser1", is_integration=True,
                                    delete_dependencies=False)

    def test_add_and_delete_integration_intent_by_same_integration_user(self):
        processor = MongoProcessor()
        processor.add_intent("TestingDelGreeting1", "tests", "testUser", is_integration=True)
        processor.delete_intent("TestingDelGreeting1", "tests", "testUser", is_integration=True,
                                delete_dependencies=False)

    def test_add_and_delete_integration_intent_by_different_integration_user(self):
        processor = MongoProcessor()
        processor.add_intent("TestingDelGreeting2", "tests", "testUser", is_integration=True)
        processor.delete_intent("TestingDelGreeting2", "tests", "testUser2", is_integration=True,
                                delete_dependencies=False)

    def test_add_rule(self):
        processor = MongoProcessor()
        steps = [
            {"name": "greet", "type": "INTENT"},
            {"name": "utter_greet", "type": "BOT"},
            {"name": "utter_cheer_up", "type": "BOT"},
        ]
        rule_dict = {'name': "rule with action", 'steps': steps, 'type': 'RULE', 'template_type': 'RULE'}
        processor.add_complex_story(rule_dict, "tests", "testUser")
        story = Rules.objects(block_name="rule with action", bot="tests").get()
        assert len(story.events) == 4
        assert story.events[0].name == "..."
        assert story.events[0].type == "action"
        actions = processor.list_actions("tests")
        assert actions == {
            'actions': [], 'zendesk_action': [],
            'http_action': [], 'google_search_action': [], 'pipedrive_leads_action': [],
            'slot_set_action': [], 'email_action': [], 'form_validation_action': [], 'jira_action': [],
            'utterances': ['utter_greet',
                           'utter_cheer_up',
                           'utter_did_that_help',
                           'utter_happy',
                           'utter_goodbye',
                           'utter_iamabot',
                           'utter_feedback',
                           'utter_good_feedback',
                           'utter_bad_feedback',
                           'utter_default',
                           'utter_please_rephrase', 'utter_custom']}

    def test_add_duplicate_rule(self):
        processor = MongoProcessor()
        steps = [
            {"name": "greet", "type": "INTENT"},
            {"name": "utter_greet", "type": "BOT"},
            {"name": "utter_cheer_up", "type": "BOT"},
        ]
        with pytest.raises(Exception):
            rule_dict = {'name': "rule with action", 'steps': steps, 'type': 'RULE', 'template_type': 'RULE'}
            processor.add_complex_story(rule_dict, "tests", "testUser")

    def test_add_rule_invalid_type(self):
        processor = MongoProcessor()
        steps = [
            {"name": "greet", "type": "INTENT"},
            {"name": "utter_greet", "type": "BOT"},
            {"name": "utter_cheer_up", "type": "BOT"},
        ]
        with pytest.raises(Exception):
            rule_dict = {'name': "rule with action", 'steps': steps, 'type': 'TEST', 'template_type': 'CUSTOM'}
            processor.add_complex_story(rule_dict, "tests", "testUser")

    def test_add_duplicate_case_insensitive_rule(self):
        processor = MongoProcessor()
        steps = [
            {"name": "greet", "type": "INTENT"},
            {"name": "utter_greet", "type": "BOT"},
            {"name": "utter_cheer_up", "type": "BOT"},
        ]
        with pytest.raises(Exception):
            rule_dict = {'name': "RUle with action", 'steps': steps, 'type': 'RULE', 'template_type': 'RULE'}
            processor.add_complex_story(rule_dict, "tests", "testUser")

    def test_add_none_rule(self):
        processor = MongoProcessor()
        steps = [
            {"name": "greeting", "type": "INTENT"},
            {"name": "utter_greet", "type": "BOT"},
        ]
        with pytest.raises(AppException):
            rule_dict = {'name': None, 'steps': steps, 'type': 'RULE', 'template_type': 'RULE'}
            processor.add_complex_story(rule_dict, "tests", "testUser")

    def test_add_empty_rule(self):
        processor = MongoProcessor()
        steps = [
            {"name": "greeting", "type": "INTENT"},
            {"name": "utter_greet", "type": "BOT"},
        ]
        with pytest.raises(AppException):
            rule_dict = {'name': "", 'steps': steps, 'type': 'RULE', 'template_type': 'RULE'}
            processor.add_complex_story(rule_dict, "tests", "testUser")

    def test_add_blank_rule_name(self):
        processor = MongoProcessor()
        steps = [
            {"name": "greeting", "type": "INTENT"},
            {"name": "utter_greet", "type": "BOT"},
        ]
        with pytest.raises(AppException):
            rule_dict = {'name': " ", 'steps': steps, 'type': 'rule', 'template_type': 'RULE'}
            processor.add_complex_story(rule_dict, "tests", "testUser")

    def test_add_empty_rule_event(self):
        processor = MongoProcessor()
        with pytest.raises(Exception):
            rule_dict = {'name': "empty path", 'steps': [], 'type': 'RULE', 'template_type': 'RULE'}
            processor.add_complex_story(rule_dict, "tests", "testUser")

    def test_add_rule_with_multiple_intents(self):
        processor = MongoProcessor()
        steps = [
            {"name": "greet", "type": "INTENT"},
            {"name": "utter_nonsense", "type": "BOT"},
            {"name": "utter_cheer_up", "type": "BOT"},
            {"name": "mood_great", "type": "INTENT"},
            {"name": "utter_greet", "type": "BOT"},
            {"name": "test_update_http_config_invalid", "type": "HTTP_ACTION"}
        ]
        rule_dict = {'name': "rule with multiple intents", 'steps': steps, 'type': 'RULE', 'template_type': 'RULE'}
        with pytest.raises(ValidationError,
                           match="Found rules 'rule with multiple intents' that contain more than user event.\nPlease use stories for this case"):
            processor.add_complex_story(rule_dict, "tests", "testUser")

    def test_add_rule_with_invalid_event(self):
        processor = MongoProcessor()
        steps = [
            {"name": "utter_nonsense", "type": "BOT"},
            {"name": "utter_cheer_up", "type": "BOT"},
            {"name": "mood_great", "type": "INTENT"},
            {"name": "utter_greet", "type": "BOT"},
            {"name": "test_update_http_config_invalid", "type": "HTTP_ACTION"}
        ]
        rule_dict = {'name': "rule with invalid events", 'steps': steps, 'type': 'RULE', 'template_type': 'RULE'}
        with pytest.raises(ValidationError, match="First event should be an user or conversation_start action"):
            processor.add_complex_story(rule_dict, "tests", "testUser")

        steps = [
            {"name": "greet", "type": "INTENT"},
            {"name": "utter_nonsense", "type": "BOT"},
            {"name": "utter_cheer_up", "type": "BOT"},
            {"name": "mood_great", "type": "INTENT"},
        ]
        rule_dict = {'name': "rule with invalid events", 'steps': steps, 'type': 'RULE', 'template_type': 'RULE'}
        with pytest.raises(ValidationError, match="user event should be followed by action"):
            processor.add_complex_story(rule_dict, "tests", "testUser")

        steps = [
            {"name": "greet", "type": "INTENT"},
            {"name": "utter_nonsense", "type": "BOT"},
            {"name": "utter_cheer_up", "type": "BOT"},
            {"name": "mood_great", "type": "INTENT"},
            {"name": "mood_sad", "type": "INTENT"},
            {"name": "test_update_http_config_invalid", "type": "HTTP_ACTION"}
        ]
        rule_dict = {'name': "rule with invalid events", 'steps': steps, 'type': 'RULE', 'template_type': 'RULE'}
        with pytest.raises(ValidationError, match="Found 2 consecutive user events"):
            processor.add_complex_story(rule_dict, "tests", "testUser")

    def test_update_rule(self):
        processor = MongoProcessor()
        steps = [
            {"name": "greet", "type": "INTENT"},
            {"name": "utter_nonsense", "type": "BOT"},
            {"name": "utter_cheer_up", "type": "BOT"},
        ]
        rule_dict = {'name': "rule with action", 'steps': steps, 'type': 'RULE', 'template_type': 'RULE'}
        processor.update_complex_story(rule_dict, "tests", "testUser")
        rule = Rules.objects(block_name="rule with action", bot="tests").get()
        assert rule.events[2].name == "utter_nonsense"
        assert rule.events[0].name == "..."
        assert rule.events[0].type == "action"

    def test_case_insensitive_update_rule(self):
        processor = MongoProcessor()
        steps = [
            {"name": "greet", "type": "INTENT"},
            {"name": "utter_nonsense", "type": "BOT"},
            {"name": "utter_cheer_up", "type": "BOT"},
            {"name": "utter_greet", "type": "BOT"},
        ]
        rule_dict = {'name': "RUle with action", 'steps': steps, 'type': 'RULE', 'template_type': 'RULE'}
        processor.update_complex_story(rule_dict, "tests", "testUser")
        rule = Rules.objects(block_name="rule with action", bot="tests").get()
        assert rule.events[4].name == "utter_greet"

    def test_update_non_existing_rule(self):
        processor = MongoProcessor()
        steps = [
            {"name": "greet", "type": "INTENT"},
            {"name": "utter_nonsense", "type": "BOT"},
            {"name": "utter_cheer_up", "type": "BOT"},
        ]
        with pytest.raises(Exception):
            rule_dict = {'name': "non existing story", 'steps': steps, 'type': 'RULE', 'template_type': 'RULE'}
            processor.update_complex_story(rule_dict, "tests", "testUser")

    def test_update_rule_name(self):
        processor = MongoProcessor()
        events = [
            {"name": "greeting", "type": "INTENT"},
            {"name": "utter_greet", "type": "BOT"},
        ]
        with pytest.raises(AppException):
            rule_dict = {'name': None, 'steps': events, 'type': 'RULE', 'template_type': 'RULE'}
            processor.update_complex_story(rule_dict, "tests", "testUser")

    def test_fetch_stories_with_rules(self):
        processor = MongoProcessor()
        data = list(processor.get_stories("tests"))
        assert all(item['type'] in ['STORY', 'RULE'] for item in data)
        assert len(data) == 9

    def test_update_empty_rule_name(self):
        processor = MongoProcessor()
        events = [
            {"name": "greeting", "type": "INTENT"},
            {"name": "utter_greet", "type": "BOT"},
        ]
        with pytest.raises(AppException):
            rule_dict = {'name': "", 'steps': events, 'type': 'RULE', 'template_type': 'RULE'}
            processor.update_complex_story(rule_dict, "tests", "testUser")

    def test_update_blank_rule_name(self):
        processor = MongoProcessor()
        events = [
            {"name": "greeting", "type": "INTENT"},
            {"name": "utter_greet", "type": "BOT"},
        ]
        with pytest.raises(AppException):
            rule_dict = {'name': " ", 'steps': events, 'type': 'RULE', 'template_type': 'RULE'}
            processor.update_complex_story(rule_dict, "tests", "testUser")

    def test_update_empty_rule_event(self):
        processor = MongoProcessor()
        with pytest.raises(Exception):
            rule_dict = {'name': "empty path", 'steps': [], 'type': 'RULE', 'template_type': 'RULE'}
            processor.update_complex_story(rule_dict, "tests", "testUser")

    def test_update_rule_invalid_type(self):
        processor = MongoProcessor()
        steps = [
            {"name": "greet", "type": "INTENT"},
            {"name": "utter_nonsense", "type": "BOT"},
            {"name": "utter_cheer_up", "type": "BOT"},
        ]
        with pytest.raises(AppException):
            rule_dict = {'name': "rule with action", 'steps': steps, 'type': 'TEST', 'template_type': 'RULE'}
            processor.update_complex_story(rule_dict, "tests", "testUser")

    def test_delete_non_existing_rule(self):
        processor = MongoProcessor()
        with pytest.raises(Exception):
            processor.delete_complex_story("non existing", "RULE", "tests", "testUser")

    def test_update_rules_with_multiple_intents(self):
        processor = MongoProcessor()
        events = [
            {"name": "greeting", "type": "INTENT"},
            {"name": "utter_greet", "type": "BOT"},
            {"name": "mood_great", "type": "INTENT"},
            {"name": "utter_greet", "type": "BOT"}
        ]
        with pytest.raises(ValidationError,
                           match="Found rules 'rule with action' that contain more than user event.\nPlease use stories for this case"):
            rule_dict = {'name': "rule with action", 'steps': events, 'type': 'RULE', 'template_type': 'RULE'}
            processor.update_complex_story(rule_dict, "tests", "testUser")

    def test_update_rules_with_invalid_type(self):
        processor = MongoProcessor()
        events = [
            {"name": "greeting", "type": "USER"},
            {"name": "utter_greet", "type": "BOT"},
            {"name": "mood_great", "type": "INTENT"},
            {"name": "utter_greet", "type": "BOT"}
        ]
        with pytest.raises(AppException, match="Invalid event type!"):
            rule_dict = {'name': "rule with action", 'steps': events, 'type': 'RULE', 'template_type': 'RULE'}
            processor.update_complex_story(rule_dict, "tests", "testUser")

    def test_delete_empty_rule(self):
        processor = MongoProcessor()
        with pytest.raises(Exception):
            processor.delete_complex_story(None, "RULE", "tests", "testUser")

    def test_case_insensitive_delete_rule(self):
        processor = MongoProcessor()
        steps = [
            {"name": "greet", "type": "INTENT"},
            {"name": "utter_greet", "type": "BOT"},
            {"name": "utter_cheer_up", "type": "BOT"},
            {"name": "test_update_http_config_invalid", "type": "HTTP_ACTION"},
        ]
        rule_dict = {"name": "rule2", 'steps': steps, 'type': 'RULE'}
        processor.add_complex_story(rule_dict, "tests", "testUser")
        processor.delete_complex_story("RUle2", "RULE", "tests", "testUser")

    def test_update_rule_with_invalid_event(self):
        processor = MongoProcessor()
        steps = [
            {"name": "utter_nonsense", "type": "BOT"},
            {"name": "utter_cheer_up", "type": "BOT"},
            {"name": "mood_great", "type": "INTENT"},
            {"name": "utter_greet", "type": "BOT"},
            {"name": "test_update_http_config_invalid", "type": "HTTP_ACTION"}
        ]
        rule_dict = {'name': "rule with invalid events", 'steps': steps, 'type': 'RULE'}
        with pytest.raises(ValidationError, match="First event should be an user"):
            processor.add_complex_story(rule_dict, "tests", "testUser")

        steps = [
            {"name": "greet", "type": "INTENT"},
            {"name": "utter_nonsense", "type": "BOT"},
            {"name": "utter_cheer_up", "type": "BOT"},
            {"name": "mood_great", "type": "INTENT"},
        ]
        rule_dict = {'name': "rule with invalid events", 'steps': steps, 'type': 'RULE'}
        with pytest.raises(ValidationError, match="user event should be followed by action"):
            processor.add_complex_story(rule_dict, "tests", "testUser")

        steps = [
            {"name": "greet", "type": "INTENT"},
            {"name": "utter_nonsense", "type": "BOT"},
            {"name": "utter_cheer_up", "type": "BOT"},
            {"name": "mood_great", "type": "INTENT"},
            {"name": "mood_sad", "type": "INTENT"},
            {"name": "test_update_http_config_invalid", "type": "HTTP_ACTION"}
        ]
        rule_dict = {'name': "rule with invalid events", 'steps': steps, 'type': 'RULE'}
        with pytest.raises(ValidationError, match="Found 2 consecutive user events"):
            processor.add_complex_story(rule_dict, "tests", "testUser")

    def test_delete_rule(self):
        processor = MongoProcessor()
        processor.delete_complex_story("rule with action", "RULE", "tests", "testUser")

    def test_delete_rule_invalid_type(self):
        processor = MongoProcessor()
        with pytest.raises(AppException):
            processor.delete_complex_story("rule with action", "TEST", "tests", "testUser")

    def test_add_email_action(self):
        processor = MongoProcessor()
        email_config = {"action_name": "email_config",
                        "smtp_url": "test.test.com",
                        "smtp_port": 25,
                        "smtp_userid": None,
                        "smtp_password": "test",
                        "from_email": "test@demo.com",
                        "to_email": ["test@test.com", "test1@test.com"],
                        "subject": "Test Subject",
                        "response": "Test Response",
                        "tls": False
                        }
        with patch("kairon.shared.utils.SMTP", autospec=True) as mock_smtp:
            assert processor.add_email_action(email_config, "TEST", "tests") is not None

    def test_add_email_action_with_story(self):
        processor = MongoProcessor()
        bot = 'TEST'
        user = 'tests'
        steps = [
            {"name": "greet", "type": "INTENT"},
            {"name": "email_config", "type": "EMAIL_ACTION"},
        ]
        story_dict = {'name': "story with email action", 'steps': steps, 'type': 'STORY', 'template_type': 'CUSTOM'}
        assert processor.add_complex_story(story_dict, bot, user)
        story = Stories.objects(block_name="story with email action", bot=bot,
                                events__name='email_config', status=True).get()
        assert story.events[1].type == 'action'
        stories = list(processor.get_stories(bot))
        story_with_form = [s for s in stories if s['name'] == "story with email action"]
        assert story_with_form[0]['steps'] == [
            {'name': 'greet', 'type': 'INTENT'},
            {'name': 'email_config', 'type': 'EMAIL_ACTION'},
        ]
        processor.delete_complex_story('story with email action', 'STORY', bot, user)

    def test_add_email_action_validation_error(self):
        processor = MongoProcessor()
        email_config = {"action_name": "email_config1",
                        "smtp_url": "test.test.com",
                        "smtp_port": 25,
                        "smtp_userid": None,
                        "smtp_password": "test",
                        "from_email": "test@demo.com",
                        "to_email": "test@test.com",
                        "subject": "Test Subject",
                        "response": "Test Response",
                        "tls": False
                        }
        with patch("kairon.shared.utils.SMTP", autospec=True) as mock_smtp:
            mock_smtp.return_value = Exception()
            with pytest.raises(ValidationError, match="Invalid SMTP url"):
                processor.add_email_action(email_config, "TEST", "tests")

        with patch("kairon.shared.utils.SMTP", autospec=True) as mock_smtp:
            temp = email_config['action_name']
            email_config['action_name'] = ""
            with pytest.raises(ValidationError, match="Action name cannot be empty"):
                processor.add_email_action(email_config, "TEST", "tests")
            email_config['action_name'] = temp

            temp = email_config['smtp_url']
            email_config['smtp_url'] = ""
            with pytest.raises(ValidationError, match="URL cannot be empty"):
                processor.add_email_action(email_config, "TEST", "tests")
            email_config['smtp_url'] = temp

            temp = email_config['from_email']
            email_config['from_email'] = "test@test"
            with pytest.raises(ValidationError, match="Invalid From or To email address"):
                processor.add_email_action(email_config, "TEST", "tests")
            email_config['from_email'] = temp

            temp = email_config['to_email']
            email_config['to_email'] = "test@test"
            with pytest.raises(ValidationError, match="Invalid From or To email address"):
                processor.add_email_action(email_config, "TEST", "tests")
            email_config['to_email'] = temp

    def test_add_email_action_duplicate(self):
        processor = MongoProcessor()
        email_config = {"action_name": "email_config",
                        "smtp_url": "test.test.com",
                        "smtp_port": 25,
                        "smtp_userid": None,
                        "smtp_password": "test",
                        "from_email": "test@demo.com",
                        "to_email": ["test@test.com"],
                        "subject": "Test Subject",
                        "response": "Test Response",
                        "tls": False
                        }
        with patch("kairon.shared.utils.SMTP", autospec=True) as mock_smtp:
            with pytest.raises(AppException, match="Action exists!"):
                processor.add_email_action(email_config, "TEST", "tests")

    def test_add_email_action_existing_name(self):
        processor = MongoProcessor()
        email_config = {"action_name": "test_action",
                        "smtp_url": "test.test.com",
                        "smtp_port": 25,
                        "smtp_userid": None,
                        "smtp_password": "test",
                        "from_email": "test@demo.com",
                        "to_email": ["test@test.com"],
                        "subject": "Test Subject",
                        "response": "Test Response",
                        "tls": False
                        }
        with patch("kairon.shared.utils.SMTP", autospec=True) as mock_smtp:
            with pytest.raises(AppException, match="Action exists!"):
                processor.add_email_action(email_config, "test_bot", "tests")

    def test_edit_email_action(self):
        processor = MongoProcessor()
        email_config = {"action_name": "email_config",
                        "smtp_url": "test.test.com",
                        "smtp_port": 25,
                        "smtp_userid": None,
                        "smtp_password": "test",
                        "from_email": "test@demo.com",
                        "to_email": ["test@test.com", "test1@test.com"],
                        "subject": "Test Subject",
                        "response": "Test Response",
                        "tls": False
                        }
        with patch("kairon.shared.utils.SMTP", autospec=True) as mock_smtp:
            assert processor.edit_email_action(email_config, "TEST", "tests") is None

    def test_edit_email_action_validation_error(self):
        processor = MongoProcessor()
        email_config = {"action_name": "email_config",
                        "smtp_url": "test.test.com",
                        "smtp_port": 25,
                        "smtp_userid": None,
                        "smtp_password": "test",
                        "from_email": "test@demo.com",
                        "to_email": "test@test.com",
                        "subject": "Test Subject",
                        "response": "Test Response",
                        "tls": False
                        }
        with patch("kairon.shared.utils.SMTP", autospec=True) as mock_smtp:
            mock_smtp.return_value = Exception()
            with pytest.raises(ValidationError, match="Invalid SMTP url"):
                processor.edit_email_action(email_config, "TEST", "tests")

        with patch("kairon.shared.utils.SMTP", autospec=True) as mock_smtp:
            temp = email_config['action_name']
            email_config['action_name'] = ""
            with pytest.raises(AppException, match='Action with name "" not found'):
                processor.edit_email_action(email_config, "TEST", "tests")
            email_config['action_name'] = temp

            temp = email_config['smtp_url']
            email_config['smtp_url'] = ""
            with pytest.raises(ValidationError, match="URL cannot be empty"):
                processor.edit_email_action(email_config, "TEST", "tests")
            email_config['smtp_url'] = temp

            temp = email_config['from_email']
            email_config['from_email'] = "test@test"
            with pytest.raises(ValidationError, match="Invalid From or To email address"):
                processor.edit_email_action(email_config, "TEST", "tests")
            email_config['from_email'] = temp

            temp = email_config['to_email']
            email_config['to_email'] = "test@test"
            with pytest.raises(ValidationError, match="Invalid From or To email address"):
                processor.edit_email_action(email_config, "TEST", "tests")
            email_config['to_email'] = temp

    def test_edit_email_action_does_not_exist(self):
        processor = MongoProcessor()
        email_config = {"action_name": "email_config1",
                        "smtp_url": "test.test.com",
                        "smtp_port": 25,
                        "smtp_userid": None,
                        "smtp_password": "test",
                        "from_email": "test@demo.com",
                        "to_email": "test@test.com",
                        "subject": "Test Subject",
                        "response": "Test Response",
                        "tls": False
                        }
        with patch("kairon.shared.utils.SMTP", autospec=True) as mock_smtp:
            with pytest.raises(AppException, match='Action with name "email_config1" not found'):
                processor.edit_email_action(email_config, "TEST", "tests")

    def test_list_email_actions(self):
        processor = MongoProcessor()
        assert len(list(processor.list_email_action("TEST"))) == 1

    def test_add_google_search_action(self):
        processor = MongoProcessor()
        bot = 'test'
        user = 'test_user'
        action = {
            'name': 'google_custom_search',
            'api_key': '12345678',
            'search_engine_id': 'asdfg:123456',
            'failure_response': 'I have failed to process your request',
        }
        assert processor.add_google_search_action(action, bot, user)
        assert Actions.objects(name='google_custom_search', status=True, bot=bot).get()
        assert GoogleSearchAction.objects(name='google_custom_search', status=True, bot=bot).get()

    def test_add_google_search_action_with_story(self):
        processor = MongoProcessor()
        bot = 'test'
        user = 'test'
        steps = [
            {"name": "greet", "type": "INTENT"},
            {"name": "google_custom_search", "type": "GOOGLE_SEARCH_ACTION"},
        ]
        story_dict = {'name': "story with google action", 'steps': steps, 'type': 'STORY', 'template_type': 'CUSTOM'}
        assert processor.add_complex_story(story_dict, bot, user)
        story = Stories.objects(block_name="story with google action", bot=bot,
                                events__name='google_custom_search', status=True).get()
        assert story.events[1].type == 'action'
        stories = list(processor.get_stories(bot))
        story_with_form = [s for s in stories if s['name'] == 'story with google action']
        assert story_with_form[0]['steps'] == [
            {'name': 'greet', 'type': 'INTENT'},
            {'name': 'google_custom_search', 'type': 'GOOGLE_SEARCH_ACTION'},
        ]
        processor.delete_complex_story('story with google action', 'STORY', bot, user)

    def test_add_google_search_action_duplicate(self):
        processor = MongoProcessor()
        bot = 'test'
        user = 'test_user'
        action = {
            'name': 'google_custom_search',
            'api_key': '12345678',
            'search_engine_id': 'asdfg:123456',
            'failure_response': 'I have failed to process your request',
        }
        with pytest.raises(AppException, match='Action with name "google_custom_search" exists'):
            processor.add_google_search_action(action, bot, user)
        assert Actions.objects(name='google_custom_search', status=True, bot=bot).get()
        assert GoogleSearchAction.objects(name='google_custom_search', status=True, bot=bot).get()

    def test_add_google_search_action_existing_name(self):
        processor = MongoProcessor()
        bot = 'test_bot'
        user = 'test_user'
        action = {
            'name': 'test_action',
            'api_key': '12345678',
            'search_engine_id': 'asdfg:123456',
            'failure_response': 'I have failed to process your request',
        }
        with pytest.raises(AppException, match='Action with name "test_action" exists'):
            processor.add_google_search_action(action, bot, user)
        assert Actions.objects(name='test_action', status=True, bot=bot).get()

    def test_list_google_search_action_masked(self):
        processor = MongoProcessor()
        bot = 'test'
        actions = list(processor.list_google_search_actions(bot))
        assert actions[0]['name'] == 'google_custom_search'
        assert actions[0]['api_key'] == '12345***'
        assert actions[0]['search_engine_id'] == 'asdfg:123456'
        assert actions[0]['failure_response'] == 'I have failed to process your request'
        assert actions[0]['num_results'] == 1

    def test_edit_google_search_action_not_exists(self):
        processor = MongoProcessor()
        bot = 'test'
        user = 'test_user'
        action = {
            'name': 'custom_search',
            'api_key': '12345678',
            'search_engine_id': 'asdfg:123456',
            'failure_response': 'I have failed to process your request',
        }
        with pytest.raises(AppException, match='Google search action with name "custom_search" not found'):
            processor.edit_google_search_action(action, bot, user)
        assert Actions.objects(name='google_custom_search', status=True, bot=bot).get()
        assert GoogleSearchAction.objects(name='google_custom_search', status=True, bot=bot).get()

    def test_edit_google_search_action(self):
        processor = MongoProcessor()
        bot = 'test'
        user = 'test_user'
        action = {
            'name': 'google_custom_search',
            'api_key': '1234567889',
            'search_engine_id': 'asdfg:12345689',
            'failure_response': 'Failed to perform search',
        }
        assert not processor.edit_google_search_action(action, bot, user)
        assert Actions.objects(name='google_custom_search', status=True, bot=bot).get()
        assert GoogleSearchAction.objects(name='google_custom_search', status=True, bot=bot).get()

    def test_list_google_search_action(self):
        processor = MongoProcessor()
        bot = 'test'
        actions = list(processor.list_google_search_actions(bot, False))
        assert actions[0]['name'] == 'google_custom_search'
        assert actions[0]['api_key'] == '1234567889'
        assert actions[0]['search_engine_id'] == 'asdfg:12345689'
        assert actions[0]['failure_response'] == 'Failed to perform search'
        assert actions[0]['num_results'] == 1

    def test_delete_google_search_action(self):
        processor = MongoProcessor()
        bot = 'test'
        user = 'test_user'
        processor.delete_action('google_custom_search', bot, user)
        with pytest.raises(DoesNotExist):
            Actions.objects(name='google_custom_search', status=True, bot=bot).get()
        with pytest.raises(DoesNotExist):
            GoogleSearchAction.objects(name='google_custom_search', status=True, bot=bot).get()


class TestTrainingDataProcessor:

    @pytest.fixture(autouse=True, scope='class')
    def init_connection(self):
        os.environ["system_file"] = "./tests/testing_data/system.yaml"
        Utility.load_environment()
        connect(**Utility.mongoengine_connection())

    def test_set_status_new_status(self):
        TrainingDataGenerationProcessor.set_status(
            bot="tests2",
            user="testUser2",
            document_path='document/doc.pdf',
            status=''
        )
        status = TrainingDataGenerator.objects(
            bot="tests2",
            user="testUser2").get()
        assert status['bot'] == 'tests2'
        assert status['user'] == 'testUser2'
        assert status['status'] == EVENT_STATUS.INITIATED.value
        assert status['document_path'] == 'document/doc.pdf'
        assert status['start_timestamp'] is not None
        assert status['last_update_timestamp'] is not None

    def test_fetch_latest_workload(self):
        status = TrainingDataGenerationProcessor.fetch_latest_workload(
            bot="tests2",
            user="testUser2"
        )
        assert status['bot'] == 'tests2'
        assert status['user'] == 'testUser2'
        assert status['status'] == EVENT_STATUS.INITIATED.value
        assert status['document_path'] == 'document/doc.pdf'
        assert status['start_timestamp'] is not None
        assert status['last_update_timestamp'] is not None

    def test_validate_history_id_no_response_generated(self):
        status = TrainingDataGenerator.objects(
            bot="tests2",
            user="testUser2").get()
        with pytest.raises(AppException):
            TrainingDataGenerationProcessor.validate_history_id(status["id"])

    def test_is_in_progress_true(self):
        status = TrainingDataGenerationProcessor.is_in_progress(
            bot="tests2",
            raise_exception=False
        )
        assert status

    def test_is_in_progress_exception(self):
        with pytest.raises(AppException):
            TrainingDataGenerationProcessor.is_in_progress(
                bot="tests2",
            )

    def test_set_status_update_status(self):
        training_examples1 = [TrainingExamplesTrainingDataGenerator(training_example="example1"),
                              TrainingExamplesTrainingDataGenerator(training_example="example2")]
        training_examples2 = [TrainingExamplesTrainingDataGenerator(training_example="example3"),
                              TrainingExamplesTrainingDataGenerator(training_example="example4")]
        TrainingDataGenerationProcessor.set_status(
            bot="tests2",
            user="testUser2",
            status=EVENT_STATUS.COMPLETED.value,
            response=[TrainingDataGeneratorResponse(
                intent="intent1",
                training_examples=training_examples1,
                response="this is response1"
            ),
                TrainingDataGeneratorResponse(
                    intent="intent2",
                    training_examples=training_examples2,
                    response="this is response2"
                )
            ]
        )
        status = TrainingDataGenerator.objects(
            bot="tests2",
            user="testUser2").get()
        assert status['bot'] == 'tests2'
        assert status['user'] == 'testUser2'
        assert status['status'] == EVENT_STATUS.COMPLETED.value
        assert status['document_path'] == 'document/doc.pdf'
        assert status['start_timestamp'] is not None
        assert status['last_update_timestamp'] is not None
        assert status['end_timestamp'] is not None
        assert status['response'] is not None

    def test_validate_history_id(self):
        status = TrainingDataGenerator.objects(
            bot="tests2",
            user="testUser2").get()
        assert not TrainingDataGenerationProcessor.validate_history_id(status["id"])

    def test_validate_history_id_invalid(self):
        with pytest.raises(AppException):
            TrainingDataGenerationProcessor.validate_history_id("6076f751452a66f16b7f1276")

    def test_update_is_persisted_flag(self):
        training_data = TrainingDataGenerator.objects(
            bot="tests2",
            user="testUser2").get()
        doc_id = training_data['id']
        persisted_training_examples = {
            "intent1": ["example1"],
            "intent2": ["example3", "example4"]
        }
        TrainingDataGenerationProcessor.update_is_persisted_flag(doc_id, persisted_training_examples)
        status = TrainingDataGenerator.objects(
            bot="tests2",
            user="testUser2").get()
        assert status['bot'] == 'tests2'
        assert status['user'] == 'testUser2'
        assert status['status'] == EVENT_STATUS.COMPLETED.value
        assert status['document_path'] == 'document/doc.pdf'
        assert status['start_timestamp'] is not None
        assert status['last_update_timestamp'] is not None
        assert status['end_timestamp'] is not None
        response = status['response']
        assert response is not None
        assert response[0]['intent'] == 'intent1'
        assert response[0]['training_examples'][0]['training_example'] == 'example2'
        assert not response[0]['training_examples'][0]['is_persisted']
        assert response[0]['training_examples'][1]['training_example'] == 'example1'
        assert response[0]['training_examples'][1]['is_persisted']
        assert response[1]['intent'] == 'intent2'
        assert response[1]['training_examples'][0]['training_example'] == 'example3'
        assert response[1]['training_examples'][0]['is_persisted']
        assert response[1]['training_examples'][1]['training_example'] == 'example4'
        assert response[1]['training_examples'][1]['is_persisted']

    def test_is_in_progress_false(self):
        status = TrainingDataGenerationProcessor.is_in_progress(
            bot="tests2",
            raise_exception=False
        )
        assert not status

    def test_get_training_data_processor_history(self):
        history = TrainingDataGenerationProcessor.get_training_data_generator_history(bot='tests2')
        assert len(history) == 1

    def test_daily_file_limit_exceeded_False(self, monkeypatch):
        monkeypatch.setitem(Utility.environment['data_generation'], "limit_per_day", 4)
        TrainingDataGenerationProcessor.set_status(
            "tests", "testUser", "Initiated")
        actual_response = TrainingDataGenerationProcessor.check_data_generation_limit("tests")
        assert actual_response is False

    def test_daily_file_limit_exceeded_True(self, monkeypatch):
        monkeypatch.setitem(Utility.environment['data_generation'], "limit_per_day", 1)
        actual_response = TrainingDataGenerationProcessor.check_data_generation_limit("tests", False)
        assert actual_response is True

    def test_daily_file_limit_exceeded_exception(self, monkeypatch):
        monkeypatch.setitem(Utility.environment['data_generation'], "limit_per_day", 1)
        with pytest.raises(AppException) as exp:
            assert TrainingDataGenerationProcessor.check_data_generation_limit("tests")

        assert str(exp.value) == "Daily file processing limit exceeded."


class TestAgentProcessor:

    def test_get_agent(self, monkeypatch):
        def mongo_store(*args, **kwargs):
            return None

        monkeypatch.setattr(Utility, "get_local_mongo_store", mongo_store)
        agent = AgentProcessor.get_agent("tests")
        assert isinstance(agent, Agent)

    def test_get_agent_from_cache(self):
        agent = AgentProcessor.get_agent("tests")
        assert isinstance(agent, Agent)

    def test_get_agent_from_cache_does_not_exists(self):
        with pytest.raises(AppException):
            agent = AgentProcessor.get_agent("test")
            assert isinstance(agent, Agent)


class TestModelProcessor:

    @pytest.fixture(autouse=True, scope='class')
    def init_connection(self):
        os.environ["system_file"] = "./tests/testing_data/system.yaml"
        Utility.load_environment()
        connect(**Utility.mongoengine_connection())
        yield None
        Utility.environment['notifications']['enable'] = False

    @pytest.fixture
    def test_set_training_status_inprogress(self):
        ModelProcessor.set_training_status("tests", "testUser", "Inprogress")
        model_training = ModelTraining.objects(bot="tests", status="Inprogress")
        return model_training

    def test_set_training_status_Done(self, test_set_training_status_inprogress):
        assert test_set_training_status_inprogress.__len__() == 1
        assert test_set_training_status_inprogress.first().bot == "tests"
        assert test_set_training_status_inprogress.first().user == "testUser"
        assert test_set_training_status_inprogress.first().status == "Inprogress"
        training_status_inprogress_id = test_set_training_status_inprogress.first().id

        ModelProcessor.set_training_status(bot="tests",
                                           user="testUser",
                                           status="Done",
                                           model_path="model_path"
                                           )
        model_training = ModelTraining.objects(bot="tests", status="Done")
        ids = [model.to_mongo().to_dict()['_id'] for model in model_training]
        index = ids.index(training_status_inprogress_id)
        assert model_training.count() == 4
        assert training_status_inprogress_id in ids
        assert model_training[index].bot == "tests"
        assert model_training[index].user == "testUser"
        assert model_training[index].status == "Done"
        assert model_training[index].model_path == "model_path"
        assert ModelTraining.objects(bot="tests", status="Inprogress").__len__() == 0

    def test_set_training_status_Fail(self, test_set_training_status_inprogress):
        assert test_set_training_status_inprogress.__len__() == 1
        assert test_set_training_status_inprogress.first().bot == "tests"
        assert test_set_training_status_inprogress.first().user == "testUser"
        assert test_set_training_status_inprogress.first().status == "Inprogress"
        training_status_inprogress_id = test_set_training_status_inprogress.first().id

        ModelProcessor.set_training_status(bot="tests",
                                           user="testUser",
                                           status="Fail",
                                           model_path=None,
                                           exception="exception occurred while training model."
                                           )
        model_training = ModelTraining.objects(bot="tests", status="Fail")

        assert model_training.__len__() == 1
        assert model_training.first().id == training_status_inprogress_id
        assert model_training.first().bot == "tests"
        assert model_training.first().user == "testUser"
        assert model_training.first().status == "Fail"
        assert model_training.first().model_path is None
        assert model_training.first().exception == "exception occurred while training model."
        assert ModelTraining.objects(bot="tests", status="Inprogress").__len__() == 0

    def test_is_training_inprogress_False(self):
        actual_response = ModelProcessor.is_training_inprogress("tests")
        assert actual_response is False

    def test_is_training_inprogress_True(self, test_set_training_status_inprogress):
        assert test_set_training_status_inprogress.__len__() == 1
        assert test_set_training_status_inprogress.first().bot == "tests"
        assert test_set_training_status_inprogress.first().user == "testUser"
        assert test_set_training_status_inprogress.first().status == "Inprogress"

        actual_response = ModelProcessor.is_training_inprogress("tests", False)
        assert actual_response is True

    def test_is_training_inprogress_exception(self, test_set_training_status_inprogress):
        with pytest.raises(AppException) as exp:
            assert ModelProcessor.is_training_inprogress("tests")

        assert str(exp.value) == "Previous model training in progress."

    def test_is_daily_training_limit_exceeded_False(self, monkeypatch):
        monkeypatch.setitem(Utility.environment['model']['train'], "limit_per_day", 7)
        actual_response = ModelProcessor.is_daily_training_limit_exceeded("tests")
        assert actual_response is False

    def test_is_daily_training_limit_exceeded_True(self, monkeypatch):
        monkeypatch.setitem(Utility.environment['model']['train'], "limit_per_day", 1)
        actual_response = ModelProcessor.is_daily_training_limit_exceeded("tests", False)
        assert actual_response is True

    def test_is_daily_training_limit_exceeded_exception(self, monkeypatch):
        monkeypatch.setitem(Utility.environment['model']['train'], "limit_per_day", 1)
        with pytest.raises(AppException) as exp:
            assert ModelProcessor.is_daily_training_limit_exceeded("tests")

        assert str(exp.value) == "Daily model training limit exceeded."

    def test_get_training_history(self):
        actual_response = ModelProcessor.get_training_history("tests")
        assert actual_response<|MERGE_RESOLUTION|>--- conflicted
+++ resolved
@@ -99,43 +99,25 @@
         return _read_and_get_data
 
     @pytest.mark.asyncio
-<<<<<<< HEAD
     async def test_load_from_path(self):
         with patch("kairon.shared.data.processor.MongoProcessor.save_chat_client_config"):
-=======
-    async def test_load_from_path(self, monkeypatch):
-        with patch("kairon.shared.account.processor.AccountProcessor.get_bot_and_validate_status"):
-            monkeypatch.setattr(AccountProcessor, 'get_bot', self._mock_bot_info)
-            monkeypatch.setattr(AccountProcessor, 'list_bot_accessors', self._mock_list_bot_accessors)
->>>>>>> cbdabb1f
             processor = MongoProcessor()
             result = await (
                 processor.save_from_path(
                     "./tests/testing_data/initial", bot="tests", user="testUser"
                 )
             )
-<<<<<<< HEAD
         assert result is None
 
     @pytest.mark.asyncio
     async def test_save_from_path_yml(self):
         with patch("kairon.shared.data.processor.MongoProcessor.save_chat_client_config"):
-=======
-            assert result is None
-
-    @pytest.mark.asyncio
-    async def test_save_from_path_yml(self, monkeypatch):
-        with patch("kairon.shared.account.processor.AccountProcessor.get_bot_and_validate_status"):
-            monkeypatch.setattr(AccountProcessor, 'get_bot', self._mock_bot_info)
-            monkeypatch.setattr(AccountProcessor, 'list_bot_accessors', self._mock_list_bot_accessors)
->>>>>>> cbdabb1f
             processor = MongoProcessor()
             result = await (
                 processor.save_from_path(
                     "./tests/testing_data/yml_training_files", bot="test_load_yml", user="testUser"
                 )
             )
-<<<<<<< HEAD
         assert result is None
         assert len(list(Intents.objects(bot="test_load_yml", user="testUser", use_entities=False))) == 2
         assert len(list(Intents.objects(bot="test_load_yml", user="testUser", use_entities=True))) == 27
@@ -143,15 +125,6 @@
             list(Slots.objects(bot="test_load_yml", user="testUser", influence_conversation=True, status=True))) == 2
         assert len(
             list(Slots.objects(bot="test_load_yml", user="testUser", influence_conversation=False, status=True))) == 8
-=======
-            assert result is None
-            assert len(list(Intents.objects(bot="test_load_yml", user="testUser", use_entities=False))) == 2
-            assert len(list(Intents.objects(bot="test_load_yml", user="testUser", use_entities=True))) == 27
-            assert len(
-                list(Slots.objects(bot="test_load_yml", user="testUser", influence_conversation=True, status=True))) == 2
-            assert len(
-                list(Slots.objects(bot="test_load_yml", user="testUser", influence_conversation=False, status=True))) == 8
->>>>>>> cbdabb1f
 
     def test_bot_id_change(self):
         bot_id = Slots.objects(bot="test_load_yml", user="testUser", influence_conversation=False, name='bot').get()
@@ -281,7 +254,6 @@
 
     @pytest.mark.asyncio
     async def test_upload_case_insensitivity(self, monkeypatch):
-<<<<<<< HEAD
         monkeypatch.setattr(AccountProcessor, 'get_bot', self._mock_bot_info)
         monkeypatch.setattr(AccountProcessor, 'list_bot_accessors', self._mock_list_bot_accessors)
         processor = MongoProcessor()
@@ -440,149 +412,6 @@
         assert Utterances.objects(bot='test_load_from_path_yml_training_files').count() == 27
         chat_client_config = processor.get_chat_client_config("test_load_from_path_yml_training_files").config
         assert len(chat_client_config) == 17
-=======
-        with patch("kairon.shared.account.processor.AccountProcessor.get_bot_and_validate_status"):
-            monkeypatch.setattr(AccountProcessor, 'get_bot', self._mock_bot_info)
-            monkeypatch.setattr(AccountProcessor, 'list_bot_accessors', self._mock_list_bot_accessors)
-            processor = MongoProcessor()
-            await (
-                processor.save_from_path(
-                    "./tests/testing_data/upper_case_data", bot="test_upload_case_insensitivity", user="testUser"
-                )
-            )
-            training_data = processor.load_nlu("test_upload_case_insensitivity")
-            assert isinstance(training_data, TrainingData)
-            assert training_data.intents == {'deny', 'greet'}
-            assert training_data.entity_synonyms == {'Bangalore': 'karnataka', 'bengaluru': 'karnataka',
-                                                     'karnataka': 'karnataka', 'KA': 'karnataka'}
-            assert training_data.regex_features == [{'name': 'application_name', 'pattern': '[azAz09\\s+]*'},
-                                                    {'name': 'email_id', 'pattern': '[^@]+@[^@]+\\.[^@]+'}]
-            assert training_data.lookup_tables == [{'name': 'application_name', 'elements': ['Firefox', 'Chrome', 'Tor']},
-                                                   {'name': 'location', 'elements': ['Mumbai', 'Karnataka', 'Bangalore']}]
-            story_graph = processor.load_stories("test_upload_case_insensitivity")
-            assert story_graph.story_steps[0].block_name == 'greet'
-            assert story_graph.story_steps[1].block_name == 'say goodbye'
-            domain = processor.load_domain("test_upload_case_insensitivity")
-            assert all(slot.name in ['session_started_metadata', 'requested_slot', 'application_name', 'bot', 'email_id',
-                                     'location', 'user', 'kairon_action_response'] for slot in domain.slots)
-            assert list(domain.templates.keys()) == ['utter_please_rephrase', 'utter_greet', 'utter_goodbye',
-                                                     'utter_default']
-            assert domain.entities == ['user', 'location', 'email_id', 'application_name', 'bot', 'kairon_action_response']
-            assert domain.forms == {'ask_user': {'required_slots': {'user': [{'type': 'from_entity', 'entity': 'user'}],
-                                                                    'email_id': [
-                                                                        {'type': 'from_entity', 'entity': 'email_id'}]}},
-                                    'ask_location': {
-                                        'required_slots': {'location': [{'type': 'from_entity', 'entity': 'location'}],
-                                                           'application_name': [
-                                                               {'type': 'from_entity', 'entity': 'application_name'}]}}}
-            assert domain.user_actions == ['action_get_google_application', 'action_get_microsoft_application',
-                                           'utter_default', 'utter_goodbye', 'utter_greet', 'utter_please_rephrase']
-            assert processor.fetch_actions('test_upload_case_insensitivity') == ['action_get_google_application',
-                                                                                 'action_get_microsoft_application']
-            assert domain.intents == ['back', 'deny', 'greet', 'nlu_fallback', 'out_of_scope', 'restart', 'session_start']
-            assert domain.templates == {
-                'utter_please_rephrase': [{'text': "I'm sorry, I didn't quite understand that. Could you rephrase?"}],
-                'utter_greet': [{'text': 'Hey! How are you?'}], 'utter_goodbye': [{'text': 'Bye'}],
-                'utter_default': [{'text': 'Can you rephrase!'}]}
-            rules = processor.fetch_rule_block_names("test_upload_case_insensitivity")
-            assert rules == ['rule which will not wait for user message once it was applied',
-                             'ask the user to rephrase whenever they send a message with low nlu confidence']
-            actions = processor.load_http_action("test_upload_case_insensitivity")
-            assert actions == {'http_action': [
-                {'action_name': 'action_get_google_application', 'response': 'json', 'http_url': 'http://www.alphabet.com',
-                 'request_method': 'GET', 'headers': [{'key': 'testParam1', 'value': '', 'parameter_type': 'chat_log'},
-                                                      {'key': 'testParam2', 'value': '', 'parameter_type': 'user_message'},
-                                                      {'key': 'testParam3', 'value': '', 'parameter_type': 'value'},
-                                                      {'key': 'testParam4', 'value': '', 'parameter_type': 'intent'},
-                                                      {'key': 'testParam5', 'value': '', 'parameter_type': 'sender_id'},
-                                                      {'key': 'testParam4', 'value': 'testvalue1',
-                                                       'parameter_type': 'slot'}],
-                 'params_list': [{'key': 'testParam1', 'value': 'testValue1', 'parameter_type': 'value'},
-                                 {'key': 'testParam2', 'value': 'testvalue1', 'parameter_type': 'slot'}]},
-                {'action_name': 'action_get_microsoft_application', 'response': 'json',
-                 'http_url': 'http://www.alphabet.com', 'request_method': 'GET',
-                 'params_list': [{'key': 'testParam1', 'value': 'testValue1', 'parameter_type': 'value'},
-                                 {'key': 'testParam2', 'value': 'testvalue1', 'parameter_type': 'slot'},
-                                 {'key': 'testParam1', 'value': '', 'parameter_type': 'chat_log'},
-                                 {'key': 'testParam2', 'value': '', 'parameter_type': 'user_message'},
-                                 {'key': 'testParam3', 'value': '', 'parameter_type': 'value'},
-                                 {'key': 'testParam4', 'value': '', 'parameter_type': 'intent'},
-                                 {'key': 'testParam5', 'value': '', 'parameter_type': 'sender_id'},
-                                 {'key': 'testParam4', 'value': 'testvalue1', 'parameter_type': 'slot'}]}]}
-            assert set(Utterances.objects(bot='test_upload_case_insensitivity').values_list('name')) == {'utter_goodbye',
-                                                                                                         'utter_greet',
-                                                                                                         'utter_default',
-                                                                                                         'utter_please_rephrase'}
-
-    @pytest.mark.asyncio
-    async def test_load_from_path_yml_training_files(self, monkeypatch):
-        with patch("kairon.shared.account.processor.AccountProcessor.get_bot_and_validate_status"):
-            monkeypatch.setattr(AccountProcessor, 'get_bot', self._mock_bot_info)
-            monkeypatch.setattr(AccountProcessor, 'list_bot_accessors', self._mock_list_bot_accessors)
-            processor = MongoProcessor()
-            await (
-                processor.save_from_path(
-                    "./tests/testing_data/yml_training_files", bot="test_load_from_path_yml_training_files", user="testUser"
-                )
-            )
-            training_data = processor.load_nlu("test_load_from_path_yml_training_files")
-            assert isinstance(training_data, TrainingData)
-            assert training_data.training_examples.__len__() == 292
-            assert training_data.entity_synonyms.__len__() == 3
-            assert training_data.regex_features.__len__() == 5
-            assert training_data.lookup_tables.__len__() == 1
-            story_graph = processor.load_stories("test_load_from_path_yml_training_files")
-            assert isinstance(story_graph, StoryGraph) is True
-            assert story_graph.story_steps.__len__() == 16
-            assert story_graph.story_steps[14].events[2].intent['name'] == 'user_feedback'
-            assert not story_graph.story_steps[14].events[2].entities[0].get('start')
-            assert not story_graph.story_steps[14].events[2].entities[0].get('end')
-            assert story_graph.story_steps[14].events[2].entities[0]['value'] == 'like'
-            assert story_graph.story_steps[14].events[2].entities[0]['entity'] == 'fdresponse'
-            assert story_graph.story_steps[15].events[2].intent['name'] == 'user_feedback'
-            assert not story_graph.story_steps[15].events[2].entities[0].get('start')
-            assert not story_graph.story_steps[15].events[2].entities[0].get('end')
-            assert story_graph.story_steps[15].events[2].entities[0]['value'] == 'hate'
-            assert story_graph.story_steps[15].events[2].entities[0]['entity'] == 'fdresponse'
-            domain = processor.load_domain("test_load_from_path_yml_training_files")
-            assert isinstance(domain, Domain)
-            assert domain.slots.__len__() == 12
-            assert len([slot for slot in domain.slots if slot.influence_conversation is True]) == 2
-            assert len([slot for slot in domain.slots if slot.influence_conversation is False]) == 10
-            assert domain.intent_properties.__len__() == 29
-            assert len([intent for intent in domain.intent_properties.keys() if
-                        domain.intent_properties.get(intent)['used_entities']]) == 27
-            assert len([intent for intent in domain.intent_properties.keys() if
-                        not domain.intent_properties.get(intent)['used_entities']]) == 2
-            assert domain.templates.keys().__len__() == 27
-            assert domain.entities.__len__() == 11
-            assert domain.forms.__len__() == 2
-            assert domain.forms.__len__() == 2
-            assert domain.forms['ticket_attributes_form'] == {
-                'required_slots': {'date_time': [{'type': 'from_entity', 'entity': 'date_time'}],
-                                   'priority': [{'type': 'from_entity', 'entity': 'priority'}]}}
-            assert domain.forms['ticket_file_form'] == {
-                'required_slots': {'file': [{'type': 'from_entity', 'entity': 'file'}]}}
-            assert isinstance(domain.forms, dict)
-            assert domain.user_actions.__len__() == 45
-            assert processor.list_actions('test_load_from_path_yml_training_files')["actions"].__len__() == 12
-            assert processor.list_actions('test_load_from_path_yml_training_files')["form_validation_action"].__len__() == 1
-            assert domain.intents.__len__() == 29
-            assert not Utility.check_empty_string(
-                domain.templates["utter_cheer_up"][0]["image"]
-            )
-            assert domain.templates["utter_did_that_help"][0]["buttons"].__len__() == 2
-            assert domain.templates["utter_offer_help"][0]["custom"]
-            assert domain.slots[0].type_name == "any"
-            assert domain.slots[1].type_name == "any"
-            assert domain.slots[2].type_name == "any"
-            rules = processor.fetch_rule_block_names("test_load_from_path_yml_training_files")
-            assert len(rules) == 4
-            actions = processor.load_http_action("test_load_from_path_yml_training_files")
-            assert isinstance(actions, dict) is True
-            assert len(actions['http_action']) == 5
-            assert Utterances.objects(bot='test_load_from_path_yml_training_files').count() == 27
->>>>>>> cbdabb1f
 
     @pytest.mark.asyncio
     async def test_load_from_path_error(self):
@@ -596,7 +425,6 @@
 
     @pytest.mark.asyncio
     async def test_load_from_path_all_scenario(self, monkeypatch):
-<<<<<<< HEAD
         monkeypatch.setattr(AccountProcessor, 'get_bot', self._mock_bot_info)
         monkeypatch.setattr(AccountProcessor, 'list_bot_accessors', self._mock_list_bot_accessors)
         processor = MongoProcessor()
@@ -649,59 +477,6 @@
     @pytest.mark.asyncio
     async def test_load_from_path_all_scenario_append(self):
         with patch("kairon.shared.data.processor.MongoProcessor.save_chat_client_config"):
-=======
-        with patch("kairon.shared.account.processor.AccountProcessor.get_bot_and_validate_status"):
-            monkeypatch.setattr(AccountProcessor, 'get_bot', self._mock_bot_info)
-            monkeypatch.setattr(AccountProcessor, 'list_bot_accessors', self._mock_list_bot_accessors)
-            processor = MongoProcessor()
-            await (
-                processor.save_from_path("./tests/testing_data/all", bot="all", user="testUser")
-            )
-            training_data = processor.load_nlu("all")
-            assert isinstance(training_data, TrainingData)
-            assert training_data.training_examples.__len__() == 292
-            assert training_data.entity_synonyms.__len__() == 3
-            assert training_data.regex_features.__len__() == 5
-            assert training_data.lookup_tables.__len__() == 1
-            story_graph = processor.load_stories("all")
-            assert isinstance(story_graph, StoryGraph) is True
-            assert story_graph.story_steps.__len__() == 16
-            assert story_graph.story_steps[14].events[2].intent['name'] == 'user_feedback'
-            assert story_graph.story_steps[14].events[2].entities[0]['start'] == 13
-            assert story_graph.story_steps[14].events[2].entities[0]['end'] == 34
-            assert story_graph.story_steps[14].events[2].entities[0]['value'] == 'like'
-            assert story_graph.story_steps[14].events[2].entities[0]['entity'] == 'fdresponse'
-            assert story_graph.story_steps[15].events[2].intent['name'] == 'user_feedback'
-            assert story_graph.story_steps[15].events[2].entities[0]['start'] == 13
-            assert story_graph.story_steps[15].events[2].entities[0]['end'] == 34
-            assert story_graph.story_steps[15].events[2].entities[0]['value'] == 'hate'
-            assert story_graph.story_steps[15].events[2].entities[0]['entity'] == 'fdresponse'
-            domain = processor.load_domain("all")
-            assert isinstance(domain, Domain)
-            assert domain.slots.__len__() == 11
-            assert domain.templates.keys().__len__() == 27
-            assert domain.entities.__len__() == 10
-            assert domain.forms.__len__() == 2
-            assert domain.forms['ticket_attributes_form'] == {'required_slots': {}}
-            assert isinstance(domain.forms, dict)
-            assert domain.user_actions.__len__() == 40
-            assert processor.list_actions('all')["actions"].__len__() == 13
-            assert domain.intents.__len__() == 29
-            assert not Utility.check_empty_string(
-                domain.templates["utter_cheer_up"][0]["image"]
-            )
-            assert domain.templates["utter_did_that_help"][0]["buttons"].__len__() == 2
-            assert domain.templates["utter_offer_help"][0]["custom"]
-            assert domain.slots[0].type_name == "any"
-            assert domain.slots[1].type_name == "any"
-            assert Utterances.objects(bot='all').count() == 27
-
-    @pytest.mark.asyncio
-    async def test_load_from_path_all_scenario_append(self, monkeypatch):
-        with patch("kairon.shared.account.processor.AccountProcessor.get_bot_and_validate_status"):
-            monkeypatch.setattr(AccountProcessor, 'get_bot', self._mock_bot_info)
-            monkeypatch.setattr(AccountProcessor, 'list_bot_accessors', self._mock_list_bot_accessors)
->>>>>>> cbdabb1f
             processor = MongoProcessor()
             await (
                 processor.save_from_path("./tests/testing_data/all",
@@ -709,7 +484,6 @@
                                          overwrite=False,
                                          user="testUser")
             )
-<<<<<<< HEAD
         training_data = processor.load_nlu("all")
         assert isinstance(training_data, TrainingData)
         assert training_data.training_examples.__len__() == 292
@@ -747,45 +521,6 @@
         assert domain.slots[0].type_name == "any"
         assert domain.slots[1].type_name == "any"
         assert Utterances.objects(bot='all').count() == 27
-=======
-            training_data = processor.load_nlu("all")
-            assert isinstance(training_data, TrainingData)
-            assert training_data.training_examples.__len__() == 292
-            assert training_data.entity_synonyms.__len__() == 3
-            assert training_data.regex_features.__len__() == 5
-            assert training_data.lookup_tables.__len__() == 1
-            story_graph = processor.load_stories("all")
-            assert isinstance(story_graph, StoryGraph) is True
-            assert story_graph.story_steps.__len__() == 16
-            assert story_graph.story_steps[14].events[2].intent['name'] == 'user_feedback'
-            assert story_graph.story_steps[14].events[2].entities[0]['start'] == 13
-            assert story_graph.story_steps[14].events[2].entities[0]['end'] == 34
-            assert story_graph.story_steps[14].events[2].entities[0]['value'] == 'like'
-            assert story_graph.story_steps[14].events[2].entities[0]['entity'] == 'fdresponse'
-            assert story_graph.story_steps[15].events[2].intent['name'] == 'user_feedback'
-            assert story_graph.story_steps[15].events[2].entities[0]['start'] == 13
-            assert story_graph.story_steps[15].events[2].entities[0]['end'] == 34
-            assert story_graph.story_steps[15].events[2].entities[0]['value'] == 'hate'
-            assert story_graph.story_steps[15].events[2].entities[0]['entity'] == 'fdresponse'
-            domain = processor.load_domain("all")
-            assert isinstance(domain, Domain)
-            assert domain.slots.__len__() == 11
-            assert domain.templates.keys().__len__() == 27
-            assert domain.entities.__len__() == 10
-            assert domain.forms.__len__() == 2
-            assert isinstance(domain.forms, dict)
-            assert domain.user_actions.__len__() == 40
-            assert domain.intents.__len__() == 29
-            assert processor.list_actions('all')["actions"].__len__() == 13
-            assert not Utility.check_empty_string(
-                domain.templates["utter_cheer_up"][0]["image"]
-            )
-            assert domain.templates["utter_did_that_help"][0]["buttons"].__len__() == 2
-            assert domain.templates["utter_offer_help"][0]["custom"]
-            assert domain.slots[0].type_name == "any"
-            assert domain.slots[1].type_name == "any"
-            assert Utterances.objects(bot='all').count() == 27
->>>>>>> cbdabb1f
 
     def test_load_nlu(self):
         processor = MongoProcessor()
@@ -1495,28 +1230,11 @@
         def mongo_store(*args, **kwargs):
             return None
 
-<<<<<<< HEAD
         with patch("kairon.shared.data.processor.MongoProcessor.save_chat_client_config"):
             monkeypatch.setattr(Utility, "get_local_mongo_store", mongo_store)
             monkeypatch.setitem(Utility.environment["elasticsearch"], 'enable', True)
             monkeypatch.setitem(Utility.environment["elasticsearch"], 'service_name', "kairon")
             monkeypatch.setitem(Utility.environment["elasticsearch"], 'apm_server_url', "http://localhost:8082")
-
-            processor = MongoProcessor()
-            loop = asyncio.get_event_loop()
-            loop.run_until_complete(processor.save_from_path(
-                "./tests/testing_data/initial", bot="test_initial", user="testUser"
-            ))
-=======
-        with patch("kairon.shared.account.processor.AccountProcessor.get_bot_and_validate_status"):
-            monkeypatch.setattr(AccountProcessor, 'get_bot', self._mock_bot_info)
-            monkeypatch.setattr(AccountProcessor, 'list_bot_accessors', self._mock_list_bot_accessors)
-
-            monkeypatch.setattr(Utility, "get_local_mongo_store", mongo_store)
-            monkeypatch.setitem(Utility.environment["elasticsearch"], 'enable', True)
-            monkeypatch.setitem(Utility.environment["elasticsearch"], 'service_name', "kairon")
-            monkeypatch.setitem(Utility.environment["elasticsearch"], 'apm_server_url', "http://localhost:8082")
->>>>>>> cbdabb1f
 
             processor = MongoProcessor()
             loop = asyncio.get_event_loop()
@@ -1768,20 +1486,11 @@
             endpoint = processor.get_history_server_endpoint("test_bot")
 
     def test_download_data_files(self, monkeypatch):
-<<<<<<< HEAD
         monkeypatch.setattr(AccountProcessor, 'get_bot', self._mock_bot_info)
         monkeypatch.setattr(AccountProcessor, 'list_bot_accessors', self._mock_list_bot_accessors)
         processor = MongoProcessor()
         file = processor.download_files("tests")
         assert file.endswith(".zip")
-=======
-        with patch("kairon.shared.account.processor.AccountProcessor.get_bot_and_validate_status"):
-            monkeypatch.setattr(AccountProcessor, 'get_bot', self._mock_bot_info)
-            monkeypatch.setattr(AccountProcessor, 'list_bot_accessors', self._mock_list_bot_accessors)
-            processor = MongoProcessor()
-            file = processor.download_files("tests")
-            assert file.endswith(".zip")
->>>>>>> cbdabb1f
 
     def test_get_utterance_from_intent(self):
         processor = MongoProcessor()
@@ -2400,7 +2109,6 @@
 
     @pytest.mark.asyncio
     async def test_upload_and_save(self, monkeypatch):
-<<<<<<< HEAD
         monkeypatch.setattr(AccountProcessor, 'get_bot', self._mock_bot_info)
         monkeypatch.setattr(AccountProcessor, 'list_bot_accessors', self._mock_list_bot_accessors)
 
@@ -2427,36 +2135,6 @@
     @pytest.mark.asyncio
     async def test_upload_and_save_with_rules(self):
         with patch("kairon.shared.data.processor.MongoProcessor.save_chat_client_config"):
-=======
-        with patch("kairon.shared.account.processor.AccountProcessor.get_bot_and_validate_status"):
-            monkeypatch.setattr(AccountProcessor, 'get_bot', self._mock_bot_info)
-            monkeypatch.setattr(AccountProcessor, 'list_bot_accessors', self._mock_list_bot_accessors)
-
-            processor = MongoProcessor()
-            nlu_content = "## intent:greet\n- hey\n- hello".encode()
-            stories_content = "## greet\n* greet\n- utter_offer_help\n- action_restart".encode()
-            config_content = "language: en\npipeline:\n- name: WhitespaceTokenizer\n- name: RegexFeaturizer\n- name: LexicalSyntacticFeaturizer\n- name: CountVectorsFeaturizer\n- analyzer: char_wb\n  max_ngram: 4\n  min_ngram: 1\n  name: CountVectorsFeaturizer\n- epochs: 5\n  name: DIETClassifier\n- name: EntitySynonymMapper\n- epochs: 5\n  name: ResponseSelector\npolicies:\n- name: MemoizationPolicy\n- epochs: 5\n  max_history: 5\n  name: TEDPolicy\n- name: RulePolicy\n- core_threshold: 0.3\n  fallback_action_name: action_small_talk\n  name: FallbackPolicy\n  nlu_threshold: 0.75\n".encode()
-            domain_content = "intents:\n- greet\nresponses:\n  utter_offer_help:\n  - text: 'how may i help you'\nactions:\n- utter_offer_help\n".encode()
-            chat_client_config_content = "name: kairon\nbuttonType: button\nwelcomeMessage: Hello! How are you?\ncontainer: \"#root\"\nhost: https://localhost:8000/api/bot/chat\nuserType: custom\nuserStorage: ls".encode()
-            nlu = UploadFile(filename="nlu.yml", file=BytesIO(nlu_content))
-            stories = UploadFile(filename="stories.md", file=BytesIO(stories_content))
-            config = UploadFile(filename="config.yml", file=BytesIO(config_content))
-            domain = UploadFile(filename="domain.yml", file=BytesIO(domain_content))
-            chat_client_config = UploadFile(filename="chat_client_config.yml", file=BytesIO(chat_client_config_content))
-            await processor.upload_and_save(nlu, domain, stories, config, None, None, chat_client_config, "test_upload_and_save",
-                                            "rules_creator")
-            assert len(list(Intents.objects(bot="test_upload_and_save", user="rules_creator"))) == 6
-            assert len(list(Stories.objects(bot="test_upload_and_save", user="rules_creator"))) == 1
-            assert len(list(Responses.objects(bot="test_upload_and_save", user="rules_creator"))) == 3
-            assert len(
-                list(TrainingExamples.objects(intent="greet", bot="test_upload_and_save", user="rules_creator"))) == 2
-
-    @pytest.mark.asyncio
-    async def test_upload_and_save_with_rules(self, monkeypatch):
-        with patch("kairon.shared.account.processor.AccountProcessor.get_bot_and_validate_status"):
-            monkeypatch.setattr(AccountProcessor, 'get_bot', self._mock_bot_info)
-            monkeypatch.setattr(AccountProcessor, 'list_bot_accessors', self._mock_list_bot_accessors)
->>>>>>> cbdabb1f
             processor = MongoProcessor()
             nlu_content = "## intent:greet\n- hey\n- hello".encode()
             stories_content = "## greet\n* greet\n- utter_offer_help\n- action_restart".encode()
@@ -2466,15 +2144,10 @@
             nlu = UploadFile(filename="nlu.yml", file=BytesIO(nlu_content))
             stories = UploadFile(filename="stories.md", file=BytesIO(stories_content))
             config = UploadFile(filename="config.yml", file=BytesIO(config_content))
-<<<<<<< HEAD
-=======
-            chat_client_config = UploadFile(filename="chat_client_config.yml", file=BytesIO(config_content))
->>>>>>> cbdabb1f
             domain = UploadFile(filename="domain.yml", file=BytesIO(domain_content))
             rules = UploadFile(filename="rules.yml", file=BytesIO(rules_content))
             await processor.upload_and_save(nlu, domain, stories, config, rules, None, None, "test_upload_and_save",
                                             "rules_creator")
-<<<<<<< HEAD
         assert len(list(Intents.objects(bot="test_upload_and_save", user="rules_creator", status=True))) == 6
         assert len(list(Stories.objects(bot="test_upload_and_save", user="rules_creator", status=True))) == 1
         assert len(list(Responses.objects(bot="test_upload_and_save", user="rules_creator", status=True))) == 3
@@ -2557,41 +2230,6 @@
             list(TrainingExamples.objects(intent="greet", bot="test_upload_and_save", user="chat_client_config_empty",
                                           status=True))) == 2
         assert len(ChatClientConfig.objects(bot="test_upload_and_save", user="chat_client_config_empty")) == 0
-=======
-            assert len(list(Intents.objects(bot="test_upload_and_save", user="rules_creator", status=True))) == 6
-            assert len(list(Stories.objects(bot="test_upload_and_save", user="rules_creator", status=True))) == 1
-            assert len(list(Responses.objects(bot="test_upload_and_save", user="rules_creator", status=True))) == 3
-            assert len(
-                list(TrainingExamples.objects(intent="greet", bot="test_upload_and_save", user="rules_creator",
-                                              status=True))) == 2
-            assert len(list(Rules.objects(bot="test_upload_and_save", user="rules_creator"))) == 2
-
-    @pytest.mark.asyncio
-    async def test_upload_and_save_with_http_action(self, monkeypatch):
-        with patch("kairon.shared.account.processor.AccountProcessor.get_bot_and_validate_status"):
-            monkeypatch.setattr(AccountProcessor, 'get_bot', self._mock_bot_info)
-            monkeypatch.setattr(AccountProcessor, 'list_bot_accessors', self._mock_list_bot_accessors)
-            processor = MongoProcessor()
-            nlu_content = "## intent:greet\n- hey\n- hello".encode()
-            stories_content = "## greet\n* greet\n- utter_offer_help\n- action_restart".encode()
-            config_content = "language: en\npipeline:\n- name: WhitespaceTokenizer\n- name: RegexFeaturizer\n- name: LexicalSyntacticFeaturizer\n- name: CountVectorsFeaturizer\n- analyzer: char_wb\n  max_ngram: 4\n  min_ngram: 1\n  name: CountVectorsFeaturizer\n- epochs: 5\n  name: DIETClassifier\n- name: EntitySynonymMapper\n- epochs: 5\n  name: ResponseSelector\npolicies:\n- name: MemoizationPolicy\n- epochs: 5\n  max_history: 5\n  name: TEDPolicy\n- name: RulePolicy\n- core_threshold: 0.3\n  fallback_action_name: action_small_talk\n  name: FallbackPolicy\n  nlu_threshold: 0.75\n".encode()
-            domain_content = "intents:\n- greet\nresponses:\n  utter_offer_help:\n  - text: 'how may i help you'\nactions:\n- utter_offer_help\n".encode()
-            http_action_content = "http_action:\n- action_name: action_performanceUser1000@digite.com\n  http_url: http://www.alphabet.com\n  headers:\n  - key: auth_token\n    parameter_type: value\n    value: bearer hjklfsdjsjkfbjsbfjsvhfjksvfjksvfjksvf\n  params_list:\n  - key: testParam1\n    parameter_type: value\n    value: testValue1\n  - key: testParam2\n    parameter_type: slot\n    value: testValue1\n  request_method: GET\n  response: json\n".encode()
-            nlu = UploadFile(filename="nlu.yml", file=BytesIO(nlu_content))
-            stories = UploadFile(filename="stories.md", file=BytesIO(stories_content))
-            config = UploadFile(filename="config.yml", file=BytesIO(config_content))
-            domain = UploadFile(filename="domain.yml", file=BytesIO(domain_content))
-            http_action = UploadFile(filename="actions.yml", file=BytesIO(http_action_content))
-            await processor.upload_and_save(nlu, domain, stories, config, None, http_action, None, "test_upload_and_save",
-                                            "rules_creator")
-            assert len(list(Intents.objects(bot="test_upload_and_save", user="rules_creator", status=True))) == 6
-            assert len(list(Stories.objects(bot="test_upload_and_save", user="rules_creator", status=True))) == 1
-            assert len(list(Responses.objects(bot="test_upload_and_save", user="rules_creator", status=True))) == 3
-            assert len(
-                list(TrainingExamples.objects(intent="greet", bot="test_upload_and_save", user="rules_creator",
-                                              status=True))) == 2
-            assert len(list(HttpActionConfig.objects(bot="test_upload_and_save", user="rules_creator", status=True))) == 1
->>>>>>> cbdabb1f
 
     def test_load_and_delete_http_action(self):
         HttpActionConfig(
@@ -2774,7 +2412,6 @@
 
     @pytest.mark.asyncio
     async def test_save_training_data_all(self, get_training_data, monkeypatch):
-<<<<<<< HEAD
         monkeypatch.setattr(AccountProcessor, 'get_bot', self._mock_bot_info)
         monkeypatch.setattr(AccountProcessor, 'list_bot_accessors', self._mock_list_bot_accessors)
         path = 'tests/testing_data/yml_training_files'
@@ -3018,246 +2655,6 @@
         chat_client_config = mongo_processor.get_chat_client_config(bot).config
         assert len(chat_client_config) == 17
         assert chat_client_config["welcomeMessage"] == "Hello! How are you? I am append bot"
-=======
-
-        with patch("kairon.shared.account.processor.AccountProcessor.get_bot_and_validate_status"):
-            monkeypatch.setattr(AccountProcessor, 'get_bot', self._mock_bot_info)
-            monkeypatch.setattr(AccountProcessor, 'list_bot_accessors', self._mock_list_bot_accessors)
-            path = 'tests/testing_data/yml_training_files'
-            bot = 'test'
-            user = 'test'
-            nlu, story_graph, domain, config, http_actions, chat_client_config = await get_training_data(path)
-
-            mongo_processor = MongoProcessor()
-            mongo_processor.save_training_data(bot, user, config, domain, story_graph, nlu, http_actions,
-                                               chat_client_config, True)
-
-            training_data = mongo_processor.load_nlu(bot)
-            assert isinstance(training_data, TrainingData)
-            assert training_data.training_examples.__len__() == 292
-            assert training_data.entity_synonyms.__len__() == 3
-            assert training_data.regex_features.__len__() == 5
-            assert training_data.lookup_tables.__len__() == 1
-            story_graph = mongo_processor.load_stories(bot)
-            assert isinstance(story_graph, StoryGraph) is True
-            assert story_graph.story_steps.__len__() == 16
-            assert story_graph.story_steps[14].events[2].intent['name'] == 'user_feedback'
-            assert not story_graph.story_steps[14].events[2].entities[0].get('start')
-            assert not story_graph.story_steps[14].events[2].entities[0].get('end')
-            assert story_graph.story_steps[14].events[2].entities[0]['value'] == 'like'
-            assert story_graph.story_steps[14].events[2].entities[0]['entity'] == 'fdresponse'
-            assert story_graph.story_steps[15].events[2].intent['name'] == 'user_feedback'
-            assert not story_graph.story_steps[15].events[2].entities[0].get('start')
-            assert not story_graph.story_steps[15].events[2].entities[0].get('end')
-            assert story_graph.story_steps[15].events[2].entities[0]['value'] == 'hate'
-            assert story_graph.story_steps[15].events[2].entities[0]['entity'] == 'fdresponse'
-            domain = mongo_processor.load_domain(bot)
-            assert isinstance(domain, Domain)
-            assert domain.slots.__len__() == 12
-            assert len([slot for slot in domain.slots if slot.influence_conversation is True]) == 2
-            assert len([slot for slot in domain.slots if slot.influence_conversation is False]) == 10
-            assert domain.intent_properties.__len__() == 29
-            assert len([intent for intent in domain.intent_properties.keys() if
-                        domain.intent_properties.get(intent)['used_entities']]) == 27
-            assert len([intent for intent in domain.intent_properties.keys() if
-                        not domain.intent_properties.get(intent)['used_entities']]) == 2
-            assert domain.templates.keys().__len__() == 27
-            assert domain.entities.__len__() == 11
-            assert domain.form_names.__len__() == 2
-            assert domain.user_actions.__len__() == 45
-            assert domain.intents.__len__() == 29
-            assert not Utility.check_empty_string(
-                domain.templates["utter_cheer_up"][0]["image"]
-            )
-            assert domain.templates["utter_did_that_help"][0]["buttons"].__len__() == 2
-            assert domain.templates["utter_offer_help"][0]["custom"]
-            assert domain.slots[0].type_name == "any"
-            assert domain.slots[1].type_name == "any"
-            assert domain.slots[2].type_name == "any"
-            rules = mongo_processor.fetch_rule_block_names(bot)
-            assert len(rules) == 4
-            actions = mongo_processor.load_http_action(bot)
-            assert isinstance(actions, dict) is True
-            assert len(actions['http_action']) == 5
-            assert len(Actions.objects(type='http_action', bot=bot)) == 5
-
-
-    @pytest.mark.asyncio
-    async def test_save_training_data_no_rules_and_http_actions(self, get_training_data, monkeypatch):
-
-        with patch("kairon.shared.account.processor.AccountProcessor.get_bot_and_validate_status"):
-            monkeypatch.setattr(AccountProcessor, 'get_bot', self._mock_bot_info)
-            monkeypatch.setattr(AccountProcessor, 'list_bot_accessors', self._mock_list_bot_accessors)
-            path = 'tests/testing_data/all'
-            bot = 'test'
-            user = 'test'
-            nlu, story_graph, domain, config, http_actions, chat_client_config = await get_training_data(path)
-
-            mongo_processor = MongoProcessor()
-            mongo_processor.save_training_data(bot, user, config, domain, story_graph, nlu, http_actions, chat_client_config, True)
-
-            training_data = mongo_processor.load_nlu(bot)
-            assert isinstance(training_data, TrainingData)
-            assert training_data.training_examples.__len__() == 292
-            assert training_data.entity_synonyms.__len__() == 3
-            assert training_data.regex_features.__len__() == 5
-            assert training_data.lookup_tables.__len__() == 1
-            story_graph = mongo_processor.load_stories(bot)
-            assert isinstance(story_graph, StoryGraph) is True
-            assert story_graph.story_steps.__len__() == 16
-            assert story_graph.story_steps[14].events[2].intent['name'] == 'user_feedback'
-            assert story_graph.story_steps[14].events[2].entities[0]['start'] == 13
-            assert story_graph.story_steps[14].events[2].entities[0]['end'] == 34
-            assert story_graph.story_steps[14].events[2].entities[0]['value'] == 'like'
-            assert story_graph.story_steps[14].events[2].entities[0]['entity'] == 'fdresponse'
-            assert story_graph.story_steps[15].events[2].intent['name'] == 'user_feedback'
-            assert story_graph.story_steps[15].events[2].entities[0]['start'] == 13
-            assert story_graph.story_steps[15].events[2].entities[0]['end'] == 34
-            assert story_graph.story_steps[15].events[2].entities[0]['value'] == 'hate'
-            assert story_graph.story_steps[15].events[2].entities[0]['entity'] == 'fdresponse'
-            domain = mongo_processor.load_domain(bot)
-            assert isinstance(domain, Domain)
-            assert domain.slots.__len__() == 11
-            assert domain.templates.keys().__len__() == 27
-            assert domain.entities.__len__() == 10
-            assert domain.form_names.__len__() == 2
-            assert domain.user_actions.__len__() == 40
-            assert domain.intents.__len__() == 29
-            assert not Utility.check_empty_string(
-                domain.templates["utter_cheer_up"][0]["image"]
-            )
-            assert domain.templates["utter_did_that_help"][0]["buttons"].__len__() == 2
-            assert domain.templates["utter_offer_help"][0]["custom"]
-            assert domain.slots[0].type_name == "any"
-            assert domain.slots[1].type_name == "any"
-            rules = mongo_processor.fetch_rule_block_names(bot)
-            assert rules == ['ask the user to rephrase whenever they send a message with low nlu confidence']
-            actions = mongo_processor.load_http_action(bot)
-            assert not actions['http_action']
-
-    @pytest.mark.asyncio
-    async def test_save_training_data_all_overwrite(self, get_training_data, monkeypatch):
-
-        with patch("kairon.shared.account.processor.AccountProcessor.get_bot_and_validate_status"):
-            monkeypatch.setattr(AccountProcessor, 'get_bot', self._mock_bot_info)
-            monkeypatch.setattr(AccountProcessor, 'list_bot_accessors', self._mock_list_bot_accessors)
-            path = 'tests/testing_data/yml_training_files'
-            bot = 'test'
-            user = 'test'
-            nlu, story_graph, domain, config, http_actions, chat_client_config = await get_training_data(path)
-
-            mongo_processor = MongoProcessor()
-            mongo_processor.save_training_data(bot, user, config, domain, story_graph, nlu, http_actions, chat_client_config, True)
-
-            training_data = mongo_processor.load_nlu(bot)
-            assert isinstance(training_data, TrainingData)
-            assert training_data.training_examples.__len__() == 292
-            assert training_data.entity_synonyms.__len__() == 3
-            assert training_data.regex_features.__len__() == 5
-            assert training_data.lookup_tables.__len__() == 1
-            story_graph = mongo_processor.load_stories(bot)
-            assert isinstance(story_graph, StoryGraph) is True
-            assert story_graph.story_steps.__len__() == 16
-            assert story_graph.story_steps[14].events[2].intent['name'] == 'user_feedback'
-            assert not story_graph.story_steps[14].events[2].entities[0].get('start')
-            assert not story_graph.story_steps[14].events[2].entities[0].get('end')
-            assert story_graph.story_steps[14].events[2].entities[0]['value'] == 'like'
-            assert story_graph.story_steps[14].events[2].entities[0]['entity'] == 'fdresponse'
-            assert story_graph.story_steps[15].events[2].intent['name'] == 'user_feedback'
-            assert not story_graph.story_steps[15].events[2].entities[0].get('start')
-            assert not story_graph.story_steps[15].events[2].entities[0].get('end')
-            assert story_graph.story_steps[15].events[2].entities[0]['value'] == 'hate'
-            assert story_graph.story_steps[15].events[2].entities[0]['entity'] == 'fdresponse'
-            domain = mongo_processor.load_domain(bot)
-            assert isinstance(domain, Domain)
-            assert domain.slots.__len__() == 12
-            assert len([slot for slot in domain.slots if slot.influence_conversation is True]) == 2
-            assert len([slot for slot in domain.slots if slot.influence_conversation is False]) == 10
-            assert domain.intent_properties.__len__() == 29
-            assert len([intent for intent in domain.intent_properties.keys() if
-                        domain.intent_properties.get(intent)['used_entities']]) == 27
-            assert len([intent for intent in domain.intent_properties.keys() if
-                        not domain.intent_properties.get(intent)['used_entities']]) == 2
-            assert domain.templates.keys().__len__() == 27
-            assert domain.entities.__len__() == 11
-            assert domain.form_names.__len__() == 2
-            assert domain.user_actions.__len__() == 45
-            assert domain.intents.__len__() == 29
-            assert not Utility.check_empty_string(
-                domain.templates["utter_cheer_up"][0]["image"]
-            )
-            assert domain.templates["utter_did_that_help"][0]["buttons"].__len__() == 2
-            assert domain.templates["utter_offer_help"][0]["custom"]
-            assert domain.slots[0].type_name == "any"
-            assert domain.slots[1].type_name == "any"
-            assert domain.slots[2].type_name == "any"
-            rules = mongo_processor.fetch_rule_block_names(bot)
-            assert len(rules) == 4
-            actions = mongo_processor.load_http_action(bot)
-            assert isinstance(actions, dict) is True
-            assert len(actions['http_action']) == 5
-
-    @pytest.mark.asyncio
-    async def test_save_training_data_all_append(self, get_training_data, monkeypatch):
-        with patch("kairon.shared.account.processor.AccountProcessor.get_bot_and_validate_status"):
-            monkeypatch.setattr(AccountProcessor, 'get_bot', self._mock_bot_info)
-            monkeypatch.setattr(AccountProcessor, 'list_bot_accessors', self._mock_list_bot_accessors)
-            path = 'tests/testing_data/validator/append'
-            bot = 'test'
-            user = 'test'
-            nlu, story_graph, domain, config, http_actions , chat_client_config = await get_training_data(path)
-
-            mongo_processor = MongoProcessor()
-            mongo_processor.save_training_data(bot, user, config, domain, story_graph, nlu, http_actions, chat_client_config, False)
-
-            training_data = mongo_processor.load_nlu(bot)
-            assert isinstance(training_data, TrainingData)
-            assert training_data.training_examples.__len__() == 295
-            assert training_data.entity_synonyms.__len__() == 3
-            assert training_data.regex_features.__len__() == 5
-            assert training_data.lookup_tables.__len__() == 1
-            story_graph = mongo_processor.load_stories(bot)
-            assert isinstance(story_graph, StoryGraph) is True
-            assert story_graph.story_steps.__len__() == 18
-            assert story_graph.story_steps[14].events[2].intent['name'] == 'user_feedback'
-            assert not story_graph.story_steps[14].events[2].entities[0].get('start')
-            assert not story_graph.story_steps[14].events[2].entities[0].get('end')
-            assert story_graph.story_steps[14].events[2].entities[0]['value'] == 'like'
-            assert story_graph.story_steps[14].events[2].entities[0]['entity'] == 'fdresponse'
-            assert story_graph.story_steps[15].events[2].intent['name'] == 'user_feedback'
-            assert not story_graph.story_steps[15].events[2].entities[0].get('start')
-            assert not story_graph.story_steps[15].events[2].entities[0].get('end')
-            assert story_graph.story_steps[15].events[2].entities[0]['value'] == 'hate'
-            assert story_graph.story_steps[15].events[2].entities[0]['entity'] == 'fdresponse'
-            domain = mongo_processor.load_domain(bot)
-            assert isinstance(domain, Domain)
-            assert domain.slots.__len__() == 12
-            assert len([slot for slot in domain.slots if slot.influence_conversation is True]) == 2
-            assert len([slot for slot in domain.slots if slot.influence_conversation is False]) == 10
-            assert domain.intent_properties.__len__() == 30
-            assert len([intent for intent in domain.intent_properties.keys() if
-                        domain.intent_properties.get(intent)['used_entities']]) == 27
-            assert len([intent for intent in domain.intent_properties.keys() if
-                        not domain.intent_properties.get(intent)['used_entities']]) == 3
-            assert domain.templates.keys().__len__() == 29
-            assert domain.entities.__len__() == 11
-            assert domain.form_names.__len__() == 2
-            assert domain.user_actions.__len__() == 50
-            assert domain.intents.__len__() == 30
-            assert not Utility.check_empty_string(
-                domain.templates["utter_cheer_up"][0]["image"]
-            )
-            assert domain.templates["utter_did_that_help"][0]["buttons"].__len__() == 2
-            assert domain.templates["utter_offer_help"][0]["custom"]
-            assert domain.slots[0].type_name == "any"
-            assert domain.slots[1].type_name == "any"
-            assert domain.slots[2].type_name == "any"
-            rules = mongo_processor.fetch_rule_block_names(bot)
-            assert len(rules) == 4
-            actions = mongo_processor.load_http_action(bot)
-            assert isinstance(actions, dict) is True
-            assert len(actions['http_action']) == 5
->>>>>>> cbdabb1f
 
     def test_delete_nlu_only(self):
         bot = 'test'
@@ -3509,7 +2906,6 @@
         Utility.delete_directory(os.path.join('training_data', 'test'))
 
     def test_prepare_training_data_for_validation_no_data(self, resource_prepare_training_data_for_validation, monkeypatch):
-<<<<<<< HEAD
         monkeypatch.setattr(AccountProcessor, 'get_bot', self._mock_bot_info)
         monkeypatch.setattr(AccountProcessor, 'list_bot_accessors', self._mock_list_bot_accessors)
 
@@ -3544,42 +2940,6 @@
         assert ALLOWED_STORIES_FORMATS.intersection(files).__len__() == 1
         assert ALLOWED_RULES_FORMATS.intersection(files).__len__() == 1
         assert ALLOWED_CHAT_CLIENT_FORMATS.intersection(files).__len__() == 1
-=======
-        with patch("kairon.shared.account.processor.AccountProcessor.get_bot_and_validate_status"):
-            monkeypatch.setattr(AccountProcessor, 'get_bot', self._mock_bot_info)
-            monkeypatch.setattr(AccountProcessor, 'list_bot_accessors', self._mock_list_bot_accessors)
-
-            bot = 'test'
-            processor = MongoProcessor()
-            processor.prepare_training_data_for_validation(bot)
-            bot_home = os.path.join('training_data', bot)
-            assert os.path.exists(bot_home)
-            dirs = os.listdir(bot_home)
-            files = set(os.listdir(os.path.join(bot_home, dirs[0]))).union(
-                os.listdir(os.path.join(bot_home, dirs[0], DEFAULT_DATA_PATH)))
-            assert ALLOWED_DOMAIN_FORMATS.intersection(files).__len__() == 1
-            assert ALLOWED_CONFIG_FORMATS.intersection(files).__len__() == 1
-            assert ALLOWED_NLU_FORMATS.intersection(files).__len__() == 1
-            assert ALLOWED_STORIES_FORMATS.intersection(files).__len__() == 1
-
-    def test_prepare_training_data_for_validation_with_home_dir(self,
-                                                                resource_prepare_training_data_for_validation_with_home_dir, monkeypatch):
-        with patch("kairon.shared.account.processor.AccountProcessor.get_bot_and_validate_status"):
-            monkeypatch.setattr(AccountProcessor, 'get_bot', self._mock_bot_info)
-            monkeypatch.setattr(AccountProcessor, 'list_bot_accessors', self._mock_list_bot_accessors)
-
-            bot = 'test'
-            processor = MongoProcessor()
-            processor.prepare_training_data_for_validation(bot, pytest.dir)
-            bot_home = pytest.dir
-            assert os.path.exists(bot_home)
-            files = set(os.listdir(bot_home)).union(os.listdir(os.path.join(bot_home, DEFAULT_DATA_PATH)))
-            assert ALLOWED_DOMAIN_FORMATS.intersection(files).__len__() == 1
-            assert ALLOWED_CONFIG_FORMATS.intersection(files).__len__() == 1
-            assert ALLOWED_NLU_FORMATS.intersection(files).__len__() == 1
-            assert ALLOWED_STORIES_FORMATS.intersection(files).__len__() == 1
-            assert ALLOWED_RULES_FORMATS.intersection(files).__len__() == 1
->>>>>>> cbdabb1f
 
     @pytest.fixture()
     def resource_prepare_training_data_for_validation_nlu_only(self):
@@ -3624,7 +2984,6 @@
         assert ALLOWED_RULES_FORMATS.intersection(files).__len__() == 1
 
     def test_prepare_training_data_for_validation(self, resource_prepare_training_data_for_validation, monkeypatch):
-<<<<<<< HEAD
         monkeypatch.setattr(AccountProcessor, 'get_bot', self._mock_bot_info)
         monkeypatch.setattr(AccountProcessor, 'list_bot_accessors', self._mock_list_bot_accessors)
         bot = 'test'
@@ -3641,26 +3000,6 @@
         assert ALLOWED_STORIES_FORMATS.intersection(files).__len__() == 1
         assert ALLOWED_RULES_FORMATS.intersection(files).__len__() == 1
         assert ALLOWED_CHAT_CLIENT_FORMATS.intersection(files).__len__() == 1
-=======
-
-        with patch("kairon.shared.account.processor.AccountProcessor.get_bot_and_validate_status"):
-            monkeypatch.setattr(AccountProcessor, 'get_bot', self._mock_bot_info)
-            monkeypatch.setattr(AccountProcessor, 'list_bot_accessors', self._mock_list_bot_accessors)
-            bot = 'test'
-            processor = MongoProcessor()
-            processor.prepare_training_data_for_validation(bot)
-            bot_home = os.path.join('training_data', bot)
-            assert os.path.exists(bot_home)
-            dirs = os.listdir(bot_home)
-            files = set(os.listdir(os.path.join(bot_home, dirs[0]))).union(
-                os.listdir(os.path.join(bot_home, dirs[0], DEFAULT_DATA_PATH)))
-            assert ALLOWED_DOMAIN_FORMATS.intersection(files).__len__() == 1
-            assert ALLOWED_CONFIG_FORMATS.intersection(files).__len__() == 1
-            assert ALLOWED_NLU_FORMATS.intersection(files).__len__() == 1
-            assert ALLOWED_STORIES_FORMATS.intersection(files).__len__() == 1
-            assert ALLOWED_RULES_FORMATS.intersection(files).__len__() == 1
-            assert ALLOWED_CHAT_CLIENT_FORMATS.intersection(files).__len__() == 1
->>>>>>> cbdabb1f
 
 
 
