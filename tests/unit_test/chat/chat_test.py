import time
from datetime import datetime
from unittest.mock import MagicMock, patch, AsyncMock

import ujson as json
import os
from re import escape
from unittest import mock
from urllib.parse import urlencode, quote_plus

import mongomock
import pytest
import responses
from bson import ObjectId
from mongoengine import connect, ValidationError
from slack_sdk.web.slack_response import SlackResponse

from kairon.chat.handlers.channels.base import ChannelHandlerBase
from kairon.exceptions import AppException
from kairon.shared.account.data_objects import Bot
from kairon.shared.account.processor import AccountProcessor
from kairon.shared.auth import Authentication
from kairon.shared.chat.data_objects import Channels
from kairon.shared.chat.processor import ChatDataProcessor
from kairon.shared.data.constant import ACCESS_ROLES, TOKEN_TYPE, STATUSES
from kairon.shared.data.data_objects import BotSettings
from kairon.shared.data.utils import DataUtility
from kairon.shared.utils import Utility
from pymongo.errors import ServerSelectionTimeoutError
from rasa.shared.core.trackers import DialogueStateTracker


class TestChat:

    @pytest.fixture(autouse=True, scope='class')
    def setup(self):
        os.environ["system_file"] = "./tests/testing_data/system.yaml"
        Utility.load_environment()
        db_url = Utility.environment['database']["url"]
        pytest.db_url = db_url
        connect(**Utility.mongoengine_connection(Utility.environment['database']["url"]))


    def test_save_channel_config_invalid(self):
        with pytest.raises(ValidationError, match="Invalid channel type custom"):
            ChatDataProcessor.save_channel_config({
                "connector_type": "custom", "config": {
                    "bot_user_oAuth_token": "xoxb-801939352912-801478018484-v3zq6MYNu62oSs8vammWOY8K",
                    "slack_signing_secret": "79f036b9894eef17c064213b90d1042b"}}, "test", "test")

        with pytest.raises(AppException,
                           match=escape("Missing 'bot_user_oAuth_token' in config")):
            ChatDataProcessor.save_channel_config({
                "connector_type": "slack", "config": {"slack_signing_secret": "79f036b9894eef17c064213b90d1042b"}},
                "test", "test"
            )

        with mock.patch("slack_sdk.web.client.WebClient.team_info") as mock_slack_resp:
            mock_slack_resp.return_value = SlackResponse(
                client=self,
                http_verb="POST",
                api_url="https://slack.com/api/team.info",
                req_args={},
                data={
                    "ok": True,
                    "team": {
                        "id": "T03BNQE7HLY",
                        "name": "helicopter",
                        "avatar_base_url": "https://ca.slack-edge.com/",
                        "is_verified": False
                    }
                },
                headers=dict(),
                status_code=200,
            ).validate()
            with pytest.raises(ValidationError,
                               match=escape("Missing ['bot_user_oAuth_token', 'slack_signing_secret', 'client_id', 'client_secret'] all or any in config")):
                ChatDataProcessor.save_channel_config({
                    "connector_type": "slack", "config": {
                        "bot_user_oAuth_token": "xoxb-801939352912-801478018484-v3zq6MYNu62oSs8vammWOY8K"}}, "test",
                    "test"
                )

            with pytest.raises(ValidationError,
                               match=escape("Missing ['bot_user_oAuth_token', 'slack_signing_secret', 'client_id', 'client_secret'] all or any in config")):
                ChatDataProcessor.save_channel_config({
                    "connector_type": "slack", "config": {
                        "slack_signing_secret": "79f036b9894eef17c064213b90d1042b",
                        "bot_user_oAuth_token": "xoxb-801939352912-801478018484-v3zq6MYNu62oSs8vammWOY8K"}}, "test",
                    "test"
                )

            with pytest.raises(ValidationError,
                               match=escape("Missing ['bot_user_oAuth_token', 'slack_signing_secret', 'client_id', 'client_secret'] all or any in config")):
                ChatDataProcessor.save_channel_config({
                    "connector_type": "slack", "config": {
                        "slack_signing_secret": "79f036b9894eef17c064213b90d1042b",  "client_id": "0987654321234567890",
                        "bot_user_oAuth_token": "xoxb-801939352912-801478018484-v3zq6MYNu62oSs8vammWOY8K"}}, "test",
                    "test"
                )

    @mock.patch("kairon.shared.utils.Utility.get_slack_team_info", autospec=True)
    def test_save_channel_config_slack_team_id_error(self, mock_slack_info):
        mock_slack_info.side_effect = AppException("The request to the Slack API failed. ")
        with pytest.raises(AppException, match="The request to the Slack API failed.*"):
            ChatDataProcessor.save_channel_config({
                "connector_type": "slack", "config": {
                    "bot_user_oAuth_token": "xoxb-801939352912-801478018484-v3zq6MYNu62oSs8vammWOY8K",
                    "slack_signing_secret": "79f036b9894eef17c064213b90d1042b"}}, "test", "test"
            )

    def test_save_channel_config_slack(self, monkeypatch):
        def __mock_get_bot(*args, **kwargs):
            return {"account": 1000}

        monkeypatch.setattr(AccountProcessor, "get_bot", __mock_get_bot)
        with mock.patch("slack_sdk.web.client.WebClient.team_info") as mock_slack_resp:
            mock_slack_resp.return_value = SlackResponse(
                client=self,
                http_verb="POST",
                api_url="https://slack.com/api/team.info",
                req_args={},
                data={
                    "ok": True,
                    "team": {
                        "id": "T03BNQE7HLY",
                        "name": "helicopter",
                        "avatar_base_url": "https://ca.slack-edge.com/",
                        "is_verified": False
                    }
                },
                headers=dict(),
                status_code=200,
            ).validate()
            ChatDataProcessor.save_channel_config({
                "connector_type": "slack", "config": {
                    "bot_user_oAuth_token": "xoxb-801939352912-801478018484-v3zq6MYNu62oSs8vammWOY8K",
                    "slack_signing_secret": "79f036b9894eef17c064213b90d1042b", "client_id": "0987654321234567890",
                    "client_secret": "a23456789sfdghhtyutryuivcbn", "is_primary": True}}, "test", "test"
            )

    @mock.patch("kairon.shared.utils.Utility.get_slack_team_info", autospec=True)
    def test_save_channel_config_slack_secondary_app_team_id_error(self, mock_slack_info        ):
        mock_slack_info.side_effect = AppException("The request to the Slack API failed. ")
        with pytest.raises(AppException, match="The request to the Slack API failed.*"):
            ChatDataProcessor.save_channel_config({
                "connector_type": "slack", "config": {
                    "bot_user_oAuth_token": "xoxb-801939352912-801478018484-v3zq6MYNu62oSs8vammWOY8K",
                    "slack_signing_secret": "79f036b9894eef17c064213b90d1042b", "client_id": "0987654321234567890",
                    "client_secret": "a23456789sfdghhtyutryuivcbn", "is_primary": False}}, "test", "test"
            )

    def test_save_channel_config_slack_secondary_app(self, monkeypatch):
        def __mock_get_bot(*args, **kwargs):
            return {"account": 1000}

        monkeypatch.setattr(AccountProcessor, "get_bot", __mock_get_bot)
        with mock.patch("slack_sdk.web.client.WebClient.team_info") as mock_slack_resp:
            mock_slack_resp.return_value = SlackResponse(
                client=self,
                http_verb="POST",
                api_url="https://slack.com/api/team.info",
                req_args={},
                data={
                    "ok": True,
                    "team": {
                        "id": "T03BNQE7HLX",
                        "name": "helicopter",
                        "avatar_base_url": "https://ca.slack-edge.com/",
                        "is_verified": False
                    }
                },
                headers=dict(),
                status_code=200,
            ).validate()
            ChatDataProcessor.save_channel_config({
                "connector_type": "slack", "config": {
                    "bot_user_oAuth_token": "xoxb-801478018484-801939352912-v3zq6MYNu62oSs8vammWOY8K",
                    "slack_signing_secret": "79f036b9894eef17c064213b90d1042b", "client_id": "0987654321234567890",
                    "client_secret": "a23456789sfdghhtyutryuivcbn", "is_primary": False}}, "test", "test"
            )

            mock_slack_resp.return_value = SlackResponse(
                client=self,
                http_verb="POST",
                api_url="https://slack.com/api/team.info",
                req_args={},
                data={
                    "ok": True,
                    "team": {
                        "id": "T03BNQE7HLZ",
                        "name": "airbus",
                        "avatar_base_url": "https://ca.slack-edge.com/",
                        "is_verified": False
                    }
                },
                headers=dict(),
                status_code=200,
            ).validate()
            ChatDataProcessor.save_channel_config({
                "connector_type": "slack", "config": {
                    "bot_user_oAuth_token": "xoxb-987654321098-801939352912-v3zq6MYNu62oSs8vammWOY8K",
                    "slack_signing_secret": "79f036b9894eef17c064213b90d1042b", "client_id": "0987654321234567890",
                    "client_secret": "a23456789sfdghhtyutryuivcbn", "is_primary": False}}, "test", "test"
            )

    def test_save_whatsapp_failed_messages(self):
        from kairon.shared.chat.data_objects import ChannelLogs
        json_message = {
            'data': [
                {
                    'type': 'button',
                    'value': '/byeeeeeeeeeeeeeeeeeeeeeeeeeeeeeeeeeeeeeeeeeeeeeeeeeeeeeeeeeeeeeeeeeeeeeeeeeeee',
                    'id': 1,
                    'children': [
                        {
                            'text': '/byeeeeeeeeeeeeeeeeeeeeeeeeeeeeeeeeeeeeeeeeeeeeeeeeeeeeeeeeeeeeeeeeeeeeeeeeeeee'
                        }
                    ]
                 }
            ],
            'type': 'button'
        }

        resp = {
            'error': {
                'message': '(#131009) Parameter value is not valid', 'type': 'OAuthException',
                'code': 131009,
                'error_data': {
                    'messaging_product': 'whatsapp',
                    'details': 'Button title length invalid. Min length: 1, Max length: 20'
                },
                'fbtrace_id': 'ALfhCiNWtld8enTUJyg0FFo'
            }
        }
        bot = "5e564fbcdcf0d5fad89e3abd"
        recipient = "919876543210"
        channel_type = "whatsapp"
        message_id = "wamid.HBgMOTE5NTE1OTkxNjg1FQIAEhggNjdDMUMxODhENEMyQUM1QzVBREQzN0YxQjQyNzA4MzAA"
        user = "91865712345"
        ChatDataProcessor.save_whatsapp_failed_messages(resp, bot, recipient, channel_type, json_message=json_message,
                                                        message_id=message_id, user=user)
        log = (
            ChannelLogs.objects(
                bot=bot,
                message_id="wamid.HBgMOTE5NTE1OTkxNjg1FQIAEhggNjdDMUMxODhENEMyQUM1QzVBREQzN0YxQjQyNzA4MzAA",
            )
            .get()
            .to_mongo()
            .to_dict()
        )
        print(log)
        assert log['type'] == 'whatsapp'
        assert log['data'] == resp
        assert log['status'] == "failed"
        assert log['message_id'] == 'wamid.HBgMOTE5NTE1OTkxNjg1FQIAEhggNjdDMUMxODhENEMyQUM1QzVBREQzN0YxQjQyNzA4MzAA'
        assert log['failure_reason'] == 'Button title length invalid. Min length: 1, Max length: 20'
        assert log['recipient'] == '919876543210'
        assert log['type'] == 'whatsapp'
        assert log['user'] == '91865712345'
        assert log['json_message'] == {
            'data': [
                {
                    'type': 'button',
                    'value': '/byeeeeeeeeeeeeeeeeeeeeeeeeeeeeeeeeeeeeeeeeeeeeeeeeeeeeeeeeeeeeeeeeeeeeeeeeeeee',
                    'id': 1,
                    'children': [
                        {
                            'text': '/byeeeeeeeeeeeeeeeeeeeeeeeeeeeeeeeeeeeeeeeeeeeeeeeeeeeeeeeeeeeeeeeeeeeeeeeeeeee'
                        }
                    ]
                 }
            ],
            'type': 'button'
        }

    @pytest.mark.asyncio
    @mock.patch("kairon.chat.handlers.channels.clients.whatsapp.dialog360.BSP360Dialog.send", autospec=True)
    async def test_save_whatsapp_failed_messages_through_send_custom_json(self, mock_bsp):
        from kairon.shared.chat.data_objects import ChannelLogs
        from kairon.chat.handlers.channels.whatsapp import WhatsappBot
        from kairon.chat.handlers.channels.clients.whatsapp.dialog360 import BSP360Dialog

        json_message = {
            'data': [
                {
                    'type': 'button',
                    'value': '/byeeeeeeeeeeeeeeeeeeeeeeeeeeeeeeeeeeeeeeeeeeeeeeeeeeeeeeeeeeeeeeeeeeeeeeeeeeee',
                    'id': 1,
                    'children': [
                        {
                            'text': '/byeeeeeeeeeeeeeeeeeeeeeeeeeeeeeeeeeeeeeeeeeeeeeeeeeeeeeeeeeeeeeeeeeeeeeeeeeeee'
                        }
                    ]
                }
            ],
            'type': 'button'
        }

        resp = {
            'error': {
                'message': '(#131009) Parameter value is not valid', 'type': 'OAuthException',
                'code': 131009,
                'error_data': {
                    'messaging_product': 'whatsapp',
                    'details': 'Button title length invalid. Min length: 1, Max length: 20'
                },
                'fbtrace_id': 'ALfhCiNWtld8enTUJyg0FFo'
            }
        }
        mock_bsp.return_value = resp
        bot = "5e564fbcdcf0d5fad89e3abcd"
        recipient = "919876543210"
        user = "91865712345"
        channel_type = "whatsapp"
        metadata = {
            'from': '919876543210',
            'id': 'wamid.HBgMOTE5NTE1OTkxNjg1FQIAEhggNjdDMUMxODhENEMyQUM1QzVBREQzN0YxQjQyNzA4MzAA',
            'timestamp': '1732622052',
            'text': {'body': '/btn'},
            'type': 'text',
            'is_integration_user': True,
            'bot': bot,
            'account': 8,
            'channel_type': 'whatsapp',
            'bsp_type': '360dialog',
            'tabname': 'default',
            'display_phone_number': '91865712345',
            'phone_number_id': '142427035629239'
        }
        client = BSP360Dialog("asajjdkjskdkdjfk", metadata=metadata)
        await WhatsappBot(client).send_custom_json(recipient, json_message, assistant_id=bot)
        log = (
            ChannelLogs.objects(
                bot=bot,
                message_id="wamid.HBgMOTE5NTE1OTkxNjg1FQIAEhggNjdDMUMxODhENEMyQUM1QzVBREQzN0YxQjQyNzA4MzAA",
            )
            .get()
            .to_mongo()
            .to_dict()
        )
        assert log['type'] == 'whatsapp'
        assert log['data'] == resp
        assert log['status'] == "failed"
        assert log['message_id'] == 'wamid.HBgMOTE5NTE1OTkxNjg1FQIAEhggNjdDMUMxODhENEMyQUM1QzVBREQzN0YxQjQyNzA4MzAA'
        assert log['failure_reason'] == 'Button title length invalid. Min length: 1, Max length: 20'
        assert log['recipient'] == '919876543210'
        assert log['type'] == 'whatsapp'
        assert log['user'] == '91865712345'
        assert log['json_message'] == {
            'data': [
                {
                    'type': 'button',
                    'value': '/byeeeeeeeeeeeeeeeeeeeeeeeeeeeeeeeeeeeeeeeeeeeeeeeeeeeeeeeeeeeeeeeeeeeeeeeeeeee',
                    'id': 1,
                    'children': [
                        {
                            'text': '/byeeeeeeeeeeeeeeeeeeeeeeeeeeeeeeeeeeeeeeeeeeeeeeeeeeeeeeeeeeeeeeeeeeeeeeeeeeee'
                        }
                    ]
                }
            ],
            'type': 'button'
        }
        assert log['metadata'] == {
            'from': recipient,
            'id': 'wamid.HBgMOTE5NTE1OTkxNjg1FQIAEhggNjdDMUMxODhENEMyQUM1QzVBREQzN0YxQjQyNzA4MzAA',
            'timestamp': '1732622052',
            'text': {'body': '/btn'},
            'type': 'text',
            'is_integration_user': True,
            'bot': bot,
            'account': 8,
            'channel_type': 'whatsapp',
            'bsp_type': '360dialog',
            'tabname': 'default',
            'display_phone_number': user,
            'phone_number_id': '142427035629239'
        }

    def test_list_channels(self):
        channels = list(ChatDataProcessor.list_channel_config("test"))
        assert channels.__len__() == 3
        assert not Utility.check_empty_string(channels[0]['_id'])
        assert channels[0]['connector_type'] == 'slack'
        assert channels[0]['config'] == {
            'bot_user_oAuth_token': 'xoxb-801939352912-801478018484-v3zq6MYNu62oSs8vamm*****',
            'slack_signing_secret': '79f036b9894eef17c064213b90d*****', 'client_id': '09876543212345*****',
            'client_secret': 'a23456789sfdghhtyutryu*****', 'is_primary': True,
            'team': {'id': 'T03BNQE7HLY', 'name': 'helicopter'}}
        assert not Utility.check_empty_string(channels[1]['_id'])
        assert channels[1]['connector_type'] == 'slack'
        assert channels[1]['config'] == {
            'bot_user_oAuth_token': 'xoxb-801478018484-801939352912-v3zq6MYNu62oSs8vamm*****',
            'slack_signing_secret': '79f036b9894eef17c064213b90d*****', 'client_id': '09876543212345*****',
            'client_secret': 'a23456789sfdghhtyutryu*****', 'is_primary': False,
            'team': {'id': 'T03BNQE7HLX', 'name': 'helicopter'}}
        assert not Utility.check_empty_string(channels[2]['_id'])
        assert channels[2]['connector_type'] == 'slack'
        assert channels[2]['config'] == {
            'bot_user_oAuth_token': 'xoxb-987654321098-801939352912-v3zq6MYNu62oSs8vamm*****',
            'slack_signing_secret': '79f036b9894eef17c064213b90d*****', 'client_id': '09876543212345*****',
            'client_secret': 'a23456789sfdghhtyutryu*****', 'is_primary': False,
            'team': {'id': 'T03BNQE7HLZ', 'name': 'airbus'}}

        channels = list(ChatDataProcessor.list_channel_config("test", mask_characters=False))
        assert channels.__len__() == 3
        assert not Utility.check_empty_string(channels[0]['_id'])
        assert channels[0]['connector_type'] == 'slack'
        assert channels[0]['config'] == {
            'bot_user_oAuth_token': 'xoxb-801939352912-801478018484-v3zq6MYNu62oSs8vammWOY8K',
            'slack_signing_secret': '79f036b9894eef17c064213b90d1042b', 'client_id': '0987654321234567890',
            'client_secret': 'a23456789sfdghhtyutryuivcbn', 'is_primary': True,
            'team': {'id': 'T03BNQE7HLY', 'name': 'helicopter'}}
        assert not Utility.check_empty_string(channels[1]['_id'])
        assert channels[1]['connector_type'] == 'slack'
        assert channels[1]['config'] == {
            'bot_user_oAuth_token': 'xoxb-801478018484-801939352912-v3zq6MYNu62oSs8vammWOY8K',
            'slack_signing_secret': '79f036b9894eef17c064213b90d1042b', 'client_id': '0987654321234567890',
            'client_secret': 'a23456789sfdghhtyutryuivcbn', 'is_primary': False,
            'team': {'id': 'T03BNQE7HLX', 'name': 'helicopter'}}
        assert not Utility.check_empty_string(channels[2]['_id'])
        assert channels[2]['connector_type'] == 'slack'
        assert channels[2]['config'] == {
            'bot_user_oAuth_token': 'xoxb-987654321098-801939352912-v3zq6MYNu62oSs8vammWOY8K',
            'slack_signing_secret': '79f036b9894eef17c064213b90d1042b', 'client_id': '0987654321234567890',
            'client_secret': 'a23456789sfdghhtyutryuivcbn', 'is_primary': False,
            'team': {'id': 'T03BNQE7HLZ', 'name': 'airbus'}}

    def test_update_channel_config(self, monkeypatch):
        def __mock_get_bot(*args, **kwargs):
            return {"account": 1000}

        monkeypatch.setattr(AccountProcessor, "get_bot", __mock_get_bot)
        with mock.patch("slack_sdk.web.client.WebClient.team_info") as mock_slack_resp:
            mock_slack_resp.return_value = SlackResponse(
                client=self,
                http_verb="POST",
                api_url="https://slack.com/api/team.info",
                req_args={},
                data={
                    "ok": True,
                    "team": {
                        "id": "T03BNQE7HLY",
                        "name": "helicopter",
                        "avatar_base_url": "https://ca.slack-edge.com/",
                        "is_verified": False
                    }
                },
                headers=dict(),
                status_code=200,
            ).validate()
            ChatDataProcessor.save_channel_config({
                "connector_type": "slack", "config": {
                    "bot_user_oAuth_token": "Test-801478018484-v3zq6MYNu62oSs8vammWOY8K",
                    "slack_signing_secret": "79f036b9894eef17c064213b90d1042cd",
                    "client_id": "0987654321234567891", "client_secret": "a23456789sfdghhtyutryuivcbnu",
                    "is_primary": True
                }}, "test", "test")
        slack = ChatDataProcessor.get_channel_config("slack", "test", mask_characters=False, config__is_primary=True)
        assert slack.get("connector_type") == "slack"
        assert str(slack["config"].get("bot_user_oAuth_token")).startswith("Test")
        assert not str(slack["config"].get("slack_signing_secret")).__contains__("***")

    def test_list_channel_config(self):
        channels = list(ChatDataProcessor.list_channel_config("test"))
        slack = channels[0]
        assert channels.__len__() == 1
        assert slack.get("connector_type") == "slack"
        assert slack["config"] == {'bot_user_oAuth_token': 'Test-801478018484-v3zq6MYNu62oSs8vamm*****',
                                   'slack_signing_secret': '79f036b9894eef17c064213b90d1*****',
                                   'client_id': '09876543212345*****', 'client_secret': 'a23456789sfdghhtyutryui*****',
                                   'is_primary': True, 'team': {'id': 'T03BNQE7HLY', 'name': 'helicopter'}}

        channels = list(ChatDataProcessor.list_channel_config("test", mask_characters=False))
        slack = channels[0]
        assert channels.__len__() == 1
        assert slack.get("connector_type") == "slack"
        assert slack["config"] == {'bot_user_oAuth_token': 'Test-801478018484-v3zq6MYNu62oSs8vammWOY8K',
                                   'slack_signing_secret': '79f036b9894eef17c064213b90d1042cd',
                                   'client_id': '0987654321234567891', 'client_secret': 'a23456789sfdghhtyutryuivcbnu',
                                   'is_primary': True, 'team': {'id': 'T03BNQE7HLY', 'name': 'helicopter'}}

    def test_get_channel_config_slack(self):
        slack = ChatDataProcessor.get_channel_config("slack", "test")
        assert slack.get("connector_type") == "slack"
        assert str(slack["config"].get("bot_user_oAuth_token")).__contains__("***")
        assert str(slack["config"].get("slack_signing_secret")).__contains__("***")

        slack = ChatDataProcessor.get_channel_config("slack", "test", mask_characters=False)
        assert slack.get("connector_type") == "slack"
        assert not str(slack["config"].get("bot_user_oAuth_token")).__contains__("***")
        assert not str(slack["config"].get("slack_signing_secret")).__contains__("***")

    def test_delete_channel_config_slack_secondary(self, monkeypatch):
        def __mock_get_bot(*args, **kwargs):
            return {"account": 1000}

        monkeypatch.setattr(AccountProcessor, "get_bot", __mock_get_bot)
        with mock.patch("slack_sdk.web.client.WebClient.team_info") as mock_slack_resp:
            mock_slack_resp.return_value = SlackResponse(
                client=self,
                http_verb="POST",
                api_url="https://slack.com/api/team.info",
                req_args={},
                data={
                    "ok": True,
                    "team": {
                        "id": "T03BNQE7HLX",
                        "name": "helicopter",
                        "avatar_base_url": "https://ca.slack-edge.com/",
                        "is_verified": False
                    }
                },
                headers=dict(),
                status_code=200,
            ).validate()
            ChatDataProcessor.save_channel_config({
                "connector_type": "slack", "config": {
                    "bot_user_oAuth_token": "xoxb-801478018484-801939352912-v3zq6MYNu62oSs8vammWOY8K",
                    "slack_signing_secret": "79f036b9894eef17c064213b90d1042b", "client_id": "0987654321234567890",
                    "client_secret": "a23456789sfdghhtyutryuivcbn", "is_primary": False}}, "test", "test"
            )

            mock_slack_resp.return_value = SlackResponse(
                client=self,
                http_verb="POST",
                api_url="https://slack.com/api/team.info",
                req_args={},
                data={
                    "ok": True,
                    "team": {
                        "id": "T03BNQE7HLZ",
                        "name": "airbus",
                        "avatar_base_url": "https://ca.slack-edge.com/",
                        "is_verified": False
                    }
                },
                headers=dict(),
                status_code=200,
            ).validate()
            ChatDataProcessor.save_channel_config({
                "connector_type": "slack", "config": {
                    "bot_user_oAuth_token": "xoxb-987654321098-801939352912-v3zq6MYNu62oSs8vammWOY8K",
                    "slack_signing_secret": "79f036b9894eef17c064213b90d1042b", "client_id": "0987654321234567890",
                    "client_secret": "a23456789sfdghhtyutryuivcbn", "is_primary": False}}, "test", "test"
            )
            slack = ChatDataProcessor.get_channel_config("slack", "test", mask_characters=False, config__team__id="T03BNQE7HLX")
            ChatDataProcessor.delete_channel_config("test", id=slack['_id'])
            assert list(ChatDataProcessor.list_channel_config("test")).__len__() == 2

    def test_delete_channel_config_slack(self):
        ChatDataProcessor.delete_channel_config("test")
        assert list(ChatDataProcessor.list_channel_config("test")).__len__() == 0

    @responses.activate
    def test_save_channel_config_telegram(self):
        access_token = "xoxb-801939352912-801478018484-v3zq6MYNu62oSs8vammWOY8K"
        webhook = urlencode({'url': "https://test@test.com/api/bot/telegram/tests/test"}, quote_via=quote_plus)
        responses.add("GET",
                      json={'result': True},
                      url=f"{Utility.system_metadata['channels']['telegram']['api']['url']}/bot{access_token}/setWebhook?{webhook}")

        def __mock_endpoint(*args):
            return f"https://test@test.com/api/bot/telegram/tests/test"

        with mock.patch('kairon.shared.data.utils.DataUtility.get_channel_endpoint', __mock_endpoint):
            ChatDataProcessor.save_channel_config({"connector_type": "telegram",
                                               "config": {
                                                   "access_token": access_token,
                                                   "webhook_url": webhook,
                                                   "username_for_bot": "test"}},
                                              "test",
                                              "test")

    @responses.activate
    def test_save_channel_config_telegram_invalid(self):
        access_token = "xoxb-801939352912-801478018484-v3zq6MYNu62oSs8vammWOY8K"
        webhook = {'url': "https://test@test.com/api/bot/telegram/tests/test"}
        webhook = urlencode(webhook, quote_via=quote_plus)
        responses.add("GET",
                      json={'result': False, 'error_code': 400, 'description': "Invalid Webhook!"},
                      url=f"{Utility.system_metadata['channels']['telegram']['api']['url']}/bot{access_token}/setWebhook?{webhook}")
        with pytest.raises(ValidationError, match="Invalid Webhook!"):
            def __mock_endpoint(*args):
                return f"https://test@test.com/api/bot/telegram/tests/test"

            with mock.patch('kairon.shared.data.utils.DataUtility.get_channel_endpoint', __mock_endpoint):
                ChatDataProcessor.save_channel_config({"connector_type": "telegram",
                                                       "config": {
                                                           "access_token": access_token,
                                                           "webhook_url": webhook,
                                                           "username_for_bot": "test"}},
                                                      "test",
                                                      "test")

    @mock.patch('kairon.shared.utils.Utility.create_mongo_client', autospec=True)
    def test_fetch_session_history_error(self, mock_mongo):
        from kairon.chat.utils import ChatUtils

        mock_mongo.side_effect = ServerSelectionTimeoutError("Failed to retrieve conversation: Failed to connect")
        history, message = ChatUtils.get_last_session_conversation("tests", "12345")
        assert len(history) == 0
        assert message.__contains__("Failed to retrieve conversation: Failed to connect")

    @mock.patch('kairon.shared.utils.Utility.create_mongo_client', autospec=True)
    def test_fetch_session_history_empty(self, mock_mongo):
        from kairon.chat.utils import ChatUtils

        mock_mongo.return_value = mongomock.MongoClient()
        history, message = ChatUtils.get_last_session_conversation("tests", "12345")
        assert len(history) == 0
        assert message is None

    def test_fetch_session_history_exception(self, monkeypatch):
        from kairon.chat.utils import ChatUtils
        from mongomock.collection import Collection

        def _mock_exception(*args, **kwargs):
            raise Exception('object out of memory')

        def last_session(*args, **kwargs):
            return {'event': {'timestamp': time.time()}}

        monkeypatch.setattr(ChatUtils, 'get_last_session', last_session)
        monkeypatch.setattr(Collection, 'aggregate', _mock_exception)
        monkeypatch.setitem(Utility.environment["database"], "url", "mongodb://localhost:3306")
        history, message = ChatUtils.get_last_session_conversation("tests", "12345")
        print(history, message)
        assert len(history) == 0
        assert message.__contains__("Failed to retrieve conversation: object out of memory")

    @mock.patch('kairon.shared.utils.Utility.create_mongo_client', autospec=True)
    def test_fetch_session_history(self, mock_mongo):
        from kairon.chat.utils import ChatUtils
        import time
        bot = '5e564fbcdcf0d5fad89e3acd'
        test_db = Utility.environment['database']['test_db']
        mongo_client = mongomock.MongoClient("mongodb://test/conversations")
        db = mongo_client.get_database(test_db)
        collection = db.get_collection(bot)
        items = json.load(open("./tests/testing_data/history/conversations_history2.json", "r"))
        collection.insert_many(items)
        mock_mongo.return_value = mongo_client
        history, message = ChatUtils.get_last_session_conversation(bot, "spandan.mondal@nimblework.com")
        assert len(history) == 2
        assert history[1]["tabname"] == "default"
        assert len(history[0]["events"]) == 5
        assert len(history[1]["events"]) == 2
        history[1]["events"][0].pop("timestamp")
        history[1]["events"][0].pop("_id")

        assert history[1]["events"][0] == {
            'type': 'flattened', 'sender_id': 'spandan.mondal@nimblework.com',
            'conversation_id': '0190351c27607ebfa901061072d4906d',
            'data': {'user_input': 'hi', 'intent': 'greet', 'confidence': 0.9993663430213928,
                     'action': ['action_session_start',
                                'action_listen', 'utter_greet', 'action_listen'],
                     'bot_response': [{'text': 'Let me be your AI Assistant and provide you with service',
                                       'data': {'elements': None, 'quick_replies': None, 'buttons': None,
                                                'attachment': None, 'image': None, 'custom': None}}]},
            'metadata': {'tabname': 'default'}}
        assert message is None

    @responses.activate
    def test_save_channel_config_business_messages_with_invalid_private_key(self):
        def __mock_endpoint(*args):
            return f"https://test@test.com/api/bot/business_messages/tests/test"

        with mock.patch('kairon.shared.data.utils.DataUtility.get_channel_endpoint', __mock_endpoint):
            channel_endpoint = ChatDataProcessor.save_channel_config(
                {
                    "connector_type": "business_messages",
                    "config": {
                        "type": "service_account",
                        "private_key_id": "fa006e13b1e17eddf3990eede45ca6111eb74945",
                        "private_key": "test_private_key\\n399045ca\\n6111eb74945",
                        "client_email": "provider@gbc-mahesh.iam.testaccount.com",
                        "client_id": "102056160806575769486"
                    }
                },
                "test",
                "test")
            assert channel_endpoint == "https://test@test.com/api/bot/business_messages/tests/test"
            business_messages_config = ChatDataProcessor.get_channel_config("business_messages",
                                                                            "test")
            assert business_messages_config['config'] == {'type': 'service_account',
                                                          'private_key_id': 'fa006e13b1e17eddf3990eede45ca6111eb*****',
                                                          'private_key': 'test_private_key\n399045ca\n6111eb*****',
                                                          'client_email': 'provider@gbc-mahesh.iam.testaccoun*****',
                                                          'client_id': '1020561608065757*****'}

    @responses.activate
    def test_save_channel_config_business_messages(self):
        def __mock_endpoint(*args):
            return f"https://test@test.com/api/bot/business_messages/tests/test"

        with mock.patch('kairon.shared.data.utils.DataUtility.get_channel_endpoint', __mock_endpoint):
            channel_endpoint = ChatDataProcessor.save_channel_config(
                {
                    "connector_type": "business_messages",
                    "config": {
                        "type": "service_account",
                        "private_key_id": "fa006e13b1e17eddf3990eede45ca6111eb74945",
                        "private_key": "test_private_key",
                        "client_email": "provider@gbc-mahesh.iam.testaccount.com",
                        "client_id": "102056160806575769486"
                    }
                },
                "test",
                "test")
            assert channel_endpoint == "https://test@test.com/api/bot/business_messages/tests/test"
            business_messages_config = ChatDataProcessor.get_channel_config("business_messages",
                                                                            "test")
            assert business_messages_config['config'] == {'type': 'service_account',
                                                          'private_key_id': 'fa006e13b1e17eddf3990eede45ca6111eb*****',
                                                          'private_key': 'test_privat*****',
                                                          'client_email': 'provider@gbc-mahesh.iam.testaccoun*****',
                                                          'client_id': '1020561608065757*****'}

    def test_save_channel_config_msteams(self, monkeypatch):
        bot = '5e564fbcdcf0d5fad89e3acd'

        def _get_integration_token(*args, **kwargs):
            return "eyJhbGciOiJIUzI1NiI.sInR5cCI6IkpXVCJ9.TXXmZ4-rMKQZMLwS104JsvsR0XPg4xBt2UcT4x4HgLY", ""

        monkeypatch.setattr(Authentication, "generate_integration_token", _get_integration_token)
        channel_url = ChatDataProcessor.save_channel_config({
            "connector_type": "msteams", "config": {
                "app_id": "app123",
                "app_secret": "appsecret123"
            }}, bot, "test@chat.com")
        msteams = ChatDataProcessor.get_channel_endpoint("msteams", bot)
        hashcode = channel_url.split("/", -1)[-1]
        dbhashcode = msteams.split("/", -1)[-1]
        assert hashcode == dbhashcode

    def test_get_channel_end_point_msteams(self, monkeypatch):
        bot = '5e564fbcdcf0d5fad89e3acd'

        def _get_integration_token(*args, **kwargs):
            return "eyJhbGciOiJIUzI1NiI.sInR5cCI6IkpXVCJ9.TXXmZ4-rMKQZMLwS104JsvsR0XPg4xBt2UcT4x4HgLY", ""

        monkeypatch.setattr(Authentication, "generate_integration_token", _get_integration_token)
        channel_url = ChatDataProcessor.save_channel_config({
            "connector_type": "msteams", "config": {
                "app_id": "app123",
                "app_secret": "appsecret123"
            }}, bot, "test@chat.com")
        channel = Channels.objects(bot=bot, connector_type="msteams").get()
        response = DataUtility.get_channel_endpoint(channel)
        second_hashcode = response.split("/", -1)[-1]
        scnd_msteams = ChatDataProcessor.get_channel_config("msteams", bot, mask_characters=False)
        dbcode = scnd_msteams["meta_config"]["secrethash"]
        assert second_hashcode == dbcode

    def test_save_channel_meta_msteams(self, monkeypatch):
        bot = '5e564fbcdcf0d5fad89e3acd'

        def _get_integration_token(*args, **kwargs):
            return "eyJhbGciOiJIUzI1NiI.sInR5cCI6IkpXVCJ9.TXXmZ4-rMKQZMLwS104JsvsR0XPg4xBt2UcT4x4HgLY", ""

        monkeypatch.setattr(Authentication, "generate_integration_token", _get_integration_token)

        channel_url = ChatDataProcessor.save_channel_config({
            "connector_type": "msteams", "config": {
                "app_id": "app123",
                "app_secret": "appsecret123"
            }}, bot, "test@chat.com")
        token, _ = Authentication.generate_integration_token(
            bot, "test@chat.com", role=ACCESS_ROLES.CHAT.value,
            access_limit=[f"/api/bot/msteams/{bot}/.+"],
            token_type=TOKEN_TYPE.CHANNEL.value)
        channel = Channels.objects(bot=bot, connector_type="msteams").get()
        hashcode = DataUtility.save_channel_metadata(config=channel, token=token)
        channel_config = ChatDataProcessor.get_channel_config("msteams", bot, mask_characters=False)
        dbhashcode = channel_config["meta_config"]["secrethash"]
        assert hashcode == dbhashcode

    def test_get_channel_end_point_whatsapp(self, monkeypatch):
        bot = '5e564fbcdcf0d5fad89e3acd'

        def _mock_generate_integration_token(*arge, **kwargs):
            return "testtoken", "ignore"

        with mock.patch.object(Authentication, "generate_integration_token", _mock_generate_integration_token):
            channel_url = ChatDataProcessor.save_channel_config({
                "connector_type": "whatsapp", "config": {
                    "app_secret": "app123",
                    "access_token": "appsecret123", "verify_token": "integrate_1",
                    "phone_number": "01234567890"
                }}, bot, "test@chat.com")
            channel = Channels.objects(bot=bot, connector_type="whatsapp").get()
            response = DataUtility.get_channel_endpoint(channel)
            last_urlpart = response.split("/", -1)[-1]
            assert last_urlpart == "testtoken"

    @pytest.mark.asyncio
    async def test_base_channel(self):
        with pytest.raises(NotImplementedError):
            await ChannelHandlerBase().validate()

        with pytest.raises(NotImplementedError):
            await ChannelHandlerBase().handle_message()

    def test_save_channel_config_insta_with_no_comment_reply(self, monkeypatch):
        bot = '5e564fbcdcf0d5fad89e3acd'

        def _get_integration_token(*args, **kwargs):
            return "eyJhbGciOiJIUzI1NiI.sInR5cCI6IkpXVCJ9.TXXmZ4-rMKQZMLwS104JsvsR0XPg4xBt2UcT4x4HgLY", ""

        monkeypatch.setattr(Authentication, "generate_integration_token", _get_integration_token)
        channel_url = ChatDataProcessor.save_channel_config({
            "connector_type": "instagram", "config": {
                "app_secret": "cdb69bc72e2ccb7a869f20cbb6b0229a",
                "page_access_token": "EAAGa50I7D7cBAJ4AmXOhYAeOOZAyJ9fxOclQmn52hBwrOJJWBOxuJNXqQ2uN667z4vLekSEqnCQf41hcxKVZAe2pAZBrZCTENEj1IBe1CHEcG7J33ZApED9Tj9hjO5tE13yckNa8lP3lw2IySFqeg6REJR3ZCJUvp2h03PQs4W5vNZBktWF3FjQYz5vMEXLPzAFIJcZApBtq9wZDZD",
                "verify_token": "kairon-instagram-token",
            }}, bot, "test@chat.com")
        insta_webhook = ChatDataProcessor.get_channel_endpoint("instagram", bot)
        hashcode = channel_url.split("/", -1)[-1]
        dbhashcode = insta_webhook.split("/", -1)[-1]
        assert hashcode == dbhashcode

        insta = ChatDataProcessor.get_channel_config("instagram", bot, False)

        static_comment_reply_actual = insta.get("config", {}).get("static_comment_reply")
        assert not static_comment_reply_actual

    def test_save_channel_config_insta_with_custom_comment_reply(self, monkeypatch):
        bot = '5e564fbcdcf0d5fad89e3acd'

        def _get_integration_token(*args, **kwargs):
            return "eyJhbGciOiJIUzI1NiI.sInR5cCI6IkpXVCJ9.TXXmZ4-rMKQZMLwS104JsvsR0XPg4xBt2UcT4x4HgLY", ""

        monkeypatch.setattr(Authentication, "generate_integration_token", _get_integration_token)
        channel_url = ChatDataProcessor.save_channel_config({
            "connector_type": "instagram", "config": {
                "app_secret": "cdb69bc72e2ccb7a869f20cbb6b0229a",
                "page_access_token": "EAAGa50I7D7cBAJ4AmXOhYAeOOZAyJ9fxOclQmn52hBwrOJJWBOxuJNXqQ2uN667z4vLekSEqnCQf41hcxKVZAe2pAZBrZCTENEj1IBe1CHEcG7J33ZApED9Tj9hjO5tE13yckNa8lP3lw2IySFqeg6REJR3ZCJUvp2h03PQs4W5vNZBktWF3FjQYz5vMEXLPzAFIJcZApBtq9wZDZD",
                "verify_token": "kairon-instagram-token",
                "static_comment_reply": "Dhanyawad"
            }}, bot, "test@chat.com")
        insta_webhook = ChatDataProcessor.get_channel_endpoint("instagram", bot)
        hashcode = channel_url.split("/", -1)[-1]
        dbhashcode = insta_webhook.split("/", -1)[-1]
        assert hashcode == dbhashcode

        insta = ChatDataProcessor.get_channel_config("instagram", bot, False)

        static_comment_reply_actual = insta.get("config", {}).get("static_comment_reply")
        assert "Dhanyawad" == static_comment_reply_actual

    def test_save_channel_config_line(self, monkeypatch):
        bot = '5e564fbcdcf0d5fad89e3acd'

        def _get_integration_token(*args, **kwargs):
            return "eyJhbGciOiJIUzI1NiI.sInR5cCI6IkpXVCJ9.TXXmZ4-rMKQZMLwS104JsvsR0XPg4xBt2UcT4x4HgLY", ""

        monkeypatch.setattr(Authentication, "generate_integration_token", _get_integration_token)
        channel_url = ChatDataProcessor.save_channel_config({
            "connector_type": "line", "config": {
            "channel_secret": "gAAAAABl8EZIcRrJMpxsgEiYK-M3sw2-k8deqiGPkuM1at4Y4hXN6wwD8SlxLaH1YGazfANEwZ9jd4nuILZQPIFIjOHDU6wCOpcOo4HxDpWWS5DJALXOl92Ez2DBIn8GTslg32PIDUv5",
            "channel_access_token": "gAAAAABl8EZISp9iqFhvOMgrfj1DZzDPPwLOD4_jJtgKDyTPKtEmNz1gYAIPVWU9Q_KjakEC81PdOuvOWju3gZm67jU-rvBxgMacW6kM7qgvFClZThlZEXl9Z01fxo-1BPnvAkCdDmbPUgaM1tvT77QlobDN_IDEXNlc3q-bo3PsvO0mYe29lwqvCkyFUnpdZRCqnHWtyL2qhARX18xS0SBr_c8jlQ8sUs_IcVozBlva4nUmZLWIo496jKtXObHRpVcrMJCqlu9oJ2tAtaT84KVO_q9VK_xHduU9Gu95EStehvamLMyC78k="
        }}, bot, "test@chat.com")
        line = ChatDataProcessor.get_channel_endpoint("line", bot)
        hashcode = channel_url.split("/", -1)[-1]
        dbhashcode = line.split("/", -1)[-1]
        assert hashcode == dbhashcode

    def test_get_channel_end_point_line(self, monkeypatch):
        bot = '5e564fbcdcf0d5fad89e3acd'

        def _get_integration_token(*args, **kwargs):
            return "eyJhbGciOiJIUzI1NiI.sInR5cCI6IkpXVCJ9.TXXmZ4-rMKQZMLwS104JsvsR0XPg4xBt2UcT4x4HgLY", ""

        monkeypatch.setattr(Authentication, "generate_integration_token", _get_integration_token)
        channel_url = ChatDataProcessor.save_channel_config({
            "connector_type": "line", "config": {
                "channel_secret": "gAAAAABl8EZIcRrJMpxsgEiYK-M3sw2-k8deqiGPkuM1at4Y4hXN6wwD8SlxLaH1YGazfANEwZ9jd4nuILZQPIFIjOHDU6wCOpcOo4HxDpWWS5DJALXOl92Ez2DBIn8GTslg32PIDUv5",
                "channel_access_token": "gAAAAABl8EZISp9iqFhvOMgrfj1DZzDPPwLOD4_jJtgKDyTPKtEmNz1gYAIPVWU9Q_KjakEC81PdOuvOWju3gZm67jU-rvBxgMacW6kM7qgvFClZThlZEXl9Z01fxo-1BPnvAkCdDmbPUgaM1tvT77QlobDN_IDEXNlc3q-bo3PsvO0mYe29lwqvCkyFUnpdZRCqnHWtyL2qhARX18xS0SBr_c8jlQ8sUs_IcVozBlva4nUmZLWIo496jKtXObHRpVcrMJCqlu9oJ2tAtaT84KVO_q9VK_xHduU9Gu95EStehvamLMyC78k="
            }}, bot, "test@chat.com")
        channel = Channels.objects(bot=bot, connector_type="line").get()
        response = DataUtility.get_channel_endpoint(channel)
        second_hashcode = response.split("/", -1)[-1]
        line_2 = ChatDataProcessor.get_channel_config("line", bot, mask_characters=False)
        dbcode = line_2["meta_config"]["secrethash"]
        assert second_hashcode == dbcode

    @pytest.mark.asyncio
    async def test_mongotracker_save(self):
        from rasa.shared.core.events import SlotSet, SessionStarted, ActionExecuted, UserUttered, BotUttered, \
            DefinePrevUserUtteredFeaturization
        from rasa.shared.core.domain import Domain
        from kairon.shared.trackers import KMongoTrackerStore

        domain = Domain.load("./tests/testing_data/use-cases/Hi-Hello/domain.yml")
        sender_id = "test"
        bot="test_tracker"
        config = Utility.get_local_db()
        store = KMongoTrackerStore(domain=domain,
                                   host=config['host'],
                                   db=config['db'],
                                   collection=bot)

        tracker = DialogueStateTracker.from_events(sender_id=sender_id, evts=[], domain=domain)
        await store.save(tracker)

        data = list(store.client.get_database(config['db']).get_collection(bot).find({'type': 'bot'}))
        assert len(data) == 0
        data = list(store.client.get_database(config['db']).get_collection(bot).find({'type': 'flattened'}))
        assert len(data) == 0

        events = [
            SlotSet(key='session_started_metadata',
                    value={'tabname': 'default', 'is_integration_user': False, 'bot': '66a3595f6dbf82316083281b',
                           'account': 1, 'channel_type': 'chat_client'}),
            ActionExecuted(action_name='action_session_start', policy=None, confidence=1.0),
            SessionStarted(),
            SlotSet(key='session_started_metadata',
                    value={'tabname': 'default', 'is_integration_user': False, 'bot': '66a3595f6dbf82316083281b',
                           'account': 1, 'channel_type': 'chat_client'}),
            ActionExecuted(action_name='action_listen', policy=None, confidence=None),
            UserUttered(text='Hi', parse_data={'intent': {'name': "greet", 'confidence': 1.0}}),
            DefinePrevUserUtteredFeaturization(True),
            ActionExecuted(action_name='utter_please_rephrase', policy='RulePolicy', confidence=1.0),
            BotUttered('Sorry I didn\'t get that. Can you rephrase?',
                       {"elements": None, "quick_replies": None, "buttons": None, "attachment": None, "image": None,
                        "custom": None},
                       {"utter_action": "utter_please_rephrase", "model_id": "eda8e1b80fe04701a68c9a914f881eaf",
                        "assistant_id": "66a3595f6dbf82316083281b"}, 1721981387.4540014),
            ActionExecuted(action_name='action_listen', policy='RulePolicy', confidence=1.0)]
        tracker = DialogueStateTracker.from_events(sender_id=sender_id, evts=events, domain=domain)
        await store.save(tracker)

        data = list(store.client.get_database(config['db']).get_collection(bot).find({'type': 'bot'}))
        assert len(data) == len(events)
        assert data[0]['tag'] == 'tracker_store'
        assert data[0]['type'] == 'bot'
        data = list(store.client.get_database(config['db']).get_collection(bot).find({'type': 'flattened'}))
        assert len(data) == 1
        assert data[0]['tag'] == 'tracker_store'
        assert data[0]['type'] == 'flattened'


    def test_get_all_channel_configs(self):
        configs = list(ChatDataProcessor.get_all_channel_configs('telegram'))
        assert len(configs) == 1
        assert configs[0].get("connector_type") == "telegram"
        assert str(configs[0]["config"].get("access_token")).__contains__("***")

        configs = list(ChatDataProcessor.get_all_channel_configs('telegram', mask_characters=False))
        assert len(configs) == 1
        assert configs[0].get("connector_type") == "telegram"
        assert not str(configs[0]["config"].get("access_token")).__contains__("***")

    @patch('kairon.shared.channels.mail.scheduler.MailScheduler.request_epoch')
    @patch('kairon.shared.chat.processor.ChatDataProcessor.get_all_channel_configs')
    def test_mail_channel_save_duplicate_error(self, mock_get_all_channels, mock_request_epock, monkeypatch):
        def __get_bot(*args, **kwargs):
            return {"account": 1000}

        monkeypatch.setattr(AccountProcessor, "get_bot", __get_bot)

        mock_get_all_channels.return_value = [{
            'connector_type': 'mail',
            'bot': 'testbot3242',
            'config': {
                'email_account': 'test@example.com',
                'subjects': 'subject1,subject2'
            }
        }]

        #error case
        #same email and subject
        with pytest.raises(AppException, match='Email configuration already exists for same email address and subject'):
            ChatDataProcessor.save_channel_config({
                'connector_type': 'mail',
                'config': {
                    'email_account': 'test@example.com',
                    'subjects': 'subject1,subject2',
                    'email_password': 'test',
                    'imap_server': 'imap.gmail.com',
                    'smtp_server': 'smtp.gmail.com',
                    'smtp_port': '587'
                }
            }, 'test', 'test')

        #same email partical subject overlap
        with pytest.raises(AppException, match='Email configuration already exists for same email address and subject'):
            ChatDataProcessor.save_channel_config({
                'connector_type': 'mail',
                'config': {
                    'email_account': 'test@example.com',
                    'subjects': 'subject1',
                    'email_password': 'test',
                    'imap_server': 'imap.gmail.com',
                    'smtp_server': 'smtp.gmail.com',
                    'smtp_port': '587'
                }
            }, 'test', 'test')


        #non error case
        #different email and subject
        monkeypatch.setitem(
            Utility.environment,
            "integrations",
            {"email": {"interval": "1"}},
        )
        ChatDataProcessor.save_channel_config({
            'connector_type': 'mail',
            'config': {
                'email_account': 'test2@example.com',
                'subjects': '',
                'email_password': 'test',
                'imap_server': 'imap.gmail.com',
                'smtp_server': 'smtp.gmail.com',
                'smtp_port': '587',
<<<<<<< HEAD
                'interval': '*/2 * * * *'
=======
                'interval': '2'
>>>>>>> 69352978
            }
        }, 'test', 'test')

        #different email same subject
        ChatDataProcessor.save_channel_config({
            'connector_type': 'mail',
            'config': {
                'email_account': 'test3@example.com',
                'subjects': '',
                'email_password': 'subject1,subject2',
                'imap_server': 'imap.gmail.com',
                'smtp_server': 'smtp.gmail.com',
                'smtp_port': '587',
<<<<<<< HEAD
                'interval': '*/2 * * * *'
=======
                'interval': '2'
>>>>>>> 69352978
            }
        }, 'test', 'test')

        #same email different subject
        ChatDataProcessor.save_channel_config({
            'connector_type': 'mail',
            'config': {
                    'email_account': 'test@example.com',
                    'subjects': 'apple',
                    'email_password': 'test',
                    'imap_server': 'imap.gmail.com',
                    'smtp_server': 'smtp.gmail.com',
                    'smtp_port': '587',
<<<<<<< HEAD
                    'interval': '*/2 * * * *'
=======
                    'interval': '2'
>>>>>>> 69352978
                }
        }, 'test', 'test')
        assert mock_request_epock.call_count == 3

        Channels.objects(connector_type='mail').delete()

@pytest.mark.asyncio
@patch("kairon.chat.utils.AgentProcessor.get_agent_without_cache")
@patch("kairon.chat.utils.ChatUtils.get_metadata")
async def test_process_messages_via_bot(mock_get_metadata, mock_get_agent_without_cache):
    messages = ["/greet", "/bye"]
    account = 1
    bot = "test_bot"
    users = ["test_user", "test_user2"]
    is_integration_user = False
    metadata = {"key": "value"}

    mock_get_metadata.return_value = metadata
    mock_model = MagicMock()
    mock_get_agent_without_cache.return_value = mock_model
    mock_model.handle_message = AsyncMock(side_effect=[{"text": "Hello"}, {"text": "Goodbye"}])
    from kairon.chat.utils import ChatUtils

    responses = await ChatUtils.process_messages_via_bot(messages, account, bot, users, is_integration_user, metadata)

    assert len(responses) == 2
    assert responses[0] == {"text": "Hello"}
    assert responses[1] == {"text": "Goodbye"}
    mock_get_metadata.assert_called_once_with(account, bot, is_integration_user, metadata)
    mock_get_agent_without_cache.assert_called_once_with(bot, False)
    assert mock_model.handle_message.call_count == 2



@pytest.mark.asyncio
async def test_handle_user_message_disallowed(monkeypatch):
    class DummyClient:
        pass

    Utility.environment['model'] = {
        'cache_size': 20
    }
    from kairon.chat.handlers.channels.messenger import Messenger, MessengerBot
    messenger = Messenger(page_access_token="dummy_token", is_instagram=True)
    messenger.allowed_users = ["allowed_user"]
    messenger.post_config = {
        '17859719991451845': {
            "keywords": ["offer", "discount"],
            "comment_reply": "Grab our latest offers and discounts on shoes before they run out!"
        },
        '17859719991451973': {
            "keywords": ["hi", "price"],
            "comment_reply": "Hi there! Yes, we offer the best prices on premium quality shoes!"
        }
    }
    messenger.client = DummyClient()

    async def fake_get_username_for_id(self, sender_id):
        return "disallowed_user"

    monkeypatch.setattr(MessengerBot, "get_username_for_id", fake_get_username_for_id)

    process_called = False

    async def fake_process_message(bot, user_message):
        nonlocal process_called
        process_called = True

    monkeypatch.setattr(Messenger, "process_message", fake_process_message)

    await messenger._handle_user_message("test text", "sender1", {"media_id": "17859719991451845"}, "testbot")

    assert not process_called
    del Utility.environment['model']


@pytest.mark.asyncio
@patch("kairon.shared.chat.processor.ChatDataProcessor.get_channel_config")
@patch("kairon.shared.channels.instagram.processor.MessengerClient")
async def test_get_page_details(mock_messenger_client_cls, mock_get_config):
    from kairon.shared.channels.instagram.processor import InstagramProcessor

    mocked_response_data = {
        "id": "123456789",
        "name": "Test Page"
    }

    mock_response = MagicMock()
    mock_response.json.return_value = mocked_response_data

    mock_session = MagicMock()
    mock_session.get.return_value = mock_response

    mock_client = MagicMock()
    mock_client.auth_args = {'access_token': 'dummy-token'}
    mock_client.graph_url = 'https://graph.facebook.com/v18.0'
    mock_client.session = mock_session

    mock_get_config.return_value = {
        "config": {
            "page_access_token": "dummy-token"
        }
    }
    mock_messenger_client_cls.return_value = mock_client

    processor = InstagramProcessor(bot="test_bot", user="test_user")
    result = await processor.get_page_details()

    assert result == {
        "id": "123456789",
        "name": "Test Page"
    }

    mock_session.get.assert_called_once_with(
        "https://graph.facebook.com/v18.0/me/?fields=id,name&access_token=dummy-token"
    )


@pytest.mark.asyncio
@patch("kairon.shared.chat.processor.ChatDataProcessor.get_channel_config")
async def test_get_user_account_details_from_page_instagram(mock_get_config, monkeypatch):
    from kairon.shared.channels.instagram.processor import InstagramProcessor

    mocked_response_data = {
        "instagram_business_account": {
            "id": "17841457391083123"
        },
        "id": "405157032689111"
    }

    mock_response = MagicMock()
    mock_response.json.return_value = mocked_response_data

    mock_session = MagicMock()
    mock_session.get = MagicMock(return_value=mock_response)

    mock_client = MagicMock()
    mock_client.auth_args = {'access_token': 'dummy-token'}
    mock_client.graph_url = 'https://graph.facebook.com/v18.0'
    mock_client.session = mock_session
    mock_get_config.return_value = {
        "config": {
            "page_access_token": "dummy-token"
        }
    }

    processor = InstagramProcessor(bot="test_bot", user="test_user")
    processor.messenger_client = mock_client

    async def fake_get_page_details(self) -> dict:
        return {"id": "123456789", "name": "Test Page"}

    monkeypatch.setattr(InstagramProcessor, "get_page_details", fake_get_page_details)

    result = await processor.get_user_account_details_from_page()
    assert result == mocked_response_data

    mock_session.get.assert_called_once_with(
        "https://graph.facebook.com/v18.0/123456789/?fields=instagram_business_account&access_token=dummy-token"
    )

@pytest.mark.asyncio
async def test_save_channel_config_with_masked_and_real_values(monkeypatch):
    bot = str(ObjectId())
    user = "insta_user"

    monkeypatch.setitem(Utility.environment, "model", {"agent": {"url": "http://localhost:8080"}})

    Channels.objects(bot=bot, connector_type="instagram").delete()
    BotSettings.objects(bot=bot).delete()
    Bot.objects(id=bot).delete()
    Bot(id=bot, account=123, name="Test Bot", user="system_user").save()
    BotSettings(bot=bot, user=user, timestamp=datetime.utcnow()).save()

    original_config = {
        "connector_type": "instagram",
        "config": {
            "app_secret": Utility.encrypt_message("secret1"),
            "page_access_token": Utility.encrypt_message("token1"),
            "verify_token": Utility.encrypt_message("verify1")
        }
    }

    Channels(**original_config, bot=bot, user=user, timestamp=datetime.utcnow()).save()

    update_masked = {
        "connector_type": "instagram",
        "config": {
            "app_secret": "*****",
            "page_access_token": "*****",
            "verify_token": "*****",
            "extra_field": "new_value"
        }
    }

    ChatDataProcessor.save_channel_config(update_masked, bot, user)
    saved = ChatDataProcessor.get_channel_config("instagram", bot, mask_characters=False)

    assert Utility.decrypt_message(saved["config"]["app_secret"]) == "secret1"
    assert Utility.decrypt_message(saved["config"]["page_access_token"]) == "token1"
    assert Utility.decrypt_message(saved["config"]["verify_token"]) == "verify1"
    assert saved["config"]["extra_field"] == "new_value"

    update_last5 = {
        "connector_type": "instagram",
        "config": {
            "app_secret": "secret1*****",
            "page_access_token": "token1*****",
            "verify_token": "verify1*****",
            "extra_field": "updated_value"
        }
    }

    ChatDataProcessor.save_channel_config(update_last5, bot, user)
    saved_last5 = ChatDataProcessor.get_channel_config("instagram", bot, mask_characters=False)

    assert Utility.decrypt_message(saved_last5["config"]["app_secret"]) == "secret1"
    assert Utility.decrypt_message(saved_last5["config"]["page_access_token"]) == "token1"
    assert Utility.decrypt_message(saved_last5["config"]["verify_token"]) == "verify1"
    assert saved_last5["config"]["extra_field"] == "updated_value"

    update_real = {
        "connector_type": "instagram",
        "config": {
            "app_secret": "new_secret",
            "page_access_token": "new_token",
            "verify_token": "new_verify",
            "extra_field": "final_value"
        }
    }

    ChatDataProcessor.save_channel_config(update_real, bot, user)
    saved_real = ChatDataProcessor.get_channel_config("instagram", bot, mask_characters=False)

    assert saved_real["config"]["app_secret"] == "new_secret"
    assert saved_real["config"]["page_access_token"] == "new_token"
    assert saved_real["config"]["verify_token"] == "new_verify"
    assert saved_real["config"]["extra_field"] == "final_value"


@pytest.mark.asyncio
async def test_save_channel_config_new_instagram_channel(monkeypatch):
    bot = str(ObjectId())
    user = "insta_user_new"

    monkeypatch.setitem(
        Utility.environment,
        "model",
        {"agent": {"url": "http://localhost:8080"}},
    )

    Channels.objects(bot=bot, connector_type="instagram").delete()
    BotSettings.objects(bot=bot).delete()
    Bot.objects(id=bot).delete()

    Bot(
        id=bot,
        account=123456789,
        name="Instagram New Bot",
        user="system_user",
    ).save()
    BotSettings(bot=bot, user=user, timestamp=datetime.utcnow()).save()

    new_config = {
        "connector_type": "instagram",
        "config": {
            "app_secret": "plain_app_secret",
            "page_access_token": "plain_page_token",
            "verify_token": "plain_verify_token",
        },
    }

    endpoint = ChatDataProcessor.save_channel_config(new_config, bot, user)

    channel = Channels.objects(bot=bot, connector_type="instagram").get()
    assert channel is not None
    assert channel.config["app_secret"] != "plain_app_secret"
    assert channel.config["page_access_token"] != "plain_page_token"
    assert channel.config["verify_token"] != "plain_verify_token"
    assert endpoint.startswith("http://localhost:8080/api/bot/instagram/")


def test_save_channel_config_raises_for_masked_without_existing_secret(monkeypatch):
    bot = "test_bot"
    user = "test_user"

    configuration = {
        "connector_type": "slack",
        "config": {
            "api_token": "*****",
            "bot_user_oAuth_token": "dummy"
        }
    }
    channel_mock = MagicMock()
    channel_mock.connector_type = "slack"
    channel_mock.config = {"api_token": None, "bot_user_oAuth_token": "dummy"}

    objects_mock = MagicMock()
    objects_mock.get.return_value = channel_mock
    monkeypatch.setattr(
        "kairon.shared.chat.processor.Channels.objects",
        lambda **kwargs: objects_mock
    )

    monkeypatch.setitem(
        Utility.system_metadata,
        "channels",
        {"slack": {"required_fields": ["api_token", "bot_user_oAuth_token"]}}
    )

    mock_response = MagicMock()
    mock_response.data = {"team": {"id": "T123", "name": "DummyTeam"}}
    monkeypatch.setattr(
        "slack_sdk.WebClient.team_info",
        lambda self: mock_response
    )


    with pytest.raises(AppException) as e:
        ChatDataProcessor.save_channel_config(configuration, bot, user)
    assert "The field 'api_token' cannot be empty or invalid. Please enter a valid value." in str(e.value)

def test_save_channel_config_raises_on_decrypt_failure(monkeypatch):
    bot = "test_bot"
    user = "test_user"

    configuration = {
        "connector_type": "slack",
        "config": {
            "api_token": "*****",
            "bot_user_oAuth_token": "dummy"
        }
    }

    channel_mock = MagicMock()
    channel_mock.connector_type = "slack"
    channel_mock.config = {"api_token": "encrypted_value", "bot_user_oAuth_token": "dummy"}

    objects_mock = MagicMock()
    objects_mock.get.return_value = channel_mock
    monkeypatch.setattr(
        "kairon.shared.chat.processor.Channels.objects",
        lambda **kwargs: objects_mock
    )

    monkeypatch.setitem(
        Utility.system_metadata,
        "channels",
        {"slack": {"required_fields": ["api_token", "bot_user_oAuth_token"]}}
    )

    monkeypatch.setattr(
        "kairon.shared.chat.processor.Utility.decrypt_message",
        lambda value: (_ for _ in ()).throw(Exception("decryption failed"))
    )

    mock_response = MagicMock()
    mock_response.data = {"team": {"id": "T123", "name": "DummyTeam"}}
    monkeypatch.setattr(
        "slack_sdk.WebClient.team_info",
        lambda self: mock_response
    )

    with pytest.raises(AppException) as e:
        ChatDataProcessor.save_channel_config(configuration, bot, user)
    assert "Failed to process 'api_token'. Please provide a valid value." in str(e.value)

@pytest.mark.asyncio
@patch("kairon.shared.chat.processor.ChatDataProcessor.get_channel_config")
async def test_get_user_media_posts_instagram(mock_get_config, monkeypatch):
    from kairon.shared.channels.instagram.processor import InstagramProcessor

    mocked_response_data = [
        {
            "id": "17859719991451973",
            "ig_id": "3682168664448337756",
            "media_product_type": "FEED",
            "media_type": "IMAGE",
            "media_url": "https://example.com/image.jpg",
            "timestamp": "2025-07-22T07:18:52+0000",
            "username": "maheshsv17",
            "permalink": "https://www.instagram.com/p/DMZsOQvhIdc/",
            "caption": "TEST",
            "like_count": 0,
            "comments_count": 0
        }
    ]

    mock_response = MagicMock()
    mock_response.json.return_value = mocked_response_data

    mock_session = MagicMock()
    mock_session.get = MagicMock(return_value=mock_response)

    mock_client = MagicMock()
    mock_client.auth_args = {'access_token': 'dummy-token'}
    mock_client.graph_url = 'https://graph.facebook.com/v18.0'
    mock_client.session = mock_session
    mock_get_config.return_value = {
        "config": {
            "page_access_token": "dummy-token"
        }
    }

    processor = InstagramProcessor(bot="test_bot", user="test_user")
    processor.messenger_client = mock_client

    async def fake_get_user_account_details_from_page(self):
        return {
            'instagram_business_account': {
                'id': '17841457391083123'
            },
            'id': '405157032689111'
        }

    monkeypatch.setattr(InstagramProcessor,
                        "get_user_account_details_from_page",
                        fake_get_user_account_details_from_page)

    result = await processor.get_user_media_posts()
    assert result == mocked_response_data

    mock_session.get.assert_called_once_with(
        "https://graph.facebook.com/v18.0/17841457391083123/media/?fields=id,ig_id,media_product_type,"
        "media_type,media_url,thumbnail_url,timestamp,username,permalink,caption,like_count,comments_count"
        "&access_token=dummy-token"
    )


@pytest.mark.asyncio
async def test_get_username_for_id(monkeypatch):
    class DummyResponse:
        def __init__(self, json_data):
            self._json_data = json_data

        def json(self):
            return self._json_data

    class DummySession:
        def get(self, url):
            return DummyResponse({"username": "testuser"})

    class DummyClient:
        auth_args = {"access_token": "dummy_access_token"}
        graph_url = "http://dummy_graph_url"
        session = DummySession()
    Utility.environment['model'] = {
        'cache_size': 20
    }
    from kairon.chat.handlers.channels.messenger import MessengerBot
    messenger_bot = MessengerBot(DummyClient())

    async def fake_get_username_for_id(self, sender_id: str) -> str:
        params = f"fields=username&access_token={self.messenger_client.auth_args['access_token']}"
        url = f"{self.messenger_client.graph_url}/{sender_id}?{params}"
        assert "12345" in url
        resp = self.messenger_client.session.get(url)
        return resp.json().get('username')
    monkeypatch.setattr(MessengerBot, "get_username_for_id", fake_get_username_for_id)
    username = await messenger_bot.get_username_for_id("12345")

    assert username == "testuser"


@pytest.mark.asyncio
async def test_post_config_set_in_dev(monkeypatch):
    class DummyRequest:
        def __init__(self):
            self.headers = {"X-Hub-Signature": "dummy_signature"}
            self._body = b'{}'
            self.query_params = {"hub.verify_token": "dummy_verify_token", "hub.challenge": "123"}

        async def body(self):
            return self._body

        async def json(self):
            return {}

    class DummyUser:
        account = "dummy_account"

    class DummyActor:
        def execute(self, func, payload, metadata, bot):
            pass

    Utility.environment['model'] = {
        'cache_size': 20
    }
    from kairon.shared.concurrency.actors.factory import ActorFactory
    from kairon.chat.handlers.channels.messenger import InstagramHandler, Messenger

    dummy_config = {
        "config": {
            "is_dev": True,
            "allowed_users": ["user1", "user2"],
            "post_config": {"17859719991451973": ["hi", "price"], "17859719991451845": ["offer", "discount"]},
            "app_secret": "dummy_secret",
            "page_access_token": "dummy_page_token",
            "verify_token": "dummy_verify_token",
        }
    }

    monkeypatch.setattr(
        ChatDataProcessor,
        "get_channel_config",
        lambda channel, bot, mask_characters: dummy_config
    )

    monkeypatch.setattr(
        InstagramHandler,
        "validate_hub_signature",
        lambda self, secret, payload, signature: True
    )

    monkeypatch.setattr(
        ActorFactory,
        "get_instance",
        lambda actor_type: DummyActor()
    )

    captured_messenger = None

    original_init = Messenger.__init__

    def fake_messenger_init(self, page_access_token, is_instagram=False):
        original_init(self, page_access_token, is_instagram)
        nonlocal captured_messenger
        captured_messenger = self

    monkeypatch.setattr(Messenger, "__init__", fake_messenger_init)

    dummy_request = DummyRequest()
    dummy_bot = "dummy_bot"
    dummy_user = DummyUser()

    handler = InstagramHandler(dummy_bot, dummy_user, dummy_request)

    result = await handler.handle_message()
    assert result == "success", "handle_message should return 'success'"

    assert captured_messenger is not None, "Messenger instance should be created"
    assert captured_messenger.allowed_users == ["user1", "user2"], (
        "allowed_users should be set to ['user1', 'user2']"
    )
    assert captured_messenger.post_config == {"17859719991451973": ["hi", "price"],
                                              "17859719991451845": ["offer", "discount"]}


@pytest.mark.asyncio
async def test_comment_with_static_comment_reply(monkeypatch):
    from kairon.chat.handlers.channels.messenger import Messenger, ChatDataProcessor
    message = {
        "field": "comments",
        "value": {
            "id": "comment123",
            "text": "This is a test comment",
            "from": {"username": "test_user"},
            "media": {
                "id": "media456",
                "media_product_type": "STORY"
            }
        }
    }
    metadata = {}
    bot = "test_bot"

    messenger = Messenger(page_access_token="dummy_token")

    monkeypatch.setattr(messenger, "_is_comment", lambda msg: True)
    monkeypatch.setattr(ChatDataProcessor, "get_instagram_static_comment", lambda bot: "Thanks for commenting!")
    monkeypatch.setattr(messenger, "get_user_id", lambda: "sender123")
    messenger._handle_user_message = AsyncMock()
    messenger.post_config = {
        '17859719991451845': {
            "keywords": ["offer", "discount"],
            "comment_reply": "Grab our latest offers and discounts on shoes before they run out!"
        },
        '17859719991451973': {
            "keywords": ["hi", "price"],
            "comment_reply": "Hi there! Yes, we offer the best prices on premium quality shoes!"
        }
    }

    await messenger.comment(message, metadata, bot)

    assert metadata["comment_id"] == "comment123"
    assert metadata["static_comment_reply"] == "@test_user Thanks for commenting!"
    assert metadata["media_id"] == "media456"
    assert metadata["media_product_type"] == "STORY"

    messenger._handle_user_message.assert_awaited_once_with(
        "This is a test comment", "sender123", metadata, bot
    )


@pytest.mark.asyncio
async def test_comment_with_post_comment_reply(monkeypatch):
    from kairon.chat.handlers.channels.messenger import Messenger, ChatDataProcessor
    message = {
        "field": "comments",
        "value": {
            "id": "comment123",
            "text": "This is a test comment",
            "from": {"username": "test_user"},
            "media": {
                "id": "17859719991451845",
                "media_product_type": "FEED"
            }
        }
    }
    metadata = {}
    bot = "test_bot"

    messenger = Messenger(page_access_token="dummy_token")

    monkeypatch.setattr(messenger, "_is_comment", lambda msg: True)
    monkeypatch.setattr(ChatDataProcessor, "get_instagram_static_comment", lambda bot: "Thanks for commenting!")
    monkeypatch.setattr(messenger, "get_user_id", lambda: "sender123")
    messenger._handle_user_message = AsyncMock()
    messenger.post_config = {
        '17859719991451845': {
            "keywords": ["offer", "discount"],
            "comment_reply": "Grab our latest offers and discounts on shoes!"
        },
        '17859719991451973': {
            "keywords": ["hi", "price"],
            "comment_reply": "Hi there! Yes, we offer the best prices on premium quality shoes!"
        }
    }

    await messenger.comment(message, metadata, bot)

    assert metadata["comment_id"] == "comment123"
    assert metadata["static_comment_reply"] == "@test_user Grab our latest offers and discounts on shoes!"
    assert metadata["media_id"] == "17859719991451845"
    assert metadata["media_product_type"] == "FEED"

    messenger._handle_user_message.assert_awaited_once_with(
        "This is a test comment", "sender123", metadata, bot
    )


@pytest.mark.asyncio
async def test_comment_without_static_comment_reply(monkeypatch):
    from kairon.chat.handlers.channels.messenger import Messenger, ChatDataProcessor
    message = {
        "field": "comments",
        "value": {
            "id": "comment789",
            "text": "Another test comment",
            "from": {"username": "ghost_user"}
        }
    }
    metadata = {}
    bot = "test_bot"

    messenger = Messenger(page_access_token="dummy_token")

    monkeypatch.setattr(messenger, "_is_comment", lambda msg: True)
    monkeypatch.setattr(ChatDataProcessor, "get_instagram_static_comment", lambda bot: None)
    monkeypatch.setattr(messenger, "get_user_id", lambda: "sender789")

    messenger._handle_user_message = AsyncMock()
    messenger.post_config = {
        '17859719991451845': {
            "keywords": ["offer", "discount"],
            "comment_reply": ""
        },
        '17859719991451973': {
            "keywords": ["hi", "price"],
            "comment_reply": ""
        }
    }

    await messenger.comment(message, metadata, bot)

    assert metadata["comment_id"] == "comment789"
    assert metadata["static_comment_reply"] is None

    messenger._handle_user_message.assert_awaited_once_with(
        "Another test comment", "sender789", metadata, bot
    )


@pytest.mark.asyncio
@patch("kairon.chat.utils.UserMedia.upload_media_content_sync")
@patch("kairon.chat.utils.AgenticFlow.execute_rule")
@patch("kairon.chat.utils.AgenticFlow.__init__")
async def test_handle_media_agentic_flow_success(af_init, mock_execute_rule, mock_upload_media_content_sync):
    bot = "test_bot"
    sender_id = "user123"
    name = "test_flow"
    files = [MagicMock()]
    slot_vals = '{"key": "value"}'
    af_init.return_value = None

    mock_upload_media_content_sync.return_value = (["media_id_1"], None)

    mock_execute_rule.return_value = (["response_1"], None)

    from kairon.chat.utils import ChatUtils
    rsps, errors = await ChatUtils.handle_media_agentic_flow(bot, sender_id, name, files, slot_vals)

    assert rsps == ["response_1"]
    assert errors is None
    mock_upload_media_content_sync.assert_called_once_with(bot, sender_id, files)
    mock_execute_rule.assert_called_once()

@pytest.mark.asyncio
@patch("kairon.chat.utils.UserMedia.upload_media_content_sync")
async def test_handle_media_agentic_flow_invalid_slot_vals(mock_upload_media_content_sync):
    bot = "test_bot"
    sender_id = "user123"
    name = "test_flow"
    files = [MagicMock()]
    slot_vals = "invalid_json"

    mock_upload_media_content_sync.return_value = (["media_id_1"], None)

    from kairon.chat.utils import ChatUtils
    with pytest.raises(AppException, match="Invalid slot values format. Must be a valid JSON string."):
        await ChatUtils.handle_media_agentic_flow(bot, sender_id, name, files, slot_vals)

    mock_upload_media_content_sync.assert_called_once_with(bot, sender_id, files)

@pytest.mark.asyncio
async def test_media_handler_save_and_validate_valid(tmp_path):
    file_path = tmp_path / "test.pdf"
    content = b"dummy content"

    mock_file = MagicMock()
    mock_file.filename = "test.pdf"
    mock_file.content_type = "application/pdf"
    mock_file.read = AsyncMock(side_effect=[content, b""])
    mock_file.seek = AsyncMock()

    saved_path = await ChatDataProcessor.save_media_file_path(
        bot="test_bot", user="user", file_content=mock_file
    )

    assert saved_path.endswith("test.pdf")
    with open(saved_path, "rb") as f:
        assert f.read() == content

@pytest.mark.asyncio
async def test_media_handler_save_and_validate_invalid_type(tmp_path):
    mock_file = MagicMock()
    mock_file.filename = "test.py"
    mock_file.content_type = "script"
    mock_file.read = AsyncMock(side_effect=[b"fake content", b""])
    mock_file.seek = AsyncMock()

    saved_path = await ChatDataProcessor.save_media_file_path(
        bot="test_bot", user="user", file_content=mock_file
    )
    print(saved_path)
    assert saved_path == "media_upload_records/test_bot/test.py"

@pytest.mark.asyncio
@patch("kairon.shared.channels.whatsapp.bsp.factory.BusinessServiceProviderFactory.get_instance")
async def test_upload_media_to_bsp_success(mock_bsp_factory, tmp_path):
    dummy_file = tmp_path / "file.pdf"
    dummy_file.write_bytes(b"dummy")

    mock_bsp = AsyncMock()
    mock_bsp.upload_media_file.return_value = "media123"
    mock_bsp_factory.return_value = mock_bsp
    BotSettings(
        bot="test_bot",
        user="test@example.com",
        whatsapp="360dialog",
        timestamp=datetime.utcnow(),
    ).save()
    Channels(
        bot="test_bot",
        connector_type="whatsapp",
        config={
            "client_name": "dummy",
            "client_id": "dummy",
            "channel_id": "dummy",
            "api_key": "dummy_token",
            "partner_id": "dummy",
            "waba_account_id": "dummy",
            "bsp_type": "360dialog"
        },
        user="user123",
        timestamp=datetime.utcnow()
    ).save()
    result = await ChatDataProcessor.upload_media_to_bsp(
        bot="test_bot",
        user="user123",
        channel="whatsapp",
        file_path=str(dummy_file),
        file_info=MagicMock(filename="file.pdf", content_type="application/pdf", size=100),
    )

    assert result == "media123"
    assert not os.path.exists(dummy_file)

@pytest.mark.asyncio
@patch("kairon.shared.channels.whatsapp.bsp.factory.BusinessServiceProviderFactory.get_instance")
async def test_upload_media_to_bsp_failure(mock_bsp_factory, tmp_path):
    dummy_file = tmp_path / "file.pdf"
    dummy_file.write_bytes(b"dummy")

    mock_bsp = AsyncMock()
    mock_bsp.upload_media_file.side_effect = Exception("upload error")
    mock_bsp_factory.return_value = mock_bsp

    with pytest.raises(AppException, match="Media upload failed: upload error"):
        await ChatDataProcessor.upload_media_to_bsp(
            bot="test_bot",
            user="user123",
            channel="whatsapp",
            file_path=str(dummy_file),
            file_info=MagicMock(filename="file.pdf", content_type="application/pdf", size=100),
        )

    assert not os.path.exists(dummy_file)
    Channels.objects().delete()
    BotSettings.objects().delete()


@pytest.mark.asyncio
def test_validate_media_file_type_valid(tmp_path):
    test_file = tmp_path / "file.pdf"
    test_file.write_bytes(b"x" * (10 * 1024 * 1024))
    bot = "test_bot"
    mock_upload = MagicMock()
    mock_upload.content_type = "application/pdf"
    mock_upload.file = open(test_file, "rb")

    ChatDataProcessor.validate_media_file_type(bot,mock_upload)


@pytest.mark.asyncio
def test_validate_media_file_type_invalid_type(tmp_path):
    test_file = tmp_path / "file.txt"
    test_file.write_bytes(b"x" * 10)
    bot = "test_bot"
    mock_upload = MagicMock()
    mock_upload.content_type = "script"
    mock_upload.file = open(test_file, "rb")

    with pytest.raises(AppException, match="Invalid file type: script. Allowed types are: audio/aac,"
                                           " audio/amr, audio/mpeg, audio/mp4, audio/ogg, text/plain,"
                                           " application/vnd.ms-excel, application/vnd.openxmlformats-officedocument.spreadsheetml.sheet,"
                                           " application/msword, application/vnd.openxmlformats-officedocument.wordprocessingml.document,"
                                           " application/vnd.ms-powerpoint, application/vnd.openxmlformats-officedocument.presentationml.presentation,"
                                           " application/pdf, image/jpeg, image/png, image/webp, video/3gpp, video/mp4."):
        ChatDataProcessor.validate_media_file_type(bot, mock_upload)


@pytest.mark.asyncio
def test_validate_media_file_type_too_large(tmp_path):
    test_file = tmp_path / "file.pdf"
    test_file.write_bytes(b"x" * (101 * 1024 * 1024))
    bot = "test_bot"
    mock_upload = MagicMock()
    mock_upload.content_type = "application/pdf"
    mock_upload.file = open(test_file, "rb")

    with pytest.raises(AppException,
                       match="File size 101.00 MB exceeds the limit of 100.00 MB for application/pdf."):
        ChatDataProcessor.validate_media_file_type(bot, mock_upload)


@pytest.mark.asyncio
@patch("kairon.shared.chat.user_media.UserMediaData.objects")
def test_validate_media_file_type_file_already_exists(mock_objects, tmp_path):
    test_file = tmp_path / "file.png"
    test_file.write_bytes(b"x" * (1 * 1024 * 1024))
    mock_upload = MagicMock()
    mock_upload.filename = "file.png"
    mock_upload.content_type = "image/png"
    mock_upload.file = open(test_file, "rb")
    mock_objects.return_value.count.return_value = 1
    with pytest.raises(AppException, match="File 'file.png' already exists"):
        ChatDataProcessor.validate_media_file_type("test_bot", mock_upload)

    mock_objects.assert_called_once_with(bot="test_bot", filename="file.png")



@pytest.mark.asyncio
@patch("kairon.shared.channels.whatsapp.bsp.factory.BusinessServiceProviderFactory.get_instance")
@patch("kairon.shared.utils.Utility.remove_file_path")
async def test_upload_media_to_bsp_cleanup_failure(mock_remove_file, mock_bsp_factory, tmp_path, caplog):
    dummy_file = tmp_path / "file.pdf"
    dummy_file.write_bytes(b"dummy")

    mock_bsp = AsyncMock()
    mock_bsp.upload_media_file.return_value = "media123"
    mock_bsp_factory.return_value = mock_bsp

    mock_remove_file.side_effect = Exception("permission denied")

    BotSettings(
        bot="test_bot",
        user="test@example.com",
        whatsapp="360dialog",
        timestamp=datetime.utcnow(),
    ).save()
    Channels(
        bot="test_bot",
        connector_type="whatsapp",
        config={
            "client_name": "dummy",
            "client_id": "dummy",
            "channel_id": "dummy",
            "api_key": "dummy_token",
            "partner_id": "dummy",
            "waba_account_id": "dummy",
            "bsp_type": "360dialog",
        },
        user="user123",
        timestamp=datetime.utcnow(),
    ).save()

    result = await ChatDataProcessor.upload_media_to_bsp(
        bot="test_bot",
        user="user123",
        channel="whatsapp",
        file_path=str(dummy_file),
        file_info=MagicMock(filename="file.pdf", content_type="application/pdf", size=100),
    )

    assert result == "media123"

    mock_remove_file.assert_called_once_with(str(dummy_file))

    assert os.path.exists(dummy_file)
    Channels.objects().delete()
    BotSettings.objects().delete()


import pytest
from types import SimpleNamespace
from mongoengine.errors import DoesNotExist
from kairon.shared.chat.processor import ChatDataProcessor
from kairon.exceptions import AppException

@pytest.mark.asyncio
async def test_upload_media_channel_does_not_exist(monkeypatch):
    def raise_does_not_exist(channel, bot):
        raise DoesNotExist("Channels matching query does not exist.")

    monkeypatch.setattr(ChatDataProcessor, "get_channel_config", raise_does_not_exist)

    file_info = SimpleNamespace(
        filename="file.txt",
        content_type="text/plain",
        size=10,
    )
    with pytest.raises(AppException) as e:
        await ChatDataProcessor.upload_media_to_bsp(
            "bot1", "user1", "whatsapp", "/tmp/file", file_info
        )
    assert str(e.value) == (
        "Media upload failed: No channel found for this bot. Please configure the channel first."
    )

@pytest.mark.asyncio
async def test_upload_media_other_exception(monkeypatch):
    from types import SimpleNamespace
    def raise_other_exception(channel, bot):
        raise ValueError("some random error")
    monkeypatch.setattr(ChatDataProcessor, "get_channel_config", raise_other_exception)
    file_info = SimpleNamespace(
        filename="file.txt",
        content_type="text/plain",
        size=10,
    )
    with pytest.raises(AppException) as e:
        await ChatDataProcessor.upload_media_to_bsp(
            "bot1", "user1", "whatsapp", "/tmp/file", file_info
        )
    assert str(e.value) == "Media upload failed: some random error"


@patch("kairon.shared.channels.whatsapp.bsp.factory.BusinessServiceProviderFactory.get_instance")
def test_delete_media_to_bsp_success(mock_bsp_factory):
    mock_bsp = MagicMock()
    mock_bsp.delete_media_file.return_value = "Media file deleted successfully"
    mock_bsp_factory.return_value = mock_bsp
    BotSettings(
        bot="test_bot",
        user="test@example.com",
        whatsapp="360dialog",
        timestamp=datetime.utcnow(),
    ).save()
    Channels(
        bot="test_bot",
        connector_type="whatsapp",
        config={
            "client_name": "dummy",
            "client_id": "dummy",
            "channel_id": "dummy",
            "api_key": "dummy_token",
            "partner_id": "dummy",
            "waba_account_id": "dummy",
            "bsp_type": "360dialog"
        },
        user="user123",
        timestamp=datetime.utcnow()
    ).save()
    result = ChatDataProcessor.delete_media_from_bsp(
        bot="test_bot",
        channel="whatsapp",
        media_id="715690454858053"
    )

    assert result == "File deleted from meta"



@patch("kairon.shared.channels.whatsapp.bsp.factory.BusinessServiceProviderFactory.get_instance")
def test_delete_media_to_bsp_failure(mock_bsp_factory):
    mock_bsp_factory.side_effect = AppException("bsp_type not yet implemented!")

    with pytest.raises(AppException) as exc_info:
        ChatDataProcessor.delete_media_from_bsp(
            bot="test_bot",
            channel="whatsapp",
            media_id="7156904548580531",
        )

    assert "Failed to delete media: bsp_type not yet implemented!" == str(exc_info.value)

    Channels.objects().delete()
    BotSettings.objects().delete()

def test_delete_media_from_bsp_channel_does_not_exist():
    with patch("kairon.shared.chat.processor.ChatDataProcessor.get_channel_config", side_effect=DoesNotExist("no channel")):
        with pytest.raises(AppException) as exc_info:
            ChatDataProcessor.delete_media_from_bsp(
                bot="test_bot",
                channel="whatsapp",
                media_id="12345",
            )

    assert str(exc_info.value) == "Media deletion failed: No channel found for this bot. Please configure the channel first."

<<<<<<< HEAD
from datetime import datetime
=======
from datetime import datetime, timedelta
from croniter import croniter

# Import your function
>>>>>>> 69352978
from kairon.events.utility import EventUtility

def test_valid_cron():
    # Every hour, min interval 30 min -> valid
<<<<<<< HEAD
    EventUtility.validate_cron("0 * * * *", 30)

def test_cron_too_frequent():
    # Every 10 minutes, min interval 15 min -> invalid
    with pytest.raises(AppException, match="Minimum time interval should be greater than equal to 15 minutes"):
        EventUtility.validate_cron("*/10 * * * *", 15)


def test_invalid_cron_expression():
    # Invalid cron string
    with pytest.raises(AppException, match="Invalid cron expression"):
        EventUtility.validate_cron("invalid_cron", 10)

def test_min_interval_edge_case():
    # Cron every 15 minutes, min interval 15 -> valid
    EventUtility.validate_cron("*/15 * * * *", 15)

def test_check_more_occurrences():
    # Cron every 5 min, min 5 min, check only 5 occurrences
    EventUtility.validate_cron("*/5 * * * *", 5, check_occurrences=5)

def test_small_min_interval():
    # Cron every minute, min interval 0.5 min -> valid
    EventUtility.validate_cron("* * * * *", 0.5)

def test_interval_below_minimum_raises_exception():
    """
    Every 5 minutes, minimum interval 10 → should raise AppException
    """
    with pytest.raises(AppException) as exc_info:
        EventUtility.validate_cron("*/5 * * * *", 10)

    assert "Minimum time interval should be greater than equal to 10 minutes" in str(exc_info.value)

def test_exact_minimum_interval_allowed():
    """
    Every 15 minutes, minimum interval 15 → valid
    """
    EventUtility.validate_cron("*/15 * * * *", 15)

def test_custom_check_occurrences():
    """
    Verify function respects custom number of occurrences
    """
    EventUtility.validate_cron(
        "*/20 * * * *",
        min_interval_minutes=10,
        check_occurrences=5
    )
=======
    valid, msg = EventUtility.validate_cron("0 * * * *", 30)
    assert valid is True
    assert "Cron is valid" in msg

def test_cron_too_frequent():
    # Every 10 minutes, min interval 15 min -> invalid
    valid, msg = EventUtility.validate_cron("*/10 * * * *", 15)
    assert valid is False
    assert "Interval" in msg

def test_invalid_cron_expression():
    # Invalid cron string
    valid, msg = EventUtility.validate_cron("invalid_cron", 10)
    assert valid is False
    assert msg == "Invalid cron expression"

def test_min_interval_edge_case():
    # Cron every 15 minutes, min interval 15 -> valid
    valid, msg = EventUtility.validate_cron("*/15 * * * *", 15)
    assert valid is True

def test_check_more_occurrences():
    # Cron every 5 min, min 5 min, check only 5 occurrences
    valid, msg = EventUtility.validate_cron("*/5 * * * *", 5, check_occurrences=5)
    assert valid is True

def test_small_min_interval():
    # Cron every minute, min interval 0.5 min -> valid
    valid, msg = EventUtility.validate_cron("* * * * *", 0.5)
    assert valid is True
>>>>>>> 69352978
<|MERGE_RESOLUTION|>--- conflicted
+++ resolved
@@ -1016,11 +1016,7 @@
                 'imap_server': 'imap.gmail.com',
                 'smtp_server': 'smtp.gmail.com',
                 'smtp_port': '587',
-<<<<<<< HEAD
                 'interval': '*/2 * * * *'
-=======
-                'interval': '2'
->>>>>>> 69352978
             }
         }, 'test', 'test')
 
@@ -1034,11 +1030,7 @@
                 'imap_server': 'imap.gmail.com',
                 'smtp_server': 'smtp.gmail.com',
                 'smtp_port': '587',
-<<<<<<< HEAD
                 'interval': '*/2 * * * *'
-=======
-                'interval': '2'
->>>>>>> 69352978
             }
         }, 'test', 'test')
 
@@ -1052,11 +1044,7 @@
                     'imap_server': 'imap.gmail.com',
                     'smtp_server': 'smtp.gmail.com',
                     'smtp_port': '587',
-<<<<<<< HEAD
                     'interval': '*/2 * * * *'
-=======
-                    'interval': '2'
->>>>>>> 69352978
                 }
         }, 'test', 'test')
         assert mock_request_epock.call_count == 3
@@ -2100,19 +2088,11 @@
 
     assert str(exc_info.value) == "Media deletion failed: No channel found for this bot. Please configure the channel first."
 
-<<<<<<< HEAD
 from datetime import datetime
-=======
-from datetime import datetime, timedelta
-from croniter import croniter
-
-# Import your function
->>>>>>> 69352978
 from kairon.events.utility import EventUtility
 
 def test_valid_cron():
     # Every hour, min interval 30 min -> valid
-<<<<<<< HEAD
     EventUtility.validate_cron("0 * * * *", 30)
 
 def test_cron_too_frequent():
@@ -2161,36 +2141,4 @@
         "*/20 * * * *",
         min_interval_minutes=10,
         check_occurrences=5
-    )
-=======
-    valid, msg = EventUtility.validate_cron("0 * * * *", 30)
-    assert valid is True
-    assert "Cron is valid" in msg
-
-def test_cron_too_frequent():
-    # Every 10 minutes, min interval 15 min -> invalid
-    valid, msg = EventUtility.validate_cron("*/10 * * * *", 15)
-    assert valid is False
-    assert "Interval" in msg
-
-def test_invalid_cron_expression():
-    # Invalid cron string
-    valid, msg = EventUtility.validate_cron("invalid_cron", 10)
-    assert valid is False
-    assert msg == "Invalid cron expression"
-
-def test_min_interval_edge_case():
-    # Cron every 15 minutes, min interval 15 -> valid
-    valid, msg = EventUtility.validate_cron("*/15 * * * *", 15)
-    assert valid is True
-
-def test_check_more_occurrences():
-    # Cron every 5 min, min 5 min, check only 5 occurrences
-    valid, msg = EventUtility.validate_cron("*/5 * * * *", 5, check_occurrences=5)
-    assert valid is True
-
-def test_small_min_interval():
-    # Cron every minute, min interval 0.5 min -> valid
-    valid, msg = EventUtility.validate_cron("* * * * *", 0.5)
-    assert valid is True
->>>>>>> 69352978
+    )