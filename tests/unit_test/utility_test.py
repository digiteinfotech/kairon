import os
import re
import shutil
import tempfile
import uuid
from io import BytesIO
from unittest import mock

import numpy as np
import pandas as pd
import pytest
import requests
import responses
from fastapi import UploadFile
from mongoengine import connect
from password_strength.tests import Special, Uppercase, Numbers, Length
from rasa.shared.core.constants import RULE_SNIPPET_ACTION_NAME
from rasa.shared.core.events import UserUttered, ActionExecuted
from websockets import InvalidStatusCode

from mongoengine.queryset.visitor import Q
from kairon.exceptions import AppException
from kairon.shared.augmentation.utils import AugmentationUtils
from kairon.shared.constants import GPT3ResourceTypes, LLMResourceProvider
from kairon.shared.data.base_data import AuditLogData
from kairon.shared.data.constant import DEFAULT_SYSTEM_PROMPT
from kairon.shared.data.data_objects import EventConfig, StoryEvents, Slots, LLMSettings
from kairon.shared.data.utils import DataUtility
from kairon.shared.llm.clients.azure import AzureGPT3Resources
from kairon.shared.llm.clients.factory import LLMClientFactory
from kairon.shared.llm.clients.gpt3 import GPT3Resources
from kairon.shared.llm.gpt3 import GPT3FAQEmbedding
from kairon.shared.models import TemplateType
from kairon.shared.utils import Utility, MailUtility
from unittest.mock import patch
from email.mime.multipart import MIMEMultipart
from email.mime.text import MIMEText
from kairon.chat.converters.channels.responseconverter import ElementTransformerOps
from kairon.chat.converters.channels.response_factory import ConverterFactory
import json
from kairon.shared.verification.email import QuickEmailVerification
from urllib.parse import urlencode, urljoin


class TestUtility:

    @pytest.fixture(autouse=True, scope="class")
    def init_connection(self):
        os.environ["system_file"] = "./tests/testing_data/system.yaml"
        Utility.load_environment()
        Utility.load_email_configuration()
        connect(**Utility.mongoengine_connection(Utility.environment['database']["url"]))
        pytest.bot = 'test'
        yield None
        shutil.rmtree(os.path.join('training_data', pytest.bot))

    @pytest.fixture()
    def resource_make_dirs(self):
        path = tempfile.mkdtemp()
        pytest.temp_path = path
        yield "resource"
        shutil.rmtree(path)

    @pytest.fixture()
    def resource_validate_files(self):
        tmp_dir = tempfile.mkdtemp()
        bot_data_home_dir = os.path.join(tmp_dir, str(uuid.uuid4()))
        shutil.copytree('tests/testing_data/yml_training_files', bot_data_home_dir)
        pytest.bot_data_home_dir = bot_data_home_dir
        yield "resource_validate_files"
        shutil.rmtree(tmp_dir)

    @pytest.fixture()
    def resource_validate_no_training_files(self):
        bot_data_home_dir = tempfile.mkdtemp()
        os.mkdir(os.path.join(bot_data_home_dir, 'data'))
        pytest.bot_data_home_dir = bot_data_home_dir
        yield "resource_validate_no_training_files"
        shutil.rmtree(bot_data_home_dir)

    @pytest.fixture()
    def resource_unzip_and_validate(self):
        data_path = 'tests/testing_data/yml_training_files'
        tmp_dir = tempfile.gettempdir()
        zip_file = os.path.join(tmp_dir, 'test')
        shutil.make_archive(zip_file, 'zip', data_path)
        pytest.zip = UploadFile(filename="test.zip", file=BytesIO(open(zip_file + '.zip', 'rb').read()))
        yield "resource_unzip_and_validate"
        os.remove(zip_file + '.zip')

    @pytest.fixture()
    def resource_unzip_and_validate_exception(self):
        data_path = 'tests/testing_data/yml_training_files/data'
        tmp_dir = tempfile.gettempdir()
        zip_file = os.path.join(tmp_dir, 'test')
        shutil.make_archive(zip_file, 'zip', data_path)
        pytest.zip = UploadFile(filename="test.zip", file=BytesIO(open(zip_file + '.zip', 'rb').read()))
        yield "resource_unzip_and_validate_exception"
        os.remove(zip_file + '.zip')

    @pytest.fixture()
    def resource_validate_no_training_files_delete_dir(self):
        bot_data_home_dir = tempfile.mkdtemp()
        os.mkdir(os.path.join(bot_data_home_dir, 'data'))
        pytest.bot_data_home_dir = bot_data_home_dir
        yield "resource_validate_no_training_files_delete_dir"

    @pytest.fixture()
    def resource_validate_only_stories_and_nlu(self):
        bot_data_home_dir = tempfile.mkdtemp()
        shutil.copytree('tests/testing_data/yml_training_files/data/', os.path.join(bot_data_home_dir, 'data'))
        pytest.bot_data_home_dir = bot_data_home_dir
        yield "resource_validate_only_stories_and_nlu"
        shutil.rmtree(bot_data_home_dir)

    @pytest.fixture()
    def resource_validate_only_http_actions(self):
        bot_data_home_dir = tempfile.mkdtemp()
        shutil.copy2('tests/testing_data/yml_training_files/actions.yml', bot_data_home_dir)
        pytest.bot_data_home_dir = bot_data_home_dir
        yield "resource_validate_only_http_actions"
        shutil.rmtree(bot_data_home_dir)

    @pytest.fixture()
    def resource_validate_only_domain(self):
        bot_data_home_dir = tempfile.mkdtemp()
        shutil.copy2('tests/testing_data/yml_training_files/domain.yml', bot_data_home_dir)
        pytest.bot_data_home_dir = bot_data_home_dir
        yield "resource_resource_validate_only_domain"
        shutil.rmtree(bot_data_home_dir)

    @pytest.fixture()
    def resource_validate_only_config(self):
        bot_data_home_dir = tempfile.mkdtemp()
        shutil.copy2('tests/testing_data/yml_training_files/config.yml', bot_data_home_dir)
        pytest.bot_data_home_dir = bot_data_home_dir
        yield "resource_resource_validate_only_config"
        shutil.rmtree(bot_data_home_dir)

    @pytest.fixture()
    def resource_save_and_validate_training_files(self):
        config_path = 'tests/testing_data/yml_training_files/config.yml'
        domain_path = 'tests/testing_data/yml_training_files/domain.yml'
        nlu_path = 'tests/testing_data/yml_training_files/data/nlu.yml'
        stories_path = 'tests/testing_data/yml_training_files/data/stories.yml'
        http_action_path = 'tests/testing_data/yml_training_files/actions.yml'
        rules_path = 'tests/testing_data/yml_training_files/data/rules.yml'
        pytest.config = UploadFile(filename="config.yml", file=BytesIO(open(config_path, 'rb').read()))
        pytest.domain = UploadFile(filename="domain.yml", file=BytesIO(open(domain_path, 'rb').read()))
        pytest.nlu = UploadFile(filename="nlu.yml", file=BytesIO(open(nlu_path, 'rb').read()))
        pytest.stories = UploadFile(filename="stories.yml", file=BytesIO(open(stories_path, 'rb').read()))
        pytest.http_actions = UploadFile(filename="actions.yml", file=BytesIO(open(http_action_path, 'rb').read()))
        pytest.rules = UploadFile(filename="rules.yml", file=BytesIO(open(rules_path, 'rb').read()))
        pytest.non_nlu = UploadFile(filename="non_nlu.yml", file=BytesIO(open(rules_path, 'rb').read()))
        yield "resource_save_and_validate_training_files"

    @pytest.mark.asyncio
    async def test_save_training_files(self):
        nlu_content = "## intent:greet\n- hey\n- hello".encode()
        stories_content = "## greet\n* greet\n- utter_offer_help\n- action_restart".encode()
        config_content = "language: en\npipeline:\n- name: WhitespaceTokenizer\n- name: RegexFeaturizer\n- name: LexicalSyntacticFeaturizer\n- name: CountVectorsFeaturizer\n- analyzer: char_wb\n  max_ngram: 4\n  min_ngram: 1\n  name: CountVectorsFeaturizer\n- epochs: 5\n  name: DIETClassifier\n- name: EntitySynonymMapper\n- epochs: 5\n  name: ResponseSelector\npolicies:\n- name: MemoizationPolicy\n- epochs: 5\n  max_history: 5\n  name: TEDPolicy\n- name: RulePolicy\n- core_threshold: 0.3\n  fallback_action_name: action_small_talk\n  name: FallbackPolicy\n  nlu_threshold: 0.75\n".encode()
        domain_content = "intents:\n- greet\nresponses:\n  utter_offer_help:\n  - text: 'how may i help you'\nactions:\n- utter_offer_help\n".encode()
        rules_content = "rules:\n\n- rule: Only say `hello` if the user provided a location\n  condition:\n  - slot_was_set:\n    - location: true\n  steps:\n  - intent: greet\n  - action: utter_greet\n".encode()
        http_action_content = "http_actions:\n- action_name: action_performanceUsers1000@digite.com\n  auth_token: bearer hjklfsdjsjkfbjsbfjsvhfjksvfjksvfjksvf\n  http_url: http://www.alphabet.com\n  params_list:\n  - key: testParam1\n    parameter_type: value\n    value: testValue1\n  - key: testParam2\n    parameter_type: slot\n    value: testValue1\n  request_method: GET\n  response: json\n".encode()
        nlu = UploadFile(filename="nlu.yml", file=BytesIO(nlu_content))
        stories = UploadFile(filename="stories.md", file=BytesIO(stories_content))
        config = UploadFile(filename="config.yml", file=BytesIO(config_content))
        domain = UploadFile(filename="domain.yml", file=BytesIO(domain_content))
        rules = UploadFile(filename="rules.yml", file=BytesIO(rules_content))
        http_action = UploadFile(filename="actions.yml", file=BytesIO(http_action_content))
        training_file_loc = await DataUtility.save_training_files(nlu, domain, config, stories, rules, http_action)
        assert os.path.exists(training_file_loc['nlu'])
        assert os.path.exists(training_file_loc['config'])
        assert os.path.exists(training_file_loc['stories'])
        assert os.path.exists(training_file_loc['domain'])
        assert os.path.exists(training_file_loc['rules'])
        assert os.path.exists(training_file_loc['http_action'])
        assert os.path.exists(training_file_loc['root'])

    def test_read_faq_csv(self):
        content = "Question, Response\nWhat is Digite?, IT Company\n".encode()
        file = UploadFile(filename="file.csv", file=BytesIO(content))
        df = Utility.read_faq(file)
        assert not df.empty

    def test_read_faq_xlsx(self):
        content = "Question, Response\nWhat is Digite?, IT Company\n".encode()
        file = UploadFile(filename="upload.xlsx", file=(open("tests/testing_data/upload_faq/upload.xlsx", "rb")))
        df = Utility.read_faq(file)
        assert not df.empty

    def test_read_faq_invalid(self):
        content = "How are you?".encode()
        file = UploadFile(filename="file.arff", file=BytesIO(content))
        with pytest.raises(AppException, match="Invalid file type!"):
            Utility.read_faq(file)

    def test_save_faq_training_files_none(self):
        with pytest.raises(AppException, match="Invalid file type! Only csv and xlsx files are supported."):
            Utility.validate_faq_training_file([])

        with pytest.raises(AppException, match="Invalid file type! Only csv and xlsx files are supported."):
            Utility.validate_faq_training_file(None)

    def test_validate_faq_training_file(self):
        content = "Question, Response\nWhat is Digite?, IT Company\n".encode()
        file = UploadFile(filename="file.csv", file=BytesIO(content))
        required_headers = {'questions', 'answer'}
        with pytest.raises(AppException, match=f"Required columns {required_headers} not present in file."):
            Utility.validate_faq_training_file(file)

    def test_save_faq_training_files_csv(self):
        csv_content = "Question, Answer,\nWhat is Digite?, IT Company\n".encode()
        file = UploadFile(filename="abc.csv", file=BytesIO(csv_content))
        bot_data_home_dir = Utility.save_faq_training_files(pytest.bot, file)
        assert os.path.exists(os.path.join(bot_data_home_dir, file.filename))

    def test_save_faq_training_files_xlsx(self):
        xlsx_content = "Question, Answer,\nWhat is Digite?, IT Company\n".encode()
        file = UploadFile(filename="abc.xlsx", file=BytesIO(xlsx_content))
        bot_data_home_dir = Utility.save_faq_training_files(pytest.bot, file)
        assert os.path.exists(os.path.join(bot_data_home_dir, file.filename))

    def test_get_duplicate_values(self):
        df = pd.read_csv("tests/testing_data/upload_faq/validate.csv")
        column_name = 'Questions'
        duplicates = DataUtility.get_duplicate_values(df, column_name)
        assert duplicates == {'What day is it?'}
        column_name = 'Answer'
        duplicates = DataUtility.get_duplicate_values(df, column_name)
        assert duplicates == {' Indeed it is!', ' It is Thursday'}

    def test_get_duplicate_values_empty(self):
        content = "Questions, Answer\n ".encode()
        file = UploadFile(filename="filename.csv", file=BytesIO(content))
        with pytest.raises(AppException, match="No data found in the file!"):
            Utility.validate_faq_training_file(file)

    def test_get_keywords(self):
        paragraph = "What is Digite?"
        raise_err = False
        token = AugmentationUtils.get_keywords(paragraph)
        assert Utility.check_empty_string(token[0][0]) == False

    @pytest.mark.asyncio
    async def test_upload_and_save(self):
        nlu_content = "## intent:greet\n- hey\n- hello".encode()
        stories_content = "## greet\n* greet\n- utter_offer_help\n- action_restart".encode()
        config_content = "language: en\npipeline:\n- name: WhitespaceTokenizer\n- name: RegexFeaturizer\n- name: LexicalSyntacticFeaturizer\n- name: CountVectorsFeaturizer\n- analyzer: char_wb\n  max_ngram: 4\n  min_ngram: 1\n  name: CountVectorsFeaturizer\n- epochs: 5\n  name: DIETClassifier\n- name: EntitySynonymMapper\n- epochs: 5\n  name: ResponseSelector\npolicies:\n- name: MemoizationPolicy\n- epochs: 5\n  max_history: 5\n  name: TEDPolicy\n- name: RulePolicy\n- core_threshold: 0.3\n  fallback_action_name: action_small_talk\n  name: FallbackPolicy\n  nlu_threshold: 0.75\n".encode()
        domain_content = "intents:\n- greet\nresponses:\n  utter_offer_help:\n  - text: 'how may i help you'\nactions:\n- utter_offer_help\n".encode()
        nlu = UploadFile(filename="nlu.yml", file=BytesIO(nlu_content))
        stories = UploadFile(filename="stories.md", file=BytesIO(stories_content))
        config = UploadFile(filename="config.yml", file=BytesIO(config_content))
        domain = UploadFile(filename="domain.yml", file=BytesIO(domain_content))
        training_file_loc = await DataUtility.save_training_files(nlu, domain, config, stories, None)
        assert os.path.exists(training_file_loc['nlu'])
        assert os.path.exists(training_file_loc['config'])
        assert os.path.exists(training_file_loc['stories'])
        assert os.path.exists(training_file_loc['domain'])
        assert not training_file_loc.get('rules')
        assert not training_file_loc.get('http_action')
        assert os.path.exists(training_file_loc['root'])

    @pytest.mark.asyncio
    async def test_write_training_data(self):
        from kairon.shared.data.processor import MongoProcessor
        processor = MongoProcessor()
        await (
            processor.save_from_path(
                "./tests/testing_data/yml_training_files", bot="test_load_from_path_yml_training_files", user="testUser"
            )
        )
        training_data = processor.load_nlu("test_load_from_path_yml_training_files")
        story_graph = processor.load_stories("test_load_from_path_yml_training_files")
        domain = processor.load_domain("test_load_from_path_yml_training_files")
        config = processor.load_config("test_load_from_path_yml_training_files")
        http_action = processor.load_http_action("test_load_from_path_yml_training_files")
        training_data_path = Utility.write_training_data(training_data, domain, config, story_graph, None, http_action)
        assert os.path.exists(training_data_path)

    def test_write_training_data_with_rules(self):
        from kairon.shared.data.processor import MongoProcessor
        processor = MongoProcessor()
        training_data = processor.load_nlu("test_load_from_path_yml_training_files")
        story_graph = processor.load_stories("test_load_from_path_yml_training_files")
        domain = processor.load_domain("test_load_from_path_yml_training_files")
        config = processor.load_config("test_load_from_path_yml_training_files")
        http_action = processor.load_http_action("test_load_from_path_yml_training_files")
        rules = processor.get_rules_for_training("test_load_from_path_yml_training_files")
        training_data_path = Utility.write_training_data(training_data, domain, config, story_graph, rules, http_action)
        assert os.path.exists(training_data_path)

    def test_read_yaml(self):
        path = 'tests/testing_data/yml_training_files/actions.yml'
        content = Utility.read_yaml(path)
        assert len(content['http_action']) == 5

    def test_read_yaml_not_found_exception(self):
        path = 'tests/testing_data/yml_training_files/path_not_found.yml'
        with pytest.raises(AppException):
            Utility.read_yaml(path, True)

    def test_read_yaml_not_found(self):
        path = 'tests/testing_data/yml_training_files/path_not_found.yml'
        assert not Utility.read_yaml(path, False)

    def test_replace_file_name(self):
        msg = "Invalid /home/digite/kairon/domain.yaml:\n Error found in /home/digite/kairon/domain.yaml at line 6"
        output = Utility.replace_file_name(msg, '/home')
        assert output == "Invalid domain.yaml:\n Error found in domain.yaml at line 6"

    def test_replace_file_name_key_not_in_msg(self):
        msg = "Invalid domain.yaml:\n Error found in domain.yaml at line 6"
        output = Utility.replace_file_name(msg, '/home')
        assert output == "Invalid domain.yaml:\n Error found in domain.yaml at line 6"

    def test_make_dirs(self, resource_make_dirs):
        path = os.path.join(pytest.temp_path, str(uuid.uuid4()))
        Utility.make_dirs(path)
        assert os.path.exists(path)

    def test_get_action_url(self, monkeypatch):
        actual = Utility.get_action_url({})
        assert actual.url == "http://kairon.localhost:5055/webhook"
        actual = Utility.get_action_url({"action_endpoint": {"url": "http://action-server:5055/webhook"}})
        assert actual.url == "http://action-server:5055/webhook"
        monkeypatch.setitem(Utility.environment['action'], "url", None)
        actual = Utility.get_action_url({})
        assert actual is None

    def test_make_dirs_exception(self, resource_make_dirs):
        assert os.path.exists(pytest.temp_path)
        with pytest.raises(AppException) as e:
            Utility.make_dirs(pytest.temp_path, True)
        assert str(e).__contains__('Directory exists!')

    def test_make_dirs_path_already_exists(self, resource_make_dirs):
        assert os.path.exists(pytest.temp_path)
        assert not Utility.make_dirs(pytest.temp_path)

    def test_prepare_nlu_text_with_entities(self):
        expected = "n=[8](n), p=1[8](n), k=2[8](n) ec=[14](ec), ph=[3](p)"
        text, entities = DataUtility.extract_text_and_entities(expected)
        actual = DataUtility.prepare_nlu_text(text, entities)
        assert expected == actual

    def test_prepare_nlu_text(self):
        expected = "India is beautiful"
        text, entities = DataUtility.extract_text_and_entities(expected)
        actual = DataUtility.prepare_nlu_text(text, entities)
        assert expected == actual

    def test_get_interpreter_with_no_model(self):
        actual = DataUtility.get_interpreter("test.tar.gz")
        assert actual is None

    def test_validate_files(self, resource_validate_files):
        requirements = DataUtility.validate_and_get_requirements(pytest.bot_data_home_dir)
        assert not requirements

    def test_initiate_apm_client_disabled(self):
        assert not Utility.initiate_apm_client_config()

    def test_initiate_apm_client_enabled(self, monkeypatch):
        monkeypatch.setitem(Utility.environment["elasticsearch"], 'enable', True)
        assert not Utility.initiate_apm_client_config()

    def test_initiate_apm_client_server_url_not_present(self, monkeypatch):
        monkeypatch.setitem(Utility.environment["elasticsearch"], 'enable', True)
        monkeypatch.setitem(Utility.environment["elasticsearch"], 'apm_server_url', None)

        assert not Utility.initiate_apm_client_config()

    def test_initiate_apm_client_service_url_not_present(self, monkeypatch):
        monkeypatch.setitem(Utility.environment["elasticsearch"], 'enable', True)
        monkeypatch.setitem(Utility.environment["elasticsearch"], 'apm_server_url', None)
        monkeypatch.setitem(Utility.environment["elasticsearch"], 'service_name', None)

        assert not Utility.initiate_apm_client_config()

    def test_initiate_apm_client_env_not_present(self, monkeypatch):
        monkeypatch.setitem(Utility.environment["elasticsearch"], 'enable', True)
        monkeypatch.setitem(Utility.environment["elasticsearch"], 'env_type', None)

        assert Utility.initiate_apm_client_config() is None

    def test_initiate_apm_client_with_url_present(self, monkeypatch):
        monkeypatch.setitem(Utility.environment["elasticsearch"], 'enable', True)
        monkeypatch.setitem(Utility.environment["elasticsearch"], 'service_name', "kairon")
        monkeypatch.setitem(Utility.environment["elasticsearch"], 'apm_server_url', "http://localhost:8082")

        client = Utility.initiate_apm_client_config()
        assert client == {"SERVER_URL": "http://localhost:8082",
                          "SERVICE_NAME": "kairon",
                          'ENVIRONMENT': "development"}

        monkeypatch.setitem(Utility.environment["elasticsearch"], 'secret_token', "12345")

        client = Utility.initiate_apm_client_config()
        assert client == {"SERVER_URL": "http://localhost:8082",
                          "SERVICE_NAME": "kairon",
                          'ENVIRONMENT': "development",
                          "SECRET_TOKEN": "12345"}

    def test_validate_path_not_found(self):
        with pytest.raises(AppException):
            DataUtility.validate_and_get_requirements('/tests/path_not_found')

    def test_validate_no_files(self, resource_validate_no_training_files):
        with pytest.raises(AppException):
            DataUtility.validate_and_get_requirements(pytest.bot_data_home_dir)
        assert os.path.exists(pytest.bot_data_home_dir)

    def test_validate_no_files_delete_dir(self, resource_validate_no_training_files_delete_dir):
        with pytest.raises(AppException):
            DataUtility.validate_and_get_requirements(pytest.bot_data_home_dir, True)
        assert not os.path.exists(pytest.bot_data_home_dir)

    def test_validate_only_stories_and_nlu(self, resource_validate_only_stories_and_nlu):
        requirements = DataUtility.validate_and_get_requirements(pytest.bot_data_home_dir, True)
        assert {'actions', 'config', 'domain', 'chat_client_config'} == requirements

    def test_validate_only_http_actions(self, resource_validate_only_http_actions):
        requirements = DataUtility.validate_and_get_requirements(pytest.bot_data_home_dir, True)
        assert {'rules', 'domain', 'config', 'stories', 'nlu', 'chat_client_config'} == requirements

    def test_validate_only_domain(self, resource_validate_only_domain):
        requirements = DataUtility.validate_and_get_requirements(pytest.bot_data_home_dir, True)
        assert {'rules', 'actions', 'config', 'stories', 'nlu', 'chat_client_config'} == requirements

    def test_validate_only_config(self, resource_validate_only_config):
        requirements = DataUtility.validate_and_get_requirements(pytest.bot_data_home_dir, True)
        assert {'rules', 'actions', 'domain', 'stories', 'nlu', 'chat_client_config'} == requirements

    @pytest.mark.asyncio
    async def test_unzip_and_validate(self, resource_unzip_and_validate):
        unzip_path = await DataUtility.save_training_files_as_zip(pytest.bot, pytest.zip)
        assert os.path.exists(unzip_path)

    @pytest.mark.asyncio
    async def test_unzip_and_validate_exception(self, resource_unzip_and_validate_exception):
        unzip_path = await DataUtility.save_training_files_as_zip(pytest.bot, pytest.zip)
        assert os.path.exists(unzip_path)

    @pytest.mark.asyncio
    async def test_save_and_validate_training_files_zip(self, resource_unzip_and_validate):
        bot_data_home_dir = await DataUtility.save_uploaded_data(pytest.bot, [pytest.zip])
        assert os.path.exists(os.path.join(bot_data_home_dir, 'domain.yml'))
        assert os.path.exists(os.path.join(bot_data_home_dir, 'data', 'nlu.yml'))
        assert os.path.exists(os.path.join(bot_data_home_dir, 'data', 'rules.yml'))
        assert os.path.exists(os.path.join(bot_data_home_dir, 'data', 'stories.yml'))
        assert os.path.exists(os.path.join(bot_data_home_dir, 'config.yml'))

    @pytest.mark.asyncio
    async def test_save_and_validate_training_files_no_files_received(self):
        with pytest.raises(AppException) as e:
            await DataUtility.save_uploaded_data(pytest.bot, [])
        assert str(e).__contains__("No files received!")

        with pytest.raises(AppException) as e:
            await DataUtility.save_uploaded_data(pytest.bot, None)
        assert str(e).__contains__("No files received!")

    @pytest.mark.asyncio
    async def test_save_and_validate_training_files_2_files_only(self, resource_save_and_validate_training_files):
        bot_data_home_dir = await DataUtility.save_uploaded_data(pytest.bot, [pytest.domain, pytest.nlu])
        assert os.path.exists(os.path.join(bot_data_home_dir, 'domain.yml'))
        assert os.path.exists(os.path.join(bot_data_home_dir, 'data', 'nlu.yml'))

    @pytest.mark.asyncio
    async def test_save_and_validate_training_files(self, resource_save_and_validate_training_files):
        training_files = [pytest.config, pytest.domain, pytest.nlu, pytest.stories, pytest.rules, pytest.http_actions]
        bot_data_home_dir = await DataUtility.save_uploaded_data(pytest.bot, training_files)
        assert os.path.exists(os.path.join(bot_data_home_dir, 'domain.yml'))
        assert os.path.exists(os.path.join(bot_data_home_dir, 'data', 'nlu.yml'))
        assert os.path.exists(os.path.join(bot_data_home_dir, 'config.yml'))
        assert os.path.exists(os.path.join(bot_data_home_dir, 'data', 'stories.yml'))
        assert os.path.exists(os.path.join(bot_data_home_dir, 'actions.yml'))
        assert os.path.exists(os.path.join(bot_data_home_dir, 'data', 'rules.yml'))

    @pytest.mark.asyncio
    async def test_save_and_validate_training_files_no_rules_and_http_actions(self,
                                                                              resource_save_and_validate_training_files):
        training_files = [pytest.config, pytest.domain, pytest.nlu, pytest.stories]
        bot_data_home_dir = await DataUtility.save_uploaded_data(pytest.bot, training_files)
        assert os.path.exists(os.path.join(bot_data_home_dir, 'domain.yml'))
        assert os.path.exists(os.path.join(bot_data_home_dir, 'data', 'nlu.yml'))
        assert os.path.exists(os.path.join(bot_data_home_dir, 'config.yml'))
        assert os.path.exists(os.path.join(bot_data_home_dir, 'data', 'stories.yml'))

    @pytest.mark.asyncio
    async def test_save_and_validate_training_files_invalid(self, resource_save_and_validate_training_files):
        training_files = [pytest.config, pytest.domain, pytest.non_nlu, pytest.stories]
        bot_data_home_dir = await DataUtility.save_uploaded_data(pytest.bot, training_files)
        assert not os.path.exists(os.path.join(bot_data_home_dir, 'data', 'non_nlu.yml'))
        assert not os.path.exists(os.path.join(bot_data_home_dir, 'non_nlu.yml'))
        assert os.path.exists(os.path.join(bot_data_home_dir, 'domain.yml'))
        assert os.path.exists(os.path.join(bot_data_home_dir, 'config.yml'))
        assert os.path.exists(os.path.join(bot_data_home_dir, 'data', 'stories.yml'))

    def test_build_event_request(self):
        request = {'BOT': 'mood_bot', "USER": "bot_user"}
        request_body = Utility.build_lambda_payload(request)
        assert isinstance(request_body, list)
        assert request_body[0]['name'] == 'BOT'
        assert request_body[0]['value'] == 'mood_bot'
        assert request_body[1]['name'] == 'USER'
        assert request_body[1]['value'] == 'bot_user'
        assert len(request_body) == 2

    def test_build_event_request_empty(self):
        request_body = Utility.build_lambda_payload({})
        assert isinstance(request_body, list)
        assert not request_body

    def test_download_csv(self):
        file_path, temp_path = Utility.download_csv([{"test": "test_val"}], None)
        assert file_path.endswith(".csv")
        assert "tmp" in str(temp_path).lower()

    def test_download_csv_error_message(self):
        with pytest.raises(AppException) as e:
            Utility.download_csv([], "error_message")
        assert str(e).__contains__("error_message")

    def test_extract_db_config_without_login(self):
        config = Utility.extract_db_config("mongodb://localhost/test")
        assert config['db'] == "test"
        assert config['username'] is None
        assert config['password'] is None
        assert config['host'] == "mongodb://localhost"
        assert len(config["options"]) == 0

    def test_extract_db_config_with_login(self):
        config = Utility.extract_db_config("mongodb://admin:admin@localhost/test?authSource=admin")
        assert config['db'] == "test"
        assert config['username'] == "admin"
        assert config['password'] == "admin"
        assert config['host'] == "mongodb://localhost"
        assert "authSource" in config['options']

    def test_get_event_server_url_not_found(self, monkeypatch):
        monkeypatch.setitem(Utility.environment['events'], 'server_url', None)
        with pytest.raises(AppException, match="Event server url not found"):
            Utility.get_event_server_url()

    def test_get_event_server_url(self):
        assert Utility.get_event_server_url() == 'http://localhost:5001'

    def test_is_model_file_exists(self):
        assert not Utility.is_model_file_exists('invalid_bot', False)
        with pytest.raises(AppException, match='No model trained yet. Please train a model to test'):
            Utility.is_model_file_exists('invalid_bot')

    @pytest.mark.asyncio
    @mock.patch("kairon.shared.utils.MailUtility.validate_and_send_mail", autospec=True)
    async def test_handle_password_reset(self, validate_and_send_mail_mock):
        mail_type = 'password_reset'
        email = "sampletest@gmail.com"
        first_name = "sample"

        Utility.email_conf['email']['templates']['password_reset'] = open('template/emails/passwordReset.html',
                                                                          'rb').read().decode()
        expected_body = Utility.email_conf['email']['templates']['password_reset']
        expected_body = expected_body.replace('FIRST_NAME', first_name.capitalize()).replace('FIRST_NAME', first_name)\
            .replace('USER_EMAIL', email)
        expected_subject = Utility.email_conf['email']['templates']['password_reset_subject']

        await MailUtility.format_and_send_mail(mail_type=mail_type, email=email, first_name=first_name)
        validate_and_send_mail_mock.assert_called_once_with(email, expected_subject, expected_body)

    @pytest.mark.asyncio
    @mock.patch("kairon.shared.utils.MailUtility.validate_and_send_mail", autospec=True)
    async def test_handle_password_reset_confirmation(self, validate_and_send_mail_mock):
        mail_type = 'password_reset_confirmation'
        email = "sampletest@gmail.com"
        first_name = "sample"
        Utility.email_conf['email']['templates']['password_reset_confirmation'] = open(
            'template/emails/passwordResetConfirmation.html', 'rb').read().decode()
        expected_body = Utility.email_conf['email']['templates']['password_reset_confirmation']
        expected_body = expected_body.replace('FIRST_NAME', first_name).replace('USER_EMAIL', email)
        expected_subject = Utility.email_conf['email']['templates']['password_changed_subject']

        await MailUtility.format_and_send_mail(mail_type=mail_type, email=email, first_name=first_name)
        validate_and_send_mail_mock.assert_called_once_with(email, expected_subject, expected_body)

    @pytest.mark.asyncio
    @mock.patch("kairon.shared.utils.MailUtility.validate_and_send_mail", autospec=True)
    async def test_handle_verification(self, validate_and_send_mail_mock):
        mail_type = 'verification'
        email = "sampletest@gmail.com"
        first_name = "sample"
        Utility.email_conf['email']['templates']['verification'] = open('template/emails/verification.html',
                                                                        'rb').read().decode()
        expected_body = Utility.email_conf['email']['templates']['verification']
        expected_body = expected_body.replace('FIRST_NAME', first_name.capitalize()).replace('FIRST_NAME', first_name)\
            .replace('USER_EMAIL', email)
        expected_subject = Utility.email_conf['email']['templates']['confirmation_subject']
        await MailUtility.format_and_send_mail(mail_type=mail_type, email=email, first_name=first_name)
        validate_and_send_mail_mock.assert_called_once_with(email, expected_subject, expected_body)

    @pytest.mark.asyncio
    @mock.patch("kairon.shared.utils.MailUtility.validate_and_send_mail", autospec=True)
    async def test_handle_verification_confirmation(self, validate_and_send_mail_mock):
        mail_type = 'verification_confirmation'
        email = "sampletest@gmail.com"
        first_name = "sample"
        Utility.email_conf['email']['templates']['verification_confirmation'] = open(
            'template/emails/verificationConfirmation.html', 'rb').read().decode()
        expected_body = Utility.email_conf['email']['templates']['verification_confirmation']
        expected_body = expected_body.replace('FIRST_NAME', first_name.capitalize()).replace('FIRST_NAME', first_name)\
            .replace('USER_EMAIL', email)
        expected_subject = Utility.email_conf['email']['templates']['confirmed_subject']

        await MailUtility.format_and_send_mail(mail_type=mail_type, email=email, first_name=first_name)
        validate_and_send_mail_mock.assert_called_once_with(email, expected_subject, expected_body)

    @pytest.mark.asyncio
    @mock.patch("kairon.shared.utils.MailUtility.validate_and_send_mail", autospec=True)
    async def test_handle_add_member(self, validate_and_send_mail_mock):
        mail_type = 'add_member'
        email = "sampletest@gmail.com"
        first_name = "sample"
        url = "https://www.testurl.com"
        bot_name = "test_bot"
        role = "test_role"
        Utility.email_conf['email']['templates']['add_member_invitation'] = open(
            'template/emails/memberAddAccept.html', 'rb').read().decode()
        expected_body = Utility.email_conf['email']['templates']['add_member_invitation']
        expected_body = expected_body.replace('BOT_NAME', bot_name).replace('BOT_OWNER_NAME', first_name.capitalize()) \
            .replace('ACCESS_TYPE', role).replace('ACCESS_URL', url).replace('FIRST_NAME', first_name) \
            .replace('USER_EMAIL', email).replace('VERIFICATION_LINK', url)
        expected_subject = Utility.email_conf['email']['templates']['add_member_subject']
        expected_subject = expected_subject.replace('BOT_NAME', bot_name)

        await MailUtility.format_and_send_mail(mail_type=mail_type, email=email, first_name=first_name, url=url,
                                               bot_name=bot_name, role=role)
        validate_and_send_mail_mock.assert_called_once_with(email, expected_subject, expected_body)

    @pytest.mark.asyncio
    @mock.patch("kairon.shared.utils.MailUtility.validate_and_send_mail", autospec=True)
    async def test_handle_add_member_confirmation(self, validate_and_send_mail_mock):
        mail_type = 'add_member_confirmation'
        email = "sampletest@gmail.com"
        first_name = "sample"
        bot_name = "test_bot"
        role = "test_role"
        accessor_email = "test@gmail.com"
        member_confirm = "test_name"
        Utility.email_conf['email']['templates']['add_member_confirmation'] = open(
            'template/emails/memberAddConfirmation.html', 'rb').read().decode()
        expected_body = Utility.email_conf['email']['templates']['add_member_confirmation']
        expected_body = expected_body.replace('BOT_NAME', bot_name).replace('ACCESS_TYPE', role)\
            .replace('INVITED_PERSON_NAME', accessor_email).replace('NAME', member_confirm.capitalize())\
            .replace('FIRST_NAME', first_name).replace('USER_EMAIL', email)
        expected_subject = Utility.email_conf['email']['templates']['add_member_confirmation_subject']
        expected_subject = expected_subject.replace('INVITED_PERSON_NAME', accessor_email)

        await MailUtility.format_and_send_mail(mail_type=mail_type, email=email, first_name=first_name,
                                               bot_name=bot_name, role=role, accessor_email=accessor_email,
                                               member_confirm=member_confirm)
        validate_and_send_mail_mock.assert_called_once_with(email, expected_subject, expected_body)

    @pytest.mark.asyncio
    @mock.patch("kairon.shared.utils.MailUtility.validate_and_send_mail", autospec=True)
    async def test_handle_update_role_member_mail(self, validate_and_send_mail_mock):
        mail_type = 'update_role_member_mail'
        email = "sampletest@gmail.com"
        first_name = "sample"
        bot_name = "test_bot"
        new_role = "test_role"
        status = "test_status"
        member_name = "test_name"
        Utility.email_conf['email']['templates']['update_role'] = open(
            'template/emails/memberUpdateRole.html', 'rb').read().decode()
        expected_body = Utility.email_conf['email']['templates']['update_role']
        expected_body = expected_body\
            .replace('MAIL_BODY_HERE', Utility.email_conf['email']['templates']['update_role_member_mail_body'])\
            .replace('BOT_NAME', bot_name).replace('NEW_ROLE', new_role).replace('STATUS', status)\
            .replace('MODIFIER_NAME', first_name.capitalize()).replace('NAME', member_name.capitalize())\
            .replace('FIRST_NAME', first_name).replace('USER_EMAIL', email)
        expected_subject = Utility.email_conf['email']['templates']['update_role_subject']
        expected_subject = expected_subject.replace('BOT_NAME', bot_name)

        await MailUtility.format_and_send_mail(mail_type=mail_type, email=email, first_name=first_name, status=status,
                                               bot_name=bot_name, new_role=new_role, member_name=member_name)
        validate_and_send_mail_mock.assert_called_once_with(email, expected_subject, expected_body)

    @pytest.mark.asyncio
    @mock.patch("kairon.shared.utils.MailUtility.validate_and_send_mail", autospec=True)
    async def test_handle_update_role_owner_mail(self, validate_and_send_mail_mock):
        mail_type = 'update_role_owner_mail'
        email = "sampletest@gmail.com"
        first_name = "sample"
        bot_name = "test_bot"
        new_role = "test_role"
        status = "test_status"
        owner_name = "test_name"
        member_email = "test@gmail.com"
        Utility.email_conf['email']['templates']['update_role'] = open(
            'template/emails/memberUpdateRole.html', 'rb').read().decode()
        expected_body = Utility.email_conf['email']['templates']['update_role']
        expected_body = expected_body\
            .replace('MAIL_BODY_HERE', Utility.email_conf['email']['templates']['update_role_owner_mail_body'])\
            .replace('MEMBER_EMAIL', member_email).replace('BOT_NAME', bot_name).replace('NEW_ROLE', new_role)\
            .replace('STATUS', status).replace('MODIFIER_NAME', first_name.capitalize())\
            .replace('NAME', owner_name.capitalize()).replace('FIRST_NAME', first_name).replace('USER_EMAIL', email)
        expected_subject = Utility.email_conf['email']['templates']['update_role_subject']
        expected_subject = expected_subject.replace('BOT_NAME', bot_name)

        await MailUtility.format_and_send_mail(mail_type=mail_type, email=email, first_name=first_name, status=status,
                                               bot_name=bot_name, new_role=new_role, owner_name=owner_name,
                                               member_email=member_email)
        validate_and_send_mail_mock.assert_called_once_with(email, expected_subject, expected_body)

    @pytest.mark.asyncio
    @mock.patch("kairon.shared.utils.MailUtility.validate_and_send_mail", autospec=True)
    async def test_handle_transfer_ownership_mail(self, validate_and_send_mail_mock):
        mail_type = 'transfer_ownership_mail'
        email = "sampletest@gmail.com"
        first_name = "sample"
        bot_name = "test_bot"
        new_role = "test_role"
        member_email = "test@gmail.com"
        Utility.email_conf['email']['templates']['update_role'] = open(
            'template/emails/memberUpdateRole.html', 'rb').read().decode()
        expected_body = Utility.email_conf['email']['templates']['update_role']
        expected_body = expected_body\
            .replace('MAIL_BODY_HERE', Utility.email_conf['email']['templates']['transfer_ownership_mail_body'])\
            .replace('MEMBER_EMAIL', member_email).replace('BOT_NAME', bot_name).replace('NEW_ROLE', new_role)\
            .replace('MODIFIER_NAME', first_name.capitalize()).replace('FIRST_NAME', first_name)\
            .replace('USER_EMAIL', email)
        expected_subject = Utility.email_conf['email']['templates']['update_role_subject']
        expected_subject = expected_subject.replace('BOT_NAME', bot_name)

        await MailUtility.format_and_send_mail(mail_type=mail_type, email=email, first_name=first_name,
                                               bot_name=bot_name, new_role=new_role, member_email=member_email)
        validate_and_send_mail_mock.assert_called_once_with(email, expected_subject, expected_body)

    @pytest.mark.asyncio
    @mock.patch("kairon.shared.utils.MailUtility.validate_and_send_mail", autospec=True)
    async def test_handle_password_generated(self, validate_and_send_mail_mock):
        mail_type = 'password_generated'
        email = "sampletest@gmail.com"
        first_name = "sample"
        password = "test@123"
        Utility.email_conf['email']['templates']['password_generated'] = open(
            'template/emails/passwordGenerated.html', 'rb').read().decode()
        expected_body = Utility.email_conf['email']['templates']['password_generated']
        expected_body = expected_body.replace('PASSWORD', password).replace('FIRST_NAME', first_name)\
            .replace('USER_EMAIL', email)
        expected_subject = Utility.email_conf['email']['templates']['password_generated_subject']

        await MailUtility.format_and_send_mail(mail_type=mail_type, email=email, first_name=first_name,
                                               password=password)
        validate_and_send_mail_mock.assert_called_once_with(email, expected_subject, expected_body)

    @pytest.mark.asyncio
    @mock.patch("kairon.shared.utils.MailUtility.validate_and_send_mail", autospec=True)
    async def test_handle_untrusted_login(self, validate_and_send_mail_mock):
        mail_type = 'untrusted_login'
        email = "sampletest@gmail.com"
        first_name = "sample"
        url = "https://www.testurl.com"
        geo_location = {'City': 'Mumbai', 'Network': 'CATO'}
        reset_password_url = Utility.email_conf["app"]["url"] + "/reset_password"
        Utility.email_conf['email']['templates']['untrusted_login'] = open(
            'template/emails/untrustedLogin.html', 'rb').read().decode()
        expected_body = Utility.email_conf['email']['templates']['untrusted_login']
        expected_geo_location = "<li>first_name: sample</li><li>url: https://www.testurl.com</li>" \
                                "<li>City: Mumbai</li><li>Network: CATO</li>"
        expected_body = expected_body.replace('GEO_LOCATION', expected_geo_location).replace('TRUST_DEVICE_URL', url)\
            .replace('RESET_PASSWORD_URL', reset_password_url).replace('FIRST_NAME', first_name)\
            .replace('USER_EMAIL', email).replace('VERIFICATION_LINK', url)
        expected_subject = Utility.email_conf['email']['templates']['untrusted_login_subject']

        await MailUtility.format_and_send_mail(mail_type=mail_type, email=email, first_name=first_name, url=url,
                                               **geo_location)
        validate_and_send_mail_mock.assert_called_once_with(email, expected_subject, expected_body)

    @pytest.mark.asyncio
    @mock.patch("kairon.shared.utils.MailUtility.validate_and_send_mail", autospec=True)
    async def test_handle_add_trusted_device(self, validate_and_send_mail_mock):
        mail_type = 'add_trusted_device'
        email = "sampletest@gmail.com"
        first_name = "sample"
        geo_location = {'City': 'Mumbai', 'Network': 'CATO'}
        Utility.email_conf['email']['templates']['add_trusted_device'] = open(
            'template/emails/untrustedLogin.html', 'rb').read().decode()
        expected_body = Utility.email_conf['email']['templates']['add_trusted_device']
        expected_geo_location = "<li>first_name: sample</li><li>url: None</li>" \
                                "<li>City: Mumbai</li><li>Network: CATO</li>"
        expected_body = expected_body.replace('GEO_LOCATION', expected_geo_location).replace('FIRST_NAME', first_name)\
            .replace('USER_EMAIL', email)
        expected_subject = Utility.email_conf['email']['templates']['add_trusted_device']

        await MailUtility.format_and_send_mail(mail_type=mail_type, email=email, first_name=first_name, **geo_location)
        validate_and_send_mail_mock.assert_called_once_with(email, expected_subject, expected_body)

    @pytest.mark.asyncio
    @mock.patch("kairon.shared.utils.MailUtility.validate_and_send_mail", autospec=True)
    async def test_handle_book_a_demo(self, validate_and_send_mail_mock):
        mail_type = 'book_a_demo'
        email = "sampletest@gmail.com"
        first_name = "sample"
        request = mock.Mock()
        request.headers = {'X-Forwarded-For': '58.0.127.89'}
        data = {
            "first_name": "sample",
            "last_name": 'test',
            "email": "sampletest@gmail.com",
            "contact": "9876543210",
            "additional_info": "Thank You"
        }
        Utility.email_conf['email']['templates']['custom_text_mail'] = open(
            'template/emails/custom_text_mail.html', 'rb').read().decode()
        user_details = "Hi,\nFollowing demo has been requested for Kairon:\n<li>first_name: sample</li>" \
                       "<li>last_name: test</li><li>email: sampletest@gmail.com</li><li>contact: 9876543210</li>" \
                       "<li>additional_info: Thank You</li>"
        expected_subject = Utility.email_conf['email']['templates']['book_a_demo_subject']
        expected_body = Utility.email_conf['email']['templates']['custom_text_mail']
        expected_body = expected_body.replace('CUSTOM_TEXT', user_details).replace('SUBJECT', expected_subject)\
            .replace('FIRST_NAME', first_name).replace('USER_EMAIL', email)

        await MailUtility.format_and_send_mail(mail_type=mail_type, email=email, first_name=first_name, request=request,
                                               data=data)
        validate_and_send_mail_mock.assert_called_once_with(email, expected_subject, expected_body)

    @pytest.mark.asyncio
    async def test_trigger_email(self):
        with patch('kairon.shared.utils.SMTP', autospec=True) as mock:
            content_type = "html"
            to_email = "test@demo.com"
            subject = "Test"
            body = "Test"
            smtp_url = "localhost"
            smtp_port = 293
            sender_email = "dummy@test.com"
            smtp_password = "test"
            smtp_userid = None
            tls = False

            await MailUtility.trigger_email([to_email],
                                            subject,
                                            body,
                                            content_type=content_type,
                                            smtp_url=smtp_url,
                                            smtp_port=smtp_port,
                                            sender_email=sender_email,
                                            smtp_userid=smtp_userid,
                                            smtp_password=smtp_password,
                                            tls=tls)

            mbody = MIMEText(body, content_type)
            msg = MIMEMultipart('alternative')
            msg['Subject'] = subject
            msg['From'] = sender_email
            msg['To'] = to_email
            msg.attach(mbody)

            name, args, kwargs = mock.method_calls.pop(0)
            assert name == '().connect'
            assert {} == kwargs

            host, port = args
            assert host == smtp_url
            assert port == port

            name, args, kwargs = mock.method_calls.pop(0)
            assert name == '().login'
            assert {} == kwargs

            from_email, password = args
            assert from_email == sender_email
            assert password == smtp_password

            name, args, kwargs = mock.method_calls.pop(0)
            assert name == '().sendmail'
            assert {} == kwargs

            assert args[0] == sender_email
            assert args[1] == [to_email]
            assert str(args[2]).__contains__(subject)
            assert str(args[2]).__contains__(body)

    @pytest.mark.asyncio
    async def test_trigger_email_tls(self):
        with patch('kairon.shared.utils.SMTP', autospec=True) as mock:
            content_type = "html"
            to_email = "test@demo.com"
            subject = "Test"
            body = "Test"
            smtp_url = "localhost"
            smtp_port = 293
            sender_email = "dummy@test.com"
            smtp_password = "test"
            smtp_userid = None
            tls = True

            await MailUtility.trigger_email([to_email],
                                            subject,
                                            body,
                                            content_type=content_type,
                                            smtp_url=smtp_url,
                                            smtp_port=smtp_port,
                                            sender_email=sender_email,
                                            smtp_userid=smtp_userid,
                                            smtp_password=smtp_password,
                                            tls=tls)

            name, args, kwargs = mock.method_calls.pop(0)
            assert name == '().connect'
            assert {} == kwargs

            host, port = args
            assert host == smtp_url
            assert port == port

            name, args, kwargs = mock.method_calls.pop(0)
            assert name == '().starttls'
            assert {} == kwargs

            name, args, kwargs = mock.method_calls.pop(0)
            assert name == '().login'
            assert {} == kwargs

            from_email, password = args
            assert from_email == sender_email
            assert password == smtp_password

            name, args, kwargs = mock.method_calls.pop(0)
            assert name == '().sendmail'
            assert {} == kwargs

            assert args[0] == sender_email
            assert args[1] == [to_email]
            assert str(args[2]).__contains__(subject)
            assert str(args[2]).__contains__(body)

    @pytest.mark.asyncio
    async def test_trigger_email_using_smtp_userid(self):
        with patch('kairon.shared.utils.SMTP', autospec=True) as mock:
            content_type = "html"
            to_email = "test@demo.com"
            subject = "Test"
            body = "Test"
            smtp_url = "localhost"
            smtp_port = 293
            sender_email = "dummy@test.com"
            smtp_password = "test"
            smtp_userid = "test_user"
            tls = True

            await MailUtility.trigger_email([to_email],
                                            subject,
                                            body,
                                            content_type=content_type,
                                            smtp_url=smtp_url,
                                            smtp_port=smtp_port,
                                            sender_email=sender_email,
                                            smtp_userid=smtp_userid,
                                            smtp_password=smtp_password,
                                            tls=tls)

            name, args, kwargs = mock.method_calls.pop(0)
            assert name == '().connect'
            assert {} == kwargs

            host, port = args
            assert host == smtp_url
            assert port == port

            name, args, kwargs = mock.method_calls.pop(0)
            assert name == '().starttls'
            assert {} == kwargs

            name, args, kwargs = mock.method_calls.pop(0)
            assert name == '().login'
            assert {} == kwargs

            from_email, password = args
            assert from_email == smtp_userid
            assert password == smtp_password

            name, args, kwargs = mock.method_calls.pop(0)
            assert name == '().sendmail'
            assert {} == kwargs

            assert args[0] == sender_email
            assert args[1] == [to_email]
            assert str(args[2]).__contains__(subject)
            assert str(args[2]).__contains__(body)

    def test_validate_smtp_valid(self):
        with patch('kairon.shared.utils.SMTP', autospec=True) as mock:
            assert Utility.validate_smtp("localhost", 25)

    def test_validate_smtp_invalid(self):
        with patch('kairon.shared.utils.SMTP', autospec=True) as mock:
            mock.return_value = Exception()
            assert not Utility.validate_smtp("dummy.test.com", 467)

    @pytest.mark.asyncio
    async def test_trigger_smtp(self):
        with patch('kairon.shared.utils.SMTP', autospec=True) as mock:
            content_type = "html"
            to_email = "test@demo.com"
            subject = "Test"
            body = "Test"
            smtp_url = "changeit"
            sender_email = "changeit@changeit.com"
            smtp_password = "changeit"
            smtp_port = 587

            await MailUtility.trigger_smtp(to_email,
                                        subject,
                                        body,
                                        content_type=content_type)

            name, args, kwargs = mock.method_calls.pop(0)
            assert name == '().connect'
            assert {} == kwargs

            host, port = args
            assert host == smtp_url
            assert port == smtp_port

            name, args, kwargs = mock.method_calls.pop(0)
            assert name == '().starttls'
            assert {} == kwargs

            name, args, kwargs = mock.method_calls.pop(0)
            assert name == '().login'
            assert {} == kwargs

            from_email, password = args
            assert from_email == sender_email
            assert password == smtp_password

            name, args, kwargs = mock.method_calls.pop(0)
            assert name == '().sendmail'
            assert {} == kwargs

            assert args[0] == sender_email
            assert args[1] == [to_email]
            assert str(args[2]).__contains__(subject)
            assert str(args[2]).__contains__(body)

    @pytest.mark.asyncio
    async def test_websocket_request(self):
        url = 'ws://localhost/events/bot_id'
        msg = 'hello'
        with patch('kairon.shared.utils.connect', autospec=True) as mock:
            await Utility.websocket_request(url, msg)
            mock.assert_called_with(url)

    @pytest.mark.asyncio
    async def test_websocket_request_connect_exception(self):
        from websockets.datastructures import Headers
        url = 'ws://localhost/events/bot_id'
        msg = 'hello'

        def _mock_websocket_connect_exception(*args, **kwargs):
            raise InvalidStatusCode(404, headers=Headers())

        with patch('kairon.shared.utils.connect', autospec=True) as mock:
            mock.side_effect = _mock_websocket_connect_exception
            with pytest.raises(InvalidStatusCode):
                await Utility.websocket_request(url, msg)

    def test_execute_http_request_connection_error(self):
        def __mock_connection_error(*args, **kwargs):
            raise requests.exceptions.ConnectTimeout()
        with mock.patch("kairon.shared.utils.requests.request") as mocked:
            mocked.side_effect = __mock_connection_error
            with pytest.raises(AppException, match='Failed to connect to service: test.com'):
                Utility.execute_http_request("POST", "http://test.com/endpoint")

    def test_execute_http_request_exception(self):
        def __mock_connection_error(*args, **kwargs):
            raise Exception("Server not found")
        with mock.patch("kairon.shared.utils.requests.sessions.Session.request") as mocked:
            mocked.side_effect = __mock_connection_error
            with pytest.raises(AppException, match='Failed to execute the url: Server not found'):
                Utility.execute_http_request("POST", "http://test.com/endpoint")

    def test_execute_http_request_invalid_request(self):
        with pytest.raises(AppException, match="Invalid request method!"):
            Utility.execute_http_request("OPTIONS", "http://test.com/endpoint")

    @responses.activate
    def test_execute_http_request_empty_error_msg(self):
        responses.add(
            "POST",
            "https://app.chatwoot.com/public/api/v1/accounts",
            status=404
        )
        with pytest.raises(AppException, match="err_msg cannot be empty"):
            Utility.execute_http_request("POST", "https://app.chatwoot.com/public/api/v1/accounts", validate_status=True)

    def test_get_masked_value_empty(self):
        assert None is Utility.get_masked_value(None)
        assert "" == Utility.get_masked_value("")
        assert "  " == Utility.get_masked_value("  ")

    def test_get_masked_value_len_less_than_4(self):
        assert Utility.get_masked_value("test") == "****"

    def test_get_masked_value_len_more_from_left(self, monkeypatch):
        monkeypatch.setitem(Utility.environment['security'], "unmasked_char_strategy", "from_left")
        assert Utility.get_masked_value("teststring") == "te********"

    def test_get_masked_value_mask_strategy_from_right(self, monkeypatch):
        monkeypatch.setitem(Utility.environment['security'], "unmasked_char_strategy", "from_right")
        assert Utility.get_masked_value("teststring") == "********ng"

    def test_get_masked_value_from_mask_strategy_not_set(self, monkeypatch):
        monkeypatch.setitem(Utility.environment['security'], "unmasked_char_strategy", None)
        assert Utility.get_masked_value("teststring") == "**********"

    def test_getChannelConfig(self):
        configdata = ElementTransformerOps.getChannelConfig("slack", "image")
        assert configdata

    def test_getChannelConfig_negative(self):
        configdata = ElementTransformerOps.getChannelConfig("slack", "image_negative")
        assert not configdata

    def test_getChannelConfig_no_channel(self):
        with pytest.raises(AppException):
            ElementTransformerOps.getChannelConfig("nochannel", "image")

    def test_message_extractor_hangout_image(self):
        json_data = json.load(open("tests/testing_data/channel_data/channel_data.json"))
        input_json = json_data.get("image")
        element_resolver = ElementTransformerOps("image", "hangout")
        response = element_resolver.message_extractor(input_json, "image")
        expected_output = {"type": "image", "URL": "https://i.imgur.com/nFL91Pc.jpeg",
                           "caption": "Dog Image"}
        assert expected_output == response

    def test_message_extractor_hangout_link(self):
        json_data = json.load(open("tests/testing_data/channel_data/channel_data.json"))
        input_json = json_data.get("link")
        element_resolver = ElementTransformerOps("link", "hangout")
        response = element_resolver.message_extractor(input_json, "link")
        output = response.get("data")
        expected_output = "This is <http://www.google.com|GoogleLink> use for search"
        assert expected_output == output

    def test_message_extractor_slack_link(self):
        json_data = json.load(open("tests/testing_data/channel_data/channel_data.json"))
        input_json = json_data.get("link")
        element_resolver = ElementTransformerOps("link", "slack")
        response = element_resolver.message_extractor(input_json, "link")
        output = response.get("data")
        expected_output = "This is <http://www.google.com|GoogleLink> use for search"
        assert expected_output == output

    def test_message_extractor_messenger_link(self):
        json_data = json.load(open("tests/testing_data/channel_data/channel_data.json"))
        input_json = json_data.get("link")
        from kairon.chat.converters.channels.messenger import MessengerResponseConverter
        messenger = MessengerResponseConverter("link", "messenger")
        response = messenger.message_extractor(input_json, "link")
        output = response.get("data")
        expected_output = "This is http://www.google.com use for search"
        assert expected_output == output

    def test_message_extractor_telegram_link(self):
        json_data = json.load(open("tests/testing_data/channel_data/channel_data.json"))
        input_json = json_data.get("link")
        from kairon.chat.converters.channels.telegram import TelegramResponseConverter
        telegram = TelegramResponseConverter("link", "telegram")
        response = telegram.message_extractor(input_json, "link")
        output = response.get("data")
        expected_output = "This is http://www.google.com use for search"
        assert expected_output == output

    def test_message_extractor_whatsapp_link(self):
        json_data = json.load(open("tests/testing_data/channel_data/channel_data.json"))
        input_json = json_data.get("link")
        from kairon.chat.converters.channels.whatsapp import WhatsappResponseConverter
        whatsapp = WhatsappResponseConverter("link", "whatsapp")
        response = whatsapp.message_extractor(input_json, "link")
        output = response.get("data")
        expected_output = "This is http://www.google.com use for search"
        assert expected_output == output

    def test_message_extractor_hangout_multi_link(self):
        json_data = json.load(open("tests/testing_data/channel_data/channel_data.json"))
        input_json = json_data.get("multi_link")
        element_resolver = ElementTransformerOps("link", "hangout")
        response = element_resolver.message_extractor(input_json, "link")
        output = response.get("data")
        expected_output = "This is <http://www.google.com|GoogleLink> use for search and you can also see news on <https://www.indiatoday.in/|Indiatoday> and slatejs details on <https://www.slatejs.org/examples/richtext|SlateJS>"
        assert expected_output.strip() == output

    def test_message_extractor_whatsapp_multi_link(self):
        json_data = json.load(open("tests/testing_data/channel_data/channel_data.json"))
        input_json = json_data.get("multi_link")
        from kairon.chat.converters.channels.whatsapp import WhatsappResponseConverter
        whatsapp = WhatsappResponseConverter("link", "whatsapp")
        response = whatsapp.message_extractor(input_json, "link")
        output = response.get("data")
        expected_output = "This is http://www.google.com use for search and you can also see news on https://www.indiatoday.in/ and slatejs details on https://www.slatejs.org/examples/richtext"
        assert expected_output.strip() == output

    def test_message_extractor_hangout_only_link_no_text(self):
        json_data = json.load(open("tests/testing_data/channel_data/channel_data.json"))
        input_json = json_data.get("only_link")
        element_resolver = ElementTransformerOps("link", "hangout")
        response = element_resolver.message_extractor(input_json, "link")
        output = response.get("data")
        expected_output = "<http://www.google.com|GoogleLink>"
        assert expected_output.strip() == output

    def test_message_extractor_whatsapp_only_link_no_text(self):
        json_data = json.load(open("tests/testing_data/channel_data/channel_data.json"))
        input_json = json_data.get("only_link")
        from kairon.chat.converters.channels.whatsapp import WhatsappResponseConverter
        whatsapp = WhatsappResponseConverter("link", "whatsapp")
        response = whatsapp.message_extractor(input_json, "link")
        output = response.get("data")
        expected_output = "http://www.google.com"
        assert expected_output.strip() == output

    def test_hangout_replace_strategy_image(self):
        message_tmp = ElementTransformerOps.getChannelConfig("hangout", "image")
        json_data = json.load(open("tests/testing_data/channel_data/channel_data.json"))
        input_json = json_data.get("image")
        element_resolver = ElementTransformerOps("image", "hangout")
        extract_response = element_resolver.message_extractor(input_json, "image")
        response = ElementTransformerOps.replace_strategy(message_tmp, extract_response, "hangout", "image")
        expected_output = "{'cards': [{'sections': [{'widgets': [{'textParagraph': {'text': 'Dog Image'}}, {'image': {'imageUrl': 'https://i.imgur.com/nFL91Pc.jpeg', 'onClick': {'openLink': {'url': 'https://i.imgur.com/nFL91Pc.jpeg'}}}}]}]}]}"
        assert expected_output == str(response).strip()

    def test_hangout_replace_strategy_no_channel(self):
        message_tmp = None
        extract_response = None
        with pytest.raises(Exception, match="Element key mapping missing for hangout_fake or image"):
            ElementTransformerOps.replace_strategy(message_tmp, extract_response, "hangout_fake", "image")

    def test_hangout_replace_strategy_no_type(self):
        message_tmp = None
        extract_response = None
        with pytest.raises(Exception, match="Element key mapping missing for hangout or image_fake"):
            ElementTransformerOps.replace_strategy(message_tmp, extract_response, "hangout", "image_fake")

    def test_image_transformer_hangout_image(self):
        json_data = json.load(open("tests/testing_data/channel_data/channel_data.json"))
        input_json = json_data.get("image")
        elementops = ElementTransformerOps("image", "hangout")
        response = elementops.image_transformer(input_json)
        expected_output = "{'cards': [{'sections': [{'widgets': [{'textParagraph': {'text': 'Dog Image'}}, {'image': {'imageUrl': 'https://i.imgur.com/nFL91Pc.jpeg', 'onClick': {'openLink': {'url': 'https://i.imgur.com/nFL91Pc.jpeg'}}}}]}]}]}"
        assert expected_output == str(response).strip()

    def test_link_transformer_hangout_link(self):
        json_data = json.load(open("tests/testing_data/channel_data/channel_data.json"))
        input_json = json_data.get("link")
        element_resolver = ElementTransformerOps("link", "hangout")
        response = element_resolver.link_transformer(input_json)
        output = str(response)
        expected_output = "{'text': 'This is <http://www.google.com|GoogleLink> use for search'}"
        assert expected_output == output

    def test_link_transformer_messenger(self):
        json_data = json.load(open("tests/testing_data/channel_data/channel_data.json"))
        input_json = json_data.get("link")
        from kairon.chat.converters.channels.messenger import MessengerResponseConverter
        messenger = MessengerResponseConverter("link", "messenger")
        response = messenger.link_transformer(input_json)
        output = response.get('text')
        expected_output = "This is http://www.google.com use for search"
        assert expected_output == output

    def test_link_transformer_whatsapp(self):
        json_data = json.load(open("tests/testing_data/channel_data/channel_data.json"))
        input_json = json_data.get("link")
        from kairon.chat.converters.channels.whatsapp import WhatsappResponseConverter
        whatsapp = WhatsappResponseConverter("link", "whatsapp")
        response = whatsapp.link_transformer(input_json)
        output = str(response)
        expected_output = """{'preview_url': True, 'body': 'This is http://www.google.com use for search'}"""
        assert expected_output == output

    def test_link_transformer_telegram(self):
        json_data = json.load(open("tests/testing_data/channel_data/channel_data.json"))
        input_json = json_data.get("link")
        from kairon.chat.converters.channels.telegram import TelegramResponseConverter
        telegram = TelegramResponseConverter("link", "telegram")
        response = telegram.link_transformer(input_json)
        output = str(response)
        expected_output = """{'text': 'This is http://www.google.com use for search', 'parse_mode': 'HTML', 'disable_web_page_preview': False, 'disable_notification': False, 'reply_to_message_id': 0}"""
        assert expected_output == output

    def test_getConcreteInstance_telegram(self):
        from kairon.chat.converters.channels.telegram import TelegramResponseConverter
        telegram = ConverterFactory.getConcreteInstance("link", "telegram")
        assert isinstance(telegram, TelegramResponseConverter)

    def test_getConcreteInstance_invalid_type(self):
        telegram = ConverterFactory.getConcreteInstance("link", "invalid")
        assert telegram is None

    @pytest.mark.asyncio
    async def test_messageConverter_hangout_link(self):
        json_data = json.load(open("tests/testing_data/channel_data/channel_data.json"))
        input_json = json_data.get("link")
        hangout = ConverterFactory.getConcreteInstance("link", "hangout")
        response = await hangout.messageConverter(input_json)
        expected_output = json_data.get("hangout_link_op")
        assert expected_output == response

    @pytest.mark.asyncio
    async def test_messageConverter_hangout_image(self):
        json_data = json.load(open("tests/testing_data/channel_data/channel_data.json"))
        input_json = json_data.get("image")
        hangout = ConverterFactory.getConcreteInstance("image", "hangout")
        response = await hangout.messageConverter(input_json)
        expected_output = json_data.get("hangout_image_op")
        assert expected_output == response

    @pytest.mark.asyncio
    async def test_messageConverter_slack_link(self):
        json_data = json.load(open("tests/testing_data/channel_data/channel_data.json"))
        input_json = json_data.get("link")
        slack = ConverterFactory.getConcreteInstance("link", "slack")
        response = await slack.messageConverter(input_json)
        expected_output = json_data.get("slack_link_op")
        assert expected_output == response

    @pytest.mark.asyncio
    async def test_messageConverter_slack_image(self):
        json_data = json.load(open("tests/testing_data/channel_data/channel_data.json"))
        input_json = json_data.get("image")
        slack = ConverterFactory.getConcreteInstance("image", "slack")
        response = await slack.messageConverter(input_json)
        expected_output = json_data.get("slack_image_op")
        assert expected_output == response

    @pytest.mark.asyncio
    async def test_messageConverter_messenger_link(self):
        json_data = json.load(open("tests/testing_data/channel_data/channel_data.json"))
        input_json = json_data.get("link")
        messenger = ConverterFactory.getConcreteInstance("link", "messenger")
        response = await messenger.messageConverter(input_json)
        expected_output = json_data.get("messenger_link_op")
        assert expected_output == response

    @pytest.mark.asyncio
    async def test_messageConverter_messenger_image(self):
        json_data = json.load(open("tests/testing_data/channel_data/channel_data.json"))
        input_json = json_data.get("image")
        messenger = ConverterFactory.getConcreteInstance("image", "messenger")
        response = await messenger.messageConverter(input_json)
        expected_output = json_data.get("messenger_image_op")
        assert expected_output == response

    @pytest.mark.asyncio
    async def test_messageConverter_whatsapp_link(self):
        json_data = json.load(open("tests/testing_data/channel_data/channel_data.json"))
        input_json = json_data.get("link")
        whatsapp = ConverterFactory.getConcreteInstance("link", "whatsapp")
        response = await whatsapp.messageConverter(input_json)
        expected_output = json_data.get("whatsapp_link_op")
        assert expected_output == response

    @pytest.mark.asyncio
    async def test_messageConverter_whatsapp_image(self):
        json_data = json.load(open("tests/testing_data/channel_data/channel_data.json"))
        input_json = json_data.get("image")
        whatsapp = ConverterFactory.getConcreteInstance("image", "whatsapp")
        response = await whatsapp.messageConverter(input_json)
        expected_output = json_data.get("whatsapp_image_op")
        assert expected_output == response

    @pytest.mark.asyncio
    async def test_messageConverter_telegram_link(self):
        json_data = json.load(open("tests/testing_data/channel_data/channel_data.json"))
        input_json = json_data.get("link")
        telegram = ConverterFactory.getConcreteInstance("link", "telegram")
        response = await telegram.messageConverter(input_json)
        expected_output = json_data.get("telegram_link_op")
        assert expected_output == response

    @pytest.mark.asyncio
    async def test_messageConverter_telegram_image(self):
        json_data = json.load(open("tests/testing_data/channel_data/channel_data.json"))
        input_json = json_data.get("image")
        telegram = ConverterFactory.getConcreteInstance("image", "telegram")
        response = await telegram.messageConverter(input_json)
        expected_output = json_data.get("telegram_image_op")
        assert expected_output == response

    def test_json_generator(self):
        json_data = json.load(open("tests/testing_data/channel_data/channel_data.json"))
        input_json = json_data.get("json_generator")
        json_generator = ElementTransformerOps.json_generator(input_json)
        datalist = [{"name": "testadmin","bot": 123}, {"name": "testadmin1", "bot": 100}]
        for item in json_generator:
            assert item in datalist

    def test_json_generator_nolist(self):
        json_data = json.load(open("tests/testing_data/channel_data/channel_data.json"))
        input_json = json_data.get("json_generator_nolist")
        json_generator = ElementTransformerOps.json_generator(input_json)
        datalist = [{"name": "testadmin","bot": 123}]
        for item in json_generator:
            assert item in datalist

    def test_json_generator_nodata(self):
        json_data = json.load(open("tests/testing_data/channel_data/channel_data.json"))
        input_json = json_data.get("json_generator_nodata")
        json_generator = ElementTransformerOps.json_generator(input_json)
        with pytest.raises(StopIteration):
            json_generator.__next__()

    def test_json_generator_instance(self):
        json_data = json.load(open("tests/testing_data/channel_data/channel_data.json"))
        input_json = json_data.get("json_generator")
        json_generator = ElementTransformerOps.json_generator(input_json)
        import types
        assert isinstance(json_generator, types.GeneratorType)

    def test_convertjson_to_link_format(self):
        json_data = json.load(open("tests/testing_data/channel_data/channel_data.json"))
        input_json = json_data.get("link")
        json_generator = ElementTransformerOps.json_generator(input_json)
        string_response = ElementTransformerOps.convertjson_to_link_format(json_generator)
        assert "This is <http://www.google.com|GoogleLink> use for search" == string_response

    def test_convertjson_to_link_format_no_display(self):
        json_data = json.load(open("tests/testing_data/channel_data/channel_data.json"))
        input_json = json_data.get("link")
        json_generator = ElementTransformerOps.json_generator(input_json)
        string_response = ElementTransformerOps.convertjson_to_link_format(json_generator, False)
        assert "This is http://www.google.com use for search" == string_response

    @pytest.mark.asyncio
    async def test_messageConverter_hangout_exception(self):
        json_data = json.load(open("tests/testing_data/channel_data/channel_data.json"))
        input_json = json_data.get("link")
        from kairon.chat.converters.channels.hangout import HangoutResponseConverter
        hangout = HangoutResponseConverter("link", "hangout_fail")
        with pytest.raises(Exception):
            await hangout.messageConverter(input_json)

    @pytest.mark.asyncio
    async def test_messageConverter_slack_exception(self):
        json_data = json.load(open("tests/testing_data/channel_data/channel_data.json"))
        input_json = json_data.get("link")
        from kairon.chat.converters.channels.slack import SlackMessageConverter
        slack = SlackMessageConverter("link", "slack_fail")
        with pytest.raises(Exception):
            await slack.messageConverter(input_json)

    @pytest.mark.asyncio
    async def test_messageConverter_messenger_exception(self):
        json_data = json.load(open("tests/testing_data/channel_data/channel_data.json"))
        input_json = json_data.get("link")
        from kairon.chat.converters.channels.messenger import MessengerResponseConverter
        messenger = MessengerResponseConverter("link", "messenger_fail")
        with pytest.raises(Exception):
            await messenger.messageConverter(input_json)

    def test_link_transformer_messenger_exception(self):
        json_data = json.load(open("tests/testing_data/channel_data/channel_data.json"))
        input_json = json_data.get("link")
        from kairon.chat.converters.channels.messenger import MessengerResponseConverter
        messenger = MessengerResponseConverter("link", "messenger_fake")
        with pytest.raises(Exception):
            messenger.link_transformer(input_json)

    def test_message_extractor_messenger_exception(self):
        json_data = json.load(open("tests/testing_data/channel_data/channel_data.json"))
        input_json = json_data.get("link_wrong_json")
        from kairon.chat.converters.channels.messenger import MessengerResponseConverter
        messenger = MessengerResponseConverter("link", "messenger")
        with pytest.raises(Exception):
            messenger.message_extractor(input_json,"link")

    @pytest.mark.asyncio
    async def test_messageConverter_telegram_exception(self):
        json_data = json.load(open("tests/testing_data/channel_data/channel_data.json"))
        input_json = json_data.get("link")
        from kairon.chat.converters.channels.telegram import TelegramResponseConverter
        telegram = TelegramResponseConverter("link", "messenger_fail")
        with pytest.raises(Exception):
            await telegram.messageConverter(input_json)

    def test_link_transformer_telegram_exception(self):
        json_data = json.load(open("tests/testing_data/channel_data/channel_data.json"))
        input_json = json_data.get("link")
        from kairon.chat.converters.channels.telegram import TelegramResponseConverter
        telegram = TelegramResponseConverter("link", "messenger_fake")
        with pytest.raises(Exception):
            telegram.link_transformer(input_json)

    def test_message_extractor_telegram_exception(self):
        json_data = json.load(open("tests/testing_data/channel_data/channel_data.json"))
        input_json = json_data.get("link_wrong_json")
        from kairon.chat.converters.channels.telegram import TelegramResponseConverter
        telegram = TelegramResponseConverter("link", "messenger")
        with pytest.raises(Exception):
            telegram.message_extractor(input_json,"link")

    @pytest.mark.asyncio
    async def test_messageConverter_whatsapp_exception(self):
        json_data = json.load(open("tests/testing_data/channel_data/channel_data.json"))
        input_json = json_data.get("link")
        from kairon.chat.converters.channels.whatsapp import WhatsappResponseConverter
        whatsapp = WhatsappResponseConverter("link", "messenger_fail")
        with pytest.raises(Exception):
            await whatsapp.messageConverter(input_json)

    def test_link_transformer_whatsapp_exception(self):
        json_data = json.load(open("tests/testing_data/channel_data/channel_data.json"))
        input_json = json_data.get("link")
        from kairon.chat.converters.channels.whatsapp import WhatsappResponseConverter
        whatsapp = WhatsappResponseConverter("link", "messenger_fake")
        with pytest.raises(Exception):
            whatsapp.link_transformer(input_json)

    def test_message_extractor_whatsapp_exception(self):
        json_data = json.load(open("tests/testing_data/channel_data/channel_data.json"))
        input_json = json_data.get("link_wrong_json")
        from kairon.chat.converters.channels.whatsapp import WhatsappResponseConverter
        whatsapp = WhatsappResponseConverter("link", "messenger")
        with pytest.raises(Exception):
            whatsapp.message_extractor(input_json,"link")

    @pytest.mark.asyncio
    async def test_messageConverter_hangout_video(self):
        json_data = json.load(open("tests/testing_data/channel_data/channel_data.json"))
        input_json = json_data.get("video")
        hangout = ConverterFactory.getConcreteInstance("video", "hangout")
        response = await hangout.messageConverter(input_json)
        expected_output = json_data.get("hangout_video_op")
        assert expected_output == response

    @pytest.mark.asyncio
    async def test_messageConverter_slack_video(self):
        json_data = json.load(open("tests/testing_data/channel_data/channel_data.json"))
        input_json = json_data.get("video")
        hangout = ConverterFactory.getConcreteInstance("video", "slack")
        response = await hangout.messageConverter(input_json)
        expected_output = json_data.get("slack_video_op")
        assert expected_output == response

    @pytest.mark.asyncio
    async def test_messageConverter_messenger_video(self):
        json_data = json.load(open("tests/testing_data/channel_data/channel_data.json"))
        input_json = json_data.get("video")
        hangout = ConverterFactory.getConcreteInstance("video", "messenger")
        response = await hangout.messageConverter(input_json)
        expected_output = json_data.get("messenger_video_op")
        assert expected_output == response

    @pytest.mark.asyncio
    async def test_messageConverter_whatsapp_video(self):
        json_data = json.load(open("tests/testing_data/channel_data/channel_data.json"))
        input_json = json_data.get("video")
        hangout = ConverterFactory.getConcreteInstance("video", "whatsapp")
        response = await hangout.messageConverter(input_json)
        expected_output = json_data.get("whatsapp_video_op")
        assert expected_output == response

    @pytest.mark.asyncio
    async def test_messageConverter_telegram_video(self):
        json_data = json.load(open("tests/testing_data/channel_data/channel_data.json"))
        input_json = json_data.get("video")
        hangout = ConverterFactory.getConcreteInstance("video", "telegram")
        response = await hangout.messageConverter(input_json)
        expected_output = json_data.get("telegram_video_op")
        assert expected_output == response

    def test_message_extractor_slack_video(self):
        json_data = json.load(open("tests/testing_data/channel_data/channel_data.json"))
        input_json = json_data.get("video")
        element_resolver = ElementTransformerOps("video", "slack")
        response = element_resolver.message_extractor(input_json, "video")
        output = response.get("data")
        expected_output = "https://www.youtube.com/watch?v=YFbCaahCWQ0"
        assert expected_output == output

    def test_message_extractor_hangout_video(self):
        json_data = json.load(open("tests/testing_data/channel_data/channel_data.json"))
        input_json = json_data.get("video")
        element_resolver = ElementTransformerOps("video", "hangout")
        response = element_resolver.message_extractor(input_json, "video")
        output = response.get("data")
        expected_output = "https://www.youtube.com/watch?v=YFbCaahCWQ0"
        assert expected_output == output

    def test_message_extractor_messenger_video(self):
        json_data = json.load(open("tests/testing_data/channel_data/channel_data.json"))
        input_json = json_data.get("video")
        from kairon.chat.converters.channels.messenger import MessengerResponseConverter
        messenger = MessengerResponseConverter("link", "messenger")
        response = messenger.message_extractor(input_json, "video")
        output = response.get("data")
        expected_output = "https://www.youtube.com/watch?v=YFbCaahCWQ0"
        assert expected_output == output

    def test_message_extractor_whatsapp_video(self):
        json_data = json.load(open("tests/testing_data/channel_data/channel_data.json"))
        input_json = json_data.get("video")
        from kairon.chat.converters.channels.whatsapp import WhatsappResponseConverter
        whatsapp = WhatsappResponseConverter("link", "messenger")
        response = whatsapp.message_extractor(input_json, "video")
        output = response.get("data")
        expected_output = "https://www.youtube.com/watch?v=YFbCaahCWQ0"
        assert expected_output == output

    def test_message_extractor_telegram_video(self):
        json_data = json.load(open("tests/testing_data/channel_data/channel_data.json"))
        input_json = json_data.get("video")
        from kairon.chat.converters.channels.telegram import TelegramResponseConverter
        telegram = TelegramResponseConverter("video", "telegram")
        response = telegram.message_extractor(input_json, "video")
        output = response.get("data")
        expected_output = "https://www.youtube.com/watch?v=YFbCaahCWQ0"
        assert expected_output == output

    def test_video_transformer_hangout_video(self):
        json_data = json.load(open("tests/testing_data/channel_data/channel_data.json"))
        input_json = json_data.get("video")
        elementops = ElementTransformerOps("video", "hangout")
        response = elementops.video_transformer(input_json)
        expected_output = {"text": "https://www.youtube.com/watch?v=YFbCaahCWQ0"}
        assert expected_output == response

    def test_save_and_publish_auditlog_action_save(self, monkeypatch):
        def publish_auditlog(*args, **kwargs):
            return None

        monkeypatch.setattr(Utility, "publish_auditlog", publish_auditlog)
        bot = "tests"
        user = "testuser"
        event_config = EventConfig(bot=bot,
                                   user=user,
                                   ws_url="http://localhost:5000/event_url")
        kwargs = {"action": "save"}
        Utility.save_and_publish_auditlog(event_config, "EventConfig", **kwargs)
        count = AuditLogData.objects(audit__Bot_id=bot, user=user, action="save").count()
        assert count == 1

    def test_save_and_publish_auditlog_action_save_another(self, monkeypatch):
        def publish_auditlog(*args, **kwargs):
            return None

        monkeypatch.setattr(Utility, "publish_auditlog", publish_auditlog)
        bot = "tests"
        user = "testuser"
        event_config = EventConfig(bot=bot,
                                   user=user,
                                   ws_url="http://localhost:5000/event_url",
                                   headers="{'Autharization': '123456789'}",
                                   method="GET")
        kwargs = {"action": "save"}
        Utility.save_and_publish_auditlog(event_config, "EventConfig", **kwargs)
        count = AuditLogData.objects(audit__Bot_id=bot, user=user, action="save").count()
        assert count == 2

    def test_save_and_publish_auditlog_action_update(self, monkeypatch):
        def publish_auditlog(*args, **kwargs):
            return None

        monkeypatch.setattr(Utility, "publish_auditlog", publish_auditlog)
        bot = "tests"
        user = "testuser"
        event_config = EventConfig(bot=bot,
                                   user=user,
                                   ws_url="http://localhost:5000/event_url",
                                   headers="{'Autharization': '123456789'}")
        kwargs = {"action": "update"}
        Utility.save_and_publish_auditlog(event_config, "EventConfig", **kwargs)
        count = AuditLogData.objects(audit__Bot_id=bot, user=user, action="update").count()
        assert count == 1

    def test_save_and_publish_auditlog_total_count(self, monkeypatch):
        def publish_auditlog(*args, **kwargs):
            return None

        monkeypatch.setattr(Utility, "publish_auditlog", publish_auditlog)
        bot = "tests"
        user = "testuser"
        event_config = EventConfig(bot=bot,
                                   user=user,
                                   ws_url="http://localhost:5000/event_url",
                                   headers="{'Autharization': '123456789'}")
        kwargs = {"action": "update"}
        Utility.save_and_publish_auditlog(event_config, "EventConfig", **kwargs)
        count = AuditLogData.objects(audit__Bot_id=bot, user=user).count()
        assert count >= 3

    def test_save_and_publish_auditlog_total_count_with_event_url(self, monkeypatch):
        def execute_http_request(*args, **kwargs):
            return None
        monkeypatch.setattr(Utility, "execute_http_request", execute_http_request)
        bot = "tests"
        user = "testuser"
        event_config = EventConfig(bot=bot,
                                   user=user,
                                   ws_url="http://localhost:5000/event_url",
                                   headers="{'Autharization': '123456789'}")
        kwargs = {"action": "update"}
        Utility.save_and_publish_auditlog(event_config, "EventConfig", **kwargs)
        count = AuditLogData.objects(audit__Bot_id=bot, user=user).count()
        assert count >= 3

    @responses.activate
    def test_publish_auditlog(self):
        bot = 'secret'
        user = 'secret_user'
        config = {
                "bot_user_oAuth_token": "xoxb-801939352912-801478018484-v3zq6MYNu62oSs8vammWOY8K",
                "slack_signing_secret": "79f036b9894eef17c064213b90d1042b",
                "client_id": "3396830255712.3396861654876869879",
                "client_secret": "cf92180a7634d90bf42a217408376878"
            }
        auditlog_data = {
            "audit": {"Bot_id": bot},
            "user": user,
            "action": "update",
            "entity": "Channels",
            "data": config,
        }

        event_url = "http://publish_log.com/consume"
        EventConfig(bot=bot,
                    user=user,
                    ws_url="http://publish_log.com/consume",
                    headers={'Autharization': '123456789'},
                    method="GET").save()

        responses.add(
            responses.POST,
            event_url,
            json='{"message": "Auditlog saved on remote server"}',
            status=200
        )

        Utility.publish_auditlog(AuditLogData(**auditlog_data))
        count = AuditLogData.objects(audit__Bot_id=bot, user=user).count()
        assert count == 1

    @pytest.mark.asyncio
    async def test_messageConverter_whatsapp_button_two(self):
        json_data = json.load(open("tests/testing_data/channel_data/channel_data.json"))
        input_json = json_data.get("button_two")
        whatsapp = ConverterFactory.getConcreteInstance("button", "whatsapp")
        response = await whatsapp.messageConverter(input_json)
        expected_output = json_data.get("whatsapp_button_op_two")
        assert expected_output == response

    @pytest.mark.asyncio
    async def test_messageConverter_whatsapp_button_three(self):
        json_data = json.load(open("tests/testing_data/channel_data/channel_data.json"))
        input_json = json_data.get("button_three")
        whatsapp = ConverterFactory.getConcreteInstance("button", "whatsapp")
        response = await whatsapp.messageConverter(input_json)
        expected_output = json_data.get("whatsapp_button_op_three")
        assert expected_output == response

    @pytest.mark.asyncio
    async def test_messageConverter_whatsapp_button_one(self):
        json_data = json.load(open("tests/testing_data/channel_data/channel_data.json"))
        input_json = json_data.get("button_one")
        whatsapp = ConverterFactory.getConcreteInstance("button", "whatsapp")
        response = await whatsapp.messageConverter(input_json)
        expected_output = json_data.get("whatsapp_button_op_one")
        assert expected_output == response

    @pytest.mark.asyncio
    async def test_messageConverter_whatsapp_button_one_failure(self):
        json_data = json.load(open("tests/testing_data/channel_data/channel_data.json"))
        input_json = json_data.get("button_one")
        from kairon.chat.converters.channels.whatsapp import WhatsappResponseConverter
        whatsapp = WhatsappResponseConverter("button", "whatsapp_failed")
        with pytest.raises(Exception):
            await whatsapp.messageConverter(input_json)

    def test_positive_case(self):
        result = AugmentationUtils.generate_synonym("good")
        assert len(result) == 3 and "good" not in result

    def test_positive_case_with_6_synonyms(self):
        result = AugmentationUtils.generate_synonym("good", 6)
        assert len(result) == 6 and "good" not in result

    def test_empty_case(self):
        result = AugmentationUtils.generate_synonym("")
        assert result == []

    def test_more_synonyms(self):
        result = AugmentationUtils.generate_synonym("good", 100)
        assert len(result) >= 1 and "good" not in result

    def test_get_templates_type_story_dict(self):
        story = {
          "name": "share_ticket_count_323",
          "steps": [
            {
              "name": "share_ticket_count_323",
              "type": "INTENT"
            },
            {
              "name": "utter_share_ticket_count_323",
              "type": "BOT"
            }
          ],
          "type": "RULE"
        }
        assert DataUtility.get_template_type(story) == TemplateType.QNA.value

        story["type"] = "STORY"
        assert DataUtility.get_template_type(story) == TemplateType.QNA.value

    def test_get_templates_type_rule_dict(self):
        story = {
          "name": "share_ticket_count_323",
          "steps": [
              {
                  "name": RULE_SNIPPET_ACTION_NAME,
                  "type": "ACTION"
              },
            {
              "name": "share_ticket_count_323",
              "type": "INTENT"
            },
            {
              "name": "utter_share_ticket_count_323",
              "type": "BOT"
            }
          ],
          "type": "RULE"
        }
        assert DataUtility.get_template_type(story) == TemplateType.QNA.value

        story["type"] = "STORY"
        assert DataUtility.get_template_type(story) == TemplateType.QNA.value


    def test_get_templates_type_story_step(self):
        story = [
            StoryEvents(type=UserUttered.type_name, name="share_ticket_count_323"),
            StoryEvents(type=ActionExecuted.type_name, name="utter_share_ticket_count_323"),
        ]
        assert DataUtility.get_template_type(story) == TemplateType.QNA.value

    def test_get_templates_type_rule_step_without_rule_snippet_action(self):
        story = [
            StoryEvents(type=ActionExecuted.type_name, name=RULE_SNIPPET_ACTION_NAME),
            StoryEvents(type=UserUttered.type_name, name="share_ticket_count_323"),
            StoryEvents(type=ActionExecuted.type_name, name="utter_share_ticket_count_323"),
        ]
        assert DataUtility.get_template_type(story) == TemplateType.QNA.value

        story = [
            StoryEvents(type=ActionExecuted.type_name, name="action_share_ticket_count_323"),
            StoryEvents(type=UserUttered.type_name, name="share_ticket_count_323"),
            StoryEvents(type=ActionExecuted.type_name, name="utter_share_ticket_count_323"),
        ]
        assert DataUtility.get_template_type(story) == TemplateType.CUSTOM.value

        story = [
            StoryEvents(type=ActionExecuted.type_name, name=RULE_SNIPPET_ACTION_NAME),
            StoryEvents(type=UserUttered.type_name, name="share_ticket_count_323"),
            StoryEvents(type=ActionExecuted.type_name, name="utter_share_ticket_count_323"),
            StoryEvents(type=ActionExecuted.type_name, name="utter_share_ticket_count_324"),
        ]
        assert DataUtility.get_template_type(story) == TemplateType.CUSTOM.value

    def test_get_templates_type_custom(self):
        story = {
            "name": "share_ticket_count_323",
            "steps": [
                {
                    "name": "share_ticket_count_323",
                    "type": "INTENT"
                },
                {
                    "name": "action_share_ticket_count_323",
                    "type": "ACTION"
                }
            ],
            "type": "RULE"
        }
        assert DataUtility.get_template_type(story) == TemplateType.CUSTOM.value

        story["type"] = "STORY"
        assert DataUtility.get_template_type(story) == TemplateType.CUSTOM.value

        story = {
            "name": "share_ticket_count_323",
            "steps": [
                {
                    "name": "share_ticket_count_323",
                    "type": "INTENT"
                },
                {
                    "name": "utter_share_ticket_count_323",
                    "type": "BOT"
                },
                {
                    "name": "utter_share_ticket_count_324",
                    "type": "BOT"
                }
            ],
            "type": "RULE"
        }
        assert DataUtility.get_template_type(story) == TemplateType.CUSTOM.value

        story["type"] = "STORY"
        assert DataUtility.get_template_type(story) == TemplateType.CUSTOM.value

    def test_getConcreteInstance_msteams(self):
        from kairon.chat.converters.channels.msteams import MSTeamsResponseConverter
        msteams = ConverterFactory.getConcreteInstance("link", "msteams")
        assert isinstance(msteams, MSTeamsResponseConverter)

    @pytest.mark.asyncio
    async def test_messageConverter_msteams_link(self):
        json_data = json.load(open("tests/testing_data/channel_data/channel_data.json"))
        input_json = json_data.get("link")
        msteams = ConverterFactory.getConcreteInstance("link", "msteams")
        response = await msteams.messageConverter(input_json)
        expected_output = json_data.get("msteams_link_op")
        assert expected_output == response.get("text")

    @pytest.mark.asyncio
    async def test_messageConverter_msteams_image(self):
        json_data = json.load(open("tests/testing_data/channel_data/channel_data.json"))
        input_json = json_data.get("image")
        msteams = ConverterFactory.getConcreteInstance("image", "msteams")
        response = await msteams.messageConverter(input_json)
        expected_output = json_data.get("msteams_image_op")
        assert expected_output == response

    @pytest.mark.asyncio
    async def test_messageConverter_msteams_button(self):
        json_data = json.load(open("tests/testing_data/channel_data/channel_data.json"))
        input_json = json_data.get("button_one")
        msteams = ConverterFactory.getConcreteInstance("button", "msteams")
        response = await msteams.messageConverter(input_json)
        expected_output = json_data.get("msteams_button_one_op")
        assert expected_output == response

    @pytest.mark.asyncio
    async def test_messageConverter_msteams_three_button(self):
        json_data = json.load(open("tests/testing_data/channel_data/channel_data.json"))
        input_json = json_data.get("button_three")
        msteams = ConverterFactory.getConcreteInstance("button", "msteams")
        response = await msteams.messageConverter(input_json)
        expected_output = json_data.get("msteams_button_three_op")
        assert expected_output == response

    @pytest.mark.asyncio
    async def test_messageConverter_msteams_two_button(self):
        json_data = json.load(open("tests/testing_data/channel_data/channel_data.json"))
        input_json = json_data.get("button_two")
        msteams = ConverterFactory.getConcreteInstance("button", "msteams")
        response = await msteams.messageConverter(input_json)
        expected_output = json_data.get("msteams_button_two_op")
        assert expected_output == response

    @pytest.mark.asyncio
    async def test_messageConverter_msteams_multilinks(self):
        json_data = json.load(open("tests/testing_data/channel_data/channel_data.json"))
        input_json = json_data.get("multi_link")
        msteams = ConverterFactory.getConcreteInstance("link", "msteams")
        response = await msteams.messageConverter(input_json)
        expected_output = json_data.get("msteams_multilink_op")
        assert expected_output == response.get("text")

    @pytest.mark.asyncio
    async def test_message_extractor_msteams_exception(self):
        json_data = json.load(open("tests/testing_data/channel_data/channel_data.json"))
        input_json = json_data.get("link_wrong_json")
        from kairon.chat.converters.channels.msteams import MSTeamsResponseConverter
        msteams = MSTeamsResponseConverter("link", "msteams")
        with pytest.raises(Exception):
            print(f"{msteams.message_type} {msteams.channel_type}")
            await msteams.messageConverter(input_json)

    def test_link_transformer_msteams_exception(self):
        json_data = json.load(open("tests/testing_data/channel_data/channel_data.json"))
        input_json = json_data.get("link_wrong_json")
        from kairon.chat.converters.channels.msteams import MSTeamsResponseConverter
        msteams = MSTeamsResponseConverter("link", "msteams")
        with pytest.raises(Exception):
            msteams.link_transformer(input_json)

    @pytest.mark.asyncio
    async def test_video_transformer_msteams_exception(self):
        json_data = json.load(open("tests/testing_data/channel_data/channel_data.json"))
        input_json = json_data.get("video")
        msteams = ConverterFactory.getConcreteInstance("video", "msteams")
        response = await msteams.messageConverter(input_json)
        expected_output = json_data.get("msteams_video_op")
        assert expected_output == response.get("text")

    @pytest.mark.parametrize("testing_password,results,err_msg",
                             [
                                 ("TEST@2", [Length(8)], "Password length must be 8"),
                                 ("TESTING123", [Special(1)], "Missing 1 special letter"),
                                 ("testing@123", [Uppercase(1)], "Missing 1 uppercase letter"),
                                 ("TESTING@test", [Numbers(1)], "Missing 1 number"),
                                 ("TestingTest", [Numbers(1), Special(1)], "Missing 1 number\nMissing 1 special letter")
                             ])
    @mock.patch("kairon.shared.utils.Utility.password_policy.test")
    def test_valid_password(self, mock_password_policy_test, testing_password, results, err_msg):
        mock_password_policy_test.return_value = results
        with pytest.raises(AppException) as error:
            Utility.valid_password(password=testing_password)
        assert str(error.value) == err_msg
        mock_password_policy_test.assert_called_once_with(testing_password)

    def test_valid_password_with_correct_password(self):
        testing_password = "TESTING@123"
        assert Utility.valid_password(password=testing_password) is None

    def test_is_exist_with_raise_error_false(self):
        assert Utility.is_exist(Slots, raise_error=False) is True

    def test_is_exist_with_raise_error_true_without_exp_message(self):
        with pytest.raises(AppException) as error:
            Utility.is_exist(Slots, raise_error=True)
        assert str(error.value) == "Exception message cannot be empty"

    def test_is_exist_with_raise_error_true_with_exp_message(self):
        err_msg = "Testing Error Message"
        with pytest.raises(AppException) as error:
            Utility.is_exist(Slots, raise_error=True, exp_message=err_msg)
        assert str(error.value) == err_msg

    @pytest.mark.parametrize("is_raise_error,expected_output", [(True, None), (False, False)])
    def test_is_exist_with_zero_docs(self, is_raise_error, expected_output):
        assert Utility.is_exist(Slots, raise_error=is_raise_error, exp_message="Testing",
                                name__iexact="random") is expected_output

    def test_is_exist(self):
        bot = '5f50fd0a56b698ca10d35d2e'
        user = 'test_user'
        slot = 'location'
        Slots(name=slot, type='text', bot=bot, user=user).save()
        assert Utility.is_exist(Slots, raise_error=False, name=slot, type="text", bot=bot, user=user) is True

    def test_is_exist_query_with_raise_error_false(self):
        assert Utility.is_exist_query(Slots, raise_error=False, query=(Q(name="bot") & Q(status=True))) is True

    def test_is_exist_query_with_raise_error_true_without_exp_message(self):
        with pytest.raises(AppException) as error:
            Utility.is_exist_query(Slots, raise_error=True, query=(Q(name="bot") & Q(status=True)))
        assert str(error.value) == "Exception message cannot be empty"

    def test_is_exist_query_with_raise_error_true_with_exp_message(self):
        err_msg = "Testing Error Message"
        with pytest.raises(AppException) as error:
            Utility.is_exist_query(Slots, raise_error=True, query=(Q(name="bot") & Q(status=True)),
                                   exp_message=err_msg)
        assert str(error.value) == err_msg

    @pytest.mark.parametrize("is_raise_error,expected_output", [(False, False), (True, None)])
    def test_is_exist_query_with_zero_docs(self, is_raise_error, expected_output):
        assert Utility.is_exist_query(Slots, raise_error=is_raise_error,
                                      query=(Q(name="random") & Q(status=True))) is expected_output

    def test_is_exist_query(self):
        bot = '5f50fd0a56b698ca10d35d2e'
        user = 'test_user'
        slot = 'location'
        Slots(name=slot, type='text', bot=bot, user=user).save()
        assert Utility.is_exist_query(Slots, raise_error=False, query=(Q(name=slot) & Q(bot=bot))) is True

    def test_special_match(self):
        assert Utility.special_match(strg="Testing@123") is True

    def test_special_match_without_special_character(self):
        assert Utility.special_match(strg="Testing123") is False

    def test_load_json_file(self):
        testing_path = "./template/chat-client/default-config.json"
        expected_output = {'name': 'kairon', 'buttonType': 'button', 'welcomeMessage': 'Hello! How are you?', 'container': '#root', 'userType': 'custom', 'userStorage': 'ls', 'whitelist': ['*'], 'styles': {'headerStyle': {'backgroundColor': '#2b3595', 'color': '#ffffff', 'height': '60px'}, 'botStyle': {'backgroundColor': '#e0e0e0', 'color': '#000000', 'iconSrc': '', 'fontFamily': "'Roboto', sans-serif", 'fontSize': '14px', 'showIcon': 'false'}, 'userStyle': {'backgroundColor': '#2b3595', 'color': '#ffffff', 'iconSrc': '', 'fontFamily': "'Roboto', sans-serif", 'fontSize': '14px', 'showIcon': 'false'}, 'buttonStyle': {'color': '#ffffff', 'backgroundColor': '#2b3595'}, 'containerStyles': {'height': '500px', 'width': '350px', 'background': '#ffffff'}}, 'headerClassName': '', 'containerClassName': '', 'chatContainerClassName': '', 'userClassName': '', 'botClassName': '', 'formClassName': '', 'openButtonClassName': '', 'multilingual': {'enable': False, 'bots': []}}
        config = Utility.load_json_file(path=testing_path)
        assert config == expected_output

    def test_load_json_file_with_incorrect_path_raise_exception(self):
        testing_path = "./template/chat-client/testing.json"
        with pytest.raises(AppException) as error:
            Utility.load_json_file(path=testing_path)
        assert str(error.value) == "file not found"

    def test_get_channels(self):
        expected_channels = ['msteams', 'slack', 'telegram', 'hangouts', 'messenger', 'instagram', 'whatsapp']
        channels = Utility.get_channels()
        assert channels == expected_channels

    def test_get_channels_with_no_channels(self, monkeypatch):
        expected_channels = []
        monkeypatch.setitem(Utility.system_metadata, "channels", [])
        channels = Utility.get_channels()
        assert channels == expected_channels

    def test_convertdatetime_with_timezone(self):
        from datetime import datetime, timezone
        dateformat = '%Y-%m-%d %H:%M:%S'
        current_utcnow = datetime(2023, 2, 12, 8, 00, 00, tzinfo=timezone.utc)
        result = Utility.convert_utcdate_with_timezone(current_utcnow, "Asia/Kolkata",dateformat)
        assert result == datetime(2023, 2, 12, 13, 30)


    def test_verify_email_disable(self):
        Utility.verify_email("test@test.com")

    @responses.activate
    def test_verify_email_enable_disposable_email(self):
        email = "test@test.com"
        api_key = "test"
        with mock.patch.dict(Utility.environment, {'verify': {"email": {"type": "quickemail", "key": api_key, "enable": True}}}):
            verification = QuickEmailVerification()
            responses.add(responses.GET,
                          verification.url + "?" + urlencode({"apikey": verification.key, "email": email}),
                          json={
                              "result": "valid",
                              "reason": "rejected_email",
                              "disposable": "true",
                              "accept_all": "false",
                              "role": "false",
                              "free": "false",
                              "email": "test@test.com",
                              "user": "test",
                              "domain": "quickemailverification.com",
                              "mx_record": "us2.mx1.mailhostbox.com",
                              "mx_domain": "mailhostbox.com",
                              "safe_to_send": "false",
                              "did_you_mean": "",
                              "success": "true",
                              "message": None
                          })
            with pytest.raises(AppException, match="Invalid or disposable Email!"):
                Utility.verify_email(email)

    @responses.activate
    def test_verify_email_enable_invalid_email(self):
        email = "test@test.com"
        api_key = "test"
        with mock.patch.dict(Utility.environment,
                             {'verify': {"email": {"type": "quickemail", "key": api_key, "enable": True}}}):
            verification = QuickEmailVerification()
            responses.add(responses.GET,
                          verification.url + "?" + urlencode({"apikey": verification.key, "email": email}),
                          json={
                              "result": "invalid",
                              "reason": "rejected_email",
                              "disposable": "false",
                              "accept_all": "false",
                              "role": "false",
                              "free": "false",
                              "email": "test@test.com",
                              "user": "test",
                              "domain": "quickemailverification.com",
                              "mx_record": "us2.mx1.mailhostbox.com",
                              "mx_domain": "mailhostbox.com",
                              "safe_to_send": "false",
                              "did_you_mean": "",
                              "success": "true",
                              "message": None
                          })
            with pytest.raises(AppException, match="Invalid or disposable Email!"):
                Utility.verify_email(email)

    @responses.activate
    def test_verify_email_enable_valid_email(self):
        email = "test@test.com"
        api_key = "test"
        with mock.patch.dict(Utility.environment,
                             {'verify': {"email": {"type": "quickemail", "key": api_key, "enable": True}}}):
            verification = QuickEmailVerification()
            responses.add(responses.GET,
                          verification.url + "?" + urlencode({"apikey": verification.key, "email": email}),
                          json={
                              "result": "valid",
                              "reason": "rejected_email",
                              "disposable": "false",
                              "accept_all": "false",
                              "role": "false",
                              "free": "false",
                              "email": "test@test.com",
                              "user": "test",
                              "domain": "quickemailverification.com",
                              "mx_record": "us2.mx1.mailhostbox.com",
                              "mx_domain": "mailhostbox.com",
                              "safe_to_send": "false",
                              "did_you_mean": "",
                              "success": "true",
                              "message": None
                          })
            Utility.verify_email(email)

    def test_get_llm_hyperparameters(self):
        hyperparameters = Utility.get_llm_hyperparameters()
        assert hyperparameters == {'temperature': 0.0,
                                    'max_tokens': 300,
                                    'model': 'gpt-3.5-turbo',
                                    'top_p': 0.0,
                                    'n': 1,
                                    'stream': False,
                                    'stop': None,
                                    'presence_penalty': 0.0,
                                    'frequency_penalty': 0.0,
                                    'logit_bias': {}}

    def test_get_llm_hyperparameters_not_found(self, monkeypatch):
        monkeypatch.setitem(Utility.environment['llm'], 'faq', None)
        with pytest.raises(AppException, match="Could not find any hyperparameters for configured LLM."):
            Utility.get_llm_hyperparameters()

    @responses.activate
    def test_trigger_gp3_client_completion(self):
        api_key = "test"
        generated_text = "Python is dynamically typed, garbage-collected, high level, general purpose programming."
        messages = {"messages": [
                   {"role": "system",
                    "content": DEFAULT_SYSTEM_PROMPT},
                    {'role': 'user',
                        'content': 'Answer question based on the context below, if answer is not in the context go check previous logs.\nSimilarity Prompt:\nPython is a high-level, general-purpose programming language. Its design philosophy emphasizes code readability with the use of significant indentation. Python is dynamically typed and garbage-collected.\nInstructions on how to use Similarity Prompt: Answer according to this context.\n \n Q: Explain python is called high level programming language in laymen terms?\n A:'}
               ]}
        hyperparameters = Utility.get_llm_hyperparameters()
        request_header = {"Authorization": f"Bearer {api_key}"}
        mock_completion_request = {"messages": [
            {"role": "system",
             "content": DEFAULT_SYSTEM_PROMPT},
            {'role': 'user',
             'content': 'Answer question based on the context below, if answer is not in the context go check previous logs.\nSimilarity Prompt:\nPython is a high-level, general-purpose programming language. Its design philosophy emphasizes code readability with the use of significant indentation. Python is dynamically typed and garbage-collected.\nInstructions on how to use Similarity Prompt: Answer according to this context.\n \n Q: Explain python is called high level programming language in laymen terms?\n A:'}
        ]}
        mock_completion_request.update(hyperparameters)

        responses.add(
            url="https://api.openai.com/v1/chat/completions",
            method="POST",
            status=200,
            match=[responses.matchers.json_params_matcher(mock_completion_request),
                   responses.matchers.header_matcher(request_header)],
            json={'choices': [{'message': {'content': generated_text, 'role': 'assistant'}}]}
        )

        resp = GPT3Resources("test").invoke(GPT3ResourceTypes.chat_completion.value, messages=messages, **hyperparameters)
        assert resp == generated_text

    @responses.activate
    def test_trigger_gp3_client_completion(self):
        api_key = "test"
        generated_text = "Python is dynamically typed, garbage-collected, high level, general purpose programming."
        hyperparameters = Utility.get_llm_hyperparameters()
        request_header = {"Authorization": f"Bearer {api_key}"}
        mock_completion_request = {"messages": [
            {"role": "system",
             "content": DEFAULT_SYSTEM_PROMPT},
            {'role': 'user',
             'content': 'Answer question based on the context below, if answer is not in the context go check previous logs.\nSimilarity Prompt:\nPython is a high-level, general-purpose programming language. Its design philosophy emphasizes code readability with the use of significant indentation. Python is dynamically typed and garbage-collected.\nInstructions on how to use Similarity Prompt: Answer according to this context.\n \n Q: Explain python is called high level programming language in laymen terms?\n A:'}
        ]}
        mock_completion_request.update(hyperparameters)

        responses.add(
            url="https://api.openai.com/v1/chat/completions",
            method="POST",
            status=200,
            match=[responses.matchers.json_params_matcher(mock_completion_request),
                   responses.matchers.header_matcher(request_header)],
            json={'choices': [{'message': {'content': generated_text, 'role': 'assistant'}}]}
        )
        formatted_response, raw_response = GPT3Resources(api_key).invoke(GPT3ResourceTypes.chat_completion.value, **mock_completion_request)
        assert formatted_response == generated_text
        assert raw_response == {'choices': [{'message': {'content': generated_text, 'role': 'assistant'}}]}

    @responses.activate
    def test_trigger_gp3_client_completion_failure(self):
        api_key = "test"
        hyperparameters = Utility.get_llm_hyperparameters()
        request_header = {"Authorization": f"Bearer {api_key}"}
        mock_completion_request = {"messages": [
            {"role": "system",
             "content": DEFAULT_SYSTEM_PROMPT},
            {'role': 'user',
             'content': 'Answer question based on the context below, if answer is not in the context go check previous logs.\nSimilarity Prompt:\nPython is a high-level, general-purpose programming language. Its design philosophy emphasizes code readability with the use of significant indentation. Python is dynamically typed and garbage-collected.\nInstructions on how to use Similarity Prompt: Answer according to this context.\n \n Q: Explain python is called high level programming language in laymen terms?\n A:'}
        ]}
        mock_completion_request.update(hyperparameters)

        responses.add(
            url="https://api.openai.com/v1/chat/completions",
            method="POST",
            status=504,
            match=[responses.matchers.json_params_matcher(mock_completion_request),
                   responses.matchers.header_matcher(request_header)],
            json={"error": {"message": "Server unavailable!", "id": 876543456789}}
        )
        with pytest.raises(AppException, match="Server unavailable!. Request id: 876543456789"):
            GPT3Resources(api_key).invoke(GPT3ResourceTypes.chat_completion.value, **mock_completion_request)

    @responses.activate
    def test_trigger_gp3_client_embedding(self):
        api_key = "test"
        query = "What kind of language is python?"
        embedding = list(np.random.random(GPT3FAQEmbedding.__embedding__))
        request_header = {"Authorization": f"Bearer {api_key}"}

        responses.add(
            url="https://api.openai.com/v1/embeddings",
            method="POST",
            status=200,
            match=[responses.matchers.json_params_matcher({"model": "text-embedding-ada-002", "input": query}),
                   responses.matchers.header_matcher(request_header)],
            json={'data': [{'embedding': embedding}]}
        )
        formatted_response, raw_response = GPT3Resources(api_key).invoke(GPT3ResourceTypes.embeddings.value, model="text-embedding-ada-002", input=query)
        assert formatted_response == embedding
        assert raw_response == {'data': [{'embedding': embedding}]}

    @responses.activate
    def test_trigger_gp3_client_embedding_failure(self):
        api_key = "test"
        query = "What kind of language is python?"
        embedding = list(np.random.random(GPT3FAQEmbedding.__embedding__))
        request_header = {"Authorization": f"Bearer {api_key}"}

        responses.add(
            url="https://api.openai.com/v1/embeddings",
            method="POST",
            status=504,
            match=[responses.matchers.json_params_matcher({"model": "text-embedding-ada-002", "input": query}),
                   responses.matchers.header_matcher(request_header)],
        )

        with pytest.raises(AppException, match="Received non 200 status code:"):
            GPT3Resources(api_key).invoke(GPT3ResourceTypes.embeddings.value, model="text-embedding-ada-002", input=query)

        responses.add(
            url="https://api.openai.com/v1/embeddings",
            method="POST",
            status=504,
            match=[responses.matchers.json_params_matcher({"model": "text-embedding-ada-002", "input": query}),
                   responses.matchers.header_matcher(request_header)],
            json={"error": {"message": "Server unavailable!", "id": 876543456789}}
        )

        with pytest.raises(AppException, match="Server unavailable!. Request id: 876543456789"):
            GPT3Resources(api_key).invoke(GPT3ResourceTypes.embeddings.value, model="text-embedding-ada-002", input=query)

    @responses.activate
    def test_trigger_gp3_client_streaming_completion(self):
        api_key = "test"
        generated_text = "Python is dynamically typed, garbage-collected, high level, general purpose programming."
        hyperparameters = Utility.get_llm_hyperparameters()
        request_header = {"Authorization": f"Bearer {api_key}"}
        mock_completion_request = {"messages": [
            {"role": "system",
             "content": DEFAULT_SYSTEM_PROMPT},
            {'role': 'user',
             'content': 'Answer question based on the context below, if answer is not in the context go check previous logs.\nSimilarity Prompt:\nPython is a high-level, general-purpose programming language. Its design philosophy emphasizes code readability with the use of significant indentation. Python is dynamically typed and garbage-collected.\nInstructions on how to use Similarity Prompt: Answer according to this context.\n \n Q: Explain python is called high level programming language in laymen terms?\n A:'}
        ]}
        mock_completion_request.update(hyperparameters)
        mock_completion_request["stream"] = True

        content = """data: {"choices": [{"delta": {"role": "assistant"}, "index": 0, "finish_reason": null}]}\n\n
data: {"choices": [{"delta": {"content": "Python"}, "index": 0, "finish_reason": null}]}\n\n
data: {"choices": [{"delta": {"content": " is"}, "index": 0, "finish_reason": null}]}\n\n
data: {"choices": [{"delta": {"content": " dynamically"}, "index": 0, "finish_reason": null}]}\n\n
data: {"choices": [{"delta": {"content": " typed"}, "index": 0, "finish_reason": null}]}\n\n
data: {"choices": [{"delta": {"content": ","}, "index": 0, "finish_reason": null}]}\n\n
data: {"choices": [{"delta": {"content": " garbage-collected"}, "index": 0, "finish_reason": null}]}\n\n
data: {"choices": [{"delta": {"content": ","}, "index": 0, "finish_reason": null}]}\n\n
data: {"choices": [{"delta": {"content": " high"}, "index": 0, "finish_reason": null}]}\n\n
data: {"choices": [{"delta": {"content": " level"}, "index": 0, "finish_reason": null}]}\n\n
data: {"choices": [{"delta": {"content": ","}, "index": 0, "finish_reason": null}]}\n\n
data: {"choices": [{"delta": {"content": " general"}, "index": 0, "finish_reason": null}]}\n\n
data: {"choices": [{"delta": {"content": " purpose"}, "index": 0, "finish_reason": null}]}\n\n
data: {"choices": [{"delta": {"content": " programming"}, "index": 0, "finish_reason": null}]}\n\n
data: {"choices": [{"delta": {"content": "."}, "index": 0, "finish_reason": null}]}\n\n
data: {"choices": [{"delta": {}, "index": 0, "finish_reason": "stop"}]}\n\n
data: [DONE]\n\n"""
        responses.add(
            url="https://api.openai.com/v1/chat/completions",
            method="POST",
            status=200,
            match=[responses.matchers.json_params_matcher(mock_completion_request),
                   responses.matchers.header_matcher(request_header)],
            body=content.encode(),
            stream=True
        )
        formatted_response, raw_response = GPT3Resources(api_key).invoke(GPT3ResourceTypes.chat_completion.value,
                                                                         **mock_completion_request)
        assert formatted_response == generated_text
        assert raw_response == [{'choices': [{'delta': {'role': 'assistant'}, 'index': 0, 'finish_reason': None}]},
                                {'choices': [{'delta': {'content': 'Python'}, 'index': 0, 'finish_reason': None}]},
                                {'choices': [{'delta': {'content': ' is'}, 'index': 0, 'finish_reason': None}]}, {
                                    'choices': [
                                        {'delta': {'content': ' dynamically'}, 'index': 0, 'finish_reason': None}]},
                                {'choices': [{'delta': {'content': ' typed'}, 'index': 0, 'finish_reason': None}]},
                                {'choices': [{'delta': {'content': ','}, 'index': 0, 'finish_reason': None}]}, {
                                    'choices': [{'delta': {'content': ' garbage-collected'}, 'index': 0,
                                                 'finish_reason': None}]},
                                {'choices': [{'delta': {'content': ','}, 'index': 0, 'finish_reason': None}]},
                                {'choices': [{'delta': {'content': ' high'}, 'index': 0, 'finish_reason': None}]},
                                {'choices': [{'delta': {'content': ' level'}, 'index': 0, 'finish_reason': None}]},
                                {'choices': [{'delta': {'content': ','}, 'index': 0, 'finish_reason': None}]},
                                {'choices': [{'delta': {'content': ' general'}, 'index': 0, 'finish_reason': None}]},
                                {'choices': [{'delta': {'content': ' purpose'}, 'index': 0, 'finish_reason': None}]}, {
                                    'choices': [
                                        {'delta': {'content': ' programming'}, 'index': 0, 'finish_reason': None}]},
                                {'choices': [{'delta': {'content': '.'}, 'index': 0, 'finish_reason': None}]},
                                {'choices': [{'delta': {}, 'index': 0, 'finish_reason': 'stop'}]}]

    @responses.activate
    def test_trigger_gp3_client_streaming_completion_failure(self):
        api_key = "test"
        hyperparameters = Utility.get_llm_hyperparameters()
        request_header = {"Authorization": f"Bearer {api_key}"}
        mock_completion_request = {"messages": [
            {"role": "system",
             "content": DEFAULT_SYSTEM_PROMPT},
            {'role': 'user',
             'content': 'Answer question based on the context below, if answer is not in the context go check previous logs.\nSimilarity Prompt:\nPython is a high-level, general-purpose programming language. Its design philosophy emphasizes code readability with the use of significant indentation. Python is dynamically typed and garbage-collected.\nInstructions on how to use Similarity Prompt: Answer according to this context.\n \n Q: Explain python is called high level programming language in laymen terms?\n A:'}
        ]}
        mock_completion_request.update(hyperparameters)
        mock_completion_request["stream"] = True

        content = "data: {'choices': [{'delta': {'role': 'assistant'}}]}\n\n"
        responses.add(
            url="https://api.openai.com/v1/chat/completions",
            method="POST",
            status=200,
            match=[responses.matchers.json_params_matcher(mock_completion_request),
                   responses.matchers.header_matcher(request_header)],
            body=content.encode(),
            stream=True
        )
        with pytest.raises(AppException, match=re.escape("Received HTTP code 200 in streaming response from openai: {'choices': [{'delta': {'role': 'assistant'}}]}")):
            GPT3Resources(api_key).invoke(GPT3ResourceTypes.chat_completion.value, **mock_completion_request)

        def __mock_exception(*args, **kwargs):
            raise Exception("Something went wrong!")
            
        with patch("kairon.shared.llm.clients.gpt3.parse_stream") as mock_stream:
            mock_stream.side_effect = __mock_exception

            with pytest.raises(AppException, match="Failed to parse response: *"):
                GPT3Resources(api_key).invoke(GPT3ResourceTypes.chat_completion.value, **mock_completion_request)

    @responses.activate
    def test_trigger_gp3_client_completion_failure_invalid_json(self):
        api_key = "test"
        hyperparameters = Utility.get_llm_hyperparameters()
        request_header = {"Authorization": f"Bearer {api_key}"}
        mock_completion_request = {"messages": [
            {"role": "system",
             "content": DEFAULT_SYSTEM_PROMPT},
            {'role': 'user',
             'content': 'Answer question based on the context below, if answer is not in the context go check previous logs.\nSimilarity Prompt:\nPython is a high-level, general-purpose programming language. Its design philosophy emphasizes code readability with the use of significant indentation. Python is dynamically typed and garbage-collected.\nInstructions on how to use Similarity Prompt: Answer according to this context.\n \n Q: Explain python is called high level programming language in laymen terms?\n A:'}
        ]}
        mock_completion_request.update(hyperparameters)
        mock_completion_request["stream"] = True

        content = "data: {'choices': [{'delta': {'role': 'assistant'}}]}\n\n"
        responses.add(
            url="https://api.openai.com/v1/chat/completions",
            method="POST",
            status=504,
            match=[responses.matchers.json_params_matcher(mock_completion_request),
                   responses.matchers.header_matcher(request_header)],
            body=content.encode(),
            stream=True
        )
        with pytest.raises(AppException, match=re.escape("Received non 200 status code: data: {'choices': [{'delta': {'role': 'assistant'}}]}\n\n")):
            GPT3Resources(api_key).invoke(GPT3ResourceTypes.chat_completion.value, **mock_completion_request)

    def test_get_client_ip_with_request_client(self):
        request = mock.Mock()
        request.client.host = "58.0.127.89"
        ip = Utility.get_client_ip(request)
        assert "58.0.127.89" == ip

    def test_llm_resource_provider_factory(self):
        client = LLMClientFactory.get_resource_provider(LLMResourceProvider.azure.value)
        assert isinstance(client("test"), AzureGPT3Resources)

        client = LLMClientFactory.get_resource_provider(LLMResourceProvider.openai.value)
        assert isinstance(client("test"), GPT3Resources)

    def test_llm_resource_provider_not_implemented(self):
        with pytest.raises(AppException, match='aws client not supported'):
            LLMClientFactory.get_resource_provider("aws")

    @responses.activate
    def test_trigger_azure_client_completion(self):
        api_key = "test"
        generated_text = "Python is dynamically typed, garbage-collected, high level, general purpose programming."
        hyperparameters = Utility.get_llm_hyperparameters()
        request_header = {"api-key": api_key}
        mock_completion_request = {"messages": [
            {"role": "system",
             "content": DEFAULT_SYSTEM_PROMPT},
            {'role': 'user',
             'content': 'Answer question based on the context below, if answer is not in the context go check previous logs.\nSimilarity Prompt:\nPython is a high-level, general-purpose programming language. Its design philosophy emphasizes code readability with the use of significant indentation. Python is dynamically typed and garbage-collected.\nInstructions on how to use Similarity Prompt: Answer according to this context.\n \n Q: Explain python is called high level programming language in laymen terms?\n A:'}
        ]}
        mock_completion_request.update(hyperparameters)
        llm_settings = LLMSettings(enable_faq=True, provider="azure", embeddings_model_id="openaimodel_embd",
                                   chat_completion_model_id="openaimodel_completion",
                                   api_version="2023-03-16").to_mongo().to_dict()
        responses.add(
            url=f"https://kairon.openai.azure.com/openai/deployments/{llm_settings['chat_completion_model_id']}/{GPT3ResourceTypes.chat_completion.value}?api-version={llm_settings['api_version']}",
            method="POST",
            status=200,
            match=[responses.matchers.json_params_matcher(mock_completion_request),
                   responses.matchers.header_matcher(request_header)],
            json={'choices': [{'message': {'content': generated_text, 'role': 'assistant'}}]}
        )

        client = LLMClientFactory.get_resource_provider(LLMResourceProvider.azure.value)(api_key, **llm_settings)
        formatted_response, raw_response = client.invoke(GPT3ResourceTypes.chat_completion.value, **mock_completion_request)
        assert formatted_response == generated_text
        assert raw_response == {'choices': [{'message': {'content': generated_text, 'role': 'assistant'}}]}

    @responses.activate
    def test_trigger_azure_client_embedding(self):
        api_key = "test"
        query = "What kind of language is python?"
        embedding = list(np.random.random(GPT3FAQEmbedding.__embedding__))
        request_header = {"api-key": api_key}
        llm_settings = LLMSettings(enable_faq=True, provider="azure", embeddings_model_id="openaimodel_embd",
                                   chat_completion_model_id="openaimodel_completion",
                                   api_version="2023-03-16").to_mongo().to_dict()

        responses.add(
            url=f"https://kairon.openai.azure.com/openai/deployments/{llm_settings['embeddings_model_id']}/{GPT3ResourceTypes.embeddings.value}?api-version={llm_settings['api_version']}",
            method="POST",
            status=200,
            match=[responses.matchers.json_params_matcher({"model": "text-embedding-ada-002", "input": query}),
                   responses.matchers.header_matcher(request_header)],
            json={'data': [{'embedding': embedding}]}
        )
        client = LLMClientFactory.get_resource_provider(LLMResourceProvider.azure.value)(api_key, **llm_settings)
        formatted_response, raw_response = client.invoke(GPT3ResourceTypes.embeddings.value,
                                                         model="text-embedding-ada-002", input=query)
        assert formatted_response == embedding
        assert raw_response == {'data': [{'embedding': embedding}]}

    @responses.activate
    def test_trigger_azure_client_embedding_failure(self):
        api_key = "test"
        query = "What kind of language is python?"
        request_header = {"api-key": api_key}
        llm_settings = LLMSettings(enable_faq=True, provider="azure", embeddings_model_id="openaimodel_embd",
                                   chat_completion_model_id="openaimodel_completion",
                                   api_version="2023-03-16").to_mongo().to_dict()

        responses.add(
            url=f"https://kairon.openai.azure.com/openai/deployments/{llm_settings['embeddings_model_id']}/{GPT3ResourceTypes.embeddings.value}?api-version={llm_settings['api_version']}",
            method="POST",
            status=504,
            match=[responses.matchers.json_params_matcher({"model": "text-embedding-ada-002", "input": query}),
                   responses.matchers.header_matcher(request_header)],
        )
        client = LLMClientFactory.get_resource_provider(LLMResourceProvider.azure.value)(api_key, **llm_settings)

        with pytest.raises(AppException, match="Received non 200 status code:"):
            client.invoke(GPT3ResourceTypes.embeddings.value, model="text-embedding-ada-002", input=query)

        responses.add(
            url=f"https://kairon.openai.azure.com/openai/deployments/{llm_settings['embeddings_model_id']}/{GPT3ResourceTypes.embeddings.value}?api-version={llm_settings['api_version']}",
            method="POST",
            status=504,
            match=[responses.matchers.json_params_matcher({"model": "text-embedding-ada-002", "input": query}),
                   responses.matchers.header_matcher(request_header)],
            json={"error": {"message": "Server unavailable!", "id": 876543456789}}
        )

        with pytest.raises(AppException, match="Server unavailable!. Request id: 876543456789"):
            client.invoke(GPT3ResourceTypes.embeddings.value, model="text-embedding-ada-002", input=query)

    @responses.activate
    def test_trigger_azure_client_completion_failure(self):
        api_key = "test"
        hyperparameters = Utility.get_llm_hyperparameters()
        request_header = {"api-key": api_key}
        llm_settings = LLMSettings(enable_faq=True, provider="azure", embeddings_model_id="openaimodel_embd",
                                   chat_completion_model_id="openaimodel_completion",
                                   api_version="2023-03-16").to_mongo().to_dict()
        mock_completion_request = {"messages": [
            {"role": "system",
             "content": DEFAULT_SYSTEM_PROMPT},
            {'role': 'user',
             'content': 'Answer question based on the context below, if answer is not in the context go check previous logs.\nSimilarity Prompt:\nPython is a high-level, general-purpose programming language. Its design philosophy emphasizes code readability with the use of significant indentation. Python is dynamically typed and garbage-collected.\nInstructions on how to use Similarity Prompt: Answer according to this context.\n \n Q: Explain python is called high level programming language in laymen terms?\n A:'}
        ]}
        mock_completion_request.update(hyperparameters)

        responses.add(
            url=f"https://kairon.openai.azure.com/openai/deployments/{llm_settings['chat_completion_model_id']}/{GPT3ResourceTypes.chat_completion.value}?api-version={llm_settings['api_version']}",
            method="POST",
            status=504,
            match=[responses.matchers.json_params_matcher(mock_completion_request),
                   responses.matchers.header_matcher(request_header)],
            json={"error": {"message": "Server unavailable!", "id": 876543456789}}
        )

        client = LLMClientFactory.get_resource_provider(LLMResourceProvider.azure.value)(api_key, **llm_settings)
        with pytest.raises(AppException, match="Server unavailable!. Request id: 876543456789"):
<<<<<<< HEAD
            client.invoke(GPT3ResourceTypes.chat_completion.value, **mock_completion_request)
=======
            client.invoke(GPT3ResourceTypes.chat_completion.value, **mock_completion_request)

    @pytest.mark.asyncio
    async def test_messageConverter_whatsapp_dropdown(self):
        json_data = json.load(open("tests/testing_data/channel_data/channel_data.json"))
        input_json = json_data.get("whatsapp_drop_down_input")
        whatsapp = ConverterFactory.getConcreteInstance("dropdown", "whatsapp")
        response = await whatsapp.messageConverter(input_json)
        expected_output = json_data.get("whatsapp_drop_down_output")
        print(f"expected {expected_output}..{response}")
        assert expected_output == response

    def test_dropdown_transformer_whatsapp(self):
        json_data = json.load(open("tests/testing_data/channel_data/channel_data.json"))
        input_json = json_data.get("whatsapp_drop_down_input")
        from kairon.chat.converters.channels.whatsapp import WhatsappResponseConverter
        whatsapp = WhatsappResponseConverter("dropdown", "whatsapp")
        response = whatsapp.dropdown_transformer(input_json)
        expected_output = json_data.get("whatsapp_drop_down_output")
        assert expected_output == response

    def test_dropdown_transformer_whatsapp_exception(self):
        json_data = json.load(open("tests/testing_data/channel_data/channel_data.json"))
        input_json = json_data.get("whatsapp_drop_down_input_exception")
        from kairon.chat.converters.channels.whatsapp import WhatsappResponseConverter
        whatsapp = WhatsappResponseConverter("dropdown", "whatsapp")
        with pytest.raises(Exception):
            whatsapp.dropdown_transformer(input_json)

    def test_dropdown_transformer_header_input_whatsapp(self):
        json_data = json.load(open("tests/testing_data/channel_data/channel_data.json"))
        input_json = json_data.get("whatsapp_drop_down_header_input")
        from kairon.chat.converters.channels.whatsapp import WhatsappResponseConverter
        whatsapp = WhatsappResponseConverter("dropdown", "whatsapp")
        response = whatsapp.dropdown_transformer(input_json)
        expected_output = json_data.get("whatsapp_drop_down_header_output")
        print(f"expectedoutput {expected_output}")
        assert expected_output == response
>>>>>>> 1b979c5e
<|MERGE_RESOLUTION|>--- conflicted
+++ resolved
@@ -2228,6 +2228,32 @@
                     {'role': 'user',
                         'content': 'Answer question based on the context below, if answer is not in the context go check previous logs.\nSimilarity Prompt:\nPython is a high-level, general-purpose programming language. Its design philosophy emphasizes code readability with the use of significant indentation. Python is dynamically typed and garbage-collected.\nInstructions on how to use Similarity Prompt: Answer according to this context.\n \n Q: Explain python is called high level programming language in laymen terms?\n A:'}
                ]}
+        hyperparameters = Utility.get_llm_hyperparameters()
+        request_header = {"Authorization": f"Bearer {api_key}"}
+        mock_completion_request = {"messages": [
+            {"role": "system",
+             "content": DEFAULT_SYSTEM_PROMPT},
+            {'role': 'user',
+             'content': 'Answer question based on the context below, if answer is not in the context go check previous logs.\nSimilarity Prompt:\nPython is a high-level, general-purpose programming language. Its design philosophy emphasizes code readability with the use of significant indentation. Python is dynamically typed and garbage-collected.\nInstructions on how to use Similarity Prompt: Answer according to this context.\n \n Q: Explain python is called high level programming language in laymen terms?\n A:'}
+        ]}
+        mock_completion_request.update(hyperparameters)
+
+        responses.add(
+            url="https://api.openai.com/v1/chat/completions",
+            method="POST",
+            status=200,
+            match=[responses.matchers.json_params_matcher(mock_completion_request),
+                   responses.matchers.header_matcher(request_header)],
+            json={'choices': [{'message': {'content': generated_text, 'role': 'assistant'}}]}
+        )
+
+        resp = GPT3Resources("test").invoke(GPT3ResourceTypes.chat_completion.value, messages=messages, **hyperparameters)
+        assert resp == generated_text
+
+    @responses.activate
+    def test_trigger_gp3_client_completion(self):
+        api_key = "test"
+        generated_text = "Python is dynamically typed, garbage-collected, high level, general purpose programming."
         hyperparameters = Utility.get_llm_hyperparameters()
         request_header = {"Authorization": f"Bearer {api_key}"}
         mock_completion_request = {"messages": [
@@ -2607,9 +2633,6 @@
 
         client = LLMClientFactory.get_resource_provider(LLMResourceProvider.azure.value)(api_key, **llm_settings)
         with pytest.raises(AppException, match="Server unavailable!. Request id: 876543456789"):
-<<<<<<< HEAD
-            client.invoke(GPT3ResourceTypes.chat_completion.value, **mock_completion_request)
-=======
             client.invoke(GPT3ResourceTypes.chat_completion.value, **mock_completion_request)
 
     @pytest.mark.asyncio
@@ -2647,5 +2670,4 @@
         response = whatsapp.dropdown_transformer(input_json)
         expected_output = json_data.get("whatsapp_drop_down_header_output")
         print(f"expectedoutput {expected_output}")
-        assert expected_output == response
->>>>>>> 1b979c5e
+        assert expected_output == response