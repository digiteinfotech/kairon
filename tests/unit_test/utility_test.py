--- conflicted
+++ resolved
@@ -7,6 +7,7 @@
 from fastapi import UploadFile
 from mongoengine import connect
 from websockets import InvalidStatusCode
+from websockets.datastructures import Headers
 
 from kairon.exceptions import AppException
 from kairon.shared.data.utils import DataUtility
@@ -704,14 +705,10 @@
         url = 'ws://localhost/events/bot_id'
         msg = 'hello'
 
-        def __mock_websocket_connect_exception(*args, **kwargs):
-<<<<<<< HEAD
-            raise InvalidStatusCode(404)
-=======
-            raise InvalidStatusCode('server rejected WebSocket connection: HTTP 404')
->>>>>>> b9bb05e0
+        def _mock_websocket_connect_exception(*args, **kwargs):
+            raise InvalidStatusCode(404, Headers())
 
         with patch('kairon.shared.utils.connect', autospec=True) as mock:
-            mock.side_effect = __mock_websocket_connect_exception
+            mock.side_effect = _mock_websocket_connect_exception
             with pytest.raises(InvalidStatusCode):
                 await Utility.websocket_request(url, msg)