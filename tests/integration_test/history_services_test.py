import json
import os
from fastapi.testclient import TestClient
from mongoengine import connect
import pytest
from kairon.history.main import app
from kairon.shared.utils import Utility
from mongomock import MongoClient
from kairon.history.processor import HistoryProcessor

client = TestClient(app)


def pytest_configure():
    return {'token_type': None,
            'access_token': None,
            'bot': None
            }


@pytest.fixture(autouse=True)
def setup():
    os.environ["system_file"] = "./tests/testing_data/tracker.yaml"
    Utility.load_environment()
    connect(**Utility.mongoengine_connection(Utility.environment['tracker']['url']), alias="history")
    pytest.bot = '542872407658659274'


@pytest.fixture
def mock_db_client(monkeypatch):
    def db_client(*args, **kwargs):
        return MongoClient(Utility.environment['tracker']['url']), 'connecting to db, '

    monkeypatch.setattr(HistoryProcessor, "get_mongo_connection", db_client)


def history_users(*args, **kwargs):
    return [
               "5b029887-bed2-4bbb-aa25-bd12fda26244",
               "b868d6ee-f98f-4c1b-b284-ce034aaad01f",
               "b868d6ee-f98f-4c1b-b284-ce034aaad61f",
               "b868d6ee-f98f-4c1b-b284-ce4534aaad61f",
               "49931985-2b51-4db3-89d5-a50767e6d98e",
               "2e409e7c-06f8-4de8-8c88-93b4cf0b7211",
               "2fed7769-b647-4088-8ed9-a4f4f3653f25",
           ], 'connecting to db, '


def user_history(*args, **kwargs):
    json_data = json.load(open("tests/testing_data/history/conversation.json"))
    return (
        json_data['events'],
        'connecting to db, '
    )


def history_conversations(*args, **kwargs):
    json_data = json.load(open("tests/testing_data/history/conversations_history.json"))
    return json_data, 'connecting to db, '


@pytest.fixture
def mock_chat_history(monkeypatch):
    monkeypatch.setattr(HistoryProcessor, "fetch_user_history", user_history)
    monkeypatch.setattr(HistoryProcessor, "fetch_chat_users", history_users)


def test_chat_history_users(mock_chat_history):
    response = client.get(
        f"/api/history/{pytest.bot}/conversations/users",
        headers={"Authorization": 'Bearer ' + Utility.environment['authentication']['token']},
    )

    actual = response.json()
    assert actual["error_code"] == 0
    assert len(actual["data"]["users"]) == 7
    assert actual["message"]
    assert actual["success"]


def test_chat_history(mock_chat_history):
    response = client.get(
        f"/api/history/{pytest.bot}/conversations/users/5e564fbcdcf0d5fad89e3acd",
        headers={"Authorization": 'Bearer ' + Utility.environment['authentication']['token']},
    )

    actual = response.json()
    assert actual["error_code"] == 0
    assert len(actual["data"]["history"]) == 12
    assert actual["message"]
    assert actual["success"]


def test_visitor_hit_fallback(mock_db_client):
    response = client.get(
        f"/api/history/{pytest.bot}/metrics/fallback",
        headers={"Authorization": 'Bearer ' + Utility.environment['authentication']['token']},
    )

    actual = response.json()
    assert actual["error_code"] == 0
    assert actual["data"]["fallback_count"] == 0
    assert actual["data"]["total_count"] == 0
    assert actual["message"]
    assert actual["success"]


def test_conversation_steps(mock_db_client):
    response = client.get(
        f"/api/history/{pytest.bot}/metrics/conversation/steps",
        headers={"Authorization": 'Bearer ' + Utility.environment['authentication']['token']},
    )

    actual = response.json()
    assert actual["error_code"] == 0
    assert len(actual["data"]) == 0
    assert actual["message"]
    assert actual["success"]


def test_conversation_time(mock_db_client):
    response = client.get(
        f"/api/history/{pytest.bot}/metrics/conversation/time",
        headers={"Authorization": 'Bearer ' + Utility.environment['authentication']['token']},
    )

    actual = response.json()
    assert actual["error_code"] == 0
    assert len(actual["data"]) == 0
    assert actual["message"]
    assert actual["success"]


def test_user_with_metrics(mock_db_client):
    response = client.get(
        f"/api/history/{pytest.bot}/metrics/users",
        headers={"Authorization": 'Bearer ' + Utility.environment['authentication']['token']},
    )

    actual = response.json()
    assert actual["error_code"] == 0
    assert actual["data"]["users"] == []
    assert actual["message"]
    assert actual["success"]


def test_engaged_users(mock_db_client):
    response = client.get(
        f"/api/history/{pytest.bot}/metrics/users/engaged",
        headers={"Authorization": 'Bearer ' + Utility.environment['authentication']['token']},
    )

    actual = response.json()
    assert actual["error_code"] == 0
    assert actual["data"]["engaged_users"] == 0
    assert actual["message"]
    assert actual["success"]


def test_new_users(mock_db_client):
    response = client.get(
        f"/api/history/{pytest.bot}/metrics/users/new",
        headers={"Authorization": 'Bearer ' + Utility.environment['authentication']['token']},
    )

    actual = response.json()
    assert actual["error_code"] == 0
    assert actual["data"]["new_users"] == 0
    assert actual["message"]
    assert actual["success"]


def test_successful_conversation(mock_db_client):
    response = client.get(
        f"/api/history/{pytest.bot}/metrics/conversation/success",
        headers={"Authorization": 'Bearer ' + Utility.environment['authentication']['token']},
    )

    actual = response.json()
    assert actual["error_code"] == 0
    assert actual["data"]["successful_conversations"] == 0
    assert actual["message"]
    assert actual["success"]


def test_successful_conversation_with_request(mock_db_client):
    response = client.get(
        f"/api/history/{pytest.bot}/metrics/conversation/success",
        json={'month': 4, 'action_fallback': 'action_default_fallback', 'nlu_fallback': 'utter_please_rephrase'},
        headers={"Authorization": 'Bearer ' + Utility.environment['authentication']['token']},
    )

    actual = response.json()
    assert actual["error_code"] == 0
    assert actual["data"]["successful_conversations"] == 0
    assert actual["message"]
    assert actual["success"]


def test_successful_conversation_with_request_and_static_collection(mock_db_client):
    Utility.environment['tracker']['type'] = 'static'
    response = client.get(
        f"/api/history/{pytest.bot}/metrics/conversation/success",
        json={'month': 4, 'action_fallback': 'action_default_fallback', 'nlu_fallback': 'utter_please_rephrase'},
        headers={"Authorization": 'Bearer ' + Utility.environment['authentication']['token']},
    )

    actual = response.json()
    assert actual["error_code"] == 0
    assert actual["data"]["successful_conversations"] == 0
    assert actual["message"]
    assert actual["success"]


def test_user_retention(mock_db_client):
    response = client.get(
        f"/api/history/{pytest.bot}/metrics/users/retention",
        headers={"Authorization": 'Bearer ' + Utility.environment['authentication']['token']},
    )

    actual = response.json()
    assert actual["error_code"] == 0
    assert actual["data"]["user_retention"] == 0
    assert actual["message"]
    assert actual["success"]


def test_engaged_user_range(mock_db_client):
    response = client.get(
        f"/api/history/{pytest.bot}/trends/users/engaged",
        headers={"Authorization": 'Bearer ' + Utility.environment['authentication']['token']},
    )

    actual = response.json()
    assert actual["error_code"] == 0
    assert actual["data"]['engaged_user_range'] == {}
    assert actual["message"]
    assert actual["success"]


def test_new_user_range(mock_db_client):
    response = client.get(
        f"/api/history/{pytest.bot}/trends/users/new",
        headers={"Authorization": 'Bearer ' + Utility.environment['authentication']['token']},
    )

    actual = response.json()
    assert actual["error_code"] == 0
    assert actual["data"]['new_user_range'] == {}
    assert actual["message"]
    assert actual["success"]


def test_successful_conversation_range(mock_db_client):
    response = client.get(
        f"/api/history/{pytest.bot}/trends/conversations/success",
        headers={"Authorization": 'Bearer ' + Utility.environment['authentication']['token']},
    )

    actual = response.json()
    assert actual["error_code"] == 0
    assert actual["data"]["success_conversation_range"] == {}
    assert actual["message"]
    assert actual["success"]


def test_successful_conversation_range_with_request(mock_db_client):
    response = client.get(
        f"/api/history/{pytest.bot}/trends/conversations/success",
        json={'month': 4, 'action_fallback': 'action_default_fallback', 'nlu_fallback': 'utter_please_rephrase'},
        headers={"Authorization": 'Bearer ' + Utility.environment['authentication']['token']},
    )

    actual = response.json()
    assert actual["error_code"] == 0
    assert actual["data"]["success_conversation_range"] == {}
    assert actual["message"]
    assert actual["success"]


def test_user_retention_range(mock_db_client):
    response = client.get(
        f"/api/history/{pytest.bot}/trends/users/retention",
        headers={"Authorization": 'Bearer ' + Utility.environment['authentication']['token']},
    )

    actual = response.json()
    assert actual["error_code"] == 0
    assert actual["data"]["retention_range"] == {}
    assert actual["message"]
    assert actual["success"]


def test_engaged_users_with_value(mock_db_client):
    response = client.get(
        f"/api/history/{pytest.bot}/metrics/users/engaged",
        json={'month': 5, 'conversation_step_threshold': 11},
        headers={"Authorization": 'Bearer ' + Utility.environment['authentication']['token']},
    )

    actual = response.json()
    assert actual["error_code"] == 0
    assert actual["data"]["engaged_users"] == 0
    assert actual["message"]
    assert actual["success"]


def test_engaged_user_range_with_value(mock_db_client):
    response = client.get(
        f"/api/history/{pytest.bot}/trends/users/engaged",
        json={'month': 5, 'conversation_step_threshold': 11},
        headers={"Authorization": 'Bearer ' + Utility.environment['authentication']['token']},
    )

    actual = response.json()
    assert actual["error_code"] == 0
    assert actual["data"]['engaged_user_range'] == {}
    assert actual["message"]
    assert actual["success"]


def test_fallback_count_range(mock_db_client):
    response = client.get(
        f"/api/history/{pytest.bot}/trends/fallback",
        headers={"Authorization": 'Bearer ' + Utility.environment['authentication']['token']},
    )

    actual = response.json()
    assert actual["error_code"] == 0
    assert actual["data"]["fallback_counts"] == {}
    assert actual["message"]
    assert actual["success"]


def test_fallback_count_range_with_request(mock_db_client):
    response = client.get(
        f"/api/history/{pytest.bot}/trends/fallback",
        json={'month': 4, 'action_fallback': 'action_default_fallback', 'nlu_fallback': 'utter_please_rephrase'},
        headers={"Authorization": 'Bearer ' + Utility.environment['authentication']['token']},
    )

    actual = response.json()
    assert actual["error_code"] == 0
    assert actual["data"]["fallback_counts"] == {}
    assert actual["message"]
    assert actual["success"]


def test_flat_conversations(mock_db_client):
    response = client.get(
        f"/api/history/{pytest.bot}/conversations",
        headers={"Authorization": 'Bearer ' + Utility.environment['authentication']['token']},
    )

    actual = response.json()
    assert actual["error_code"] == 0
    assert actual["data"]["conversation_data"] == []
    assert actual["message"]
    assert actual["success"]


def mock_flatten_api_with_data(*args, **kwargs):
    return {"conversation_data": [{"test_key": "test_value"}]}, 'connecting to db, '


def mock_flatten_api_with_no_data(*args, **kwargs):
    return {"conversation_data": []}, None


def mock_flatten_api_with_error(*args, **kwargs):
    return {"conversation_data": []}, "error_message"


def test_download_conversation_with_data(monkeypatch):
    monkeypatch.setattr(HistoryProcessor, 'flatten_conversations', mock_flatten_api_with_data)
    response = client.get(
        f"/api/history/{pytest.bot}/conversations/download",
        headers={"Authorization": 'Bearer ' + Utility.environment['authentication']['token']},
    )
    assert "test_value" in str(response.content)


def test_download_conversation_with_no_data(monkeypatch):
    monkeypatch.setattr(HistoryProcessor, 'flatten_conversations', mock_flatten_api_with_no_data)
    response = client.get(
        f"/api/history/{pytest.bot}/conversations/download",
        headers={"Authorization": 'Bearer ' + Utility.environment['authentication']['token']},
    )
    actual = response.json()
    assert actual["error_code"] == 422
    assert actual["message"] == "No data available!"
    assert not actual["success"]


def test_download_conversation_with_error(monkeypatch):
    monkeypatch.setattr(HistoryProcessor, 'flatten_conversations', mock_flatten_api_with_error)
    response = client.get(
        f"/api/history/{pytest.bot}/conversations/download",
        headers={"Authorization": 'Bearer ' + Utility.environment['authentication']['token']},
    )
    actual = response.json()
    assert actual["error_code"] == 422
    assert actual["message"] == "error_message"
    assert not actual["success"]


def test_chat_history_no_token(mock_chat_history):
    response = client.get(
        f"/api/history/{pytest.bot}/conversations/users/5e564fbcdcf0d5fad89e3acd"
    )

    actual = response.json()
    assert actual["error_code"] == 401
    assert not actual["data"]
    assert actual["message"] == 'Could not validate credentials'
    assert not actual["success"]


def test_chat_history_users_invalid_auth(mock_chat_history):
    response = client.get(
        f"/api/history/{pytest.bot}/conversations/users",
        headers={"Authorization": 'Bearer test_invalid_token'},
    )

    actual = response.json()
    assert actual["error_code"] == 401
    assert not actual["data"]
    assert actual["message"] == 'Could not validate credentials'
    assert not actual["success"]


def test_no_auth_configured(mock_chat_history):
    Utility.environment['authentication']['token'] = None
    response = client.get(
        f"/api/history/{pytest.bot}/conversations/users/5e564fbcdcf0d5fad89e3acd",
    )

    actual = response.json()
    assert actual["error_code"] == 0
    assert len(actual["data"]["history"]) == 12
    assert actual["message"]
    assert actual["success"]


def test_no_bot_id():
    Utility.environment['tracker']['type'] = 'bot'
    response = client.get(
        f"/api/history/       /conversations/users/5e564fbcdcf0d5fad89e3acd",
        headers={"Authorization": 'Bearer ' + Utility.environment['authentication']['token']}
    )

    actual = response.json()
    assert actual["error_code"] == 422
    assert not actual["data"]
    assert actual["message"] == "Bot id is required"
    assert not actual["success"]


def test_no_collection():
    Utility.environment['tracker']['type'] = 'static'
    Utility.environment['tracker']['collection'] = None
    response = client.get(
        f"/api/history/{pytest.bot}/conversations/users/5e564fbcdcf0d5fad89e3acd",
        headers={"Authorization": 'Bearer ' + Utility.environment['authentication']['token']},
    )

    actual = response.json()
    assert actual["error_code"] == 422
    assert not actual["data"]
    assert actual["message"] == "Collection not configured"
    assert not actual["success"]


def test_top_intents(mock_db_client):
    response = client.get(
        f"/api/history/{pytest.bot}/metrics/intents/topmost",
        headers={"Authorization": 'Bearer ' + Utility.environment['authentication']['token']},
    )

    actual = response.json()
    assert actual["error_code"] == 0
    assert actual["data"] == []
    assert actual["success"]


def test_top_actions(mock_db_client):
    response = client.get(
        f"/api/history/{pytest.bot}/metrics/actions/topmost",
        headers={"Authorization": 'Bearer ' + Utility.environment['authentication']['token']},
    )

    actual = response.json()
    assert actual["error_code"] == 0
    assert actual["data"] == []
    assert actual["success"]


def test_total_conversation_range(mock_db_client):
    response = client.get(
        f"/api/history/{pytest.bot}/trends/conversations/total",
        headers={"Authorization": 'Bearer ' + Utility.environment['authentication']['token']},
    )

    actual = response.json()
    assert actual["error_code"] == 0
    assert actual["data"]["total_conversation_range"] == {}
    assert actual["message"]
    assert actual["success"]


def test_total_conversation_range_with_request(mock_db_client):
    response = client.get(
        f"/api/history/{pytest.bot}/trends/conversations/total",
        json={'month': 4},
        headers={"Authorization": 'Bearer ' + Utility.environment['authentication']['token']},
    )

    actual = response.json()
    assert actual["error_code"] == 0
    assert actual["data"]["total_conversation_range"] == {}
    assert actual["message"]
    assert actual["success"]


def test_conversation__step_range(mock_db_client):
    response = client.get(
        f"/api/history/{pytest.bot}/trends/conversations/steps",
        headers={"Authorization": 'Bearer ' + Utility.environment['authentication']['token']},
    )

    actual = response.json()
    assert actual["error_code"] == 0
    assert actual["data"]["Conversation_step_range"] == {}
    assert actual["message"]
    assert actual["success"]


def test_conversation__step_range_with_request(mock_db_client):
    response = client.get(
        f"/api/history/{pytest.bot}/trends/conversations/steps",
        json={'month': 4},
        headers={"Authorization": 'Bearer ' + Utility.environment['authentication']['token']},
    )

    actual = response.json()
    assert actual["error_code"] == 0
    assert actual["data"]["Conversation_step_range"] == {}
    assert actual["message"]
    assert actual["success"]


def test_wordcloud(mock_db_client):
    response = client.get(
        f"/api/history/{pytest.bot}/conversations/wordcloud",
        headers={"Authorization": 'Bearer ' + Utility.environment['authentication']['token']},
    )

    actual = response.json()
    assert actual["error_code"] == 0
    assert actual["data"] == ""
    assert actual["message"]
    assert actual["success"]


def test_wordcloud_with_request(mock_db_client):
    response = client.get(
        f"/api/history/{pytest.bot}/conversations/wordcloud",
        json={'month': 4},
        headers={"Authorization": 'Bearer ' + Utility.environment['authentication']['token']},
    )

    actual = response.json()
    assert actual["error_code"] == 0
    assert actual["data"] == ""
    assert actual["message"]
    assert actual["success"]


<<<<<<< HEAD
def test_user_intent_dropoff(mock_db_client):
    response = client.get(
        f"/api/history/{pytest.bot}/metrics/intents/dropoff",
=======
def test_unique_user_inputs(mock_db_client):
    response = client.get(
        f"/api/history/{pytest.bot}/metrics/users/input",
>>>>>>> a152dbc1
        headers={"Authorization": 'Bearer ' + Utility.environment['authentication']['token']},
    )

    actual = response.json()
    assert actual["error_code"] == 0
<<<<<<< HEAD
    assert actual["data"] == {}
=======
    assert actual["data"] == []
>>>>>>> a152dbc1
    assert actual["message"]
    assert actual["success"]


<<<<<<< HEAD
def test_user_intent_dropoff_with_request(mock_db_client):
    response = client.get(
        f"/api/history/{pytest.bot}/metrics/intents/dropoff",
=======
def test_unique_user_inputs_with_request(mock_db_client):
    response = client.get(
        f"/api/history/{pytest.bot}/metrics/users/input",
>>>>>>> a152dbc1
        json={'month': 4},
        headers={"Authorization": 'Bearer ' + Utility.environment['authentication']['token']},
    )

    actual = response.json()
    assert actual["error_code"] == 0
<<<<<<< HEAD
    assert actual["data"] == {}
=======
    assert actual["data"] == []
    assert actual["message"]
    assert actual["success"]


def test_conversation__time_range(mock_db_client):
    response = client.get(
        f"/api/history/{pytest.bot}/trends/conversations/time",
        headers={"Authorization": 'Bearer ' + Utility.environment['authentication']['token']},
    )

    actual = response.json()
    assert actual["error_code"] == 0
    assert actual["data"]["Conversation_time_range"] == {}
    assert actual["message"]
    assert actual["success"]


def test_conversation__time_range_with_request(mock_db_client):
    response = client.get(
        f"/api/history/{pytest.bot}/trends/conversations/time",
        json={'month': 4},
        headers={"Authorization": 'Bearer ' + Utility.environment['authentication']['token']},
    )

    actual = response.json()
    assert actual["error_code"] == 0
    assert actual["data"]["Conversation_time_range"] == {}
    assert actual["message"]
    assert actual["success"]


def test_user_dropoff(mock_db_client):
    response = client.get(
        f"/api/history/{pytest.bot}/metrics/fallback/dropoff",
        headers={"Authorization": 'Bearer ' + Utility.environment['authentication']['token']},
    )

    actual = response.json()
    assert actual["error_code"] == 0
    assert actual["data"]["Dropoff_list"] == {}
    assert actual["message"]
    assert actual["success"]


def test_user_dropoff_with_request(mock_db_client):
    response = client.get(
        f"/api/history/{pytest.bot}/metrics/fallback/dropoff",
        json={'month': 4},
        headers={"Authorization": 'Bearer ' + Utility.environment['authentication']['token']},
    )

    actual = response.json()
    assert actual["error_code"] == 0
    assert actual["data"]["Dropoff_list"] == {}
>>>>>>> a152dbc1
    assert actual["message"]
    assert actual["success"]<|MERGE_RESOLUTION|>--- conflicted
+++ resolved
@@ -576,47 +576,28 @@
     assert actual["success"]
 
 
-<<<<<<< HEAD
-def test_user_intent_dropoff(mock_db_client):
-    response = client.get(
-        f"/api/history/{pytest.bot}/metrics/intents/dropoff",
-=======
 def test_unique_user_inputs(mock_db_client):
     response = client.get(
         f"/api/history/{pytest.bot}/metrics/users/input",
->>>>>>> a152dbc1
-        headers={"Authorization": 'Bearer ' + Utility.environment['authentication']['token']},
-    )
-
-    actual = response.json()
-    assert actual["error_code"] == 0
-<<<<<<< HEAD
-    assert actual["data"] == {}
-=======
+        headers={"Authorization": 'Bearer ' + Utility.environment['authentication']['token']},
+    )
+
+    actual = response.json()
+    assert actual["error_code"] == 0
     assert actual["data"] == []
->>>>>>> a152dbc1
-    assert actual["message"]
-    assert actual["success"]
-
-
-<<<<<<< HEAD
-def test_user_intent_dropoff_with_request(mock_db_client):
-    response = client.get(
-        f"/api/history/{pytest.bot}/metrics/intents/dropoff",
-=======
+    assert actual["message"]
+    assert actual["success"]
+
+
 def test_unique_user_inputs_with_request(mock_db_client):
     response = client.get(
         f"/api/history/{pytest.bot}/metrics/users/input",
->>>>>>> a152dbc1
         json={'month': 4},
         headers={"Authorization": 'Bearer ' + Utility.environment['authentication']['token']},
     )
 
     actual = response.json()
     assert actual["error_code"] == 0
-<<<<<<< HEAD
-    assert actual["data"] == {}
-=======
     assert actual["data"] == []
     assert actual["message"]
     assert actual["success"]
@@ -672,6 +653,32 @@
     actual = response.json()
     assert actual["error_code"] == 0
     assert actual["data"]["Dropoff_list"] == {}
->>>>>>> a152dbc1
+    assert actual["message"]
+    assert actual["success"]
+
+
+def test_user_intent_dropoff(mock_db_client):
+    response = client.get(
+        f"/api/history/{pytest.bot}/metrics/intents/dropoff",
+        headers={"Authorization": 'Bearer ' + Utility.environment['authentication']['token']},
+    )
+
+    actual = response.json()
+    assert actual["error_code"] == 0
+    assert actual["data"] == {}
+    assert actual["message"]
+    assert actual["success"]
+
+
+def test_user_intent_dropoff_with_request(mock_db_client):
+    response = client.get(
+        f"/api/history/{pytest.bot}/metrics/intents/dropoff",
+        json={'month': 4},
+        headers={"Authorization": 'Bearer ' + Utility.environment['authentication']['token']},
+    )
+
+    actual = response.json()
+    assert actual["error_code"] == 0
+    assert actual["data"] == {}
     assert actual["message"]
     assert actual["success"]