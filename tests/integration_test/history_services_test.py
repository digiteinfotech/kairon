--- conflicted
+++ resolved
@@ -603,48 +603,55 @@
     assert actual["success"]
 
 
-<<<<<<< HEAD
+def test_conversation__time_range(mock_db_client):
+    response = client.get(
+        f"/api/history/{pytest.bot}/trends/conversations/time",
+        headers={"Authorization": 'Bearer ' + Utility.environment['authentication']['token']},
+    )
+
+    actual = response.json()
+    assert actual["error_code"] == 0
+    assert actual["data"]["Conversation_time_range"] == {}
+    assert actual["message"]
+    assert actual["success"]
+
+
+def test_conversation__time_range_with_request(mock_db_client):
+    response = client.get(
+        f"/api/history/{pytest.bot}/trends/conversations/time",
+        json={'month': 4},
+        headers={"Authorization": 'Bearer ' + Utility.environment['authentication']['token']},
+    )
+
+    actual = response.json()
+    assert actual["error_code"] == 0
+    assert actual["data"]["Conversation_time_range"] == {}
+    assert actual["message"]
+    assert actual["success"]
+
+
 def test_user_dropoff(mock_db_client):
     response = client.get(
         f"/api/history/{pytest.bot}/metrics/fallback/dropoff",
-=======
-def test_conversation__time_range(mock_db_client):
-    response = client.get(
-        f"/api/history/{pytest.bot}/trends/conversations/time",
->>>>>>> e6e63b7f
-        headers={"Authorization": 'Bearer ' + Utility.environment['authentication']['token']},
-    )
-
-    actual = response.json()
-    assert actual["error_code"] == 0
-<<<<<<< HEAD
+        headers={"Authorization": 'Bearer ' + Utility.environment['authentication']['token']},
+    )
+
+    actual = response.json()
+    assert actual["error_code"] == 0
     assert actual["data"]["Dropoff_list"] == {}
-=======
-    assert actual["data"]["Conversation_time_range"] == {}
->>>>>>> e6e63b7f
-    assert actual["message"]
-    assert actual["success"]
-
-
-<<<<<<< HEAD
+    assert actual["message"]
+    assert actual["success"]
+
+
 def test_user_dropoff_with_request(mock_db_client):
     response = client.get(
         f"/api/history/{pytest.bot}/metrics/fallback/dropoff",
-=======
-def test_conversation__time_range_with_request(mock_db_client):
-    response = client.get(
-        f"/api/history/{pytest.bot}/trends/conversations/time",
->>>>>>> e6e63b7f
         json={'month': 4},
         headers={"Authorization": 'Bearer ' + Utility.environment['authentication']['token']},
     )
 
     actual = response.json()
     assert actual["error_code"] == 0
-<<<<<<< HEAD
     assert actual["data"]["Dropoff_list"] == {}
-=======
-    assert actual["data"]["Conversation_time_range"] == {}
->>>>>>> e6e63b7f
     assert actual["message"]
     assert actual["success"]