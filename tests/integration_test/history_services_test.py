import json
import os
from fastapi.testclient import TestClient
from mongoengine import connect
import pytest
from kairon.history.main import app
from kairon.shared.utils import Utility
from mongomock import MongoClient
from kairon.history.processor import HistoryProcessor

client = TestClient(app)


def pytest_configure():
    return {'token_type': None,
            'access_token': None,
            'bot': None
            }


@pytest.fixture(autouse=True)
def setup():
    os.environ["system_file"] = "./tests/testing_data/tracker.yaml"
    Utility.load_environment()
    connect(**Utility.mongoengine_connection(Utility.environment['tracker']['url']), alias="history")
    pytest.bot = '542872407658659274'


@pytest.fixture
def mock_db_client(monkeypatch):
    def db_client(*args, **kwargs):
        return MongoClient(Utility.environment['tracker']['url']), 'connecting to db, '

    monkeypatch.setattr(HistoryProcessor, "get_mongo_connection", db_client)


def history_users(*args, **kwargs):
    return [
               "5b029887-bed2-4bbb-aa25-bd12fda26244",
               "b868d6ee-f98f-4c1b-b284-ce034aaad01f",
               "b868d6ee-f98f-4c1b-b284-ce034aaad61f",
               "b868d6ee-f98f-4c1b-b284-ce4534aaad61f",
               "49931985-2b51-4db3-89d5-a50767e6d98e",
               "2e409e7c-06f8-4de8-8c88-93b4cf0b7211",
               "2fed7769-b647-4088-8ed9-a4f4f3653f25",
           ], 'connecting to db, '


def user_history(*args, **kwargs):
    json_data = json.load(open("tests/testing_data/history/conversation.json"))
    return (
        json_data['events'],
        'connecting to db, '
    )


def history_conversations(*args, **kwargs):
    json_data = json.load(open("tests/testing_data/history/conversations_history.json"))
    return json_data, 'connecting to db, '


@pytest.fixture
def mock_chat_history(monkeypatch):
    monkeypatch.setattr(HistoryProcessor, "fetch_user_history", user_history)
    monkeypatch.setattr(HistoryProcessor, "fetch_chat_users", history_users)


def test_chat_history_users(mock_chat_history):
    response = client.get(
        f"/api/history/{pytest.bot}/conversations/users",
        headers={"Authorization": 'Bearer ' + Utility.environment['authentication']['token']},
    )

    actual = response.json()
    assert actual["error_code"] == 0
    assert len(actual["data"]["users"]) == 7
    assert actual["message"]
    assert actual["success"]


def test_chat_history(mock_chat_history):
    response = client.get(
        f"/api/history/{pytest.bot}/conversations/users/5e564fbcdcf0d5fad89e3acd",
        headers={"Authorization": 'Bearer ' + Utility.environment['authentication']['token']},
    )

    actual = response.json()
    assert actual["error_code"] == 0
    assert len(actual["data"]["history"]) == 12
    assert actual["message"]
    assert actual["success"]


def test_visitor_hit_fallback(mock_db_client):
    response = client.get(
        f"/api/history/{pytest.bot}/metrics/fallback",
        headers={"Authorization": 'Bearer ' + Utility.environment['authentication']['token']},
    )

    actual = response.json()
    assert actual["error_code"] == 0
    assert actual["data"]["fallback_count"] == 0
    assert actual["data"]["total_count"] == 0
    assert actual["message"]
    assert actual["success"]


def test_conversation_steps(mock_db_client):
    response = client.get(
        f"/api/history/{pytest.bot}/metrics/conversation/steps",
        headers={"Authorization": 'Bearer ' + Utility.environment['authentication']['token']},
    )

    actual = response.json()
    assert actual["error_code"] == 0
    assert len(actual["data"]) == 0
    assert actual["message"]
    assert actual["success"]


def test_conversation_time(mock_db_client):
    response = client.get(
        f"/api/history/{pytest.bot}/metrics/conversation/time",
        headers={"Authorization": 'Bearer ' + Utility.environment['authentication']['token']},
    )

    actual = response.json()
    assert actual["error_code"] == 0
    assert len(actual["data"]) == 0
    assert actual["message"]
    assert actual["success"]


def test_user_with_metrics(mock_db_client):
    response = client.get(
        f"/api/history/{pytest.bot}/metrics/users",
        headers={"Authorization": 'Bearer ' + Utility.environment['authentication']['token']},
    )

    actual = response.json()
    assert actual["error_code"] == 0
    assert actual["data"]["users"] == []
    assert actual["message"]
    assert actual["success"]


def test_engaged_users(mock_db_client):
    response = client.get(
        f"/api/history/{pytest.bot}/metrics/users/engaged",
        headers={"Authorization": 'Bearer ' + Utility.environment['authentication']['token']},
    )

    actual = response.json()
    assert actual["error_code"] == 0
    assert actual["data"]["engaged_users"] == 0
    assert actual["message"]
    assert actual["success"]


def test_new_users(mock_db_client):
    response = client.get(
        f"/api/history/{pytest.bot}/metrics/users/new",
        headers={"Authorization": 'Bearer ' + Utility.environment['authentication']['token']},
    )

    actual = response.json()
    assert actual["error_code"] == 0
    assert actual["data"]["new_users"] == 0
    assert actual["message"]
    assert actual["success"]


def test_successful_conversation(mock_db_client):
    response = client.get(
        f"/api/history/{pytest.bot}/metrics/conversation/success",
        headers={"Authorization": 'Bearer ' + Utility.environment['authentication']['token']},
    )

    actual = response.json()
    assert actual["error_code"] == 0
    assert actual["data"]["successful_conversations"] == 0
    assert actual["message"]
    assert actual["success"]


def test_successful_conversation_with_request(mock_db_client):
    response = client.get(
        f"/api/history/{pytest.bot}/metrics/conversation/success",
        json={'month': 4, 'action_fallback': 'action_default_fallback', 'nlu_fallback': 'utter_please_rephrase'},
        headers={"Authorization": 'Bearer ' + Utility.environment['authentication']['token']},
    )

    actual = response.json()
    assert actual["error_code"] == 0
    assert actual["data"]["successful_conversations"] == 0
    assert actual["message"]
    assert actual["success"]


def test_successful_conversation_with_request_and_static_collection(mock_db_client):
    Utility.environment['tracker']['type'] = 'static'
    response = client.get(
        f"/api/history/{pytest.bot}/metrics/conversation/success",
        json={'month': 4, 'action_fallback': 'action_default_fallback', 'nlu_fallback': 'utter_please_rephrase'},
        headers={"Authorization": 'Bearer ' + Utility.environment['authentication']['token']},
    )

    actual = response.json()
    assert actual["error_code"] == 0
    assert actual["data"]["successful_conversations"] == 0
    assert actual["message"]
    assert actual["success"]


def test_user_retention(mock_db_client):
    response = client.get(
        f"/api/history/{pytest.bot}/metrics/users/retention",
        headers={"Authorization": 'Bearer ' + Utility.environment['authentication']['token']},
    )

    actual = response.json()
    assert actual["error_code"] == 0
    assert actual["data"]["user_retention"] == 0
    assert actual["message"]
    assert actual["success"]


def test_engaged_user_range(mock_db_client):
    response = client.get(
        f"/api/history/{pytest.bot}/trends/users/engaged",
        headers={"Authorization": 'Bearer ' + Utility.environment['authentication']['token']},
    )

    actual = response.json()
    assert actual["error_code"] == 0
    assert actual["data"]['engaged_user_range'] == {}
    assert actual["message"]
    assert actual["success"]


def test_new_user_range(mock_db_client):
    response = client.get(
        f"/api/history/{pytest.bot}/trends/users/new",
        headers={"Authorization": 'Bearer ' + Utility.environment['authentication']['token']},
    )

    actual = response.json()
    assert actual["error_code"] == 0
    assert actual["data"]['new_user_range'] == {}
    assert actual["message"]
    assert actual["success"]


def test_successful_conversation_range(mock_db_client):
    response = client.get(
        f"/api/history/{pytest.bot}/trends/conversations/success",
        headers={"Authorization": 'Bearer ' + Utility.environment['authentication']['token']},
    )

    actual = response.json()
    assert actual["error_code"] == 0
    assert actual["data"]["success_conversation_range"] == {}
    assert actual["message"]
    assert actual["success"]


def test_successful_conversation_range_with_request(mock_db_client):
    response = client.get(
        f"/api/history/{pytest.bot}/trends/conversations/success",
        json={'month': 4, 'action_fallback': 'action_default_fallback', 'nlu_fallback': 'utter_please_rephrase'},
        headers={"Authorization": 'Bearer ' + Utility.environment['authentication']['token']},
    )

    actual = response.json()
    assert actual["error_code"] == 0
    assert actual["data"]["success_conversation_range"] == {}
    assert actual["message"]
    assert actual["success"]


def test_user_retention_range(mock_db_client):
    response = client.get(
        f"/api/history/{pytest.bot}/trends/users/retention",
        headers={"Authorization": 'Bearer ' + Utility.environment['authentication']['token']},
    )

    actual = response.json()
    assert actual["error_code"] == 0
    assert actual["data"]["retention_range"] == {}
    assert actual["message"]
    assert actual["success"]


def test_engaged_users_with_value(mock_db_client):
    response = client.get(
        f"/api/history/{pytest.bot}/metrics/users/engaged",
        json={'month': 5, 'conversation_step_threshold': 11},
        headers={"Authorization": 'Bearer ' + Utility.environment['authentication']['token']},
    )

    actual = response.json()
    assert actual["error_code"] == 0
    assert actual["data"]["engaged_users"] == 0
    assert actual["message"]
    assert actual["success"]


def test_engaged_user_range_with_value(mock_db_client):
    response = client.get(
        f"/api/history/{pytest.bot}/trends/users/engaged",
        json={'month': 5, 'conversation_step_threshold': 11},
        headers={"Authorization": 'Bearer ' + Utility.environment['authentication']['token']},
    )

    actual = response.json()
    assert actual["error_code"] == 0
    assert actual["data"]['engaged_user_range'] == {}
    assert actual["message"]
    assert actual["success"]


def test_fallback_count_range(mock_db_client):
    response = client.get(
        f"/api/history/{pytest.bot}/trends/fallback",
        headers={"Authorization": 'Bearer ' + Utility.environment['authentication']['token']},
    )

    actual = response.json()
    assert actual["error_code"] == 0
    assert actual["data"]["fallback_counts"] == {}
    assert actual["message"]
    assert actual["success"]


def test_fallback_count_range_with_request(mock_db_client):
    response = client.get(
        f"/api/history/{pytest.bot}/trends/fallback",
        json={'month': 4, 'action_fallback': 'action_default_fallback', 'nlu_fallback': 'utter_please_rephrase'},
        headers={"Authorization": 'Bearer ' + Utility.environment['authentication']['token']},
    )

    actual = response.json()
    assert actual["error_code"] == 0
    assert actual["data"]["fallback_counts"] == {}
    assert actual["message"]
    assert actual["success"]


def test_flat_conversations(mock_db_client):
    response = client.get(
        f"/api/history/{pytest.bot}/conversations",
        headers={"Authorization": 'Bearer ' + Utility.environment['authentication']['token']},
    )

    actual = response.json()
    assert actual["error_code"] == 0
    assert actual["data"]["conversation_data"] == []
    assert actual["message"]
    assert actual["success"]


def mock_flatten_api_with_data(*args, **kwargs):
    return {"conversation_data": [{"test_key": "test_value"}]}, 'connecting to db, '


def mock_flatten_api_with_no_data(*args, **kwargs):
    return {"conversation_data": []}, None


def mock_flatten_api_with_error(*args, **kwargs):
    return {"conversation_data": []}, "error_message"


def test_download_conversation_with_data(monkeypatch):
    monkeypatch.setattr(HistoryProcessor, 'flatten_conversations', mock_flatten_api_with_data)
    response = client.get(
        f"/api/history/{pytest.bot}/conversations/download",
        headers={"Authorization": 'Bearer ' + Utility.environment['authentication']['token']},
    )
    assert "test_value" in str(response.content)


def test_download_conversation_with_no_data(monkeypatch):
    monkeypatch.setattr(HistoryProcessor, 'flatten_conversations', mock_flatten_api_with_no_data)
    response = client.get(
        f"/api/history/{pytest.bot}/conversations/download",
        headers={"Authorization": 'Bearer ' + Utility.environment['authentication']['token']},
    )
    actual = response.json()
    assert actual["error_code"] == 422
    assert actual["message"] == "No data available!"
    assert not actual["success"]


def test_download_conversation_with_error(monkeypatch):
    monkeypatch.setattr(HistoryProcessor, 'flatten_conversations', mock_flatten_api_with_error)
    response = client.get(
        f"/api/history/{pytest.bot}/conversations/download",
        headers={"Authorization": 'Bearer ' + Utility.environment['authentication']['token']},
    )
    actual = response.json()
    assert actual["error_code"] == 422
    assert actual["message"] == "error_message"
    assert not actual["success"]


def test_chat_history_no_token(mock_chat_history):
    response = client.get(
        f"/api/history/{pytest.bot}/conversations/users/5e564fbcdcf0d5fad89e3acd"
    )

    actual = response.json()
    assert actual["error_code"] == 401
    assert not actual["data"]
    assert actual["message"] == 'Could not validate credentials'
    assert not actual["success"]


def test_chat_history_users_invalid_auth(mock_chat_history):
    response = client.get(
        f"/api/history/{pytest.bot}/conversations/users",
        headers={"Authorization": 'Bearer test_invalid_token'},
    )

    actual = response.json()
    assert actual["error_code"] == 401
    assert not actual["data"]
    assert actual["message"] == 'Could not validate credentials'
    assert not actual["success"]


def test_no_auth_configured(mock_chat_history):
    Utility.environment['authentication']['token'] = None
    response = client.get(
        f"/api/history/{pytest.bot}/conversations/users/5e564fbcdcf0d5fad89e3acd",
    )

    actual = response.json()
    assert actual["error_code"] == 0
    assert len(actual["data"]["history"]) == 12
    assert actual["message"]
    assert actual["success"]


def test_no_bot_id():
    Utility.environment['tracker']['type'] = 'bot'
    response = client.get(
        f"/api/history/       /conversations/users/5e564fbcdcf0d5fad89e3acd",
        headers={"Authorization": 'Bearer ' + Utility.environment['authentication']['token']}
    )

    actual = response.json()
    assert actual["error_code"] == 422
    assert not actual["data"]
    assert actual["message"] == "Bot id is required"
    assert not actual["success"]


def test_no_collection():
    Utility.environment['tracker']['type'] = 'static'
    Utility.environment['tracker']['collection'] = None
    response = client.get(
        f"/api/history/{pytest.bot}/conversations/users/5e564fbcdcf0d5fad89e3acd",
        headers={"Authorization": 'Bearer ' + Utility.environment['authentication']['token']},
    )

    actual = response.json()
    assert actual["error_code"] == 422
    assert not actual["data"]
    assert actual["message"] == "Collection not configured"
    assert not actual["success"]


def test_top_intents(mock_db_client):
    response = client.get(
        f"/api/history/{pytest.bot}/metrics/intents/topmost",
        headers={"Authorization": 'Bearer ' + Utility.environment['authentication']['token']},
    )

    actual = response.json()
    assert actual["error_code"] == 0
    assert actual["data"] == []
    assert actual["success"]


def test_top_actions(mock_db_client):
    response = client.get(
        f"/api/history/{pytest.bot}/metrics/actions/topmost",
        headers={"Authorization": 'Bearer ' + Utility.environment['authentication']['token']},
    )

    actual = response.json()
    assert actual["error_code"] == 0
    assert actual["data"] == []
    assert actual["success"]


def test_total_conversation_range(mock_db_client):
    response = client.get(
        f"/api/history/{pytest.bot}/trends/conversations/total",
        headers={"Authorization": 'Bearer ' + Utility.environment['authentication']['token']},
    )

    actual = response.json()
    assert actual["error_code"] == 0
    assert actual["data"]["total_conversation_range"] == {}
    assert actual["message"]
    assert actual["success"]


def test_total_conversation_range_with_request(mock_db_client):
    response = client.get(
        f"/api/history/{pytest.bot}/trends/conversations/total",
        json={'month': 4},
        headers={"Authorization": 'Bearer ' + Utility.environment['authentication']['token']},
    )

    actual = response.json()
    assert actual["error_code"] == 0
    assert actual["data"]["total_conversation_range"] == {}
    assert actual["message"]
    assert actual["success"]


def test_conversation__step_range(mock_db_client):
    response = client.get(
        f"/api/history/{pytest.bot}/trends/conversations/steps",
        headers={"Authorization": 'Bearer ' + Utility.environment['authentication']['token']},
    )

    actual = response.json()
    assert actual["error_code"] == 0
    assert actual["data"]["Conversation_step_range"] == {}
    assert actual["message"]
    assert actual["success"]


def test_conversation__step_range_with_request(mock_db_client):
    response = client.get(
        f"/api/history/{pytest.bot}/trends/conversations/steps",
        json={'month': 4},
        headers={"Authorization": 'Bearer ' + Utility.environment['authentication']['token']},
    )

    actual = response.json()
    assert actual["error_code"] == 0
    assert actual["data"]["Conversation_step_range"] == {}
    assert actual["message"]
    assert actual["success"]


def test_wordcloud(mock_db_client):
    response = client.get(
        f"/api/history/{pytest.bot}/conversations/wordcloud",
        headers={"Authorization": 'Bearer ' + Utility.environment['authentication']['token']},
    )

    actual = response.json()
    assert actual["error_code"] == 0
    assert actual["data"] == ""
    assert actual["message"]
    assert actual["success"]


def test_wordcloud_with_request(mock_db_client):
    response = client.get(
        f"/api/history/{pytest.bot}/conversations/wordcloud",
        json={'month': 4},
        headers={"Authorization": 'Bearer ' + Utility.environment['authentication']['token']},
    )

    actual = response.json()
    assert actual["error_code"] == 0
    assert actual["data"] == ""
    assert actual["message"]
    assert actual["success"]


def test_unique_user_inputs(mock_db_client):
    response = client.get(
        f"/api/history/{pytest.bot}/metrics/users/input",
        headers={"Authorization": 'Bearer ' + Utility.environment['authentication']['token']},
    )

    actual = response.json()
    assert actual["error_code"] == 0
    assert actual["data"] == []
    assert actual["message"]
    assert actual["success"]


def test_unique_user_inputs_with_request(mock_db_client):
    response = client.get(
        f"/api/history/{pytest.bot}/metrics/users/input",
        json={'month': 4},
        headers={"Authorization": 'Bearer ' + Utility.environment['authentication']['token']},
    )

    actual = response.json()
    assert actual["error_code"] == 0
    assert actual["data"] == []
    assert actual["message"]
    assert actual["success"]


def test_conversation__time_range(mock_db_client):
    response = client.get(
        f"/api/history/{pytest.bot}/trends/conversations/time",
        headers={"Authorization": 'Bearer ' + Utility.environment['authentication']['token']},
    )

    actual = response.json()
    assert actual["error_code"] == 0
    assert actual["data"]["Conversation_time_range"] == {}
    assert actual["message"]
    assert actual["success"]


def test_conversation__time_range_with_request(mock_db_client):
    response = client.get(
        f"/api/history/{pytest.bot}/trends/conversations/time",
        json={'month': 4},
        headers={"Authorization": 'Bearer ' + Utility.environment['authentication']['token']},
    )

    actual = response.json()
    assert actual["error_code"] == 0
    assert actual["data"]["Conversation_time_range"] == {}
    assert actual["message"]
    assert actual["success"]


def test_user_dropoff(mock_db_client):
    response = client.get(
        f"/api/history/{pytest.bot}/metrics/fallback/dropoff",
        headers={"Authorization": 'Bearer ' + Utility.environment['authentication']['token']},
    )

    actual = response.json()
    assert actual["error_code"] == 0
    assert actual["data"]["Dropoff_list"] == {}
    assert actual["message"]
    assert actual["success"]


def test_user_dropoff_with_request(mock_db_client):
    response = client.get(
        f"/api/history/{pytest.bot}/metrics/fallback/dropoff",
        json={'month': 4},
        headers={"Authorization": 'Bearer ' + Utility.environment['authentication']['token']},
    )

    actual = response.json()
    assert actual["error_code"] == 0
    assert actual["data"]["Dropoff_list"] == {}
    assert actual["message"]
    assert actual["success"]


def test_user_intent_dropoff(mock_db_client):
    response = client.get(
        f"/api/history/{pytest.bot}/metrics/intents/dropoff",
        headers={"Authorization": 'Bearer ' + Utility.environment['authentication']['token']},
    )

    actual = response.json()
    assert actual["error_code"] == 0
    assert actual["data"] == {}
    assert actual["message"]
    assert actual["success"]


def test_user_intent_dropoff_with_request(mock_db_client):
    response = client.get(
        f"/api/history/{pytest.bot}/metrics/intents/dropoff",
        json={'month': 4},
        headers={"Authorization": 'Bearer ' + Utility.environment['authentication']['token']},
    )

    actual = response.json()
    assert actual["error_code"] == 0
    assert actual["data"] == {}
    assert actual["message"]
    assert actual["success"]


<<<<<<< HEAD
def test_total_session(mock_db_client):
    response = client.get(
        f"/api/history/{pytest.bot}/metrics/total/sessions",
=======
def test_unsuccessful_sessions(mock_db_client):
    response = client.get(
        f"/api/history/{pytest.bot}/metrics/unsuccessful/sessions",
>>>>>>> 27ace23f
        headers={"Authorization": 'Bearer ' + Utility.environment['authentication']['token']},
    )

    actual = response.json()
    assert actual["error_code"] == 0
<<<<<<< HEAD
    assert actual["data"]["Total_session"] == {}
=======
    assert actual["data"]["Session_counts"] == {}
>>>>>>> 27ace23f
    assert actual["message"]
    assert actual["success"]


<<<<<<< HEAD
def test_total_sessions_with_request(mock_db_client):
    response = client.get(
        f"/api/history/{pytest.bot}/metrics/total/sessions",
=======
def test_unsuccessful_sessions_with_request(mock_db_client):
    response = client.get(
        f"/api/history/{pytest.bot}/metrics/unsuccessful/sessions",
>>>>>>> 27ace23f
        json={'month': 4},
        headers={"Authorization": 'Bearer ' + Utility.environment['authentication']['token']},
    )

    actual = response.json()
    assert actual["error_code"] == 0
<<<<<<< HEAD
    assert actual["data"]["Total_session"] == {}
=======
    assert actual["data"]["Session_counts"] == {}
>>>>>>> 27ace23f
    assert actual["message"]
    assert actual["success"]<|MERGE_RESOLUTION|>--- conflicted
+++ resolved
@@ -684,48 +684,55 @@
     assert actual["success"]
 
 
-<<<<<<< HEAD
+def test_unsuccessful_sessions(mock_db_client):
+    response = client.get(
+        f"/api/history/{pytest.bot}/metrics/unsuccessful/sessions",
+        headers={"Authorization": 'Bearer ' + Utility.environment['authentication']['token']},
+    )
+
+    actual = response.json()
+    assert actual["error_code"] == 0
+    assert actual["data"]["Session_counts"] == {}
+    assert actual["message"]
+    assert actual["success"]
+
+
+def test_unsuccessful_sessions_with_request(mock_db_client):
+    response = client.get(
+        f"/api/history/{pytest.bot}/metrics/unsuccessful/sessions",
+        json={'month': 4},
+        headers={"Authorization": 'Bearer ' + Utility.environment['authentication']['token']},
+    )
+
+    actual = response.json()
+    assert actual["error_code"] == 0
+    assert actual["data"]["Session_counts"] == {}
+    assert actual["message"]
+    assert actual["success"]
+
+
 def test_total_session(mock_db_client):
     response = client.get(
         f"/api/history/{pytest.bot}/metrics/total/sessions",
-=======
-def test_unsuccessful_sessions(mock_db_client):
-    response = client.get(
-        f"/api/history/{pytest.bot}/metrics/unsuccessful/sessions",
->>>>>>> 27ace23f
-        headers={"Authorization": 'Bearer ' + Utility.environment['authentication']['token']},
-    )
-
-    actual = response.json()
-    assert actual["error_code"] == 0
-<<<<<<< HEAD
+        headers={"Authorization": 'Bearer ' + Utility.environment['authentication']['token']},
+    )
+
+    actual = response.json()
+    assert actual["error_code"] == 0
     assert actual["data"]["Total_session"] == {}
-=======
-    assert actual["data"]["Session_counts"] == {}
->>>>>>> 27ace23f
-    assert actual["message"]
-    assert actual["success"]
-
-
-<<<<<<< HEAD
+    assert actual["message"]
+    assert actual["success"]
+
+
 def test_total_sessions_with_request(mock_db_client):
     response = client.get(
         f"/api/history/{pytest.bot}/metrics/total/sessions",
-=======
-def test_unsuccessful_sessions_with_request(mock_db_client):
-    response = client.get(
-        f"/api/history/{pytest.bot}/metrics/unsuccessful/sessions",
->>>>>>> 27ace23f
-        json={'month': 4},
-        headers={"Authorization": 'Bearer ' + Utility.environment['authentication']['token']},
-    )
-
-    actual = response.json()
-    assert actual["error_code"] == 0
-<<<<<<< HEAD
+        json={'month': 4},
+        headers={"Authorization": 'Bearer ' + Utility.environment['authentication']['token']},
+    )
+
+    actual = response.json()
+    assert actual["error_code"] == 0
     assert actual["data"]["Total_session"] == {}
-=======
-    assert actual["data"]["Session_counts"] == {}
->>>>>>> 27ace23f
     assert actual["message"]
     assert actual["success"]