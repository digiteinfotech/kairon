import asyncio
import ujson as json
import os
import time
from unittest import mock
from urllib.parse import urlencode, quote_plus

import pytest
import responses
from mock import patch
from mongoengine import connect
from rasa.utils.endpoints import EndpointConfig
from slack.web.slack_response import SlackResponse
from starlette.exceptions import HTTPException
from starlette.testclient import TestClient

from kairon.api.models import RegisterAccount
from kairon.chat.agent.agent import KaironAgent
from kairon.chat.agent.message_processor import KaironMessageProcessor
from kairon.chat.handlers.channels.messenger import MessengerHandler
from rasa.core.tracker_store import SerializedTrackerAsDict
from kairon.chat.server import app
from kairon.chat.utils import ChatUtils
from kairon.exceptions import AppException
from kairon.shared.account.data_objects import UserActivityLog
from kairon.shared.account.processor import AccountProcessor
from kairon.shared.auth import Authentication
from kairon.shared.chat.processor import ChatDataProcessor
from kairon.shared.concurrency.actors.factory import ActorFactory
from kairon.shared.data.constant import INTEGRATION_STATUS
from kairon.shared.data.constant import TOKEN_TYPE
from kairon.shared.data.data_objects import BotSettings
from kairon.shared.data.processor import MongoProcessor
from kairon.shared.live_agent.processor import LiveAgentsProcessor
from kairon.shared.metering.constants import MetricType
from kairon.shared.metering.metering_processor import MeteringProcessor
from kairon.shared.utils import Utility
from kairon.train import start_training
from deepdiff import DeepDiff


os.environ["system_file"] = "./tests/testing_data/system.yaml"
os.environ["ASYNC_TEST_TIMEOUT"] = "3600"
Utility.load_environment()
connect(**Utility.mongoengine_connection())

loop = asyncio.new_event_loop()
loop.run_until_complete(
    AccountProcessor.account_setup(
        RegisterAccount(
            **{
                "email": "test@chat.com",
                "first_name": "Test",
                "last_name": "Chat",
                "password": "testChat@12",
                "confirm_password": "testChat@12",
                "account": "ChatTesting",
            }
        ).dict()
    )
)
loop.run_until_complete(
    AccountProcessor.account_setup(
        RegisterAccount(
            **{
                "email": "resetpaswrd@chat.com",
                "first_name": "Reset",
                "last_name": "Password",
                "password": "resetPswrd@12",
                "confirm_password": "resetPswrd@12",
                "account": "ResetPassword",
            }
        ).dict()
    )
)

token, _, _, _ = Authentication.authenticate("test@chat.com", "testChat@12")
token_type = "Bearer"
user = AccountProcessor.get_complete_user_details("test@chat.com")
bot = user["bots"]["account_owned"][0]["_id"]
bot_account = user["bots"]["account_owned"][0]["account"]
chat_client_config = (
    MongoProcessor().get_chat_client_config(bot, "test@chat.com").to_mongo().to_dict()
)
start_training(bot, "test@chat.com")
bot2 = AccountProcessor.add_bot("testChat2", user["account"], "test@chat.com")[
    "_id"
].__str__()
loop.run_until_complete(
    MongoProcessor().save_from_path(
        "./tests/testing_data/use-cases/Hi-Hello", bot2, user="test@chat.com"
    )
)
start_training(bot2, "test@chat.com")
bot3 = AccountProcessor.add_bot("testChat3", user["account"], "test@chat.com")[
    "_id"
].__str__()

with patch("slack.web.client.WebClient.team_info") as mock_slack_team_info:
    mock_slack_team_info.return_value = SlackResponse(
        client=None,
        http_verb="POST",
        api_url="https://slack.com/api/team.info",
        req_args={},
        data={
            "ok": True,
            "team": {
                "id": "T03BNQE7HLY",
                "name": "helicopter",
                "avatar_base_url": "https://ca.slack-edge.com/",
                "is_verified": False,
            },
        },
        headers=dict(),
        status_code=200,
        use_sync_aiohttp=False,
    ).validate()
    ChatDataProcessor.save_channel_config(
        {
            "connector_type": "slack",
            "config": {
                "bot_user_oAuth_token": "xoxb-801939352912-801478018484-v3zq6MYNu62oSs8vammWOY8K",
                "slack_signing_secret": "79f036b9894eef17c064213b90d1042b",
                "client_id": "sdfghj34567890",
                "client_secret": "asdf3456789gfghjkl",
                "is_primary": True,
            },
        },
        bot,
        user="test@chat.com",
    )
ChatDataProcessor.save_channel_config(
    {
        "connector_type": "whatsapp",
        "config": {
            "app_secret": "jagbd34567890",
            "access_token": "ERTYUIEFDGHGFHJKLFGHJKGHJ",
            "verify_token": "valid",
        },
    },
    bot,
    user="test@chat.com",
)
settings = BotSettings.objects(bot=bot2, status=True).get()
settings.whatsapp = "360dialog"
settings.save()

ChatDataProcessor.save_channel_config(
    {
        "connector_type": "whatsapp",
        "config": {
            "client_name": "kairon",
            "client_id": "skds23Ga",
            "channel_id": "dfghjkl",
            "partner_id": "test_partner",
            "bsp_type": "360dialog",
            "api_key": "kHCwksdsdsMVYVx0doabaDyRLUQJUAK",
            "waba_account_id": "Cyih7GWA",
        },
    },
    bot2,
    user="test@chat.com",
)
responses.start()
encoded_url = urlencode(
    {"url": f"https://test@test.com/api/bot/telegram/{bot}/test"}, quote_via=quote_plus
)
responses.add(
    "GET",
    json={"result": True},
    url=f"https://api.telegram.org/botxoxb-801939352912-801478018484/setWebhook?{encoded_url}",
)
Utility.environment["model"]["agent"][
    "url"
] = "https://test@test.com/api/bot/telegram/tests/test"


def __mock_endpoint(*args):
    return f"https://test@test.com/api/bot/telegram/{bot}/test"


with patch(
    "kairon.shared.data.utils.DataUtility.get_channel_endpoint", __mock_endpoint
):
    ChatDataProcessor.save_channel_config(
        {
            "connector_type": "telegram",
            "config": {
                "access_token": "xoxb-801939352912-801478018484",
                "username_for_bot": "test",
            },
        },
        bot,
        user="test@chat.com",
    )
ChatDataProcessor.save_channel_config(
    {"connector_type": "hangouts", "config": {"project_id": "1234568"}},
    bot,
    user="test@chat.com",
)

ChatDataProcessor.save_channel_config(
    {
        "connector_type": "messenger",
        "config": {
            "app_secret": "cdb69bc72e2ccb7a869f20cbb6b0229a",
            "page_access_token": "EAAGa50I7D7cBAJ4AmXOhYAeOOZAyJ9fxOclQmn52hBwrOJJWBOxuJNXqQ2uN667z4vLekSEqnCQf41hcxKVZAe2pAZBrZCTENEj1IBe1CHEcG7J33ZApED9Tj9hjO5tE13yckNa8lP3lw2IySFqeg6REJR3ZCJUvp2h03PQs4W5vNZBktWF3FjQYz5vMEXLPzAFIJcZApBtq9wZDZD",
            "verify_token": "kairon-messenger-token",
        },
    },
    bot,
    user="test@chat.com",
)
responses.stop()


def empty_store(*args, **kwargs):
    return None


def __mock_getbusinessdata_workingenabled(*args, **kwargs):
    business_workingdata = json.load(
        open("tests/testing_data/live_agent/business_working_data.json")
    )
    output_json = business_workingdata.get("working_enabled_true")
    return output_json


def __mock_getbusinessdata_workingdisabled(*args, **kwargs):
    business_workingdata = json.load(
        open("tests/testing_data/live_agent/business_working_data.json")
    )
    output_json = business_workingdata.get("working_enabled_false")
    return output_json


def __mock_validate_businessworkinghours(*args, **kwargs):
    return False


def __mock_validate_businessworkinghours_true(*args, **kwargs):
    return True


def mock_agent_response(*args, **kwargs):
    return {
        "nlu": {
            "text": "!@#$%^&*()",
            "intent": {"name": "nlu_fallback", "confidence": 0.7},
            "entities": [],
            "intent_ranking": [
                {"name": "nlu_fallback", "confidence": 0.7},
                {
                    "id": 7699795435555413769,
                    "name": "bot_challenge",
                    "confidence": 0.3011210560798645,
                },
                {
                    "id": -8614851775639803374,
                    "name": "mood_unhappy",
                    "confidence": 0.28137511014938354,
                },
                {
                    "id": -7686226624851022724,
                    "name": "deny",
                    "confidence": 0.2647826075553894,
                },
                {
                    "id": -963050110453472522,
                    "name": "affirm",
                    "confidence": 0.0759304016828537,
                },
                {
                    "id": -4665925488010208305,
                    "name": "goodbye",
                    "confidence": 0.028776828199625015,
                },
                {
                    "id": -8510124799033185183,
                    "name": "mood_great",
                    "confidence": 0.025189757347106934,
                },
                {
                    "id": 7378347921649253395,
                    "name": "greet",
                    "confidence": 0.022824246436357498,
                },
            ],
            "response_selector": {
                "all_retrieval_intents": [],
                "default": {
                    "response": {
                        "id": None,
                        "responses": None,
                        "response_templates": None,
                        "confidence": 0.0,
                        "intent_response_key": None,
                        "utter_action": "utter_None",
                        "template_name": "utter_None",
                    },
                    "ranking": [],
                },
            },
            "slots": [
                "kairon_action_response: None",
                "bot: 6275ebcba06e09a1b818c70a",
                "session_started_metadata: None",
            ],
        },
        "action": [
            {"action_name": "utter_please_rephrase"},
            {"action_name": "action_listen"},
        ],
        "response": [
            {
                "recipient_id": "test@chat.com",
                "text": "I'm sorry, I didn't quite understand that. Could you rephrase?",
            }
        ],
        "events": None,
    }


client = TestClient(app)


def test_index():
    response = client.get("/")
    response = response.json()
    assert response["error_code"] == 0
    assert response["message"] == "Chat server running!"


def test_get_chat_client_config():
    response = client.get(
        f"/api/bot/{bot}/chat/client/config/{token}",
    )
    actual = response.json()
    assert actual["success"]
    assert actual["error_code"] == 0
    assert actual["data"]
    assert Utility.check_empty_string(actual["message"])


def test_get_chat_client_config_exception():
    response = client.get(
        f"/api/bot/{bot}/chat/client/config/invalid_token",
    )
    actual = response.json()
    assert not actual["success"]
    assert actual["error_code"] == 422
    assert actual["data"] is None
    assert actual["message"] == "Invalid token"


def test_get_chat_client_config_raise_error():
    with patch.object(MongoProcessor, "get_client_config_using_uid") as mocked:
        mocked.side_effect = HTTPException(status_code=404, detail="404 Not Found")
        response = client.get(
            f"/api/bot/{bot}/chat/client/config/{token}",
        )
        actual = response.json()
        assert not actual["success"]
        assert actual["error_code"] == 404
        assert actual["data"] is None
        assert actual["message"] == "404 Not Found"


def test_get_chat_client_config_with_invalid_domain():
    with patch.object(Utility, "validate_request") as validate_request_mock:
        validate_request_mock.return_value = False
        response = client.get(
            f"/api/bot/{bot}/chat/client/config/{token}",
        )
        actual = response.json()
        assert not actual["success"]
        assert actual["error_code"] == 403
        assert actual["data"] is None
        assert not Utility.check_empty_string(actual["message"])
        assert actual["message"] == "Domain not registered for kAIron client"


def test_chat():
    response = client.post(
        f"/api/bot/{bot}/chat",
        json={"data": "Hi"},
        headers={"Authorization": token_type + " " + token},
        timeout=0,
    )
    actual = response.json()
    assert actual["success"]
    assert actual["error_code"] == 0
    assert actual["data"]
    assert Utility.check_empty_string(actual["message"])
    actual_headers = [
        (k.lower(), v)
        for k, v in response.headers.items()
        if k.lower() != "content-length"
    ]
    expected_headers = [
        ("content-type", "application/json"),
        ("server", "Secure"),
        ("strict-transport-security", "includeSubDomains; preload; max-age=31536000"),
        ("x-frame-options", "SAMEORIGIN"),
        ("x-xss-protection", "0"),
        ("x-content-type-options", "nosniff"),
        (
            "content-security-policy",
            "default-src 'self'; frame-ancestors 'self'; form-action 'self'; base-uri 'self'; connect-src 'self'; frame-src 'self'; style-src 'self' https: 'unsafe-inline'; img-src 'self' https:; script-src 'self' https: 'unsafe-inline'",
        ),
        ("referrer-policy", "no-referrer"),
        ("cache-control", "must-revalidate"),
        (
            "permissions-policy",
            "accelerometer=(), autoplay=(), camera=(), document-domain=(), encrypted-media=(), fullscreen=(), vibrate=(), geolocation=(), gyroscope=(), magnetometer=(), microphone=(), midi=(), payment=(), picture-in-picture=(), sync-xhr=(), usb=()",
        ),
        ("cross-origin-embedder-policy", "require-corp"),
        ("cross-origin-opener-policy", "same-origin"),
        ("cross-origin-resource-policy", "same-origin"),
    ]
    for header in expected_headers:
        assert header in actual_headers
    data = MeteringProcessor.get_logs(
        bot_account, metric_type=MetricType.test_chat, bot=bot
    )
    assert len(data["logs"]) > 0
    assert len(data["logs"]) == data["total"]
    assert data["logs"][0]["account"] == bot_account
    assert (
        MeteringProcessor.get_metric_count(
            bot_account, metric_type=MetricType.test_chat, channel_type="chat_client"
        )
        > 0
    )


def test_chat_with_user():
    access_token = chat_client_config["config"]["headers"]["authorization"][
        "access_token"
    ]
    token_type = chat_client_config["config"]["headers"]["authorization"]["token_type"]
    response = client.post(
        f"/api/bot/{bot}/chat",
        json={"data": "Hi"},
        headers={"Authorization": token_type + " " + token},
    )
    actual = response.json()
    assert actual["success"]
    assert actual["error_code"] == 0
    assert actual["data"]
    assert Utility.check_empty_string(actual["message"])

    response = client.post(
        f"/api/bot/{bot}/chat",
        json={"data": "Hi"},
        headers={"Authorization": f"{token_type} {access_token}"},
    )
    actual = response.json()
    assert actual["success"]
    assert actual["error_code"] == 0
    assert actual["data"]
    assert Utility.check_empty_string(actual["message"])
    assert (
        MeteringProcessor.get_metric_count(
            bot_account, metric_type=MetricType.test_chat, channel_type="chat_client"
        )
        >= 2
    )


def test_chat_empty_data():
    response = client.post(
        f"/api/bot/{bot}/chat",
        json={"data": ""},
        headers={"Authorization": token_type + " " + token},
    )
    actual = response.json()
    assert not actual["success"]
    assert actual["error_code"] == 422
    assert actual["data"] is None
    assert actual["message"] == [
        {"loc": ["body", "data"], "msg": "data cannot be empty!", "type": "value_error"}
    ]


def test_chat_with_data_not_present():
    response = client.post(
        f"/api/bot/{bot}/chat",
        json={"name": "nupur"},
        headers={"Authorization": token_type + " " + token},
    )
    actual = response.json()
    assert not actual["success"]
    assert actual["error_code"] == 422
    assert actual["data"] is None
    print(actual["message"])
    assert actual["message"] == [
        {
            "loc": ["body", "data"],
            "msg": "field required",
            "type": "value_error.missing",
        }
    ]


def test_chat_invalid_json():
    response = client.post(
        f"/api/bot/{bot}/chat",
        headers={"Authorization": token_type + " " + token},
    )
    actual = response.json()
    assert not actual["success"]
    assert actual["error_code"] == 422
    assert actual["data"] is None
    assert actual["message"] == [
        {"loc": ["body"], "msg": "field required", "type": "value_error.missing"}
    ]


def test_chat_string_with_blank_spaces():
    response = client.post(
        f"/api/bot/{bot}/chat",
        json={"data": "  "},
        headers={"Authorization": token_type + " " + token},
    )
    actual = response.json()
    data = MeteringProcessor.get_logs(
        bot_account, metric_type=MetricType.test_chat, bot=bot
    )
    assert data
    assert not actual["success"]
    assert actual["error_code"] == 422
    assert actual["data"] is None
    assert actual["message"] == [
        {"loc": ["body", "data"], "msg": "data cannot be empty!", "type": "value_error"}
    ]


def test_chat_with_user_with_metadata():
    with patch.object(
        KaironMessageProcessor, "handle_message"
    ) as mocked_handle_message:
        mocked_handle_message.return_value = {
            "nlu": "intent_prediction",
            "action": "action_prediction",
            "response": "response_data",
            "slots": "slot_data",
            "events": "event_data",
        }

        request_body = {
            "data": "Hi",
            "metadata": {"name": "test_chat", "tabname": "coaching"},
        }

        response = client.post(
            f"/api/bot/{bot}/chat",
            json=request_body,
            headers={"Authorization": token_type + " " + token},
        )
        actual = response.json()
        assert actual["success"]
        assert actual["error_code"] == 0
        metadata = mocked_handle_message.call_args
        assert metadata.args[0].metadata["name"] == "test_chat"
        assert metadata.args[0].metadata["tabname"] == "coaching"


def test_chat_with_user_with_invalid_metadata():
    request_body = {"data": "Hi", "metadata": 20}

    response = client.post(
        f"/api/bot/{bot}/chat",
        json=request_body,
        headers={"Authorization": token_type + " " + token},
    )
    actual = response.json()
    assert not actual["success"]
    assert actual["error_code"] == 422
    assert actual["message"] == [
        {
            "loc": ["body", "metadata"],
            "msg": "value is not a valid dict",
            "type": "type_error.dict",
        }
    ]
    assert actual["data"] is None


def test_chat_fetch_from_cache():
    response = client.post(
        f"/api/bot/{bot}/chat",
        json={"data": "Hi"},
        headers={"Authorization": token_type + " " + token},
    )
    actual = response.json()
    assert actual["success"]
    assert actual["error_code"] == 0
    assert actual["data"]
    assert Utility.check_empty_string(actual["message"])


def test_chat_model_not_trained():
    response = client.post(
        f"/api/bot/{bot3}/chat",
        json={"data": "Hi"},
        headers={"Authorization": f"{token_type} {token}"},
    )
    actual = response.json()
    assert not actual["success"]
    assert actual["error_code"] == 422
    assert actual["data"] is None
    assert actual["message"] == "Bot has not been trained yet!"


def test_chat_with_different_bot_not_allowed():
    response = client.post(
        f"/api/bot/test/chat",
        json={"data": "Hi"},
        headers={"Authorization": token_type + " " + token},
    )
    actual = response.json()
    assert not actual["success"]
    assert actual["error_code"] == 422
    assert actual["data"] is None
    assert actual["message"] == "Access to bot is denied"


def test_chat_with_different_bot_using_token_for_different_bot():
    access_token, _ = Authentication.generate_integration_token(
        bot, "test@chat.com", name="integration_token_for_chat_service"
    )
    response = client.post(
        f"/api/bot/{bot2}/chat",
        json={"data": "Hi"},
        headers={"Authorization": token_type + " " + access_token},
        timeout=0,
    )
    actual = response.json()
    assert not actual["success"]
    assert actual["error_code"] == 401
    assert not actual["data"]
    assert actual["message"] == "Access to bot is denied"


def test_chat_with_bot_using_deleted_token():
    access_token, _ = Authentication.generate_integration_token(
        bot, "test@chat.com", name="integration_token_1"
    )
    Authentication.update_integration_token(
        "integration_token_1", bot, "test@chat.com", INTEGRATION_STATUS.DELETED.value
    )
    response = client.post(
        f"/api/bot/{bot}/chat",
        json={"data": "Hi"},
        headers={"Authorization": token_type + " " + access_token},
        timeout=0,
    )
    actual = response.json()
    assert not actual["success"]
    assert actual["error_code"] == 401
    assert not actual["data"]
    assert actual["message"] == "Access to bot is denied"


def test_chat_different_bot():
    response = client.post(
        f"/api/bot/{bot2}/chat",
        json={"data": "Hi"},
        headers={"Authorization": token_type + " " + token},
        timeout=0,
    )
    actual = response.json()
    assert actual["success"]
    assert actual["error_code"] == 0
    assert actual["data"]
    assert Utility.check_empty_string(actual["message"])


def test_chat_with_limited_access():
    action_response = {
        "events": [
            {
                "event": "slot",
                "timestamp": None,
                "name": "kairon_action_response",
                "value": "Michael",
            }
        ],
        "responses": [
            {
                "text": "Welcome to kairon",
                "buttons": [],
                "elements": [],
                "custom": {},
                "template": None,
                "response": None,
                "image": None,
                "attachment": None,
            }
        ],
    }

    access_token, _ = Authentication.generate_integration_token(
        bot2,
        "test@chat.com",
        expiry=5,
        access_limit=["/api/bot/.+/chat"],
        name="integration token",
    )
    with patch.object(EndpointConfig, "request") as mocked:
        mocked.return_value = action_response
        response = client.post(
            f"/api/bot/{bot2}/chat",
            json={"data": "Hi"},
            headers={
                "Authorization": f"{token_type} {access_token}",
                "X-USER": "testUser",
            },
        )
    actual = response.json()
    assert actual["success"]
    assert actual["error_code"] == 0
    assert actual["data"]
    assert actual["data"]["response"] == [
        {"recipient_id": "testUser", "text": "Welcome to kairon"}
    ]
    data = MeteringProcessor.get_logs(
        bot_account, metric_type=MetricType.prod_chat, bot=bot2
    )
    assert len(data["logs"]) > 0
    assert len(data["logs"]) == data["total"]
    assert (
        MeteringProcessor.get_metric_count(
            bot_account, metric_type=MetricType.prod_chat, channel_type="chat_client"
        )
        > 0
    )

    response = client.post(
        f"/api/bot/{bot2}/chat",
        json={"data": "Hi"},
        headers={"Authorization": f"{token_type} {access_token}"},
    )
    actual = response.json()
    assert not actual["success"]
    assert actual["error_code"] == 422
    assert not actual["data"]
    assert actual["message"] == "Alias user missing for integration"


def test_chat_with_limited_access_without_integration():
    action_response = {
        "events": [
            {
                "event": "slot",
                "timestamp": None,
                "name": "kairon_action_response",
                "value": "Michael",
            }
        ],
        "responses": [
            {
                "text": None,
                "buttons": [],
                "elements": [],
                "custom": {},
                "template": None,
                "response": "utter_greet",
                "image": None,
                "attachment": None,
            }
        ],
    }

    access_token = Authentication.create_access_token(
        data={"sub": "test@chat.com", "access-limit": ["/api/bot/.+/chat"]},
    )
    with patch.object(EndpointConfig, "request") as mocked:
        mocked.return_value = action_response
        response = client.post(
            f"/api/bot/{bot2}/chat",
            json={"data": "Hi"},
            headers={
                "Authorization": f"{token_type} {access_token}",
                "X-USER": "testUser",
            },
        )
    actual = response.json()
    assert actual["data"]["response"][0]


def test_chat_limited_access_prevent_chat():
    access_token = Authentication.create_access_token(
        data={"sub": "test@chat.com", "access-limit": ["/api/bot/.+/intent"]},
        token_type=TOKEN_TYPE.INTEGRATION.value,
    )
    response = client.post(
        f"/api/bot/{bot}/chat",
        json={"data": "Hi"},
        headers={"Authorization": f"{token_type} {access_token}", "X-USER": "testUser"},
    )
    actual = response.json()
    assert actual["message"] == "Access denied for this endpoint"


def test_reload():
    response = client.get(
        f"/api/bot/{bot}/reload",
        headers={"Authorization": token_type + " " + token},
    )
    actual = response.json()
    assert actual["success"]
    assert actual["error_code"] == 0
    assert actual["data"] is None
    assert actual["message"] == "Reloading Model!"
    actual_headers = [
        (k.lower(), v)
        for k, v in response.headers.items()
        if k.lower() != "content-length"
    ]
    print(actual_headers)
    expected_headers = [
        ("content-type", "application/json"),
        ("server", "Secure"),
        ("strict-transport-security", "includeSubDomains; preload; max-age=31536000"),
        ("x-frame-options", "SAMEORIGIN"),
        ("x-content-type-options", "nosniff"),
        (
            "content-security-policy",
            "default-src 'self'; frame-ancestors 'self'; form-action 'self'; base-uri 'self'; connect-src 'self'; frame-src 'self'; style-src 'self' https: 'unsafe-inline'; img-src 'self' https:; script-src 'self' https: 'unsafe-inline'",
        ),
        ("referrer-policy", "no-referrer"),
        ("cache-control", "must-revalidate"),
        (
            "permissions-policy",
            "accelerometer=(), autoplay=(), camera=(), document-domain=(), encrypted-media=(), fullscreen=(), vibrate=(), geolocation=(), gyroscope=(), magnetometer=(), microphone=(), midi=(), payment=(), picture-in-picture=(), sync-xhr=(), usb=()",
        ),
        ("cross-origin-embedder-policy", "require-corp"),
        ("cross-origin-opener-policy", "same-origin"),
        ("cross-origin-resource-policy", "same-origin"),
    ]
    for header in expected_headers:
        assert header in actual_headers


def test_reload_exception():
    response = client.get(
        f"/api/bot/{bot}/reload",
    )
    actual = response.json()
    assert not actual["success"]
    assert actual["error_code"] == 401
    assert actual["data"] is None
    assert actual["message"] == "Not authenticated"


@patch(
    "kairon.chat.handlers.channels.slack.SlackHandler.is_request_from_slack_authentic"
)
def test_slack_auth_bot_challenge(mock_slack):
    headers = {
        "User-Agent": "Slackbot 1.0 (+https://api.slack.com/robots)",
        "Content-Length": "826",
        "Accept": "*/*",
        "Accept-Encoding": "gzip,deflate",
        "Cache-Control": "max-age=259200",
        "Content-Type": "application/json",
        "X-Forwarded-For": "3.237.67.113",
        "X-Forwarded-Proto": "http",
        "X-Slack-Request-Timestamp": "1644676934",
        "X-Slack-Retry-Reason": "http_error",
        "X-Slack-Signature": "v0=65e62a2a81ebac3825a7aeec1f7033977e31f6ccff988ec11aaf06884553834a",
    }
    patch.dict(Utility.environment["action"], {"url": None})
    response = client.post(
        f"/api/bot/slack/{bot}/{token}",
        headers=headers,
        json={
            "token": "RrNd3SaNJNaP28TTauAYCmJw",
            "challenge": "sjYDB2ccaT5wpcGyawz6BTDbiujZCBiVwSQR87t3Q3yqgoHFkkTy",
            "type": "url_verification",
        },
    )
    actual = response.json()
    assert actual == "sjYDB2ccaT5wpcGyawz6BTDbiujZCBiVwSQR87t3Q3yqgoHFkkTy"


@patch("slack.web.client.WebClient.team_info")
@patch("slack.web.client.WebClient.oauth_v2_access")
def test_slack_install_app_using_oauth(mock_slack_oauth, mock_slack_team_info_):
    mock_slack_team_info_.return_value = SlackResponse(
        client=client,
        http_verb="POST",
        api_url="https://slack.com/api/team.info",
        req_args={},
        data={
            "ok": True,
            "team": {
                "id": "T03BNQE7HLZ",
                "name": "airbus",
                "avatar_base_url": "https://ca.slack-edge.com/",
                "is_verified": False,
            },
        },
        headers=dict(),
        status_code=200,
        use_sync_aiohttp=False,
    ).validate()
    mock_slack_oauth.return_value = SlackResponse(
        client=client,
        http_verb="POST",
        api_url="https://slack.com/api/team.info",
        req_args={},
        data={
            "ok": True,
            "access_token": "xoxb-987654321098-801939352912-v3zq6MYNu62oSs8vammWOY8K",
            "team": {
                "id": "T03BNQE7HLZ",
                "name": "airbus",
                "avatar_base_url": "https://ca.slack-edge.com/",
                "is_verified": False,
            },
        },
        headers=dict(),
        status_code=200,
        use_sync_aiohttp=False,
    ).validate()
    encoded_url_ = urlencode(
        {"code": "98765432109765432asdfghjkl", "state": ""}, quote_via=quote_plus
    )
    response = client.get(
        f"/api/bot/slack/{bot}/{token}?{encoded_url_}", allow_redirects=False
    )
    assert "https://app.slack.com/client/T03BNQE7HLZ" == response.headers["location"]
    assert response.status_code == 303


def test_slack_invalid_auth():
    headers = {
        "User-Agent": "Slackbot 1.0 (+https://api.slack.com/robots)",
        "Content-Length": "826",
        "Accept": "*/*",
        "Accept-Encoding": "gzip,deflate",
        "Cache-Control": "max-age=259200",
        "Content-Type": "application/json",
        "X-Forwarded-For": "3.237.67.113",
        "X-Forwarded-Proto": "http",
        "X-Slack-Request-Timestamp": "1644676934",
        "X-Slack-Retry-Num": "1",
        "X-Slack-Retry-Reason": "http_error",
        "X-Slack-Signature": "v0=65e62a2a81ebac3825a7aeec1f7033977e31f6ccff988ec11aaf06884553834a",
    }
    patch.dict(Utility.environment["action"], {"url": None})
    response = client.post(
        f"/api/bot/slack/{bot}/123",
        headers=headers,
        json={
            "token": "RrNd3SaNJNaP28TTauAYCmJw",
            "team_id": "TPKTMACSU",
            "api_app_id": "APKTXRPMK",
            "event": {
                "client_msg_id": "77eafc15-4e7a-46d1-b03f-bf953fa801dc",
                "type": "message",
                "text": "Hi",
                "user": "UPKTMK5BJ",
                "ts": "1644670603.521219",
                "team": "TPKTMACSU",
                "blocks": [
                    {
                        "type": "rich_text",
                        "block_id": "ssu6",
                        "elements": [
                            {
                                "type": "rich_text_section",
                                "elements": [{"type": "text", "text": "Hi"}],
                            }
                        ],
                    }
                ],
                "channel": "DPKTY81UM",
                "event_ts": "1644670603.521219",
                "channel_type": "im",
            },
            "type": "event_callback",
            "event_id": "Ev032U6W5N1G",
            "event_time": 1644670603,
            "authed_users": ["UPKE20JE8"],
            "authorizations": [
                {
                    "enterprise_id": None,
                    "team_id": "TPKTMACSU",
                    "user_id": "UPKE20JE8",
                    "is_bot": True,
                    "is_enterprise_install": False,
                }
            ],
            "is_ext_shared_channel": False,
            "event_context": "4-eyJldCI6Im1lc3NhZ2UiLCJ0aWQiOiJUUEtUTUFDU1UiLCJhaWQiOiJBUEtUWFJQTUsiLCJjaWQiOiJEUEtUWTgxVU0ifQ",
        },
    )
    actual = response.json()
    assert actual["error_code"] == 401
    assert actual == {
        "data": None,
        "success": False,
        "error_code": 401,
        "message": "Could not validate credentials",
    }


@patch("kairon.chat.handlers.channels.telegram.TelegramOutput")
def test_telegram_auth_failed_telegram_verify(mock_telegram_out):
    mock_telegram_out.get_me.return_value = "test"
    response = client.post(
        f"/api/bot/telegram/{bot}/{token}",
        json={
            "update_id": 483117514,
            "message": {
                "message_id": 14,
                "from": {
                    "id": 1422280657,
                    "is_bot": False,
                    "first_name": "Fahad Ali",
                    "language_code": "en",
                },
                "chat": {
                    "id": 1422280657,
                    "first_name": "Fahad Ali",
                    "type": "private",
                },
                "date": 1645433258,
                "text": "hi",
            },
        },
    )
    actual = response.json()
    assert actual == "failed"


def test_hangout_invalid_auth():
    patch.dict(Utility.environment["action"], {"url": None})
    response = client.post(
        f"/api/bot/hangouts/{bot}/123",
        json={
            "type": "MESSAGE",
            "message": {"sender": {"displayName": "Test"}, "text": "Hello!"},
            "space": {"type": "ROOM"},
        },
    )
    actual = response.json()
    assert actual == {
        "data": None,
        "success": False,
        "error_code": 401,
        "message": "Could not validate credentials",
    }


@patch("kairon.chat.handlers.channels.hangouts.id_token.verify_token")
def test_hangout_auth_failed_hangout_verify(mock_verify_token):
    mock_verify_token.side_effect = ValueError("test")
    with pytest.raises(Exception):
        response = client.post(
            f"/api/bot/hangouts/{bot}/{token}",
            headers={"Authorization": "Bearer Test"},
            json={
                "type": "MESSAGE",
                "message": {"sender": {"displayName": "Test"}, "text": "Hello!"},
                "space": {"type": "ROOM"},
            },
        )
        actual = response.json()
        assert actual["error_code"] == 401


@patch("kairon.chat.handlers.channels.hangouts.id_token.verify_token")
def test_hangout_auth_hangout_verify(mock_verify_token):
    mock_verify_token.return_value = {"iss": "chat@system.gserviceaccount.com"}
    response = client.post(
        f"/api/bot/hangouts/{bot}/{token}",
        headers={"Authorization": "Bearer Test"},
        json={
            "type": "MESSAGE",
            "message": {"sender": {"displayName": "Test"}, "text": None},
            "space": {"type": "ROOM", "displayName": "bot"},
        },
    )
    actual = response.json()
    assert actual == {"status": "OK"}

    response = client.get(
        f"/api/bot/hangouts/{bot}/{token}", headers={"Authorization": "Bearer Test"}
    )
    actual = response.json()
    assert actual == {"status": "ok"}


def test_messenger_invalid_auth():
    response = client.post(
        f"/api/bot/messenger/{bot}/123",
        headers={"X-Hub-Signature": "invalid"},
        json={
            "object": "page",
            "entry": [
                {
                    "id": "104610528288640",
                    "time": 1646648478575,
                    "messaging": [
                        {
                            "sender": {"id": "4237571439620831"},
                            "recipient": {"id": "104610528288640"},
                            "timestamp": 1646647205156,
                            "message": {
                                "mid": "m_J-gcviaJSGp427f7jzL2PBygi_iiuvCXf2eCu2qb-kr9onZGEYfSoC7TctL84humv0mbtH7GsQ0vmELAGS74Ew",
                                "text": "hi",
                                "nlp": {
                                    "intents": [],
                                    "entities": {
                                        "wit$location:location": [
                                            {
                                                "id": "624173841772436",
                                                "name": "wit$location",
                                                "role": "location",
                                                "start": 0,
                                                "end": 2,
                                                "body": "hi",
                                                "confidence": 0.3146,
                                                "entities": [],
                                                "suggested": True,
                                                "value": "hi",
                                                "type": "value",
                                            }
                                        ]
                                    },
                                    "traits": {
                                        "wit$sentiment": [
                                            {
                                                "id": "5ac2b50a-44e4-466e-9d49-bad6bd40092c",
                                                "value": "positive",
                                                "confidence": 0.7336,
                                            }
                                        ],
                                        "wit$greetings": [
                                            {
                                                "id": "5900cc2d-41b7-45b2-b21f-b950d3ae3c5c",
                                                "value": "true",
                                                "confidence": 0.9999,
                                            }
                                        ],
                                    },
                                    "detected_locales": [
                                        {"locale": "mr_IN", "confidence": 0.7365}
                                    ],
                                },
                            },
                        }
                    ],
                }
            ],
        },
    )
    actual = response.json()
    assert actual == {
        "data": None,
        "success": False,
        "error_code": 401,
        "message": "Could not validate credentials",
    }


def test_instagram_invalid_auth():
    patch.dict(Utility.environment["action"], {"url": None})
    response = client.post(
        f"/api/bot/instagram/{bot}/123",
        headers={"X-Hub-Signature": "invalid"},
        json={
            "object": "page",
            "entry": [
                {
                    "id": "104610528288640",
                    "time": 1646648478575,
                    "messaging": [
                        {
                            "sender": {"id": "4237571439620831"},
                            "recipient": {"id": "104610528288640"},
                            "timestamp": 1646647205156,
                            "message": {
                                "mid": "m_J-gcviaJSGp427f7jzL2PBygi_iiuvCXf2eCu2qb-kr9onZGEYfSoC7TctL84humv0mbtH7GsQ0vmELAGS74Ew",
                                "text": "hi",
                                "nlp": {
                                    "intents": [],
                                    "entities": {
                                        "wit$location:location": [
                                            {
                                                "id": "624173841772436",
                                                "name": "wit$location",
                                                "role": "location",
                                                "start": 0,
                                                "end": 2,
                                                "body": "hi",
                                                "confidence": 0.3146,
                                                "entities": [],
                                                "suggested": True,
                                                "value": "hi",
                                                "type": "value",
                                            }
                                        ]
                                    },
                                    "traits": {
                                        "wit$sentiment": [
                                            {
                                                "id": "5ac2b50a-44e4-466e-9d49-bad6bd40092c",
                                                "value": "positive",
                                                "confidence": 0.7336,
                                            }
                                        ],
                                        "wit$greetings": [
                                            {
                                                "id": "5900cc2d-41b7-45b2-b21f-b950d3ae3c5c",
                                                "value": "true",
                                                "confidence": 0.9999,
                                            }
                                        ],
                                    },
                                    "detected_locales": [
                                        {"locale": "mr_IN", "confidence": 0.7365}
                                    ],
                                },
                            },
                        }
                    ],
                }
            ],
        },
    )
    actual = response.json()
    assert actual == {
        "data": None,
        "success": False,
        "error_code": 401,
        "message": "Could not validate credentials",
    }


def test_whatsapp_invalid_token():
    response = client.post(
        f"/api/bot/whatsapp/{bot}/123",
        headers={"hub.verify_token": "invalid", "hub.challenge": "return test"},
    )
    actual = response.json()
    assert actual == {
        "data": None,
        "success": False,
        "error_code": 401,
        "message": "Could not validate credentials",
    }


def test_whatsapp_channel_not_configured():
    access_token, _ = Authentication.generate_integration_token(
        bot3,
        "test@chat.com",
        expiry=5,
        access_limit=["/api/bot/whatsapp/.+/.+"],
        name="whatsapp integration",
    )

    response = client.post(
        f"/api/bot/whatsapp/{bot3}/{access_token}",
        headers={"hub.verify_token": "valid", "X-USER": "udit"},
        json={
            "object": "whatsapp_business_account",
            "entry": [
                {
                    "id": "WHATSAPP_BUSINESS_ACCOUNT_ID",
                    "changes": [
                        {
                            "value": {
                                "messaging_product": "whatsapp",
                                "metadata": {
                                    "display_phone_number": "910123456789",
                                    "phone_number_id": "12345678",
                                },
                                "contacts": [
                                    {
                                        "profile": {"name": "udit"},
                                        "wa_id": "wa-123456789",
                                    }
                                ],
                                "messages": [
                                    {
                                        "from": "910123456789",
                                        "id": "wappmsg.ID",
                                        "timestamp": "21-09-2022 12:05:00",
                                        "text": {"body": "hi"},
                                        "type": "text",
                                    }
                                ],
                            },
                            "field": "messages",
                        }
                    ],
                }
            ],
        },
    )
    actual = response.json()
    assert actual == {
        "success": False,
        "message": "Channels matching query does not exist.",
        "data": None,
        "error_code": 422,
    }


def test_whatsapp_invalid_hub_signature():
    def _mock_validate_hub_signature(*args, **kwargs):
        return False

    with patch.object(
        MessengerHandler, "validate_hub_signature", _mock_validate_hub_signature
    ):
        response = client.post(
            f"/api/bot/whatsapp/{bot}/{token}",
            headers={"hub.verify_token": "valid"},
            json={
                "object": "whatsapp_business_account",
                "entry": [
                    {
                        "id": "WHATSAPP_BUSINESS_ACCOUNT_ID",
                        "changes": [
                            {
                                "value": {
                                    "messaging_product": "whatsapp",
                                    "metadata": {
                                        "display_phone_number": "910123456789",
                                        "phone_number_id": "12345678",
                                    },
                                    "contacts": [
                                        {
                                            "profile": {"name": "udit"},
                                            "wa_id": "wa-123456789",
                                        }
                                    ],
                                    "messages": [
                                        {
                                            "from": "910123456789",
                                            "id": "wamid.ID",
                                            "timestamp": "21-09-2022 12:05:00",
                                            "text": {"body": "hi"},
                                            "type": "text",
                                        }
                                    ],
                                },
                                "field": "messages",
                            }
                        ],
                    }
                ],
            },
        )
    actual = response.json()
    assert actual == "not validated"


@responses.activate
def test_whatsapp_valid_text_message_request():
    def _mock_validate_hub_signature(*args, **kwargs):
        return True

    responses.add("POST", "https://graph.facebook.com/v13.0/12345678/messages", json={})
    with mock.patch.object(EndpointConfig, "request") as mock_action_execution:
        mock_action_execution.return_value = {
            "responses": [{"response": "Welcome to kairon!"}],
            "events": [],
        }

        with patch.object(
            MessengerHandler, "validate_hub_signature", _mock_validate_hub_signature
        ):
            response = client.post(
                f"/api/bot/whatsapp/{bot}/{token}",
                headers={"hub.verify_token": "valid"},
                json={
                    "object": "whatsapp_business_account",
                    "entry": [
                        {
                            "id": "WHATSAPP_BUSINESS_ACCOUNT_ID",
                            "changes": [
                                {
                                    "value": {
                                        "messaging_product": "whatsapp",
                                        "metadata": {
                                            "display_phone_number": "910123456789",
                                            "phone_number_id": "12345678",
                                        },
                                        "contacts": [
                                            {
                                                "profile": {"name": "udit"},
                                                "wa_id": "wa-123456789",
                                            }
                                        ],
                                        "messages": [
                                            {
                                                "from": "910123456789",
                                                "id": "wappmsg.ID",
                                                "timestamp": "21-09-2022 12:05:00",
                                                "text": {"body": "hi"},
                                                "type": "text",
                                            }
                                        ],
                                    },
<<<<<<< HEAD
                                    "field": "messages",
                                }
                            ],
                        }
                    ],
                },
            )
=======
                                    "wa_id": "wa-123456789"
                                }],
                                "messages": [{
                                    "from": "910123456789",
                                    "id": "wappmsg.ID",
                                    "timestamp": "21-09-2022 12:05:00",
                                    "text": {
                                        "body": "hi"
                                    },
                                    "type": "text"
                                }]
                            },
                            "field": "messages"
                        }]
                    }]
                })
        time.sleep(5)
>>>>>>> 3777be24
        mock_action_execution.assert_awaited_once()

    actual = response.json()
    assert actual == "success"
    assert (
        MeteringProcessor.get_metric_count(
            user["account"], metric_type=MetricType.prod_chat, channel_type="whatsapp"
        )
        > 0
    )


@responses.activate
@mock.patch(
    "kairon.chat.handlers.channels.whatsapp.Whatsapp.process_message", autospec=True
)
def test_whatsapp_exception_when_try_to_handle_webhook_for_whatsapp_message(
    mock_process_message,
):
    def _mock_validate_hub_signature(*args, **kwargs):
        return True

    responses.add("POST", "https://graph.facebook.com/v13.0/12345678/messages", json={})
    mock_process_message.side_effect = Exception
    with patch.object(
        MessengerHandler, "validate_hub_signature", _mock_validate_hub_signature
    ):
        response = client.post(
            f"/api/bot/whatsapp/{bot}/{token}",
            headers={"hub.verify_token": "valid"},
            json={
                "object": "whatsapp_business_account",
                "entry": [
                    {
                        "id": "WHATSAPP_BUSINESS_ACCOUNT_ID",
                        "changes": [
                            {
                                "value": {
                                    "messaging_product": "whatsapp",
                                    "metadata": {
                                        "display_phone_number": "910123456789",
                                        "phone_number_id": "12345678",
                                    },
                                    "contacts": [
                                        {
                                            "profile": {"name": "udit"},
                                            "wa_id": "wa-123456789",
                                        }
                                    ],
                                    "messages": [
                                        {
                                            "from": "910123456789",
                                            "id": "wappmsg.ID",
                                            "timestamp": "21-09-2022 12:05:00",
                                            "text": {"body": "hi"},
                                            "type": "text",
                                        }
                                    ],
                                },
                                "field": "messages",
                            }
                        ],
                    }
                ],
            },
        )
    actual = response.json()
    assert actual == "success"


@responses.activate
def test_whatsapp_valid_button_message_request():
    def _mock_validate_hub_signature(*args, **kwargs):
        return True

    responses.add("POST", "https://graph.facebook.com/v13.0/12345678/messages", json={})

    with patch.object(
        MessengerHandler, "validate_hub_signature", _mock_validate_hub_signature
    ):
        with mock.patch(
            "kairon.chat.handlers.channels.whatsapp.Whatsapp._handle_user_message",
            autospec=True,
        ) as whatsapp_msg_handler:
            response = client.post(
                f"/api/bot/whatsapp/{bot}/{token}",
                headers={"hub.verify_token": "valid"},
                json={
                    "object": "whatsapp_business_account",
                    "entry": [
                        {
                            "id": "WHATSAPP_BUSINESS_ACCOUNT_ID",
                            "changes": [
                                {
                                    "value": {
                                        "messaging_product": "whatsapp",
                                        "metadata": {
                                            "display_phone_number": "910123456789",
                                            "phone_number_id": "12345678",
                                        },
                                        "contacts": [
                                            {
                                                "profile": {"name": "udit"},
                                                "wa_id": "wa-123456789",
                                            }
                                        ],
                                        "messages": [
                                            {
                                                "from": "910123456789",
                                                "id": "wappmsg.ID",
                                                "timestamp": "21-09-2022 12:05:00",
                                                "button": {
                                                    "text": "buy now",
                                                    "payload": "buy kairon for 1 billion",
                                                },
                                                "type": "button",
                                            }
                                        ],
                                    },
                                    "field": "messages",
                                }
                            ],
                        }
                    ],
                },
            )
    actual = response.json()
    assert actual == "success"
    assert len(whatsapp_msg_handler.call_args[0]) == 5
    assert whatsapp_msg_handler.call_args[0][1] == "buy now"
    assert whatsapp_msg_handler.call_args[0][2] == "910123456789"
    metadata = whatsapp_msg_handler.call_args[0][3]
    metadata.pop("timestamp")
    assert metadata == {
        "from": "910123456789",
        "id": "wappmsg.ID",
        "button": {"text": "buy now", "payload": "buy kairon for 1 billion"},
        "type": "button",
        "is_integration_user": True,
        "bot": bot,
        "account": 1,
        "channel_type": "whatsapp",
        "tabname": "default",
        "bsp_type": "meta",
        "display_phone_number": "910123456789",
        "phone_number_id": "12345678",
    }
    assert whatsapp_msg_handler.call_args[0][4] == bot


@responses.activate
def test_whatsapp_valid_attachment_message_request():
    def _mock_validate_hub_signature(*args, **kwargs):
        return True

    responses.add("POST", "https://graph.facebook.com/v13.0/12345678/messages", json={})
    responses.add(
        "GET",
        "https://graph.facebook.com/v13.0/sdfghj567",
        json={
            "messaging_product": "whatsapp",
            "url": "http://kairon-media.url",
            "id": "sdfghj567",
        },
    )

    with patch.object(
        MessengerHandler, "validate_hub_signature", _mock_validate_hub_signature
    ):
        with mock.patch(
            "kairon.chat.handlers.channels.whatsapp.Whatsapp._handle_user_message",
            autospec=True,
        ) as whatsapp_msg_handler:
            response = client.post(
                f"/api/bot/whatsapp/{bot}/{token}",
                headers={"hub.verify_token": "valid"},
                json={
                    "object": "whatsapp_business_account",
                    "entry": [
                        {
                            "id": "WHATSAPP_BUSINESS_ACCOUNT_ID",
                            "changes": [
                                {
                                    "value": {
                                        "messaging_product": "whatsapp",
                                        "metadata": {
                                            "display_phone_number": "910123456789",
                                            "phone_number_id": "12345678",
                                        },
                                        "contacts": [
                                            {
                                                "profile": {"name": "udit"},
                                                "wa_id": "wa-123456789",
                                            }
                                        ],
                                        "messages": [
                                            {
                                                "from": "910123456789",
                                                "id": "wappmsg.ID",
                                                "timestamp": "21-09-2022 12:05:00",
                                                "document": {"id": "sdfghj567"},
                                                "type": "document",
                                            }
                                        ],
                                    },
                                    "field": "messages",
                                }
                            ],
                        }
                    ],
                },
            )
    actual = response.json()
    assert actual == "success"
    assert len(whatsapp_msg_handler.call_args[0]) == 5
    assert (
        whatsapp_msg_handler.call_args[0][1]
        == '/k_multimedia_msg{"document": "sdfghj567"}'
    )
    assert whatsapp_msg_handler.call_args[0][2] == "910123456789"
    metadata = whatsapp_msg_handler.call_args[0][3]
    metadata.pop("timestamp")
    assert metadata == {
        "from": "910123456789",
        "id": "wappmsg.ID",
        "document": {"id": "sdfghj567"},
        "type": "document",
        "is_integration_user": True,
        "bot": bot,
        "account": 1,
        "channel_type": "whatsapp",
        "bsp_type": "meta",
        "display_phone_number": "910123456789",
        "phone_number_id": "12345678",
        "tabname": "default",
    }
    assert whatsapp_msg_handler.call_args[0][4] == bot


@responses.activate
def test_whatsapp_valid_unsupported_message_request():
    def _mock_validate_hub_signature(*args, **kwargs):
        return True

    responses.add("POST", "https://graph.facebook.com/v13.0/12345678/messages", json={})

    with patch.object(
        MessengerHandler, "validate_hub_signature", _mock_validate_hub_signature
    ):
        response = client.post(
            f"/api/bot/whatsapp/{bot}/{token}",
            headers={"hub.verify_token": "valid"},
            json={
                "object": "whatsapp_business_account",
                "entry": [
                    {
                        "id": "WHATSAPP_BUSINESS_ACCOUNT_ID",
                        "changes": [
                            {
                                "value": {
                                    "messaging_product": "whatsapp",
                                    "metadata": {
                                        "display_phone_number": "910123456789",
                                        "phone_number_id": "12345678",
                                    },
                                    "contacts": [
                                        {
                                            "profile": {"name": "udit"},
                                            "wa_id": "wa-123456789",
                                        }
                                    ],
                                    "messages": [
                                        {
                                            "from": "910123456789",
                                            "id": "wappmsg.ID",
                                            "timestamp": "21-09-2022 12:05:00",
                                            "text": {"body": "hi"},
                                            "type": "text",
                                        }
                                    ],
                                },
                                "field": "messages",
                            }
                        ],
                    }
                ],
            },
        )
    actual = response.json()
    assert actual == "success"


@responses.activate
def test_whatsapp_bsp_valid_text_message_request():
    responses.add("POST", "https://waba-v2.360dialog.io/v1/messages", json={})
    responses.add(
        "PUT",
        "https://waba-v2.360dialog.io/v1/messages/ABEGkZZXBVAiAhAJeqFQ3Yfld16XGKKsgUYK",
        json={},
    )
    response = client.post(
        f"/api/bot/whatsapp/{bot2}/{token}",
        json={
            "object": "whatsapp_business_account",
            "entry": [
                {
                    "id": "WHATSAPP_BUSINESS_ACCOUNT_ID",
                    "changes": [
                        {
                            "value": {
                                "messaging_product": "whatsapp",
                                "metadata": {
                                    "display_phone_number": "910123456789",
                                    "phone_number_id": "12345678",
                                },
                                "contacts": [
                                    {
                                        "profile": {"name": "udit"},
                                        "wa_id": "wa-123456789",
                                    }
                                ],
                                "messages": [
                                    {
                                        "from": "910123456789",
                                        "id": "wappmsg.ID",
                                        "timestamp": "21-09-2022 12:05:00",
                                        "text": {"body": "hi"},
                                        "type": "text",
                                    }
                                ],
                            },
                            "field": "messages",
                        }
                    ],
                }
            ],
        },
    )
    actual = response.json()
    assert actual == "success"


@responses.activate
def test_whatsapp_bsp_valid_button_message_request():
    responses.add("POST", "https://waba-v2.360dialog.io/v1/messages", json={})
    responses.add(
        "PUT",
        "https://waba-v2.360dialog.io/v1/messages/ABEGkZZXBVAiAhAJeqFQ3Yfld16XGKKsgUYK",
        json={},
    )
    response = client.post(
        f"/api/bot/whatsapp/{bot2}/{token}",
        json={
            "object": "whatsapp_business_account",
            "entry": [
                {
                    "id": "WHATSAPP_BUSINESS_ACCOUNT_ID",
                    "changes": [
                        {
                            "value": {
                                "messaging_product": "whatsapp",
                                "metadata": {
                                    "display_phone_number": "910123456789",
                                    "phone_number_id": "12345678",
                                },
                                "contacts": [
                                    {
                                        "profile": {"name": "udit"},
                                        "wa_id": "wa-123456789",
                                    }
                                ],
                                "messages": [
                                    {
                                        "from": "910123456789",
                                        "id": "wappmsg.ID",
                                        "timestamp": "21-09-2022 12:05:00",
                                        "button": {
                                            "text": "buy now",
                                            "payload": "buy kairon for 1 billion",
                                        },
                                        "type": "button",
                                    }
                                ],
                            },
                            "field": "messages",
                        }
                    ],
                }
            ],
        },
    )
    actual = response.json()
    assert actual == "success"


@responses.activate
def test_whatsapp_bsp_valid_attachment_message_request():
    responses.add("POST", "https://waba-v2.360dialog.io/v1/messages", json={})
    responses.add(
        "PUT",
        "https://waba-v2.360dialog.io/v1/messages/ABEGkZZXBVAiAhAJeqFQ3Yfld16XGKKsgUYK",
        json={},
    )

    response = client.post(
        f"/api/bot/whatsapp/{bot2}/{token}",
        headers={"hub.verify_token": "valid"},
        json={
            "object": "whatsapp_business_account",
            "entry": [
                {
                    "id": "WHATSAPP_BUSINESS_ACCOUNT_ID",
                    "changes": [
                        {
                            "value": {
                                "messaging_product": "whatsapp",
                                "metadata": {
                                    "display_phone_number": "910123456789",
                                    "phone_number_id": "12345678",
                                },
                                "contacts": [
                                    {
                                        "profile": {"name": "udit"},
                                        "wa_id": "wa-123456789",
                                    }
                                ],
                                "messages": [
                                    {
                                        "from": "910123456789",
                                        "id": "wappmsg.ID",
                                        "timestamp": "21-09-2022 12:05:00",
                                        "document": {"id": "sdfghj567"},
                                        "type": "document",
                                    }
                                ],
                            },
                            "field": "messages",
                        }
                    ],
                }
            ],
        },
    )
    actual = response.json()
    assert actual == "success"


def add_live_agent_config(bot_id, email):
    config = {
        "agent_type": "chatwoot",
        "config": {"account_id": "12", "api_access_token": "asdfghjklty67"},
        "override_bot": False,
        "trigger_on_intents": ["nlu_fallback"],
        "trigger_on_actions": ["action_default_fallback"],
    }
    responses.add(
        "GET",
        f"https://app.chatwoot.com/api/v1/accounts/{config['config']['account_id']}/inboxes",
        json={"payload": []},
    )
    responses.add(
        "POST",
        f"https://app.chatwoot.com/api/v1/accounts/{config['config']['account_id']}/inboxes",
        json={"inbox_identifier": "tSaxZWrxyFowmFHzWwhMwi5y"},
    )
    LiveAgentsProcessor.save_config(config, bot_id, email)


@responses.activate
@patch.object(SerializedTrackerAsDict, "serialise_tracker")
@patch("kairon.live_agent.chatwoot.ChatwootLiveAgent.getBusinesshours")
@patch("kairon.live_agent.chatwoot.ChatwootLiveAgent.validate_businessworkinghours")
def test_chat_with_chatwoot_agent_fallback(
    mock_validatebusinesshours, mock_getbusinesshrs, mock_tracker
):
    add_live_agent_config(bot, user["email"])
    mock_tracker.return_value = {"events": [{"event": "session_started"}, {"event": "user", "text": "hi"}, {"event": "bot", "text": "welcome to kairon!", "data": {}}]}
    responses.add(
        "POST",
        "https://app.chatwoot.com/public/api/v1/inboxes/tSaxZWrxyFowmFHzWwhMwi5y/contacts",
        json={
            "source_id": "09c15b5f-c4a4-4d15-ba45-ce99bc7b1e71",
            "pubsub_token": "M31nmFCfo2wc5FonU3qGjonB",
            "id": 16951464,
            "name": "test@chat.com",
            "email": None,
        },
    )
    responses.add(
        "POST",
        "https://app.chatwoot.com/public/api/v1/inboxes/tSaxZWrxyFowmFHzWwhMwi5y/contacts/09c15b5f-c4a4-4d15-ba45-ce99bc7b1e71/conversations",
        json={
            "id": 2,
            "inbox_id": 14036,
            "contact_last_seen_at": 0,
            "status": "open",
            "agent_last_seen_at": 0,
            "messages": [],
            "contact": {
                "id": 16951464,
                "name": "test@chat.com",
                "email": None,
                "phone_number": None,
                "account_id": 69469,
                "created_at": "2022-05-04T15:40:58.190Z",
                "updated_at": "2022-05-04T15:40:58.190Z",
                "additional_attributes": {},
                "identifier": None,
                "custom_attributes": {},
                "last_activity_at": None,
                "label_list": [],
            },
        },
    )
    responses.add(
        "POST",
        "https://app.chatwoot.com/api/v1/accounts/12/conversations/2/messages",
        json={
            "id": 7487848,
            "content": "hello",
            "inbox_id": 14036,
            "conversation_id": 2,
            "message_type": 0,
            "content_type": "text",
            "content_attributes": {},
            "created_at": 1651679560,
            "private": False,
            "source_id": None,
            "sender": {
                "additional_attributes": {},
                "custom_attributes": {},
                "email": None,
                "id": 16951464,
                "identifier": None,
                "name": "test@chat.com",
                "phone_number": None,
                "thumbnail": "",
                "type": "contact",
            },
        },
    )

    with patch.object(KaironAgent, "handle_message") as mock_agent:
        mock_agent.side_effect = mock_agent_response
        mock_getbusinesshrs.side_effect = __mock_getbusinessdata_workingenabled
        mock_validatebusinesshours.side_effect = (
            __mock_validate_businessworkinghours_true
        )
        response = client.post(
            f"/api/bot/{bot}/chat",
            json={"data": "!@#$%^&*()"},
            headers={"Authorization": token_type + " " + token},
            timeout=0,
        )
        actual = response.json()
        assert actual["success"]
        assert actual["error_code"] == 0
        assert actual["data"]
        assert Utility.check_empty_string(actual["message"])
        assert isinstance(actual["data"]["nlu"], dict)
        assert actual["data"]["nlu"]["intent"]
        assert actual["data"]["nlu"]["entities"] == []
        assert actual["data"]["nlu"]["intent_ranking"]
        assert actual["data"]["nlu"]["response_selector"]
        assert actual["data"]["nlu"]["slots"]
        assert isinstance(actual["data"]["action"], list)
        assert actual["data"]["response"]
        assert not DeepDiff(
            actual["data"]["agent_handoff"],
            {
                "initiate": True,
                "type": "chatwoot",
                "additional_properties": {
                    "destination": 2,
                    "pubsub_token": "M31nmFCfo2wc5FonU3qGjonB",
                    "websocket_url": "wss://app.chatwoot.com/cable",
                    "inbox_id": 14036,
                },
            },
            ignore_order=True,
        )

        data = MeteringProcessor.get_logs(
            user["account"], bot=bot, metric_type="agent_handoff"
        )
        assert len(data["logs"]) > 0
        assert len(data["logs"]) == data["total"]
        assert (
            MeteringProcessor.get_metric_count(
                user["account"], metric_type=MetricType.agent_handoff
            )
            > 0
        )


@responses.activate
@patch.object(SerializedTrackerAsDict, "serialise_tracker")
@patch("kairon.live_agent.chatwoot.ChatwootLiveAgent.getBusinesshours")
@patch.object(KaironAgent, "handle_message")
def test_chat_with_chatwoot_agent_fallback_existing_contact(
    mock_agent, mock_businesshours, mock_tracker
):
    mock_agent.side_effect = mock_agent_response
    mock_businesshours.side_effect = __mock_getbusinessdata_workingdisabled
    mock_tracker.return_value = {"events": [{"event": "session_started"}, {"event": "user", "text": "hi"}, {"event": "bot", "text": "welcome to kairon!", "data": {}}]}
    responses.add(
        "POST",
        "https://app.chatwoot.com/public/api/v1/inboxes/tSaxZWrxyFowmFHzWwhMwi5y/contacts",
        json={
            "source_id": "09c15b5f-c4a4-4d15-ba45-ce99bc7b1e71",
            "pubsub_token": "M31nmFCfo2wc5FonU3qGjonB",
            "id": 16951464,
            "name": "test@chat.com",
            "email": None,
        },
    )
    responses.add(
        "POST",
        "https://app.chatwoot.com/public/api/v1/inboxes/tSaxZWrxyFowmFHzWwhMwi5y/contacts/09c15b5f-c4a4-4d15-ba45-ce99bc7b1e71/conversations",
        json={
            "id": 3,
            "inbox_id": 14036,
            "contact_last_seen_at": 0,
            "status": "open",
            "agent_last_seen_at": 0,
            "messages": [],
            "contact": {
                "id": 16951464,
                "name": "test@chat.com",
                "email": None,
                "phone_number": None,
                "account_id": 69469,
                "created_at": "2022-05-04T15:40:58.190Z",
                "updated_at": "2022-05-04T15:40:58.190Z",
                "additional_attributes": {},
                "identifier": None,
                "custom_attributes": {},
                "last_activity_at": None,
                "label_list": [],
            },
        },
    )
    responses.add(
        "POST",
        "https://app.chatwoot.com/api/v1/accounts/12/conversations/3/messages",
        json={
            "id": 7487848,
            "content": "who can i contact?",
            "inbox_id": 14036,
            "conversation_id": 3,
            "message_type": 0,
            "content_type": "text",
            "content_attributes": {},
            "created_at": 1651679560,
            "private": False,
            "source_id": None,
            "sender": {
                "additional_attributes": {},
                "custom_attributes": {},
                "email": None,
                "id": 16951464,
                "identifier": None,
                "name": "test@chat.com",
                "phone_number": None,
                "thumbnail": "",
                "type": "contact",
            },
        },
    )

    response = client.post(
        f"/api/bot/{bot}/chat",
        json={"data": "@#$%^&*()_"},
        headers={"Authorization": token_type + " " + token},
        timeout=0,
    )
    actual = response.json()
    assert actual["success"]
    assert actual["error_code"] == 0
    assert actual["data"]
    assert Utility.check_empty_string(actual["message"])
    assert isinstance(actual["data"]["nlu"], dict)
    assert actual["data"]["nlu"]["intent"]
    assert actual["data"]["nlu"]["entities"] == []
    assert actual["data"]["nlu"]["intent_ranking"]
    assert actual["data"]["nlu"]["response_selector"]
    assert actual["data"]["nlu"]["slots"]
    assert isinstance(actual["data"]["action"], list)
    assert actual["data"]["response"]
    assert not DeepDiff(
        actual["data"]["agent_handoff"],
        {
            "initiate": True,
            "type": "chatwoot",
            "additional_properties": {
                "destination": 3,
                "pubsub_token": "M31nmFCfo2wc5FonU3qGjonB",
                "websocket_url": "wss://app.chatwoot.com/cable",
                "inbox_id": 14036,
            },
        },
        ignore_order=True,
    )
    data = MeteringProcessor.get_logs(
        user["account"], bot=bot, metric_type="agent_handoff"
    )
    assert len(data["logs"]) > 0
    assert len(data["logs"]) == data["total"]
    assert (
        MeteringProcessor.get_metric_count(
            user["account"], metric_type=MetricType.agent_handoff
        )
        == 2
    )


@responses.activate
def test_chat_with_live_agent():
    responses.add(
        "POST",
        "https://app.chatwoot.com/api/v1/accounts/12/conversations/2/messages",
        json={
            "id": 7487848,
            "content": "hello, please resolve my ticket",
            "inbox_id": 14036,
            "conversation_id": 2,
            "message_type": 0,
            "content_type": "text",
            "content_attributes": {},
            "created_at": 1651679560,
            "private": False,
            "source_id": None,
            "sender": {
                "additional_attributes": {},
                "custom_attributes": {},
                "email": None,
                "id": 16951464,
                "identifier": None,
                "name": "test@chat.com",
                "phone_number": None,
                "thumbnail": "",
                "type": "contact",
            },
        },
    )
    response = client.post(
        f"/api/bot/{bot}/agent/live/2",
        json={"data": "hello, please resolve my ticket"},
        headers={"Authorization": token_type + " " + token},
        timeout=0,
    )
    actual = response.json()
    assert actual["success"]
    assert actual["error_code"] == 0
    assert actual["data"]
    assert Utility.check_empty_string(actual["message"])


@responses.activate
def test_chat_with_live_agent_failed_to_send_message():
    responses.add(
        "POST",
        "https://app.chatwoot.com/api/v1/accounts/12/conversations/2/messages",
        status=503,
        body="Temporarily unable to handle a request",
    )
    response = client.post(
        f"/api/bot/{bot}/agent/live/2",
        json={"data": "need help"},
        headers={"Authorization": token_type + " " + token},
        timeout=0,
    )
    actual = response.json()
    assert not actual["success"]
    assert actual["error_code"] == 422
    assert actual["data"] is None
    assert actual["message"] == "Failed to send message: Service Unavailable"


@responses.activate
def test_chat_with_live_agent_with_integration_token():
    access_token = chat_client_config["config"]["headers"]["authorization"][
        "access_token"
    ]
    token_type = chat_client_config["config"]["headers"]["authorization"]["token_type"]
    responses.add(
        "POST",
        "https://app.chatwoot.com/api/v1/accounts/12/conversations/2/messages",
        json={
            "id": 7487848,
            "content": "need help",
            "inbox_id": 14036,
            "conversation_id": 2,
            "message_type": 0,
            "content_type": "text",
            "content_attributes": {},
            "created_at": 1651679560,
            "private": False,
            "source_id": None,
            "sender": {
                "additional_attributes": {},
                "custom_attributes": {},
                "email": None,
                "id": 16951464,
                "identifier": None,
                "name": "test@chat.com",
                "phone_number": None,
                "thumbnail": "",
                "type": "contact",
            },
        },
    )
    response = client.post(
        f"/api/bot/{bot}/agent/live/2",
        json={"data": "need help"},
        headers={
            "Authorization": f"{token_type} {access_token}",
            "X-USER": "test@chat.com",
        },
        timeout=0,
    )
    actual = response.json()
    assert actual["success"]
    assert actual["error_code"] == 0
    assert actual["data"]["response"]
    assert Utility.check_empty_string(actual["message"])


@responses.activate
@patch.object(KaironAgent, "handle_message")
def test_chat_with_chatwoot_agent_fallback_failed_to_initiate(mock_agent):
    mock_agent.side_effect = mock_agent_response
    responses.add(
        "POST",
        "https://app.chatwoot.com/public/api/v1/inboxes/tSaxZWrxyFowmFHzWwhMwi5y/contacts",
        json={
            "source_id": "09c15b5f-c4a4-4d15-ba45-ce99bc7b1e71",
            "pubsub_token": "M31nmFCfo2wc5FonU3qGjonB",
            "id": 16951464,
            "name": "test@chat.com",
            "email": None,
        },
    )
    responses.add(
        "POST",
        "https://app.chatwoot.com/public/api/v1/inboxes/tSaxZWrxyFowmFHzWwhMwi5y/contacts/09c15b5f-c4a4-4d15-ba45-ce99bc7b1e71/conversations",
        status=503,
        body="Temporarily unable to handle a request",
    )

    response = client.post(
        f"/api/bot/{bot}/chat",
        json={"data": "!@#$%^&*()"},
        headers={"Authorization": token_type + " " + token},
        timeout=0,
    )
    actual = response.json()
    assert actual["success"]
    assert actual["error_code"] == 0
    assert actual["data"]
    assert Utility.check_empty_string(actual["message"])
    assert isinstance(actual["data"]["nlu"], dict)
    assert actual["data"]["nlu"]["intent"]
    assert actual["data"]["nlu"]["entities"] == []
    assert actual["data"]["nlu"]["intent_ranking"]
    assert actual["data"]["nlu"]["response_selector"]
    assert actual["data"]["nlu"]["slots"]
    assert isinstance(actual["data"]["action"], list)
    assert actual["data"]["response"]
    assert actual["data"]["agent_handoff"] == {
        "initiate": False,
        "type": "chatwoot",
        "additional_properties": None,
    }
    data = MeteringProcessor.get_logs(
        user["account"], bot=bot, metric_type="agent_handoff"
    )
    assert len(data["logs"]) == 3
    assert len(data["logs"]) == data["total"]
    assert (
        data["logs"][0]["exception"]
        == "Failed to create conversation: Service Unavailable"
    )


def test_chat_with_bot_after_reset_passwrd():
    user = AccountProcessor.get_complete_user_details("resetpaswrd@chat.com")
    bot = user["bots"]["account_owned"][0]["_id"]
    access_token = Authentication.create_access_token(
        data={"sub": "resetpaswrd@chat.com", "access-limit": ["/api/bot/.+/chat"]},
    )
    UserActivityLog(
        account=1, user="resetpaswrd@chat.com", type="reset_password", bot=bot
    ).save()
    response = client.post(
        f"/api/bot/{bot}/chat",
        json={"data": "Hi"},
        headers={"Authorization": f"{token_type} {access_token}", "X-USER": "testUser"},
    )
    actual = response.json()
    message = actual.get("message")
    error_code = actual.get("error_code")
    assert error_code == 401
    assert message == "Session expired. Please login again."


def test_reload_after_reset_passwrd():
    user = AccountProcessor.get_complete_user_details("resetpaswrd@chat.com")
    bot = user["bots"]["account_owned"][0]["_id"]
    access_token, _, _, _ = Authentication.authenticate(
        "resetpaswrd@chat.com", "resetPswrd@12"
    )
    UserActivityLog(
        account=1, user="resetpaswrd@chat.com", type="reset_password", bot=bot
    ).save()
    reload_response = client.get(
        f"/api/bot/{bot}/reload",
        headers={"Authorization": token_type + " " + access_token},
    )
    reload_actual = reload_response.json()
    message = reload_actual.get("message")
    error_code = reload_actual.get("error_code")
    assert error_code == 401
    assert message == "Session expired. Please login again."


def test_live_agent_after_reset_passwrd():
    user = AccountProcessor.get_complete_user_details("resetpaswrd@chat.com")
    bot = user["bots"]["account_owned"][0]["_id"]
    access_token, _, _, _ = Authentication.authenticate(
        "resetpaswrd@chat.com", "resetPswrd@12"
    )
    UserActivityLog(
        account=1, user="resetpaswrd@chat.com", type="reset_password", bot=bot
    ).save()
    live_response = client.post(
        f"/api/bot/{bot}/agent/live/2",
        json={"data": "need help"},
        headers={"Authorization": token_type + " " + access_token},
        timeout=0,
    )
    live_actual = live_response.json()
    message = live_actual.get("message")
    error_code = live_actual.get("error_code")
    assert error_code == 401
    assert message == "Session expired. Please login again."


def test_get_chat_history():
    access_token = chat_client_config["config"]["headers"]["authorization"][
        "access_token"
    ]
    token_type = chat_client_config["config"]["headers"]["authorization"]["token_type"]
    events = [
        {"event": "session_started", "timestamp": 1656992881.55342},
        {"event": "user", "timestamp": 1656992882.02479, "text": "hi"},
        {"event": "bot", "timestamp": 1656992882.16756, "text": "Welcome to SE bot"},
        {
            "event": "user",
            "timestamp": 1656993828.00259,
            "text": "what are the medium priority items",
        },
        {
            "event": "bot",
            "timestamp": 1656993958.06978,
            "text": "I have failed to process your request",
        },
    ]

    with patch.object(ChatUtils, "get_last_session_conversation") as mocked:
        mocked.return_value = events, "connected to db"
        response = client.get(
            f"/api/bot/{bot}/conversation",
            headers={"Authorization": token_type + " " + token},
            timeout=0,
        )
        actual = response.json()
        assert actual["success"]
        assert actual["error_code"] == 0
        assert actual["data"] == events
        assert actual["data"]
        assert actual["message"]

        response = client.get(
            f"/api/bot/{bot}/conversation",
            headers={"Authorization": f"{token_type} {access_token}"},
            timeout=0,
        )
        actual = response.json()
        assert actual["success"]
        assert actual["error_code"] == 0
        assert actual["data"] == events
        assert actual["data"]
        assert actual["message"]


def test_get_chat_history_empty():
    events = []

    with patch.object(ChatUtils, "get_last_session_conversation") as mocked:
        mocked.return_value = events, "connected to db"
        response = client.get(
            f"/api/bot/{bot}/conversation",
            headers={"Authorization": token_type + " " + token},
        )
        actual = response.json()
        assert actual["success"]
        assert actual["error_code"] == 0
        assert actual["data"] == events
        assert actual["message"]


def test_get_chat_history_user_exception():
    def _raise_err(*args, **kwargs):
        raise AppException("Mongo object out of memory")

    with patch.object(ChatUtils, "get_last_session_conversation") as mocked:
        mocked.side_effect = _raise_err
        response = client.get(
            f"/api/bot/{bot3}/conversation",
            headers={"Authorization": f"{token_type} {token}"},
        )
    actual = response.json()
    assert not actual["success"]
    assert actual["error_code"] == 422
    assert actual["data"] is None
    assert actual["message"] == "Mongo object out of memory"


def test_get_chat_history_http_error():
    user = AccountProcessor.get_complete_user_details("resetpaswrd@chat.com")
    bot = user["bots"]["account_owned"][0]["_id"]
    access_token, _, _, _ = Authentication.authenticate(
        "resetpaswrd@chat.com", "resetPswrd@12"
    )
    UserActivityLog(
        account=1, user="resetpaswrd@chat.com", type="reset_password", bot=bot
    ).save()
    reload_response = client.get(
        f"/api/bot/{bot}/conversation",
        headers={"Authorization": token_type + " " + access_token},
    )
    reload_actual = reload_response.json()
    message = reload_actual.get("message")
    error_code = reload_actual.get("error_code")
    assert error_code == 401
    assert message == "Session expired. Please login again."


@responses.activate
@patch("kairon.live_agent.chatwoot.ChatwootLiveAgent.getBusinesshours")
@patch("kairon.live_agent.chatwoot.ChatwootLiveAgent.validate_businessworkinghours")
@patch.object(KaironAgent, "handle_message")
def test_chat_with_chatwoot_agent_outof_workinghours(
    mock_agent, mock_validatebusiness, mock_getbusiness
):
    add_live_agent_config(bot, user["email"])
    responses.add(
        "POST",
        "https://app.chatwoot.com/public/api/v1/inboxes/tSaxZWrxyFowmFHzWwhMwi5y/contacts",
        json={
            "source_id": "09c15b5f-c4a4-4d15-ba45-ce99bc7b1e71",
            "pubsub_token": "M31nmFCfo2wc5FonU3qGjonB",
            "id": 16951464,
            "name": "test@chat.com",
            "email": None,
        },
    )
    responses.add(
        "POST",
        "https://app.chatwoot.com/public/api/v1/inboxes/tSaxZWrxyFowmFHzWwhMwi5y/contacts/09c15b5f-c4a4-4d15-ba45-ce99bc7b1e71/conversations",
        json={
            "id": 2,
            "inbox_id": 14036,
            "contact_last_seen_at": 0,
            "status": "open",
            "agent_last_seen_at": 0,
            "messages": [],
            "contact": {
                "id": 16951464,
                "name": "test@chat.com",
                "email": None,
                "phone_number": None,
                "account_id": 69469,
                "created_at": "2022-05-04T15:40:58.190Z",
                "updated_at": "2022-05-04T15:40:58.190Z",
                "additional_attributes": {},
                "identifier": None,
                "custom_attributes": {},
                "last_activity_at": None,
                "label_list": [],
            },
        },
    )
    responses.add(
        "POST",
        "https://app.chatwoot.com/api/v1/accounts/12/conversations/2/messages",
        json={
            "id": 7487848,
            "content": "hello",
            "inbox_id": 14036,
            "conversation_id": 2,
            "message_type": 0,
            "content_type": "text",
            "content_attributes": {},
            "created_at": 1651679560,
            "private": False,
            "source_id": None,
            "sender": {
                "additional_attributes": {},
                "custom_attributes": {},
                "email": None,
                "id": 16951464,
                "identifier": None,
                "name": "test@chat.com",
                "phone_number": None,
                "thumbnail": "",
                "type": "contact",
            },
        },
    )
<<<<<<< HEAD
    mock_agent.side_effect = mock_agent_response
    mock_getbusiness.side_effect = __mock_getbusinessdata_workingenabled
    mock_validatebusiness.side_effect = __mock_validate_businessworkinghours
    response = client.post(
        f"/api/bot/{bot}/chat",
        json={"data": "!@#$%^&*()"},
        headers={"Authorization": token_type + " " + token},
        timeout=0,
    )
    actual = response.json()
    assert (
        actual["data"]["agent_handoff"]["businessworking"]
        == "We are unavailable at the moment. In case of any query related to Sales, gifting or enquiry of order, please connect over following whatsapp number +912929393 ."
    )
=======
    with patch.object(Utility, "get_local_mongo_store") as mocked:
        mocked.side_effect = empty_store
        patch.dict(Utility.environment['action'], {"url": None})
        with patch.object(Agent, "handle_message") as mock_agent:
            mock_agent.side_effect = mock_agent_response
            mock_getbusiness.side_effect = __mock_getbusinessdata_workingenabled
            mock_validatebusiness.side_effect = __mock_validate_businessworkinghours
            response = client.post(
                f"/api/bot/{bot}/chat",
                json={"data": "!@#$%^&*()"},
                headers={"Authorization": token_type + " " + token},
                timeout=0,
            )
            responses.stop()
            actual = response.json()
            assert actual["data"]["agent_handoff"][
                       "businessworking"] == "We are unavailable at the moment. In case of any query related to Sales, gifting or enquiry of order, please connect over following whatsapp number +912929393 ."
>>>>>>> 3777be24
<|MERGE_RESOLUTION|>--- conflicted
+++ resolved
@@ -1,5 +1,5 @@
 import asyncio
-import ujson as json
+import json
 import os
 import time
 from unittest import mock
@@ -9,6 +9,7 @@
 import responses
 from mock import patch
 from mongoengine import connect
+from rasa.core.agent import Agent
 from rasa.utils.endpoints import EndpointConfig
 from slack.web.slack_response import SlackResponse
 from starlette.exceptions import HTTPException
@@ -18,7 +19,6 @@
 from kairon.chat.agent.agent import KaironAgent
 from kairon.chat.agent.message_processor import KaironMessageProcessor
 from kairon.chat.handlers.channels.messenger import MessengerHandler
-from rasa.core.tracker_store import SerializedTrackerAsDict
 from kairon.chat.server import app
 from kairon.chat.utils import ChatUtils
 from kairon.exceptions import AppException
@@ -26,7 +26,6 @@
 from kairon.shared.account.processor import AccountProcessor
 from kairon.shared.auth import Authentication
 from kairon.shared.chat.processor import ChatDataProcessor
-from kairon.shared.concurrency.actors.factory import ActorFactory
 from kairon.shared.data.constant import INTEGRATION_STATUS
 from kairon.shared.data.constant import TOKEN_TYPE
 from kairon.shared.data.data_objects import BotSettings
@@ -36,67 +35,41 @@
 from kairon.shared.metering.metering_processor import MeteringProcessor
 from kairon.shared.utils import Utility
 from kairon.train import start_training
-from deepdiff import DeepDiff
-
 
 os.environ["system_file"] = "./tests/testing_data/system.yaml"
-os.environ["ASYNC_TEST_TIMEOUT"] = "3600"
+os.environ['ASYNC_TEST_TIMEOUT'] = "3600"
 Utility.load_environment()
 connect(**Utility.mongoengine_connection())
 
 loop = asyncio.new_event_loop()
-loop.run_until_complete(
-    AccountProcessor.account_setup(
-        RegisterAccount(
-            **{
-                "email": "test@chat.com",
-                "first_name": "Test",
-                "last_name": "Chat",
-                "password": "testChat@12",
-                "confirm_password": "testChat@12",
-                "account": "ChatTesting",
-            }
-        ).dict()
-    )
-)
-loop.run_until_complete(
-    AccountProcessor.account_setup(
-        RegisterAccount(
-            **{
-                "email": "resetpaswrd@chat.com",
-                "first_name": "Reset",
-                "last_name": "Password",
-                "password": "resetPswrd@12",
-                "confirm_password": "resetPswrd@12",
-                "account": "ResetPassword",
-            }
-        ).dict()
-    )
-)
+loop.run_until_complete(AccountProcessor.account_setup(RegisterAccount(**{"email": "test@chat.com",
+                                                                          "first_name": "Test",
+                                                                          "last_name": "Chat",
+                                                                          "password": "testChat@12",
+                                                                          "confirm_password": "testChat@12",
+                                                                          "account": "ChatTesting"}).dict()))
+loop.run_until_complete(AccountProcessor.account_setup(RegisterAccount(**{"email": "resetpaswrd@chat.com",
+                                                                          "first_name": "Reset",
+                                                                          "last_name": "Password",
+                                                                          "password": "resetPswrd@12",
+                                                                          "confirm_password": "resetPswrd@12",
+                                                                          "account": "ResetPassword"}).dict()))
 
 token, _, _, _ = Authentication.authenticate("test@chat.com", "testChat@12")
 token_type = "Bearer"
 user = AccountProcessor.get_complete_user_details("test@chat.com")
-bot = user["bots"]["account_owned"][0]["_id"]
-bot_account = user["bots"]["account_owned"][0]["account"]
-chat_client_config = (
-    MongoProcessor().get_chat_client_config(bot, "test@chat.com").to_mongo().to_dict()
-)
+bot = user['bots']['account_owned'][0]['_id']
+bot_account = user['bots']['account_owned'][0]['account']
+chat_client_config = MongoProcessor().get_chat_client_config(bot, "test@chat.com").to_mongo().to_dict()
 start_training(bot, "test@chat.com")
-bot2 = AccountProcessor.add_bot("testChat2", user["account"], "test@chat.com")[
-    "_id"
-].__str__()
-loop.run_until_complete(
-    MongoProcessor().save_from_path(
-        "./tests/testing_data/use-cases/Hi-Hello", bot2, user="test@chat.com"
-    )
-)
+bot2 = AccountProcessor.add_bot("testChat2", user['account'], "test@chat.com")['_id'].__str__()
+loop.run_until_complete(MongoProcessor().save_from_path(
+    "template/use-cases/Hi-Hello", bot2, user="test@chat.com"
+))
 start_training(bot2, "test@chat.com")
-bot3 = AccountProcessor.add_bot("testChat3", user["account"], "test@chat.com")[
-    "_id"
-].__str__()
-
-with patch("slack.web.client.WebClient.team_info") as mock_slack_team_info:
+bot3 = AccountProcessor.add_bot("testChat3", user['account'], "test@chat.com")['_id'].__str__()
+
+with patch('slack.web.client.WebClient.team_info') as mock_slack_team_info:
     mock_slack_team_info.return_value = SlackResponse(
         client=None,
         http_verb="POST",
@@ -108,109 +81,66 @@
                 "id": "T03BNQE7HLY",
                 "name": "helicopter",
                 "avatar_base_url": "https://ca.slack-edge.com/",
-                "is_verified": False,
-            },
+                "is_verified": False
+            }
         },
         headers=dict(),
         status_code=200,
         use_sync_aiohttp=False,
     ).validate()
-    ChatDataProcessor.save_channel_config(
-        {
-            "connector_type": "slack",
-            "config": {
-                "bot_user_oAuth_token": "xoxb-801939352912-801478018484-v3zq6MYNu62oSs8vammWOY8K",
-                "slack_signing_secret": "79f036b9894eef17c064213b90d1042b",
-                "client_id": "sdfghj34567890",
-                "client_secret": "asdf3456789gfghjkl",
-                "is_primary": True,
-            },
-        },
-        bot,
-        user="test@chat.com",
-    )
-ChatDataProcessor.save_channel_config(
-    {
-        "connector_type": "whatsapp",
-        "config": {
-            "app_secret": "jagbd34567890",
-            "access_token": "ERTYUIEFDGHGFHJKLFGHJKGHJ",
-            "verify_token": "valid",
-        },
-    },
-    bot,
-    user="test@chat.com",
+    ChatDataProcessor.save_channel_config({
+        "connector_type": "slack", "config": {
+            "bot_user_oAuth_token": "xoxb-801939352912-801478018484-v3zq6MYNu62oSs8vammWOY8K",
+            "slack_signing_secret": "79f036b9894eef17c064213b90d1042b", "client_id": "sdfghj34567890",
+            "client_secret": "asdf3456789gfghjkl", "is_primary": True}}, bot, user="test@chat.com")
+ChatDataProcessor.save_channel_config({
+    "connector_type": "whatsapp",
+    "config": {"app_secret": "jagbd34567890", "access_token": "ERTYUIEFDGHGFHJKLFGHJKGHJ", "verify_token": "valid"}},
+    bot, user="test@chat.com"
 )
 settings = BotSettings.objects(bot=bot2, status=True).get()
 settings.whatsapp = "360dialog"
 settings.save()
 
-ChatDataProcessor.save_channel_config(
-    {
-        "connector_type": "whatsapp",
-        "config": {
-            "client_name": "kairon",
-            "client_id": "skds23Ga",
-            "channel_id": "dfghjkl",
-            "partner_id": "test_partner",
-            "bsp_type": "360dialog",
-            "api_key": "kHCwksdsdsMVYVx0doabaDyRLUQJUAK",
-            "waba_account_id": "Cyih7GWA",
-        },
-    },
-    bot2,
-    user="test@chat.com",
+ChatDataProcessor.save_channel_config({
+    "connector_type": "whatsapp",
+    "config": {
+        'client_name': 'kairon', 'client_id': 'skds23Ga', 'channel_id': 'dfghjkl', 'partner_id': 'test_partner',
+        'bsp_type': '360dialog', 'api_key': 'kHCwksdsdsMVYVx0doabaDyRLUQJUAK', 'waba_account_id': 'Cyih7GWA'
+    }}, bot2, user="test@chat.com"
 )
 responses.start()
-encoded_url = urlencode(
-    {"url": f"https://test@test.com/api/bot/telegram/{bot}/test"}, quote_via=quote_plus
-)
-responses.add(
-    "GET",
-    json={"result": True},
-    url=f"https://api.telegram.org/botxoxb-801939352912-801478018484/setWebhook?{encoded_url}",
-)
-Utility.environment["model"]["agent"][
-    "url"
-] = "https://test@test.com/api/bot/telegram/tests/test"
+encoded_url = urlencode({'url': f"https://test@test.com/api/bot/telegram/{bot}/test"}, quote_via=quote_plus)
+responses.add("GET",
+              json={"result": True},
+              url=f"https://api.telegram.org/botxoxb-801939352912-801478018484/setWebhook?{encoded_url}")
+Utility.environment['model']['agent']['url'] = 'https://test@test.com/api/bot/telegram/tests/test'
 
 
 def __mock_endpoint(*args):
     return f"https://test@test.com/api/bot/telegram/{bot}/test"
 
 
-with patch(
-    "kairon.shared.data.utils.DataUtility.get_channel_endpoint", __mock_endpoint
-):
-    ChatDataProcessor.save_channel_config(
-        {
-            "connector_type": "telegram",
-            "config": {
-                "access_token": "xoxb-801939352912-801478018484",
-                "username_for_bot": "test",
-            },
-        },
-        bot,
-        user="test@chat.com",
-    )
-ChatDataProcessor.save_channel_config(
-    {"connector_type": "hangouts", "config": {"project_id": "1234568"}},
-    bot,
-    user="test@chat.com",
-)
-
-ChatDataProcessor.save_channel_config(
-    {
-        "connector_type": "messenger",
-        "config": {
-            "app_secret": "cdb69bc72e2ccb7a869f20cbb6b0229a",
-            "page_access_token": "EAAGa50I7D7cBAJ4AmXOhYAeOOZAyJ9fxOclQmn52hBwrOJJWBOxuJNXqQ2uN667z4vLekSEqnCQf41hcxKVZAe2pAZBrZCTENEj1IBe1CHEcG7J33ZApED9Tj9hjO5tE13yckNa8lP3lw2IySFqeg6REJR3ZCJUvp2h03PQs4W5vNZBktWF3FjQYz5vMEXLPzAFIJcZApBtq9wZDZD",
-            "verify_token": "kairon-messenger-token",
-        },
-    },
-    bot,
-    user="test@chat.com",
-)
+with patch('kairon.shared.data.utils.DataUtility.get_channel_endpoint', __mock_endpoint):
+    ChatDataProcessor.save_channel_config({"connector_type": "telegram",
+                                           "config": {
+                                               "access_token": "xoxb-801939352912-801478018484",
+                                               "username_for_bot": "test"}},
+                                          bot, user="test@chat.com")
+ChatDataProcessor.save_channel_config({"connector_type": "hangouts",
+                                       "config": {
+                                           "project_id": "1234568"}
+                                       },
+                                      bot, user="test@chat.com")
+
+ChatDataProcessor.save_channel_config({"connector_type": "messenger",
+                                       "config": {
+                                           "app_secret": "cdb69bc72e2ccb7a869f20cbb6b0229a",
+                                           "page_access_token": "EAAGa50I7D7cBAJ4AmXOhYAeOOZAyJ9fxOclQmn52hBwrOJJWBOxuJNXqQ2uN667z4vLekSEqnCQf41hcxKVZAe2pAZBrZCTENEj1IBe1CHEcG7J33ZApED9Tj9hjO5tE13yckNa8lP3lw2IySFqeg6REJR3ZCJUvp2h03PQs4W5vNZBktWF3FjQYz5vMEXLPzAFIJcZApBtq9wZDZD",
+                                           "verify_token": "kairon-messenger-token",
+                                       }
+                                       },
+                                      bot, user="test@chat.com")
 responses.stop()
 
 
@@ -219,17 +149,13 @@
 
 
 def __mock_getbusinessdata_workingenabled(*args, **kwargs):
-    business_workingdata = json.load(
-        open("tests/testing_data/live_agent/business_working_data.json")
-    )
+    business_workingdata = json.load(open("tests/testing_data/live_agent/business_working_data.json"))
     output_json = business_workingdata.get("working_enabled_true")
     return output_json
 
 
 def __mock_getbusinessdata_workingdisabled(*args, **kwargs):
-    business_workingdata = json.load(
-        open("tests/testing_data/live_agent/business_working_data.json")
-    )
+    business_workingdata = json.load(open("tests/testing_data/live_agent/business_working_data.json"))
     output_json = business_workingdata.get("working_enabled_false")
     return output_json
 
@@ -243,82 +169,32 @@
 
 
 def mock_agent_response(*args, **kwargs):
-    return {
-        "nlu": {
-            "text": "!@#$%^&*()",
-            "intent": {"name": "nlu_fallback", "confidence": 0.7},
-            "entities": [],
-            "intent_ranking": [
-                {"name": "nlu_fallback", "confidence": 0.7},
-                {
-                    "id": 7699795435555413769,
-                    "name": "bot_challenge",
-                    "confidence": 0.3011210560798645,
-                },
-                {
-                    "id": -8614851775639803374,
-                    "name": "mood_unhappy",
-                    "confidence": 0.28137511014938354,
-                },
-                {
-                    "id": -7686226624851022724,
-                    "name": "deny",
-                    "confidence": 0.2647826075553894,
-                },
-                {
-                    "id": -963050110453472522,
-                    "name": "affirm",
-                    "confidence": 0.0759304016828537,
-                },
-                {
-                    "id": -4665925488010208305,
-                    "name": "goodbye",
-                    "confidence": 0.028776828199625015,
-                },
-                {
-                    "id": -8510124799033185183,
-                    "name": "mood_great",
-                    "confidence": 0.025189757347106934,
-                },
-                {
-                    "id": 7378347921649253395,
-                    "name": "greet",
-                    "confidence": 0.022824246436357498,
-                },
-            ],
-            "response_selector": {
-                "all_retrieval_intents": [],
-                "default": {
-                    "response": {
-                        "id": None,
-                        "responses": None,
-                        "response_templates": None,
-                        "confidence": 0.0,
-                        "intent_response_key": None,
-                        "utter_action": "utter_None",
-                        "template_name": "utter_None",
-                    },
-                    "ranking": [],
-                },
-            },
-            "slots": [
-                "kairon_action_response: None",
-                "bot: 6275ebcba06e09a1b818c70a",
-                "session_started_metadata: None",
-            ],
-        },
-        "action": [
-            {"action_name": "utter_please_rephrase"},
-            {"action_name": "action_listen"},
-        ],
-        "response": [
-            {
-                "recipient_id": "test@chat.com",
-                "text": "I'm sorry, I didn't quite understand that. Could you rephrase?",
-            }
-        ],
-        "events": None,
-    }
+    return {'nlu': {'text': '!@#$%^&*()', 'intent': {'name': 'nlu_fallback', 'confidence': 0.7}, 'entities': [],
+                    'intent_ranking': [{'name': 'nlu_fallback', 'confidence': 0.7},
+                                       {'id': 7699795435555413769, 'name': 'bot_challenge',
+                                        'confidence': 0.3011210560798645},
+                                       {'id': -8614851775639803374, 'name': 'mood_unhappy',
+                                        'confidence': 0.28137511014938354},
+                                       {'id': -7686226624851022724, 'name': 'deny',
+                                        'confidence': 0.2647826075553894},
+                                       {'id': -963050110453472522, 'name': 'affirm',
+                                        'confidence': 0.0759304016828537},
+                                       {'id': -4665925488010208305, 'name': 'goodbye',
+                                        'confidence': 0.028776828199625015},
+                                       {'id': -8510124799033185183, 'name': 'mood_great',
+                                        'confidence': 0.025189757347106934},
+                                       {'id': 7378347921649253395, 'name': 'greet',
+                                        'confidence': 0.022824246436357498}],
+                    'response_selector': {'all_retrieval_intents': [], 'default': {
+                        'response': {'id': None, 'responses': None, 'response_templates': None, 'confidence': 0.0,
+                                     'intent_response_key': None, 'utter_action': 'utter_None',
+                                     'template_name': 'utter_None'}, 'ranking': []}},
+                    'slots': ['kairon_action_response: None', 'bot: 6275ebcba06e09a1b818c70a',
+                              'session_started_metadata: None']},
+            'action': [{"action_name": 'utter_please_rephrase'}, {"action_name": 'action_listen'}],
+            'response': [{'recipient_id': 'test@chat.com',
+                          'text': "I'm sorry, I didn't quite understand that. Could you rephrase?"}],
+            'events': None}
 
 
 client = TestClient(app)
@@ -328,7 +204,7 @@
     response = client.get("/")
     response = response.json()
     assert response["error_code"] == 0
-    assert response["message"] == "Chat server running!"
+    assert response["message"] == 'Chat server running!'
 
 
 def test_get_chat_client_config():
@@ -381,193 +257,174 @@
 
 
 def test_chat():
-    response = client.post(
-        f"/api/bot/{bot}/chat",
-        json={"data": "Hi"},
-        headers={"Authorization": token_type + " " + token},
-        timeout=0,
-    )
-    actual = response.json()
-    assert actual["success"]
-    assert actual["error_code"] == 0
-    assert actual["data"]
-    assert Utility.check_empty_string(actual["message"])
-    actual_headers = [
-        (k.lower(), v)
-        for k, v in response.headers.items()
-        if k.lower() != "content-length"
-    ]
-    expected_headers = [
-        ("content-type", "application/json"),
-        ("server", "Secure"),
-        ("strict-transport-security", "includeSubDomains; preload; max-age=31536000"),
-        ("x-frame-options", "SAMEORIGIN"),
-        ("x-xss-protection", "0"),
-        ("x-content-type-options", "nosniff"),
-        (
-            "content-security-policy",
-            "default-src 'self'; frame-ancestors 'self'; form-action 'self'; base-uri 'self'; connect-src 'self'; frame-src 'self'; style-src 'self' https: 'unsafe-inline'; img-src 'self' https:; script-src 'self' https: 'unsafe-inline'",
-        ),
-        ("referrer-policy", "no-referrer"),
-        ("cache-control", "must-revalidate"),
-        (
-            "permissions-policy",
-            "accelerometer=(), autoplay=(), camera=(), document-domain=(), encrypted-media=(), fullscreen=(), vibrate=(), geolocation=(), gyroscope=(), magnetometer=(), microphone=(), midi=(), payment=(), picture-in-picture=(), sync-xhr=(), usb=()",
-        ),
-        ("cross-origin-embedder-policy", "require-corp"),
-        ("cross-origin-opener-policy", "same-origin"),
-        ("cross-origin-resource-policy", "same-origin"),
-    ]
-    for header in expected_headers:
-        assert header in actual_headers
-    data = MeteringProcessor.get_logs(
-        bot_account, metric_type=MetricType.test_chat, bot=bot
-    )
-    assert len(data["logs"]) > 0
-    assert len(data["logs"]) == data["total"]
-    assert data["logs"][0]["account"] == bot_account
-    assert (
-        MeteringProcessor.get_metric_count(
-            bot_account, metric_type=MetricType.test_chat, channel_type="chat_client"
-        )
-        > 0
-    )
-
-
-def test_chat_with_user():
-    access_token = chat_client_config["config"]["headers"]["authorization"][
-        "access_token"
-    ]
-    token_type = chat_client_config["config"]["headers"]["authorization"]["token_type"]
-    response = client.post(
-        f"/api/bot/{bot}/chat",
-        json={"data": "Hi"},
-        headers={"Authorization": token_type + " " + token},
-    )
-    actual = response.json()
-    assert actual["success"]
-    assert actual["error_code"] == 0
-    assert actual["data"]
-    assert Utility.check_empty_string(actual["message"])
-
-    response = client.post(
-        f"/api/bot/{bot}/chat",
-        json={"data": "Hi"},
-        headers={"Authorization": f"{token_type} {access_token}"},
-    )
-    actual = response.json()
-    assert actual["success"]
-    assert actual["error_code"] == 0
-    assert actual["data"]
-    assert Utility.check_empty_string(actual["message"])
-    assert (
-        MeteringProcessor.get_metric_count(
-            bot_account, metric_type=MetricType.test_chat, channel_type="chat_client"
-        )
-        >= 2
-    )
-
-
-def test_chat_empty_data():
-    response = client.post(
-        f"/api/bot/{bot}/chat",
-        json={"data": ""},
-        headers={"Authorization": token_type + " " + token},
-    )
-    actual = response.json()
-    assert not actual["success"]
-    assert actual["error_code"] == 422
-    assert actual["data"] is None
-    assert actual["message"] == [
-        {"loc": ["body", "data"], "msg": "data cannot be empty!", "type": "value_error"}
-    ]
-
-
-def test_chat_with_data_not_present():
-    response = client.post(
-        f"/api/bot/{bot}/chat",
-        json={"name": "nupur"},
-        headers={"Authorization": token_type + " " + token},
-    )
-    actual = response.json()
-    assert not actual["success"]
-    assert actual["error_code"] == 422
-    assert actual["data"] is None
-    print(actual["message"])
-    assert actual["message"] == [
-        {
-            "loc": ["body", "data"],
-            "msg": "field required",
-            "type": "value_error.missing",
-        }
-    ]
-
-
-def test_chat_invalid_json():
-    response = client.post(
-        f"/api/bot/{bot}/chat",
-        headers={"Authorization": token_type + " " + token},
-    )
-    actual = response.json()
-    assert not actual["success"]
-    assert actual["error_code"] == 422
-    assert actual["data"] is None
-    assert actual["message"] == [
-        {"loc": ["body"], "msg": "field required", "type": "value_error.missing"}
-    ]
-
-
-def test_chat_string_with_blank_spaces():
-    response = client.post(
-        f"/api/bot/{bot}/chat",
-        json={"data": "  "},
-        headers={"Authorization": token_type + " " + token},
-    )
-    actual = response.json()
-    data = MeteringProcessor.get_logs(
-        bot_account, metric_type=MetricType.test_chat, bot=bot
-    )
-    assert data
-    assert not actual["success"]
-    assert actual["error_code"] == 422
-    assert actual["data"] is None
-    assert actual["message"] == [
-        {"loc": ["body", "data"], "msg": "data cannot be empty!", "type": "value_error"}
-    ]
-
-
-def test_chat_with_user_with_metadata():
-    with patch.object(
-        KaironMessageProcessor, "handle_message"
-    ) as mocked_handle_message:
-        mocked_handle_message.return_value = {
-            "nlu": "intent_prediction",
-            "action": "action_prediction",
-            "response": "response_data",
-            "slots": "slot_data",
-            "events": "event_data",
-        }
-
-        request_body = {
-            "data": "Hi",
-            "metadata": {"name": "test_chat", "tabname": "coaching"},
-        }
-
+    with patch.object(Utility, "get_local_mongo_store") as mocked:
+        mocked.side_effect = empty_store
+        patch.dict(Utility.environment['action'], {"url": None})
         response = client.post(
             f"/api/bot/{bot}/chat",
-            json=request_body,
+            json={"data": "Hi"},
+            headers={"Authorization": token_type + " " + token},
+            timeout=0,
+        )
+        actual = response.json()
+        assert actual["success"]
+        assert actual["error_code"] == 0
+        assert actual["data"]
+        assert Utility.check_empty_string(actual["message"])
+        actual_headers = [(k.lower(), v) for k, v in response.headers.items() if k.lower() != 'content-length']
+        expected_headers = [('content-type', 'application/json'),
+                            ('server', 'Secure'),
+                            ('strict-transport-security', 'includeSubDomains; preload; max-age=31536000'),
+                            ('x-frame-options', 'SAMEORIGIN'), ('x-xss-protection', '0'),
+                            ('x-content-type-options', 'nosniff'), ('content-security-policy',
+                                                                    "default-src 'self'; frame-ancestors 'self'; form-action 'self'; base-uri 'self'; connect-src 'self'; frame-src 'self'; style-src 'self' https: 'unsafe-inline'; img-src 'self' https:; script-src 'self' https: 'unsafe-inline'"),
+                            ('referrer-policy', 'no-referrer'), ('cache-control', 'must-revalidate'), (
+                            'permissions-policy',
+                            'accelerometer=(), autoplay=(), camera=(), document-domain=(), encrypted-media=(), fullscreen=(), vibrate=(), geolocation=(), gyroscope=(), magnetometer=(), microphone=(), midi=(), payment=(), picture-in-picture=(), sync-xhr=(), usb=()'),
+                            ('cross-origin-embedder-policy', 'require-corp'),
+                            ('cross-origin-opener-policy', 'same-origin'),
+                            ('cross-origin-resource-policy', 'same-origin')]
+        for header in expected_headers:
+            assert header in actual_headers
+        data = MeteringProcessor.get_logs(bot_account, metric_type=MetricType.test_chat, bot=bot)
+        assert len(data["logs"]) > 0
+        assert len(data["logs"]) == data["total"]
+        assert data['logs'][0]['account'] == bot_account
+        assert MeteringProcessor.get_metric_count(bot_account, metric_type=MetricType.test_chat,
+                                                  channel_type="chat_client") > 0
+
+
+def test_chat_with_user():
+    access_token = chat_client_config['config']['headers']['authorization']['access_token']
+    token_type = chat_client_config['config']['headers']['authorization']['token_type']
+    with patch.object(Utility, "get_local_mongo_store") as mocked:
+        mocked.side_effect = empty_store
+        patch.dict(Utility.environment['action'], {"url": None})
+
+        response = client.post(
+            f"/api/bot/{bot}/chat",
+            json={"data": "Hi"},
             headers={"Authorization": token_type + " " + token},
         )
         actual = response.json()
         assert actual["success"]
         assert actual["error_code"] == 0
-        metadata = mocked_handle_message.call_args
-        assert metadata.args[0].metadata["name"] == "test_chat"
-        assert metadata.args[0].metadata["tabname"] == "coaching"
+        assert actual["data"]
+        assert Utility.check_empty_string(actual["message"])
+
+        response = client.post(
+            f"/api/bot/{bot}/chat",
+            json={"data": "Hi"},
+            headers={"Authorization": f"{token_type} {access_token}"},
+        )
+        actual = response.json()
+        assert actual["success"]
+        assert actual["error_code"] == 0
+        assert actual["data"]
+        assert Utility.check_empty_string(actual["message"])
+        assert MeteringProcessor.get_metric_count(bot_account, metric_type=MetricType.test_chat,
+                                                  channel_type="chat_client") >= 2
+
+
+def test_chat_empty_data():
+    with patch.object(Utility, "get_local_mongo_store") as mocked:
+        mocked.side_effect = empty_store
+        patch.dict(Utility.environment['action'], {"url": None})
+
+        response = client.post(
+            f"/api/bot/{bot}/chat",
+            json={"data": ""},
+            headers={"Authorization": token_type + " " + token},
+        )
+        actual = response.json()
+        assert not actual["success"]
+        assert actual["error_code"] == 422
+        assert actual["data"] is None
+        assert actual["message"] == [{'loc': ['body', 'data'], 'msg': 'data cannot be empty!', 'type': 'value_error'}]
+
+
+def test_chat_with_data_not_present():
+    response = client.post(
+        f"/api/bot/{bot}/chat",
+        json={"name": "nupur"},
+        headers={"Authorization": token_type + " " + token},
+    )
+    actual = response.json()
+    assert not actual["success"]
+    assert actual["error_code"] == 422
+    assert actual["data"] is None
+    print(actual["message"])
+    assert actual["message"] == [{'loc': ['body', 'data'], 'msg': 'field required', 'type': 'value_error.missing'}]
+
+
+def test_chat_invalid_json():
+    response = client.post(
+        f"/api/bot/{bot}/chat",
+        data='',
+        headers={"Authorization": token_type + " " + token},
+    )
+    actual = response.json()
+    assert not actual["success"]
+    assert actual["error_code"] == 422
+    assert actual["data"] is None
+    assert actual["message"] == [{'loc': ['body'], 'msg': 'field required', 'type': 'value_error.missing'}]
+
+
+def test_chat_string_with_blank_spaces():
+    response = client.post(
+        f"/api/bot/{bot}/chat",
+        json={"data": "  "},
+        headers={"Authorization": token_type + " " + token},
+    )
+    actual = response.json()
+    data = MeteringProcessor.get_logs(bot_account, metric_type=MetricType.test_chat, bot=bot)
+    assert data
+    assert not actual["success"]
+    assert actual["error_code"] == 422
+    assert actual["data"] is None
+    assert actual["message"] == [{'loc': ['body', 'data'], 'msg': 'data cannot be empty!', 'type': 'value_error'}]
+
+
+def test_chat_with_user_with_metadata():
+    with patch.object(Utility, "get_local_mongo_store") as mocked:
+        mocked.side_effect = empty_store
+        patch.dict(Utility.environment['action'], {"url": None})
+
+        with patch.object(KaironMessageProcessor, "handle_message") as mocked_handle_message:
+            mocked_handle_message.return_value = {
+                "nlu": "intent_prediction",
+                "action": "action_prediction",
+                "response": "response_data",
+                "slots": "slot_data",
+                "events": "event_data",
+            }
+
+            request_body = {
+                "data": "Hi",
+                "metadata": {
+                    "name": "test_chat",
+                    "tabname": "coaching"
+                }
+            }
+
+            response = client.post(
+                f"/api/bot/{bot}/chat",
+                json=request_body,
+                headers={"Authorization": token_type + " " + token},
+            )
+            actual = response.json()
+            assert actual['success']
+            assert actual['error_code'] == 0
+            metadata = mocked_handle_message.call_args
+            assert metadata.args[0].metadata['name'] == 'test_chat'
+            assert metadata.args[0].metadata['tabname'] == 'coaching'
 
 
 def test_chat_with_user_with_invalid_metadata():
-    request_body = {"data": "Hi", "metadata": 20}
+    request_body = {
+        "data": "Hi",
+        "metadata": 20
+    }
 
     response = client.post(
         f"/api/bot/{bot}/chat",
@@ -578,33 +435,34 @@
     assert not actual["success"]
     assert actual["error_code"] == 422
     assert actual["message"] == [
-        {
-            "loc": ["body", "metadata"],
-            "msg": "value is not a valid dict",
-            "type": "type_error.dict",
-        }
-    ]
+        {'loc': ['body', 'metadata'], 'msg': 'value is not a valid dict', 'type': 'type_error.dict'}]
     assert actual["data"] is None
 
 
 def test_chat_fetch_from_cache():
-    response = client.post(
-        f"/api/bot/{bot}/chat",
-        json={"data": "Hi"},
-        headers={"Authorization": token_type + " " + token},
-    )
-    actual = response.json()
-    assert actual["success"]
-    assert actual["error_code"] == 0
-    assert actual["data"]
-    assert Utility.check_empty_string(actual["message"])
+    with patch.object(Utility, "get_local_mongo_store") as mocked:
+        mocked.side_effect = empty_store
+        patch.dict(Utility.environment['action'], {"url": None})
+
+        response = client.post(
+            f"/api/bot/{bot}/chat",
+            json={"data": "Hi"},
+            headers={"Authorization": token_type + " " + token},
+        )
+        actual = response.json()
+        assert actual["success"]
+        assert actual["error_code"] == 0
+        assert actual["data"]
+        assert Utility.check_empty_string(actual["message"])
 
 
 def test_chat_model_not_trained():
     response = client.post(
         f"/api/bot/{bot3}/chat",
         json={"data": "Hi"},
-        headers={"Authorization": f"{token_type} {token}"},
+        headers={
+            "Authorization": f"{token_type} {token}"
+        },
     )
     actual = response.json()
     assert not actual["success"]
@@ -617,7 +475,9 @@
     response = client.post(
         f"/api/bot/test/chat",
         json={"data": "Hi"},
-        headers={"Authorization": token_type + " " + token},
+        headers={
+            "Authorization": token_type + " " + token
+        },
     )
     actual = response.json()
     assert not actual["success"]
@@ -628,8 +488,7 @@
 
 def test_chat_with_different_bot_using_token_for_different_bot():
     access_token, _ = Authentication.generate_integration_token(
-        bot, "test@chat.com", name="integration_token_for_chat_service"
-    )
+        bot, "test@chat.com", name='integration_token_for_chat_service')
     response = client.post(
         f"/api/bot/{bot2}/chat",
         json={"data": "Hi"},
@@ -640,73 +499,52 @@
     assert not actual["success"]
     assert actual["error_code"] == 401
     assert not actual["data"]
-    assert actual["message"] == "Access to bot is denied"
+    assert actual["message"] == 'Access to bot is denied'
 
 
 def test_chat_with_bot_using_deleted_token():
-    access_token, _ = Authentication.generate_integration_token(
-        bot, "test@chat.com", name="integration_token_1"
-    )
-    Authentication.update_integration_token(
-        "integration_token_1", bot, "test@chat.com", INTEGRATION_STATUS.DELETED.value
-    )
+    access_token, _ = Authentication.generate_integration_token(bot, "test@chat.com", name='integration_token_1')
+    Authentication.update_integration_token('integration_token_1', bot,
+                                            "test@chat.com", INTEGRATION_STATUS.DELETED.value)
     response = client.post(
         f"/api/bot/{bot}/chat",
         json={"data": "Hi"},
         headers={"Authorization": token_type + " " + access_token},
-        timeout=0,
+        timeout=0
     )
     actual = response.json()
     assert not actual["success"]
     assert actual["error_code"] == 401
     assert not actual["data"]
-    assert actual["message"] == "Access to bot is denied"
+    assert actual["message"] == 'Access to bot is denied'
 
 
 def test_chat_different_bot():
-    response = client.post(
-        f"/api/bot/{bot2}/chat",
-        json={"data": "Hi"},
-        headers={"Authorization": token_type + " " + token},
-        timeout=0,
-    )
-    actual = response.json()
-    assert actual["success"]
-    assert actual["error_code"] == 0
-    assert actual["data"]
-    assert Utility.check_empty_string(actual["message"])
+    with patch.object(Utility, "get_local_mongo_store") as mocked:
+        mocked.side_effect = empty_store
+        patch.dict(Utility.environment['action'], {"url": None})
+        response = client.post(
+            f"/api/bot/{bot2}/chat",
+            json={"data": "Hi"},
+            headers={"Authorization": token_type + " " + token},
+            timeout=0
+        )
+        actual = response.json()
+        assert actual["success"]
+        assert actual["error_code"] == 0
+        assert actual["data"]
+        assert Utility.check_empty_string(actual["message"])
 
 
 def test_chat_with_limited_access():
     action_response = {
-        "events": [
-            {
-                "event": "slot",
-                "timestamp": None,
-                "name": "kairon_action_response",
-                "value": "Michael",
-            }
-        ],
-        "responses": [
-            {
-                "text": "Welcome to kairon",
-                "buttons": [],
-                "elements": [],
-                "custom": {},
-                "template": None,
-                "response": None,
-                "image": None,
-                "attachment": None,
-            }
-        ],
+        "events": [{"event": "slot", "timestamp": None, "name": "kairon_action_response", "value": "Michael"}],
+        "responses": [{"text": "Welcome to kairon", "buttons": [], "elements": [], "custom": {}, "template": None,
+                       "response": None, "image": None, "attachment": None}]
     }
 
     access_token, _ = Authentication.generate_integration_token(
-        bot2,
-        "test@chat.com",
-        expiry=5,
-        access_limit=["/api/bot/.+/chat"],
-        name="integration token",
+        bot2, "test@chat.com", expiry=5, access_limit=['/api/bot/.+/chat'], name="integration token"
     )
     with patch.object(EndpointConfig, "request") as mocked:
         mocked.return_value = action_response
@@ -714,67 +552,43 @@
             f"/api/bot/{bot2}/chat",
             json={"data": "Hi"},
             headers={
-                "Authorization": f"{token_type} {access_token}",
-                "X-USER": "testUser",
+                "Authorization": f"{token_type} {access_token}", 'X-USER': 'testUser'
             },
         )
     actual = response.json()
     assert actual["success"]
     assert actual["error_code"] == 0
     assert actual["data"]
-    assert actual["data"]["response"] == [
-        {"recipient_id": "testUser", "text": "Welcome to kairon"}
-    ]
-    data = MeteringProcessor.get_logs(
-        bot_account, metric_type=MetricType.prod_chat, bot=bot2
-    )
+    assert actual["data"]["response"] == [{'recipient_id': 'testUser', 'text': 'Welcome to kairon'}]
+    data = MeteringProcessor.get_logs(bot_account, metric_type=MetricType.prod_chat, bot=bot2)
     assert len(data["logs"]) > 0
     assert len(data["logs"]) == data["total"]
-    assert (
-        MeteringProcessor.get_metric_count(
-            bot_account, metric_type=MetricType.prod_chat, channel_type="chat_client"
-        )
-        > 0
-    )
+    assert MeteringProcessor.get_metric_count(bot_account, metric_type=MetricType.prod_chat,
+                                              channel_type="chat_client") > 0
 
     response = client.post(
         f"/api/bot/{bot2}/chat",
         json={"data": "Hi"},
-        headers={"Authorization": f"{token_type} {access_token}"},
+        headers={
+            "Authorization": f"{token_type} {access_token}"
+        },
     )
     actual = response.json()
     assert not actual["success"]
     assert actual["error_code"] == 422
     assert not actual["data"]
-    assert actual["message"] == "Alias user missing for integration"
+    assert actual['message'] == 'Alias user missing for integration'
 
 
 def test_chat_with_limited_access_without_integration():
     action_response = {
-        "events": [
-            {
-                "event": "slot",
-                "timestamp": None,
-                "name": "kairon_action_response",
-                "value": "Michael",
-            }
-        ],
-        "responses": [
-            {
-                "text": None,
-                "buttons": [],
-                "elements": [],
-                "custom": {},
-                "template": None,
-                "response": "utter_greet",
-                "image": None,
-                "attachment": None,
-            }
-        ],
+        "events": [{"event": "slot", "timestamp": None, "name": "kairon_action_response", "value": "Michael"}],
+        "responses": [{"text": None, "buttons": [], "elements": [], "custom": {}, "template": None,
+                       "response": "utter_greet", "image": None, "attachment": None}]
     }
 
     access_token = Authentication.create_access_token(
-        data={"sub": "test@chat.com", "access-limit": ["/api/bot/.+/chat"]},
+        data={"sub": "test@chat.com", 'access-limit': ['/api/bot/.+/chat']},
     )
     with patch.object(EndpointConfig, "request") as mocked:
         mocked.return_value = action_response
@@ -782,8 +596,7 @@
             f"/api/bot/{bot2}/chat",
             json={"data": "Hi"},
             headers={
-                "Authorization": f"{token_type} {access_token}",
-                "X-USER": "testUser",
+                "Authorization": f"{token_type} {access_token}", 'X-USER': 'testUser'
             },
         )
     actual = response.json()
@@ -792,54 +605,48 @@
 
 def test_chat_limited_access_prevent_chat():
     access_token = Authentication.create_access_token(
-        data={"sub": "test@chat.com", "access-limit": ["/api/bot/.+/intent"]},
-        token_type=TOKEN_TYPE.INTEGRATION.value,
+        data={"sub": "test@chat.com", 'access-limit': ['/api/bot/.+/intent']},
+        token_type=TOKEN_TYPE.INTEGRATION.value
     )
     response = client.post(
         f"/api/bot/{bot}/chat",
         json={"data": "Hi"},
-        headers={"Authorization": f"{token_type} {access_token}", "X-USER": "testUser"},
+        headers={
+            "Authorization": f"{token_type} {access_token}", 'X-USER': "testUser"
+        },
     )
     actual = response.json()
     assert actual["message"] == "Access denied for this endpoint"
 
 
-def test_reload():
+@patch('kairon.shared.utils.Utility.get_local_mongo_store')
+def test_reload(mock_store):
+    mock_store.return_value = None
     response = client.get(
         f"/api/bot/{bot}/reload",
-        headers={"Authorization": token_type + " " + token},
+        headers={
+            "Authorization": token_type + " " + token
+        },
     )
     actual = response.json()
     assert actual["success"]
     assert actual["error_code"] == 0
     assert actual["data"] is None
     assert actual["message"] == "Reloading Model!"
-    actual_headers = [
-        (k.lower(), v)
-        for k, v in response.headers.items()
-        if k.lower() != "content-length"
-    ]
+    actual_headers = [(k.lower(), v) for k, v in response.headers.items() if k.lower() != 'content-length']
     print(actual_headers)
-    expected_headers = [
-        ("content-type", "application/json"),
-        ("server", "Secure"),
-        ("strict-transport-security", "includeSubDomains; preload; max-age=31536000"),
-        ("x-frame-options", "SAMEORIGIN"),
-        ("x-content-type-options", "nosniff"),
-        (
-            "content-security-policy",
-            "default-src 'self'; frame-ancestors 'self'; form-action 'self'; base-uri 'self'; connect-src 'self'; frame-src 'self'; style-src 'self' https: 'unsafe-inline'; img-src 'self' https:; script-src 'self' https: 'unsafe-inline'",
-        ),
-        ("referrer-policy", "no-referrer"),
-        ("cache-control", "must-revalidate"),
-        (
-            "permissions-policy",
-            "accelerometer=(), autoplay=(), camera=(), document-domain=(), encrypted-media=(), fullscreen=(), vibrate=(), geolocation=(), gyroscope=(), magnetometer=(), microphone=(), midi=(), payment=(), picture-in-picture=(), sync-xhr=(), usb=()",
-        ),
-        ("cross-origin-embedder-policy", "require-corp"),
-        ("cross-origin-opener-policy", "same-origin"),
-        ("cross-origin-resource-policy", "same-origin"),
-    ]
+    expected_headers = [('content-type', 'application/json'),
+                        ('server', 'Secure'),
+                        ('strict-transport-security', 'includeSubDomains; preload; max-age=31536000'),
+                        ('x-frame-options', 'SAMEORIGIN'),
+                        ('x-content-type-options', 'nosniff'), ('content-security-policy',
+                                                                "default-src 'self'; frame-ancestors 'self'; form-action 'self'; base-uri 'self'; connect-src 'self'; frame-src 'self'; style-src 'self' https: 'unsafe-inline'; img-src 'self' https:; script-src 'self' https: 'unsafe-inline'"),
+                        ('referrer-policy', 'no-referrer'), ('cache-control', 'must-revalidate'), (
+                            'permissions-policy',
+                            'accelerometer=(), autoplay=(), camera=(), document-domain=(), encrypted-media=(), fullscreen=(), vibrate=(), geolocation=(), gyroscope=(), magnetometer=(), microphone=(), midi=(), payment=(), picture-in-picture=(), sync-xhr=(), usb=()'),
+                        ('cross-origin-embedder-policy', 'require-corp'),
+                        ('cross-origin-opener-policy', 'same-origin'),
+                        ('cross-origin-resource-policy', 'same-origin')]
     for header in expected_headers:
         assert header in actual_headers
 
@@ -855,41 +662,38 @@
     assert actual["message"] == "Not authenticated"
 
 
-@patch(
-    "kairon.chat.handlers.channels.slack.SlackHandler.is_request_from_slack_authentic"
-)
-def test_slack_auth_bot_challenge(mock_slack):
-    headers = {
-        "User-Agent": "Slackbot 1.0 (+https://api.slack.com/robots)",
-        "Content-Length": "826",
-        "Accept": "*/*",
-        "Accept-Encoding": "gzip,deflate",
-        "Cache-Control": "max-age=259200",
-        "Content-Type": "application/json",
-        "X-Forwarded-For": "3.237.67.113",
-        "X-Forwarded-Proto": "http",
-        "X-Slack-Request-Timestamp": "1644676934",
-        "X-Slack-Retry-Reason": "http_error",
-        "X-Slack-Signature": "v0=65e62a2a81ebac3825a7aeec1f7033977e31f6ccff988ec11aaf06884553834a",
-    }
-    patch.dict(Utility.environment["action"], {"url": None})
+@patch('kairon.chat.handlers.channels.slack.SlackHandler.is_request_from_slack_authentic')
+@patch('kairon.shared.utils.Utility.get_local_mongo_store')
+def test_slack_auth_bot_challenge(mock_store, mock_slack):
+    mock_store.return_value = empty_store
+    mock_slack.return_value = True
+    headers = {'User-Agent': 'Slackbot 1.0 (+https://api.slack.com/robots)',
+               'Content-Length': '826',
+               'Accept': '*/*',
+               'Accept-Encoding': 'gzip,deflate',
+               'Cache-Control': 'max-age=259200',
+               'Content-Type': 'application/json',
+               'X-Forwarded-For': '3.237.67.113',
+               'X-Forwarded-Proto': 'http',
+               'X-Slack-Request-Timestamp': '1644676934',
+               'X-Slack-Retry-Reason': 'http_error',
+               'X-Slack-Signature': 'v0=65e62a2a81ebac3825a7aeec1f7033977e31f6ccff988ec11aaf06884553834a'}
+    patch.dict(Utility.environment['action'], {"url": None})
     response = client.post(
         f"/api/bot/slack/{bot}/{token}",
         headers=headers,
-        json={
-            "token": "RrNd3SaNJNaP28TTauAYCmJw",
-            "challenge": "sjYDB2ccaT5wpcGyawz6BTDbiujZCBiVwSQR87t3Q3yqgoHFkkTy",
-            "type": "url_verification",
-        },
+        json={"token": "RrNd3SaNJNaP28TTauAYCmJw",
+                         "challenge": "sjYDB2ccaT5wpcGyawz6BTDbiujZCBiVwSQR87t3Q3yqgoHFkkTy",
+                         "type": "url_verification"}
     )
     actual = response.json()
     assert actual == "sjYDB2ccaT5wpcGyawz6BTDbiujZCBiVwSQR87t3Q3yqgoHFkkTy"
 
 
-@patch("slack.web.client.WebClient.team_info")
-@patch("slack.web.client.WebClient.oauth_v2_access")
-def test_slack_install_app_using_oauth(mock_slack_oauth, mock_slack_team_info_):
-    mock_slack_team_info_.return_value = SlackResponse(
+@patch('slack.web.client.WebClient.team_info')
+@patch('slack.web.client.WebClient.oauth_v2_access')
+def test_slack_install_app_using_oauth(mock_slack_oauth, mock_slack_team_info):
+    mock_slack_team_info.return_value = SlackResponse(
         client=client,
         http_verb="POST",
         api_url="https://slack.com/api/team.info",
@@ -900,8 +704,8 @@
                 "id": "T03BNQE7HLZ",
                 "name": "airbus",
                 "avatar_base_url": "https://ca.slack-edge.com/",
-                "is_verified": False,
-            },
+                "is_verified": False
+            }
         },
         headers=dict(),
         status_code=200,
@@ -919,351 +723,303 @@
                 "id": "T03BNQE7HLZ",
                 "name": "airbus",
                 "avatar_base_url": "https://ca.slack-edge.com/",
-                "is_verified": False,
-            },
+                "is_verified": False
+            }
         },
         headers=dict(),
         status_code=200,
         use_sync_aiohttp=False,
     ).validate()
-    encoded_url_ = urlencode(
-        {"code": "98765432109765432asdfghjkl", "state": ""}, quote_via=quote_plus
-    )
+    encoded_url_ = urlencode({'code': "98765432109765432asdfghjkl", "state": ""}, quote_via=quote_plus)
     response = client.get(
         f"/api/bot/slack/{bot}/{token}?{encoded_url_}", allow_redirects=False
     )
-    assert "https://app.slack.com/client/T03BNQE7HLZ" == response.headers["location"]
+    assert 'https://app.slack.com/client/T03BNQE7HLZ' == response.headers["location"]
     assert response.status_code == 303
 
 
 def test_slack_invalid_auth():
-    headers = {
-        "User-Agent": "Slackbot 1.0 (+https://api.slack.com/robots)",
-        "Content-Length": "826",
-        "Accept": "*/*",
-        "Accept-Encoding": "gzip,deflate",
-        "Cache-Control": "max-age=259200",
-        "Content-Type": "application/json",
-        "X-Forwarded-For": "3.237.67.113",
-        "X-Forwarded-Proto": "http",
-        "X-Slack-Request-Timestamp": "1644676934",
-        "X-Slack-Retry-Num": "1",
-        "X-Slack-Retry-Reason": "http_error",
-        "X-Slack-Signature": "v0=65e62a2a81ebac3825a7aeec1f7033977e31f6ccff988ec11aaf06884553834a",
-    }
-    patch.dict(Utility.environment["action"], {"url": None})
+    headers = {'User-Agent': 'Slackbot 1.0 (+https://api.slack.com/robots)',
+               'Content-Length': '826',
+               'Accept': '*/*',
+               'Accept-Encoding': 'gzip,deflate',
+               'Cache-Control': 'max-age=259200',
+               'Content-Type': 'application/json',
+               'X-Forwarded-For': '3.237.67.113',
+               'X-Forwarded-Proto': 'http',
+               'X-Slack-Request-Timestamp': '1644676934',
+               'X-Slack-Retry-Num': '1',
+               'X-Slack-Retry-Reason': 'http_error',
+               'X-Slack-Signature': 'v0=65e62a2a81ebac3825a7aeec1f7033977e31f6ccff988ec11aaf06884553834a'}
+    patch.dict(Utility.environment['action'], {"url": None})
     response = client.post(
         f"/api/bot/slack/{bot}/123",
         headers=headers,
-        json={
-            "token": "RrNd3SaNJNaP28TTauAYCmJw",
-            "team_id": "TPKTMACSU",
-            "api_app_id": "APKTXRPMK",
-            "event": {
-                "client_msg_id": "77eafc15-4e7a-46d1-b03f-bf953fa801dc",
-                "type": "message",
-                "text": "Hi",
-                "user": "UPKTMK5BJ",
-                "ts": "1644670603.521219",
-                "team": "TPKTMACSU",
-                "blocks": [
-                    {
-                        "type": "rich_text",
-                        "block_id": "ssu6",
-                        "elements": [
-                            {
-                                "type": "rich_text_section",
-                                "elements": [{"type": "text", "text": "Hi"}],
-                            }
-                        ],
-                    }
-                ],
-                "channel": "DPKTY81UM",
-                "event_ts": "1644670603.521219",
-                "channel_type": "im",
-            },
-            "type": "event_callback",
-            "event_id": "Ev032U6W5N1G",
-            "event_time": 1644670603,
-            "authed_users": ["UPKE20JE8"],
-            "authorizations": [
-                {
-                    "enterprise_id": None,
-                    "team_id": "TPKTMACSU",
-                    "user_id": "UPKE20JE8",
-                    "is_bot": True,
-                    "is_enterprise_install": False,
-                }
-            ],
-            "is_ext_shared_channel": False,
-            "event_context": "4-eyJldCI6Im1lc3NhZ2UiLCJ0aWQiOiJUUEtUTUFDU1UiLCJhaWQiOiJBUEtUWFJQTUsiLCJjaWQiOiJEUEtUWTgxVU0ifQ",
-        },
+        json={"token": "RrNd3SaNJNaP28TTauAYCmJw", "team_id": "TPKTMACSU", "api_app_id": "APKTXRPMK",
+                         "event": {"client_msg_id": "77eafc15-4e7a-46d1-b03f-bf953fa801dc", "type": "message",
+                                   "text": "Hi", "user": "UPKTMK5BJ", "ts": "1644670603.521219",
+                                   "team": "TPKTMACSU", "blocks": [{"type": "rich_text", "block_id": "ssu6",
+                                                                    "elements": [{"type": "rich_text_section",
+                                                                                  "elements": [{"type": "text",
+                                                                                                "text": "Hi"}]}]}],
+                                   "channel": "DPKTY81UM", "event_ts": "1644670603.521219", "channel_type": "im"},
+                         "type": "event_callback", "event_id": "Ev032U6W5N1G", "event_time": 1644670603,
+                         "authed_users": ["UPKE20JE8"], "authorizations": [
+                {"enterprise_id": None, "team_id": "TPKTMACSU", "user_id": "UPKE20JE8", "is_bot": True,
+                 "is_enterprise_install": False}], "is_ext_shared_channel": False,
+                         "event_context": "4-eyJldCI6Im1lc3NhZ2UiLCJ0aWQiOiJUUEtUTUFDU1UiLCJhaWQiOiJBUEtUWFJQTUsiLCJjaWQiOiJEUEtUWTgxVU0ifQ"}
     )
     actual = response.json()
     assert actual["error_code"] == 401
-    assert actual == {
-        "data": None,
-        "success": False,
-        "error_code": 401,
-        "message": "Could not validate credentials",
-    }
-
-
-@patch("kairon.chat.handlers.channels.telegram.TelegramOutput")
-def test_telegram_auth_failed_telegram_verify(mock_telegram_out):
+    assert actual == {"data": None, "success": False, "error_code": 401, "message": "Could not validate credentials"}
+
+
+@patch('kairon.chat.handlers.channels.telegram.TelegramOutput')
+@patch('kairon.shared.utils.Utility.get_local_mongo_store')
+def test_telegram_auth_failed_telegram_verify(mock_store, mock_telegram_out):
+    mock_store.return_value = empty_store
     mock_telegram_out.get_me.return_value = "test"
+    patch.dict(Utility.environment['action'], {"url": None})
     response = client.post(
         f"/api/bot/telegram/{bot}/{token}",
-        json={
-            "update_id": 483117514,
-            "message": {
-                "message_id": 14,
-                "from": {
-                    "id": 1422280657,
-                    "is_bot": False,
-                    "first_name": "Fahad Ali",
-                    "language_code": "en",
-                },
-                "chat": {
-                    "id": 1422280657,
-                    "first_name": "Fahad Ali",
-                    "type": "private",
-                },
-                "date": 1645433258,
-                "text": "hi",
-            },
-        },
+        json={"update_id": 483117514, "message": {"message_id": 14,
+                                                             "from": {"id": 1422280657, "is_bot": False,
+                                                                      "first_name": "Fahad Ali",
+                                                                      "language_code": "en"},
+                                                             "chat": {"id": 1422280657, "first_name": "Fahad Ali",
+                                                                      "type": "private"}, "date": 1645433258,
+                                                             "text": "hi"}}
     )
     actual = response.json()
     assert actual == "failed"
 
 
 def test_hangout_invalid_auth():
-    patch.dict(Utility.environment["action"], {"url": None})
+    patch.dict(Utility.environment['action'], {"url": None})
     response = client.post(
         f"/api/bot/hangouts/{bot}/123",
         json={
             "type": "MESSAGE",
-            "message": {"sender": {"displayName": "Test"}, "text": "Hello!"},
-            "space": {"type": "ROOM"},
-        },
-    )
-    actual = response.json()
-    assert actual == {
-        "data": None,
-        "success": False,
-        "error_code": 401,
-        "message": "Could not validate credentials",
-    }
-
-
-@patch("kairon.chat.handlers.channels.hangouts.id_token.verify_token")
-def test_hangout_auth_failed_hangout_verify(mock_verify_token):
+            "message": {
+                "sender": {
+                    "displayName": "Test"
+                },
+                "text": "Hello!"
+            },
+            "space": {
+                "type": "ROOM"
+            }
+        })
+    actual = response.json()
+    assert actual == {"data": None, "success": False, "error_code": 401, "message": "Could not validate credentials"}
+
+
+@patch('kairon.chat.handlers.channels.hangouts.id_token.verify_token')
+@patch('kairon.shared.utils.Utility.get_local_mongo_store')
+def test_hangout_auth_failed_hangout_verify(mock_store, mock_verify_token):
+    mock_store.return_value = empty_store
     mock_verify_token.side_effect = ValueError("test")
+    patch.dict(Utility.environment['action'], {"url": None})
     with pytest.raises(Exception):
         response = client.post(
             f"/api/bot/hangouts/{bot}/{token}",
             headers={"Authorization": "Bearer Test"},
             json={
                 "type": "MESSAGE",
-                "message": {"sender": {"displayName": "Test"}, "text": "Hello!"},
-                "space": {"type": "ROOM"},
-            },
-        )
+                "message": {
+                    "sender": {
+                        "displayName": "Test"
+                    },
+                    "text": "Hello!"
+                },
+                "space": {
+                    "type": "ROOM"
+                }
+            })
         actual = response.json()
         assert actual["error_code"] == 401
 
 
-@patch("kairon.chat.handlers.channels.hangouts.id_token.verify_token")
+@patch('kairon.chat.handlers.channels.hangouts.id_token.verify_token')
 def test_hangout_auth_hangout_verify(mock_verify_token):
     mock_verify_token.return_value = {"iss": "chat@system.gserviceaccount.com"}
     response = client.post(
+            f"/api/bot/hangouts/{bot}/{token}",
+            headers={"Authorization": "Bearer Test"},
+            json={
+                "type": "MESSAGE",
+                "message": {
+                    "sender": {
+                        "displayName": "Test"
+                    },
+                    "text": None
+                },
+                "space": {
+                    "type": "ROOM",
+                    "displayName": "bot"
+                }
+            })
+    actual = response.json()
+    assert actual == {"status": "OK"}
+
+    response = client.get(
         f"/api/bot/hangouts/{bot}/{token}",
         headers={"Authorization": "Bearer Test"},
         json={
             "type": "MESSAGE",
-            "message": {"sender": {"displayName": "Test"}, "text": None},
-            "space": {"type": "ROOM", "displayName": "bot"},
-        },
-    )
-    actual = response.json()
-    assert actual == {"status": "OK"}
-
-    response = client.get(
-        f"/api/bot/hangouts/{bot}/{token}", headers={"Authorization": "Bearer Test"}
-    )
+            "message": {
+                "sender": {
+                    "displayName": "Test"
+                },
+                "text": None
+            },
+            "space": {
+                "type": "ROOM",
+                "displayName": "bot"
+            }
+        })
     actual = response.json()
     assert actual == {"status": "ok"}
 
 
 def test_messenger_invalid_auth():
+    patch.dict(Utility.environment['action'], {"url": None})
     response = client.post(
         f"/api/bot/messenger/{bot}/123",
         headers={"X-Hub-Signature": "invalid"},
         json={
             "object": "page",
-            "entry": [
-                {
-                    "id": "104610528288640",
-                    "time": 1646648478575,
-                    "messaging": [
-                        {
-                            "sender": {"id": "4237571439620831"},
-                            "recipient": {"id": "104610528288640"},
-                            "timestamp": 1646647205156,
-                            "message": {
-                                "mid": "m_J-gcviaJSGp427f7jzL2PBygi_iiuvCXf2eCu2qb-kr9onZGEYfSoC7TctL84humv0mbtH7GsQ0vmELAGS74Ew",
-                                "text": "hi",
-                                "nlp": {
-                                    "intents": [],
-                                    "entities": {
-                                        "wit$location:location": [
-                                            {
-                                                "id": "624173841772436",
-                                                "name": "wit$location",
-                                                "role": "location",
-                                                "start": 0,
-                                                "end": 2,
-                                                "body": "hi",
-                                                "confidence": 0.3146,
-                                                "entities": [],
-                                                "suggested": True,
-                                                "value": "hi",
-                                                "type": "value",
-                                            }
-                                        ]
-                                    },
-                                    "traits": {
-                                        "wit$sentiment": [
-                                            {
-                                                "id": "5ac2b50a-44e4-466e-9d49-bad6bd40092c",
-                                                "value": "positive",
-                                                "confidence": 0.7336,
-                                            }
-                                        ],
-                                        "wit$greetings": [
-                                            {
-                                                "id": "5900cc2d-41b7-45b2-b21f-b950d3ae3c5c",
-                                                "value": "true",
-                                                "confidence": 0.9999,
-                                            }
-                                        ],
-                                    },
-                                    "detected_locales": [
-                                        {"locale": "mr_IN", "confidence": 0.7365}
-                                    ],
-                                },
+            "entry": [{
+                "id": "104610528288640",
+                "time": 1646648478575,
+                "messaging": [{
+                    "sender": {
+                        "id": "4237571439620831"
+                    },
+                    "recipient": {
+                        "id": "104610528288640"
+                    },
+                    "timestamp": 1646647205156,
+                    "message": {
+                        "mid": "m_J-gcviaJSGp427f7jzL2PBygi_iiuvCXf2eCu2qb-kr9onZGEYfSoC7TctL84humv0mbtH7GsQ0vmELAGS74Ew",
+                        "text": "hi",
+                        "nlp": {
+                            "intents": [],
+                            "entities": {
+                                "wit$location:location": [{
+                                    "id": "624173841772436",
+                                    "name": "wit$location",
+                                    "role": "location",
+                                    "start": 0,
+                                    "end": 2,
+                                    "body": "hi",
+                                    "confidence": 0.3146,
+                                    "entities": [],
+                                    "suggested": True,
+                                    "value": "hi",
+                                    "type": "value"
+                                }]
                             },
+                            "traits": {
+                                "wit$sentiment": [{
+                                    "id": "5ac2b50a-44e4-466e-9d49-bad6bd40092c",
+                                    "value": "positive",
+                                    "confidence": 0.7336
+                                }],
+                                "wit$greetings": [{
+                                    "id": "5900cc2d-41b7-45b2-b21f-b950d3ae3c5c",
+                                    "value": "true",
+                                    "confidence": 0.9999
+                                }]
+                            },
+                            "detected_locales": [{
+                                "locale": "mr_IN",
+                                "confidence": 0.7365
+                            }]
                         }
-                    ],
-                }
-            ],
-        },
-    )
-    actual = response.json()
-    assert actual == {
-        "data": None,
-        "success": False,
-        "error_code": 401,
-        "message": "Could not validate credentials",
-    }
+                    }
+                }]
+            }]
+        })
+    actual = response.json()
+    assert actual == {"data": None, "success": False, "error_code": 401, "message": "Could not validate credentials"}
 
 
 def test_instagram_invalid_auth():
-    patch.dict(Utility.environment["action"], {"url": None})
+    patch.dict(Utility.environment['action'], {"url": None})
     response = client.post(
         f"/api/bot/instagram/{bot}/123",
         headers={"X-Hub-Signature": "invalid"},
         json={
             "object": "page",
-            "entry": [
-                {
-                    "id": "104610528288640",
-                    "time": 1646648478575,
-                    "messaging": [
-                        {
-                            "sender": {"id": "4237571439620831"},
-                            "recipient": {"id": "104610528288640"},
-                            "timestamp": 1646647205156,
-                            "message": {
-                                "mid": "m_J-gcviaJSGp427f7jzL2PBygi_iiuvCXf2eCu2qb-kr9onZGEYfSoC7TctL84humv0mbtH7GsQ0vmELAGS74Ew",
-                                "text": "hi",
-                                "nlp": {
-                                    "intents": [],
-                                    "entities": {
-                                        "wit$location:location": [
-                                            {
-                                                "id": "624173841772436",
-                                                "name": "wit$location",
-                                                "role": "location",
-                                                "start": 0,
-                                                "end": 2,
-                                                "body": "hi",
-                                                "confidence": 0.3146,
-                                                "entities": [],
-                                                "suggested": True,
-                                                "value": "hi",
-                                                "type": "value",
-                                            }
-                                        ]
-                                    },
-                                    "traits": {
-                                        "wit$sentiment": [
-                                            {
-                                                "id": "5ac2b50a-44e4-466e-9d49-bad6bd40092c",
-                                                "value": "positive",
-                                                "confidence": 0.7336,
-                                            }
-                                        ],
-                                        "wit$greetings": [
-                                            {
-                                                "id": "5900cc2d-41b7-45b2-b21f-b950d3ae3c5c",
-                                                "value": "true",
-                                                "confidence": 0.9999,
-                                            }
-                                        ],
-                                    },
-                                    "detected_locales": [
-                                        {"locale": "mr_IN", "confidence": 0.7365}
-                                    ],
-                                },
+            "entry": [{
+                "id": "104610528288640",
+                "time": 1646648478575,
+                "messaging": [{
+                    "sender": {
+                        "id": "4237571439620831"
+                    },
+                    "recipient": {
+                        "id": "104610528288640"
+                    },
+                    "timestamp": 1646647205156,
+                    "message": {
+                        "mid": "m_J-gcviaJSGp427f7jzL2PBygi_iiuvCXf2eCu2qb-kr9onZGEYfSoC7TctL84humv0mbtH7GsQ0vmELAGS74Ew",
+                        "text": "hi",
+                        "nlp": {
+                            "intents": [],
+                            "entities": {
+                                "wit$location:location": [{
+                                    "id": "624173841772436",
+                                    "name": "wit$location",
+                                    "role": "location",
+                                    "start": 0,
+                                    "end": 2,
+                                    "body": "hi",
+                                    "confidence": 0.3146,
+                                    "entities": [],
+                                    "suggested": True,
+                                    "value": "hi",
+                                    "type": "value"
+                                }]
                             },
+                            "traits": {
+                                "wit$sentiment": [{
+                                    "id": "5ac2b50a-44e4-466e-9d49-bad6bd40092c",
+                                    "value": "positive",
+                                    "confidence": 0.7336
+                                }],
+                                "wit$greetings": [{
+                                    "id": "5900cc2d-41b7-45b2-b21f-b950d3ae3c5c",
+                                    "value": "true",
+                                    "confidence": 0.9999
+                                }]
+                            },
+                            "detected_locales": [{
+                                "locale": "mr_IN",
+                                "confidence": 0.7365
+                            }]
                         }
-                    ],
-                }
-            ],
-        },
-    )
-    actual = response.json()
-    assert actual == {
-        "data": None,
-        "success": False,
-        "error_code": 401,
-        "message": "Could not validate credentials",
-    }
+                    }
+                }]
+            }]
+        })
+    actual = response.json()
+    assert actual == {"data": None, "success": False, "error_code": 401, "message": "Could not validate credentials"}
 
 
 def test_whatsapp_invalid_token():
     response = client.post(
         f"/api/bot/whatsapp/{bot}/123",
-        headers={"hub.verify_token": "invalid", "hub.challenge": "return test"},
-    )
-    actual = response.json()
-    assert actual == {
-        "data": None,
-        "success": False,
-        "error_code": 401,
-        "message": "Could not validate credentials",
-    }
+        headers={"hub.verify_token": "invalid", "hub.challenge": "return test"}
+    )
+    actual = response.json()
+    assert actual == {"data": None, "success": False, "error_code": 401, "message": "Could not validate credentials"}
 
 
 def test_whatsapp_channel_not_configured():
     access_token, _ = Authentication.generate_integration_token(
-        bot3,
-        "test@chat.com",
-        expiry=5,
-        access_limit=["/api/bot/whatsapp/.+/.+"],
-        name="whatsapp integration",
+        bot3, "test@chat.com", expiry=5, access_limit=['/api/bot/whatsapp/.+/.+'], name="whatsapp integration"
     )
 
     response = client.post(
@@ -1271,97 +1027,80 @@
         headers={"hub.verify_token": "valid", "X-USER": "udit"},
         json={
             "object": "whatsapp_business_account",
-            "entry": [
-                {
-                    "id": "WHATSAPP_BUSINESS_ACCOUNT_ID",
-                    "changes": [
-                        {
-                            "value": {
-                                "messaging_product": "whatsapp",
-                                "metadata": {
-                                    "display_phone_number": "910123456789",
-                                    "phone_number_id": "12345678",
-                                },
-                                "contacts": [
-                                    {
-                                        "profile": {"name": "udit"},
-                                        "wa_id": "wa-123456789",
-                                    }
-                                ],
-                                "messages": [
-                                    {
-                                        "from": "910123456789",
-                                        "id": "wappmsg.ID",
-                                        "timestamp": "21-09-2022 12:05:00",
-                                        "text": {"body": "hi"},
-                                        "type": "text",
-                                    }
-                                ],
+            "entry": [{
+                "id": "WHATSAPP_BUSINESS_ACCOUNT_ID",
+                "changes": [{
+                    "value": {
+                        "messaging_product": "whatsapp",
+                        "metadata": {
+                            "display_phone_number": "910123456789",
+                            "phone_number_id": "12345678"
+                        },
+                        "contacts": [{
+                            "profile": {
+                                "name": "udit"
                             },
-                            "field": "messages",
-                        }
-                    ],
-                }
-            ],
-        },
-    )
-    actual = response.json()
-    assert actual == {
-        "success": False,
-        "message": "Channels matching query does not exist.",
-        "data": None,
-        "error_code": 422,
-    }
+                            "wa_id": "wa-123456789"
+                        }],
+                        "messages": [{
+                            "from": "910123456789",
+                            "id": "wappmsg.ID",
+                            "timestamp": "21-09-2022 12:05:00",
+                            "text": {
+                                "body": "hi"
+                            },
+                            "type": "text"
+                        }]
+                    },
+                    "field": "messages"
+                }]
+            }]
+        })
+    actual = response.json()
+    assert actual == {"success":False, "message":"Channels matching query does not exist.", "data":None, "error_code":422}
 
 
 def test_whatsapp_invalid_hub_signature():
     def _mock_validate_hub_signature(*args, **kwargs):
         return False
 
-    with patch.object(
-        MessengerHandler, "validate_hub_signature", _mock_validate_hub_signature
-    ):
+    with patch.object(MessengerHandler, "validate_hub_signature", _mock_validate_hub_signature):
         response = client.post(
             f"/api/bot/whatsapp/{bot}/{token}",
             headers={"hub.verify_token": "valid"},
             json={
                 "object": "whatsapp_business_account",
-                "entry": [
-                    {
-                        "id": "WHATSAPP_BUSINESS_ACCOUNT_ID",
-                        "changes": [
-                            {
-                                "value": {
-                                    "messaging_product": "whatsapp",
-                                    "metadata": {
-                                        "display_phone_number": "910123456789",
-                                        "phone_number_id": "12345678",
-                                    },
-                                    "contacts": [
-                                        {
-                                            "profile": {"name": "udit"},
-                                            "wa_id": "wa-123456789",
-                                        }
-                                    ],
-                                    "messages": [
-                                        {
-                                            "from": "910123456789",
-                                            "id": "wamid.ID",
-                                            "timestamp": "21-09-2022 12:05:00",
-                                            "text": {"body": "hi"},
-                                            "type": "text",
-                                        }
-                                    ],
+                "entry": [{
+                    "id": "WHATSAPP_BUSINESS_ACCOUNT_ID",
+                    "changes": [{
+                        "value": {
+                            "messaging_product": "whatsapp",
+                            "metadata": {
+                                "display_phone_number": "910123456789",
+                                "phone_number_id": "12345678"
+                            },
+                            "contacts": [{
+                                "profile": {
+                                    "name": "udit"
                                 },
-                                "field": "messages",
-                            }
-                        ],
-                    }
-                ],
-            },
-        )
-    actual = response.json()
-    assert actual == "not validated"
+                                "wa_id": "wa-123456789"
+                            }],
+                            "messages": [{
+                                "from": "910123456789",
+                                "id": "wamid.ID",
+                                "timestamp": "21-09-2022 12:05:00",
+                                "text": {
+                                    "body": "hi"
+                                },
+                                "type": "text"
+                            }]
+                        },
+                        "field": "messages"
+                    }]
+                }]
+            })
+    actual = response.json()
+    assert actual == 'not validated'
 
 
 @responses.activate
@@ -1369,57 +1108,31 @@
     def _mock_validate_hub_signature(*args, **kwargs):
         return True
 
-    responses.add("POST", "https://graph.facebook.com/v13.0/12345678/messages", json={})
+    responses.add(
+        "POST", "https://graph.facebook.com/v13.0/12345678/messages", json={}
+    )
     with mock.patch.object(EndpointConfig, "request") as mock_action_execution:
-        mock_action_execution.return_value = {
-            "responses": [{"response": "Welcome to kairon!"}],
-            "events": [],
-        }
-
-        with patch.object(
-            MessengerHandler, "validate_hub_signature", _mock_validate_hub_signature
-        ):
+        mock_action_execution.return_value = {"responses": [{"response": "Welcome to kairon!"}], "events": []}
+
+        with patch.object(MessengerHandler, "validate_hub_signature", _mock_validate_hub_signature):
             response = client.post(
                 f"/api/bot/whatsapp/{bot}/{token}",
                 headers={"hub.verify_token": "valid"},
                 json={
                     "object": "whatsapp_business_account",
-                    "entry": [
-                        {
-                            "id": "WHATSAPP_BUSINESS_ACCOUNT_ID",
-                            "changes": [
-                                {
-                                    "value": {
-                                        "messaging_product": "whatsapp",
-                                        "metadata": {
-                                            "display_phone_number": "910123456789",
-                                            "phone_number_id": "12345678",
-                                        },
-                                        "contacts": [
-                                            {
-                                                "profile": {"name": "udit"},
-                                                "wa_id": "wa-123456789",
-                                            }
-                                        ],
-                                        "messages": [
-                                            {
-                                                "from": "910123456789",
-                                                "id": "wappmsg.ID",
-                                                "timestamp": "21-09-2022 12:05:00",
-                                                "text": {"body": "hi"},
-                                                "type": "text",
-                                            }
-                                        ],
+                    "entry": [{
+                        "id": "WHATSAPP_BUSINESS_ACCOUNT_ID",
+                        "changes": [{
+                            "value": {
+                                "messaging_product": "whatsapp",
+                                "metadata": {
+                                    "display_phone_number": "910123456789",
+                                    "phone_number_id": "12345678"
+                                },
+                                "contacts": [{
+                                    "profile": {
+                                        "name": "udit"
                                     },
-<<<<<<< HEAD
-                                    "field": "messages",
-                                }
-                            ],
-                        }
-                    ],
-                },
-            )
-=======
                                     "wa_id": "wa-123456789"
                                 }],
                                 "messages": [{
@@ -1437,75 +1150,61 @@
                     }]
                 })
         time.sleep(5)
->>>>>>> 3777be24
         mock_action_execution.assert_awaited_once()
 
     actual = response.json()
-    assert actual == "success"
-    assert (
-        MeteringProcessor.get_metric_count(
-            user["account"], metric_type=MetricType.prod_chat, channel_type="whatsapp"
-        )
-        > 0
-    )
+    assert actual == 'success'
+    assert MeteringProcessor.get_metric_count(user['account'], metric_type=MetricType.prod_chat,
+                                              channel_type="whatsapp") > 0
 
 
 @responses.activate
-@mock.patch(
-    "kairon.chat.handlers.channels.whatsapp.Whatsapp.process_message", autospec=True
-)
-def test_whatsapp_exception_when_try_to_handle_webhook_for_whatsapp_message(
-    mock_process_message,
-):
+@mock.patch("kairon.chat.handlers.channels.whatsapp.Whatsapp.process_message", autospec=True)
+def test_whatsapp_exception_when_try_to_handle_webhook_for_whatsapp_message(mock_process_message):
     def _mock_validate_hub_signature(*args, **kwargs):
         return True
 
-    responses.add("POST", "https://graph.facebook.com/v13.0/12345678/messages", json={})
+    responses.add(
+        "POST", "https://graph.facebook.com/v13.0/12345678/messages", json={}
+    )
     mock_process_message.side_effect = Exception
-    with patch.object(
-        MessengerHandler, "validate_hub_signature", _mock_validate_hub_signature
-    ):
+    with patch.object(MessengerHandler, "validate_hub_signature", _mock_validate_hub_signature):
         response = client.post(
             f"/api/bot/whatsapp/{bot}/{token}",
             headers={"hub.verify_token": "valid"},
             json={
                 "object": "whatsapp_business_account",
-                "entry": [
-                    {
-                        "id": "WHATSAPP_BUSINESS_ACCOUNT_ID",
-                        "changes": [
-                            {
-                                "value": {
-                                    "messaging_product": "whatsapp",
-                                    "metadata": {
-                                        "display_phone_number": "910123456789",
-                                        "phone_number_id": "12345678",
-                                    },
-                                    "contacts": [
-                                        {
-                                            "profile": {"name": "udit"},
-                                            "wa_id": "wa-123456789",
-                                        }
-                                    ],
-                                    "messages": [
-                                        {
-                                            "from": "910123456789",
-                                            "id": "wappmsg.ID",
-                                            "timestamp": "21-09-2022 12:05:00",
-                                            "text": {"body": "hi"},
-                                            "type": "text",
-                                        }
-                                    ],
+                "entry": [{
+                    "id": "WHATSAPP_BUSINESS_ACCOUNT_ID",
+                    "changes": [{
+                        "value": {
+                            "messaging_product": "whatsapp",
+                            "metadata": {
+                                "display_phone_number": "910123456789",
+                                "phone_number_id": "12345678"
+                            },
+                            "contacts": [{
+                                "profile": {
+                                    "name": "udit"
                                 },
-                                "field": "messages",
-                            }
-                        ],
-                    }
-                ],
-            },
-        )
-    actual = response.json()
-    assert actual == "success"
+                                "wa_id": "wa-123456789"
+                            }],
+                            "messages": [{
+                                "from": "910123456789",
+                                "id": "wappmsg.ID",
+                                "timestamp": "21-09-2022 12:05:00",
+                                "text": {
+                                    "body": "hi"
+                                },
+                                "type": "text"
+                            }]
+                        },
+                        "field": "messages"
+                    }]
+                }]
+            })
+    actual = response.json()
+    assert actual == 'success'
 
 
 @responses.activate
@@ -1513,78 +1212,60 @@
     def _mock_validate_hub_signature(*args, **kwargs):
         return True
 
-    responses.add("POST", "https://graph.facebook.com/v13.0/12345678/messages", json={})
-
-    with patch.object(
-        MessengerHandler, "validate_hub_signature", _mock_validate_hub_signature
-    ):
-        with mock.patch(
-            "kairon.chat.handlers.channels.whatsapp.Whatsapp._handle_user_message",
-            autospec=True,
-        ) as whatsapp_msg_handler:
+    responses.add(
+        "POST", "https://graph.facebook.com/v13.0/12345678/messages", json={}
+    )
+
+    with patch.object(MessengerHandler, "validate_hub_signature", _mock_validate_hub_signature):
+        with mock.patch("kairon.chat.handlers.channels.whatsapp.Whatsapp._handle_user_message",
+                        autospec=True) as whatsapp_msg_handler:
             response = client.post(
                 f"/api/bot/whatsapp/{bot}/{token}",
                 headers={"hub.verify_token": "valid"},
                 json={
                     "object": "whatsapp_business_account",
-                    "entry": [
-                        {
-                            "id": "WHATSAPP_BUSINESS_ACCOUNT_ID",
-                            "changes": [
-                                {
-                                    "value": {
-                                        "messaging_product": "whatsapp",
-                                        "metadata": {
-                                            "display_phone_number": "910123456789",
-                                            "phone_number_id": "12345678",
-                                        },
-                                        "contacts": [
-                                            {
-                                                "profile": {"name": "udit"},
-                                                "wa_id": "wa-123456789",
-                                            }
-                                        ],
-                                        "messages": [
-                                            {
-                                                "from": "910123456789",
-                                                "id": "wappmsg.ID",
-                                                "timestamp": "21-09-2022 12:05:00",
-                                                "button": {
-                                                    "text": "buy now",
-                                                    "payload": "buy kairon for 1 billion",
-                                                },
-                                                "type": "button",
-                                            }
-                                        ],
+                    "entry": [{
+                        "id": "WHATSAPP_BUSINESS_ACCOUNT_ID",
+                        "changes": [{
+                            "value": {
+                                "messaging_product": "whatsapp",
+                                "metadata": {
+                                    "display_phone_number": "910123456789",
+                                    "phone_number_id": "12345678"
+                                },
+                                "contacts": [{
+                                    "profile": {
+                                        "name": "udit"
                                     },
-                                    "field": "messages",
-                                }
-                            ],
-                        }
-                    ],
-                },
-            )
-    actual = response.json()
-    assert actual == "success"
+                                    "wa_id": "wa-123456789"
+                                }],
+                                "messages": [{
+                                    "from": "910123456789",
+                                    "id": "wappmsg.ID",
+                                    "timestamp": "21-09-2022 12:05:00",
+                                    "button": {
+                                        "text": "buy now",
+                                        "payload": "buy kairon for 1 billion"
+                                    },
+                                    "type": "button"
+                                }]
+                            },
+                            "field": "messages"
+                        }]
+                    }]
+                })
+    actual = response.json()
+    assert actual == 'success'
     assert len(whatsapp_msg_handler.call_args[0]) == 5
-    assert whatsapp_msg_handler.call_args[0][1] == "buy now"
-    assert whatsapp_msg_handler.call_args[0][2] == "910123456789"
+    assert whatsapp_msg_handler.call_args[0][1] == 'buy now'
+    assert whatsapp_msg_handler.call_args[0][2] == '910123456789'
     metadata = whatsapp_msg_handler.call_args[0][3]
     metadata.pop("timestamp")
-    assert metadata == {
-        "from": "910123456789",
-        "id": "wappmsg.ID",
-        "button": {"text": "buy now", "payload": "buy kairon for 1 billion"},
-        "type": "button",
-        "is_integration_user": True,
-        "bot": bot,
-        "account": 1,
-        "channel_type": "whatsapp",
-        "tabname": "default",
-        "bsp_type": "meta",
-        "display_phone_number": "910123456789",
-        "phone_number_id": "12345678",
-    }
+    assert metadata == {'from': '910123456789', 'id': 'wappmsg.ID',
+                        'button': {'text': 'buy now', 'payload': 'buy kairon for 1 billion'}, 'type': 'button',
+                        'is_integration_user': True, 'bot': bot, 'account': 1, 'channel_type': 'whatsapp',
+                        'tabname': 'default',
+                        'bsp_type': 'meta', 'display_phone_number': '910123456789', 'phone_number_id': '12345678'}
     assert whatsapp_msg_handler.call_args[0][4] == bot
 
 
@@ -1593,87 +1274,66 @@
     def _mock_validate_hub_signature(*args, **kwargs):
         return True
 
-    responses.add("POST", "https://graph.facebook.com/v13.0/12345678/messages", json={})
-    responses.add(
-        "GET",
-        "https://graph.facebook.com/v13.0/sdfghj567",
+    responses.add(
+        "POST", "https://graph.facebook.com/v13.0/12345678/messages", json={}
+    )
+    responses.add(
+        "GET", "https://graph.facebook.com/v13.0/sdfghj567",
         json={
             "messaging_product": "whatsapp",
             "url": "http://kairon-media.url",
-            "id": "sdfghj567",
-        },
-    )
-
-    with patch.object(
-        MessengerHandler, "validate_hub_signature", _mock_validate_hub_signature
-    ):
-        with mock.patch(
-            "kairon.chat.handlers.channels.whatsapp.Whatsapp._handle_user_message",
-            autospec=True,
-        ) as whatsapp_msg_handler:
+            "id": "sdfghj567"
+        }
+    )
+
+    with patch.object(MessengerHandler, "validate_hub_signature", _mock_validate_hub_signature):
+        with mock.patch("kairon.chat.handlers.channels.whatsapp.Whatsapp._handle_user_message",
+                        autospec=True) as whatsapp_msg_handler:
             response = client.post(
                 f"/api/bot/whatsapp/{bot}/{token}",
                 headers={"hub.verify_token": "valid"},
                 json={
                     "object": "whatsapp_business_account",
-                    "entry": [
-                        {
-                            "id": "WHATSAPP_BUSINESS_ACCOUNT_ID",
-                            "changes": [
-                                {
-                                    "value": {
-                                        "messaging_product": "whatsapp",
-                                        "metadata": {
-                                            "display_phone_number": "910123456789",
-                                            "phone_number_id": "12345678",
-                                        },
-                                        "contacts": [
-                                            {
-                                                "profile": {"name": "udit"},
-                                                "wa_id": "wa-123456789",
-                                            }
-                                        ],
-                                        "messages": [
-                                            {
-                                                "from": "910123456789",
-                                                "id": "wappmsg.ID",
-                                                "timestamp": "21-09-2022 12:05:00",
-                                                "document": {"id": "sdfghj567"},
-                                                "type": "document",
-                                            }
-                                        ],
+                    "entry": [{
+                        "id": "WHATSAPP_BUSINESS_ACCOUNT_ID",
+                        "changes": [{
+                            "value": {
+                                "messaging_product": "whatsapp",
+                                "metadata": {
+                                    "display_phone_number": "910123456789",
+                                    "phone_number_id": "12345678"
+                                },
+                                "contacts": [{
+                                    "profile": {
+                                        "name": "udit"
                                     },
-                                    "field": "messages",
-                                }
-                            ],
-                        }
-                    ],
-                },
-            )
-    actual = response.json()
-    assert actual == "success"
+                                    "wa_id": "wa-123456789"
+                                }],
+                                "messages": [{
+                                    "from": "910123456789",
+                                    "id": "wappmsg.ID",
+                                    "timestamp": "21-09-2022 12:05:00",
+                                    "document": {
+                                        "id": "sdfghj567"
+                                    },
+                                    "type": "document"
+                                }]
+                            },
+                            "field": "messages"
+                        }]
+                    }]
+                })
+    actual = response.json()
+    assert actual == 'success'
     assert len(whatsapp_msg_handler.call_args[0]) == 5
-    assert (
-        whatsapp_msg_handler.call_args[0][1]
-        == '/k_multimedia_msg{"document": "sdfghj567"}'
-    )
-    assert whatsapp_msg_handler.call_args[0][2] == "910123456789"
+    assert whatsapp_msg_handler.call_args[0][1] == '/k_multimedia_msg{"document": "sdfghj567"}'
+    assert whatsapp_msg_handler.call_args[0][2] == '910123456789'
     metadata = whatsapp_msg_handler.call_args[0][3]
     metadata.pop("timestamp")
-    assert metadata == {
-        "from": "910123456789",
-        "id": "wappmsg.ID",
-        "document": {"id": "sdfghj567"},
-        "type": "document",
-        "is_integration_user": True,
-        "bot": bot,
-        "account": 1,
-        "channel_type": "whatsapp",
-        "bsp_type": "meta",
-        "display_phone_number": "910123456789",
-        "phone_number_id": "12345678",
-        "tabname": "default",
-    }
+    assert metadata == {'from': '910123456789', 'id': 'wappmsg.ID', 'document': {'id': 'sdfghj567'},
+                        'type': 'document', 'is_integration_user': True, 'bot': bot, 'account': 1,
+                        'channel_type': 'whatsapp', 'bsp_type': 'meta', 'display_phone_number': '910123456789',
+                        'phone_number_id': '12345678', 'tabname': 'default'}
     assert whatsapp_msg_handler.call_args[0][4] == bot
 
 
@@ -1682,164 +1342,149 @@
     def _mock_validate_hub_signature(*args, **kwargs):
         return True
 
-    responses.add("POST", "https://graph.facebook.com/v13.0/12345678/messages", json={})
-
-    with patch.object(
-        MessengerHandler, "validate_hub_signature", _mock_validate_hub_signature
-    ):
+    responses.add(
+        "POST", "https://graph.facebook.com/v13.0/12345678/messages", json={}
+    )
+
+    with patch.object(MessengerHandler, "validate_hub_signature", _mock_validate_hub_signature):
         response = client.post(
             f"/api/bot/whatsapp/{bot}/{token}",
             headers={"hub.verify_token": "valid"},
             json={
                 "object": "whatsapp_business_account",
-                "entry": [
-                    {
-                        "id": "WHATSAPP_BUSINESS_ACCOUNT_ID",
-                        "changes": [
-                            {
-                                "value": {
-                                    "messaging_product": "whatsapp",
-                                    "metadata": {
-                                        "display_phone_number": "910123456789",
-                                        "phone_number_id": "12345678",
-                                    },
-                                    "contacts": [
-                                        {
-                                            "profile": {"name": "udit"},
-                                            "wa_id": "wa-123456789",
-                                        }
-                                    ],
-                                    "messages": [
-                                        {
-                                            "from": "910123456789",
-                                            "id": "wappmsg.ID",
-                                            "timestamp": "21-09-2022 12:05:00",
-                                            "text": {"body": "hi"},
-                                            "type": "text",
-                                        }
-                                    ],
+                "entry": [{
+                    "id": "WHATSAPP_BUSINESS_ACCOUNT_ID",
+                    "changes": [{
+                        "value": {
+                            "messaging_product": "whatsapp",
+                            "metadata": {
+                                "display_phone_number": "910123456789",
+                                "phone_number_id": "12345678"
+                            },
+                            "contacts": [{
+                                "profile": {
+                                    "name": "udit"
                                 },
-                                "field": "messages",
-                            }
-                        ],
-                    }
-                ],
-            },
-        )
-    actual = response.json()
-    assert actual == "success"
+                                "wa_id": "wa-123456789"
+                            }],
+                            "messages": [{
+                                "from": "910123456789",
+                                "id": "wappmsg.ID",
+                                "timestamp": "21-09-2022 12:05:00",
+                                "text": {
+                                    "body": "hi"
+                                },
+                                "type": "text"
+                            }]
+                        },
+                        "field": "messages"
+                    }]
+                }]
+            })
+    actual = response.json()
+    assert actual == 'success'
 
 
 @responses.activate
 def test_whatsapp_bsp_valid_text_message_request():
-    responses.add("POST", "https://waba-v2.360dialog.io/v1/messages", json={})
-    responses.add(
-        "PUT",
-        "https://waba-v2.360dialog.io/v1/messages/ABEGkZZXBVAiAhAJeqFQ3Yfld16XGKKsgUYK",
-        json={},
+    responses.add(
+        "POST", "https://waba-v2.360dialog.io/v1/messages", json={}
+    )
+    responses.add(
+        "PUT", 'https://waba-v2.360dialog.io/v1/messages/ABEGkZZXBVAiAhAJeqFQ3Yfld16XGKKsgUYK', json={}
     )
     response = client.post(
         f"/api/bot/whatsapp/{bot2}/{token}",
         json={
             "object": "whatsapp_business_account",
-            "entry": [
-                {
-                    "id": "WHATSAPP_BUSINESS_ACCOUNT_ID",
-                    "changes": [
-                        {
-                            "value": {
-                                "messaging_product": "whatsapp",
-                                "metadata": {
-                                    "display_phone_number": "910123456789",
-                                    "phone_number_id": "12345678",
-                                },
-                                "contacts": [
-                                    {
-                                        "profile": {"name": "udit"},
-                                        "wa_id": "wa-123456789",
-                                    }
-                                ],
-                                "messages": [
-                                    {
-                                        "from": "910123456789",
-                                        "id": "wappmsg.ID",
-                                        "timestamp": "21-09-2022 12:05:00",
-                                        "text": {"body": "hi"},
-                                        "type": "text",
-                                    }
-                                ],
+            "entry": [{
+                "id": "WHATSAPP_BUSINESS_ACCOUNT_ID",
+                "changes": [{
+                    "value": {
+                        "messaging_product": "whatsapp",
+                        "metadata": {
+                            "display_phone_number": "910123456789",
+                            "phone_number_id": "12345678"
+                        },
+                        "contacts": [{
+                            "profile": {
+                                "name": "udit"
                             },
-                            "field": "messages",
-                        }
-                    ],
-                }
-            ],
-        },
-    )
-    actual = response.json()
-    assert actual == "success"
+                            "wa_id": "wa-123456789"
+                        }],
+                        "messages": [{
+                            "from": "910123456789",
+                            "id": "wappmsg.ID",
+                            "timestamp": "21-09-2022 12:05:00",
+                            "text": {
+                                "body": "hi"
+                            },
+                            "type": "text"
+                        }]
+                    },
+                    "field": "messages"
+                }]
+            }]
+        })
+    actual = response.json()
+    assert actual == 'success'
+    responses.reset()
 
 
 @responses.activate
 def test_whatsapp_bsp_valid_button_message_request():
-    responses.add("POST", "https://waba-v2.360dialog.io/v1/messages", json={})
-    responses.add(
-        "PUT",
-        "https://waba-v2.360dialog.io/v1/messages/ABEGkZZXBVAiAhAJeqFQ3Yfld16XGKKsgUYK",
-        json={},
+    responses.add(
+        "POST", "https://waba-v2.360dialog.io/v1/messages", json={}
+    )
+    responses.add(
+        "PUT", 'https://waba-v2.360dialog.io/v1/messages/ABEGkZZXBVAiAhAJeqFQ3Yfld16XGKKsgUYK', json={}
     )
     response = client.post(
         f"/api/bot/whatsapp/{bot2}/{token}",
         json={
             "object": "whatsapp_business_account",
-            "entry": [
-                {
-                    "id": "WHATSAPP_BUSINESS_ACCOUNT_ID",
-                    "changes": [
-                        {
-                            "value": {
-                                "messaging_product": "whatsapp",
-                                "metadata": {
-                                    "display_phone_number": "910123456789",
-                                    "phone_number_id": "12345678",
-                                },
-                                "contacts": [
-                                    {
-                                        "profile": {"name": "udit"},
-                                        "wa_id": "wa-123456789",
-                                    }
-                                ],
-                                "messages": [
-                                    {
-                                        "from": "910123456789",
-                                        "id": "wappmsg.ID",
-                                        "timestamp": "21-09-2022 12:05:00",
-                                        "button": {
-                                            "text": "buy now",
-                                            "payload": "buy kairon for 1 billion",
-                                        },
-                                        "type": "button",
-                                    }
-                                ],
+            "entry": [{
+                "id": "WHATSAPP_BUSINESS_ACCOUNT_ID",
+                "changes": [{
+                    "value": {
+                        "messaging_product": "whatsapp",
+                        "metadata": {
+                            "display_phone_number": "910123456789",
+                            "phone_number_id": "12345678"
+                        },
+                        "contacts": [{
+                            "profile": {
+                                "name": "udit"
                             },
-                            "field": "messages",
-                        }
-                    ],
-                }
-            ],
-        },
-    )
-    actual = response.json()
-    assert actual == "success"
+                            "wa_id": "wa-123456789"
+                        }],
+                        "messages": [{
+                            "from": "910123456789",
+                            "id": "wappmsg.ID",
+                            "timestamp": "21-09-2022 12:05:00",
+                            "button": {
+                                "text": "buy now",
+                                "payload": "buy kairon for 1 billion"
+                            },
+                            "type": "button"
+                        }]
+                    },
+                    "field": "messages"
+                }]
+            }]
+        })
+    actual = response.json()
+    assert actual == 'success'
+    responses.reset()
 
 
 @responses.activate
 def test_whatsapp_bsp_valid_attachment_message_request():
-    responses.add("POST", "https://waba-v2.360dialog.io/v1/messages", json={})
-    responses.add(
-        "PUT",
-        "https://waba-v2.360dialog.io/v1/messages/ABEGkZZXBVAiAhAJeqFQ3Yfld16XGKKsgUYK",
-        json={},
+    responses.add(
+        "POST", "https://waba-v2.360dialog.io/v1/messages", json={}
+    )
+    responses.add(
+        "PUT", 'https://waba-v2.360dialog.io/v1/messages/ABEGkZZXBVAiAhAJeqFQ3Yfld16XGKKsgUYK', json={}
     )
 
     response = client.post(
@@ -1847,88 +1492,80 @@
         headers={"hub.verify_token": "valid"},
         json={
             "object": "whatsapp_business_account",
-            "entry": [
-                {
-                    "id": "WHATSAPP_BUSINESS_ACCOUNT_ID",
-                    "changes": [
-                        {
-                            "value": {
-                                "messaging_product": "whatsapp",
-                                "metadata": {
-                                    "display_phone_number": "910123456789",
-                                    "phone_number_id": "12345678",
-                                },
-                                "contacts": [
-                                    {
-                                        "profile": {"name": "udit"},
-                                        "wa_id": "wa-123456789",
-                                    }
-                                ],
-                                "messages": [
-                                    {
-                                        "from": "910123456789",
-                                        "id": "wappmsg.ID",
-                                        "timestamp": "21-09-2022 12:05:00",
-                                        "document": {"id": "sdfghj567"},
-                                        "type": "document",
-                                    }
-                                ],
+            "entry": [{
+                "id": "WHATSAPP_BUSINESS_ACCOUNT_ID",
+                "changes": [{
+                    "value": {
+                        "messaging_product": "whatsapp",
+                        "metadata": {
+                            "display_phone_number": "910123456789",
+                            "phone_number_id": "12345678"
+                        },
+                        "contacts": [{
+                            "profile": {
+                                "name": "udit"
                             },
-                            "field": "messages",
-                        }
-                    ],
-                }
-            ],
-        },
-    )
-    actual = response.json()
-    assert actual == "success"
+                            "wa_id": "wa-123456789"
+                        }],
+                        "messages": [{
+                            "from": "910123456789",
+                            "id": "wappmsg.ID",
+                            "timestamp": "21-09-2022 12:05:00",
+                            "document": {"id": "sdfghj567"},
+                            "type": "document"
+                        }]
+                    },
+                    "field": "messages"
+                }]
+            }]
+        })
+    actual = response.json()
+    assert actual == 'success'
+    responses.reset()
 
 
 def add_live_agent_config(bot_id, email):
     config = {
-        "agent_type": "chatwoot",
-        "config": {"account_id": "12", "api_access_token": "asdfghjklty67"},
-        "override_bot": False,
-        "trigger_on_intents": ["nlu_fallback"],
-        "trigger_on_actions": ["action_default_fallback"],
+        "agent_type": "chatwoot", "config": {"account_id": "12", "api_access_token": "asdfghjklty67"},
+        "override_bot": False, "trigger_on_intents": ["nlu_fallback"],
+        "trigger_on_actions": ["action_default_fallback"]
     }
+    responses.reset()
+    responses.start()
     responses.add(
         "GET",
         f"https://app.chatwoot.com/api/v1/accounts/{config['config']['account_id']}/inboxes",
-        json={"payload": []},
+        json={"payload": []}
     )
     responses.add(
         "POST",
         f"https://app.chatwoot.com/api/v1/accounts/{config['config']['account_id']}/inboxes",
-        json={"inbox_identifier": "tSaxZWrxyFowmFHzWwhMwi5y"},
+        json={"inbox_identifier": "tSaxZWrxyFowmFHzWwhMwi5y"}
     )
     LiveAgentsProcessor.save_config(config, bot_id, email)
-
-
-@responses.activate
-@patch.object(SerializedTrackerAsDict, "serialise_tracker")
+    responses.stop()
+
+
+@patch("rasa.core.tracker_store.TrackerStore.serialise_tracker")
 @patch("kairon.live_agent.chatwoot.ChatwootLiveAgent.getBusinesshours")
 @patch("kairon.live_agent.chatwoot.ChatwootLiveAgent.validate_businessworkinghours")
-def test_chat_with_chatwoot_agent_fallback(
-    mock_validatebusinesshours, mock_getbusinesshrs, mock_tracker
-):
+def test_chat_with_chatwoot_agent_fallback(mock_validatebusinesshours, mock_getbusinesshrs, mock_tracker):
     add_live_agent_config(bot, user["email"])
-    mock_tracker.return_value = {"events": [{"event": "session_started"}, {"event": "user", "text": "hi"}, {"event": "bot", "text": "welcome to kairon!", "data": {}}]}
-    responses.add(
-        "POST",
-        "https://app.chatwoot.com/public/api/v1/inboxes/tSaxZWrxyFowmFHzWwhMwi5y/contacts",
+    responses.reset()
+    responses.start()
+    responses.add(
+        "POST", 'https://app.chatwoot.com/public/api/v1/inboxes/tSaxZWrxyFowmFHzWwhMwi5y/contacts',
         json={
             "source_id": "09c15b5f-c4a4-4d15-ba45-ce99bc7b1e71",
             "pubsub_token": "M31nmFCfo2wc5FonU3qGjonB",
             "id": 16951464,
-            "name": "test@chat.com",
-            "email": None,
-        },
+            "name": 'test@chat.com',
+            "email": None
+        }
     )
     responses.add(
         "POST",
-        "https://app.chatwoot.com/public/api/v1/inboxes/tSaxZWrxyFowmFHzWwhMwi5y/contacts/09c15b5f-c4a4-4d15-ba45-ce99bc7b1e71/conversations",
+        'https://app.chatwoot.com/public/api/v1/inboxes/tSaxZWrxyFowmFHzWwhMwi5y/contacts/09c15b5f-c4a4-4d15-ba45-ce99bc7b1e71/conversations',
         json={
             "id": 2,
             "inbox_id": 14036,
@@ -1948,13 +1585,13 @@
                 "identifier": None,
                 "custom_attributes": {},
                 "last_activity_at": None,
-                "label_list": [],
-            },
-        },
+                "label_list": []
+            }
+        }
     )
     responses.add(
         "POST",
-        "https://app.chatwoot.com/api/v1/accounts/12/conversations/2/messages",
+        'https://app.chatwoot.com/api/v1/accounts/12/conversations/2/messages',
         json={
             "id": 7487848,
             "content": "hello",
@@ -1975,190 +1612,172 @@
                 "name": "test@chat.com",
                 "phone_number": None,
                 "thumbnail": "",
-                "type": "contact",
-            },
-        },
-    )
-
-    with patch.object(KaironAgent, "handle_message") as mock_agent:
-        mock_agent.side_effect = mock_agent_response
-        mock_getbusinesshrs.side_effect = __mock_getbusinessdata_workingenabled
-        mock_validatebusinesshours.side_effect = (
-            __mock_validate_businessworkinghours_true
-        )
-        response = client.post(
-            f"/api/bot/{bot}/chat",
-            json={"data": "!@#$%^&*()"},
-            headers={"Authorization": token_type + " " + token},
-            timeout=0,
-        )
-        actual = response.json()
-        assert actual["success"]
-        assert actual["error_code"] == 0
-        assert actual["data"]
-        assert Utility.check_empty_string(actual["message"])
-        assert isinstance(actual["data"]["nlu"], dict)
-        assert actual["data"]["nlu"]["intent"]
-        assert actual["data"]["nlu"]["entities"] == []
-        assert actual["data"]["nlu"]["intent_ranking"]
-        assert actual["data"]["nlu"]["response_selector"]
-        assert actual["data"]["nlu"]["slots"]
-        assert isinstance(actual["data"]["action"], list)
-        assert actual["data"]["response"]
-        assert not DeepDiff(
-            actual["data"]["agent_handoff"],
-            {
-                "initiate": True,
-                "type": "chatwoot",
-                "additional_properties": {
-                    "destination": 2,
+                "type": "contact"
+            }
+        }
+    )
+
+    mock_events_data = '{"events": [{"event": "session_started"}, {"event": "user", "text": "hi"}, {"event": "bot", "text": "welcome to kairon!", "data": {}}]}'
+    mock_tracker.return_value = mock_events_data
+
+    with patch.object(Utility, "get_local_mongo_store") as mocked:
+        mocked.side_effect = empty_store
+        patch.dict(Utility.environment['action'], {"url": None})
+        with patch.object(Agent, "handle_message") as mock_agent:
+            mock_agent.side_effect = mock_agent_response
+            mock_getbusinesshrs.side_effect = __mock_getbusinessdata_workingenabled
+            mock_validatebusinesshours.side_effect = __mock_validate_businessworkinghours_true
+            response = client.post(
+                f"/api/bot/{bot}/chat",
+                json={"data": "!@#$%^&*()"},
+                headers={"Authorization": token_type + " " + token},
+                timeout=0,
+            )
+            responses.stop()
+            actual = response.json()
+            assert actual["success"]
+            assert actual["error_code"] == 0
+            assert actual["data"]
+            assert Utility.check_empty_string(actual["message"])
+            assert isinstance(actual["data"]["nlu"], dict)
+            assert actual["data"]["nlu"]["intent"]
+            assert actual["data"]["nlu"]["entities"] == []
+            assert actual["data"]["nlu"]["intent_ranking"]
+            assert actual["data"]["nlu"]["response_selector"]
+            assert actual["data"]["nlu"]["slots"]
+            assert isinstance(actual["data"]["action"], list)
+            assert actual["data"]["response"]
+            assert actual["data"]["agent_handoff"] == {'initiate': True, 'type': 'chatwoot',
+                                                       'additional_properties': {
+                                                           'destination': 2,
+                                                           'pubsub_token': 'M31nmFCfo2wc5FonU3qGjonB',
+                                                           'websocket_url': 'wss://app.chatwoot.com/cable',
+                                                           'inbox_id': 14036
+                                                       }}
+
+            data = MeteringProcessor.get_logs(user["account"], bot=bot, metric_type="agent_handoff")
+            assert len(data["logs"]) > 0
+            assert len(data["logs"]) == data["total"]
+            assert MeteringProcessor.get_metric_count(user['account'], metric_type=MetricType.agent_handoff) > 0
+
+
+@patch("rasa.core.tracker_store.TrackerStore.serialise_tracker")
+@patch("kairon.live_agent.chatwoot.ChatwootLiveAgent.getBusinesshours")
+def test_chat_with_chatwoot_agent_fallback_existing_contact(mock_businesshours, mock_tracker):
+    with patch.object(Utility, "get_local_mongo_store") as mocked:
+        mocked.side_effect = empty_store
+        patch.dict(Utility.environment['action'], {"url": None})
+        with patch.object(KaironAgent, "handle_message") as mock_agent:
+            mock_agent.side_effect = mock_agent_response
+            mock_businesshours.side_effect = __mock_getbusinessdata_workingdisabled
+            responses.reset()
+            responses.start()
+            responses.add(
+                "POST", 'https://app.chatwoot.com/public/api/v1/inboxes/tSaxZWrxyFowmFHzWwhMwi5y/contacts',
+                json={
+                    "source_id": "09c15b5f-c4a4-4d15-ba45-ce99bc7b1e71",
                     "pubsub_token": "M31nmFCfo2wc5FonU3qGjonB",
-                    "websocket_url": "wss://app.chatwoot.com/cable",
+                    "id": 16951464,
+                    "name": 'test@chat.com',
+                    "email": None
+                }
+            )
+            responses.add(
+                "POST",
+                'https://app.chatwoot.com/public/api/v1/inboxes/tSaxZWrxyFowmFHzWwhMwi5y/contacts/09c15b5f-c4a4-4d15-ba45-ce99bc7b1e71/conversations',
+                json={
+                    "id": 3,
                     "inbox_id": 14036,
-                },
-            },
-            ignore_order=True,
-        )
-
-        data = MeteringProcessor.get_logs(
-            user["account"], bot=bot, metric_type="agent_handoff"
-        )
-        assert len(data["logs"]) > 0
-        assert len(data["logs"]) == data["total"]
-        assert (
-            MeteringProcessor.get_metric_count(
-                user["account"], metric_type=MetricType.agent_handoff
+                    "contact_last_seen_at": 0,
+                    "status": "open",
+                    "agent_last_seen_at": 0,
+                    "messages": [],
+                    "contact": {
+                        "id": 16951464,
+                        "name": "test@chat.com",
+                        "email": None,
+                        "phone_number": None,
+                        "account_id": 69469,
+                        "created_at": "2022-05-04T15:40:58.190Z",
+                        "updated_at": "2022-05-04T15:40:58.190Z",
+                        "additional_attributes": {},
+                        "identifier": None,
+                        "custom_attributes": {},
+                        "last_activity_at": None,
+                        "label_list": []
+                    }
+                }
             )
-            > 0
-        )
-
-
-@responses.activate
-@patch.object(SerializedTrackerAsDict, "serialise_tracker")
-@patch("kairon.live_agent.chatwoot.ChatwootLiveAgent.getBusinesshours")
-@patch.object(KaironAgent, "handle_message")
-def test_chat_with_chatwoot_agent_fallback_existing_contact(
-    mock_agent, mock_businesshours, mock_tracker
-):
-    mock_agent.side_effect = mock_agent_response
-    mock_businesshours.side_effect = __mock_getbusinessdata_workingdisabled
-    mock_tracker.return_value = {"events": [{"event": "session_started"}, {"event": "user", "text": "hi"}, {"event": "bot", "text": "welcome to kairon!", "data": {}}]}
+            responses.add(
+                "POST",
+                'https://app.chatwoot.com/api/v1/accounts/12/conversations/3/messages',
+                json={
+                    "id": 7487848,
+                    "content": "who can i contact?",
+                    "inbox_id": 14036,
+                    "conversation_id": 3,
+                    "message_type": 0,
+                    "content_type": "text",
+                    "content_attributes": {},
+                    "created_at": 1651679560,
+                    "private": False,
+                    "source_id": None,
+                    "sender": {
+                        "additional_attributes": {},
+                        "custom_attributes": {},
+                        "email": None,
+                        "id": 16951464,
+                        "identifier": None,
+                        "name": "test@chat.com",
+                        "phone_number": None,
+                        "thumbnail": "",
+                        "type": "contact"
+                    }
+                }
+            )
+
+            mock_events_data = '{"events": [{"event": "session_started"}, {"event": "user", "text": "hi"}, {"event": "bot", "text": "welcome to kairon!", "data": {}}]}'
+            mock_tracker.return_value = mock_events_data
+
+            response = client.post(
+                f"/api/bot/{bot}/chat",
+                json={"data": "@#$%^&*()_"},
+                headers={"Authorization": token_type + " " + token},
+                timeout=0,
+            )
+            responses.stop()
+            actual = response.json()
+            assert actual["success"]
+            assert actual["error_code"] == 0
+            assert actual["data"]
+            assert Utility.check_empty_string(actual["message"])
+            assert isinstance(actual["data"]["nlu"], dict)
+            assert actual["data"]["nlu"]["intent"]
+            assert actual["data"]["nlu"]["entities"] == []
+            assert actual["data"]["nlu"]["intent_ranking"]
+            assert actual["data"]["nlu"]["response_selector"]
+            assert actual["data"]["nlu"]["slots"]
+            assert isinstance(actual["data"]["action"], list)
+            assert actual["data"]["response"]
+            assert actual["data"]["agent_handoff"] == {'initiate': True, 'type': 'chatwoot',
+                                                       'additional_properties': {
+                                                           'destination': 3,
+                                                           'pubsub_token': 'M31nmFCfo2wc5FonU3qGjonB',
+                                                           'websocket_url': 'wss://app.chatwoot.com/cable',
+                                                           'inbox_id': 14036
+                                                       }}
+            data = MeteringProcessor.get_logs(user["account"], bot=bot, metric_type="agent_handoff")
+            assert len(data["logs"]) > 0
+            assert len(data["logs"]) == data["total"]
+            assert MeteringProcessor.get_metric_count(user['account'], metric_type=MetricType.agent_handoff) == 2
+
+
+def test_chat_with_live_agent():
+    responses.reset()
+    responses.start()
     responses.add(
         "POST",
-        "https://app.chatwoot.com/public/api/v1/inboxes/tSaxZWrxyFowmFHzWwhMwi5y/contacts",
-        json={
-            "source_id": "09c15b5f-c4a4-4d15-ba45-ce99bc7b1e71",
-            "pubsub_token": "M31nmFCfo2wc5FonU3qGjonB",
-            "id": 16951464,
-            "name": "test@chat.com",
-            "email": None,
-        },
-    )
-    responses.add(
-        "POST",
-        "https://app.chatwoot.com/public/api/v1/inboxes/tSaxZWrxyFowmFHzWwhMwi5y/contacts/09c15b5f-c4a4-4d15-ba45-ce99bc7b1e71/conversations",
-        json={
-            "id": 3,
-            "inbox_id": 14036,
-            "contact_last_seen_at": 0,
-            "status": "open",
-            "agent_last_seen_at": 0,
-            "messages": [],
-            "contact": {
-                "id": 16951464,
-                "name": "test@chat.com",
-                "email": None,
-                "phone_number": None,
-                "account_id": 69469,
-                "created_at": "2022-05-04T15:40:58.190Z",
-                "updated_at": "2022-05-04T15:40:58.190Z",
-                "additional_attributes": {},
-                "identifier": None,
-                "custom_attributes": {},
-                "last_activity_at": None,
-                "label_list": [],
-            },
-        },
-    )
-    responses.add(
-        "POST",
-        "https://app.chatwoot.com/api/v1/accounts/12/conversations/3/messages",
-        json={
-            "id": 7487848,
-            "content": "who can i contact?",
-            "inbox_id": 14036,
-            "conversation_id": 3,
-            "message_type": 0,
-            "content_type": "text",
-            "content_attributes": {},
-            "created_at": 1651679560,
-            "private": False,
-            "source_id": None,
-            "sender": {
-                "additional_attributes": {},
-                "custom_attributes": {},
-                "email": None,
-                "id": 16951464,
-                "identifier": None,
-                "name": "test@chat.com",
-                "phone_number": None,
-                "thumbnail": "",
-                "type": "contact",
-            },
-        },
-    )
-
-    response = client.post(
-        f"/api/bot/{bot}/chat",
-        json={"data": "@#$%^&*()_"},
-        headers={"Authorization": token_type + " " + token},
-        timeout=0,
-    )
-    actual = response.json()
-    assert actual["success"]
-    assert actual["error_code"] == 0
-    assert actual["data"]
-    assert Utility.check_empty_string(actual["message"])
-    assert isinstance(actual["data"]["nlu"], dict)
-    assert actual["data"]["nlu"]["intent"]
-    assert actual["data"]["nlu"]["entities"] == []
-    assert actual["data"]["nlu"]["intent_ranking"]
-    assert actual["data"]["nlu"]["response_selector"]
-    assert actual["data"]["nlu"]["slots"]
-    assert isinstance(actual["data"]["action"], list)
-    assert actual["data"]["response"]
-    assert not DeepDiff(
-        actual["data"]["agent_handoff"],
-        {
-            "initiate": True,
-            "type": "chatwoot",
-            "additional_properties": {
-                "destination": 3,
-                "pubsub_token": "M31nmFCfo2wc5FonU3qGjonB",
-                "websocket_url": "wss://app.chatwoot.com/cable",
-                "inbox_id": 14036,
-            },
-        },
-        ignore_order=True,
-    )
-    data = MeteringProcessor.get_logs(
-        user["account"], bot=bot, metric_type="agent_handoff"
-    )
-    assert len(data["logs"]) > 0
-    assert len(data["logs"]) == data["total"]
-    assert (
-        MeteringProcessor.get_metric_count(
-            user["account"], metric_type=MetricType.agent_handoff
-        )
-        == 2
-    )
-
-
-@responses.activate
-def test_chat_with_live_agent():
-    responses.add(
-        "POST",
-        "https://app.chatwoot.com/api/v1/accounts/12/conversations/2/messages",
+        'https://app.chatwoot.com/api/v1/accounts/12/conversations/2/messages',
         json={
             "id": 7487848,
             "content": "hello, please resolve my ticket",
@@ -2179,9 +1798,9 @@
                 "name": "test@chat.com",
                 "phone_number": None,
                 "thumbnail": "",
-                "type": "contact",
-            },
-        },
+                "type": "contact"
+            }
+        }
     )
     response = client.post(
         f"/api/bot/{bot}/agent/live/2",
@@ -2194,15 +1813,17 @@
     assert actual["error_code"] == 0
     assert actual["data"]
     assert Utility.check_empty_string(actual["message"])
-
-
-@responses.activate
+    responses.stop()
+
+
 def test_chat_with_live_agent_failed_to_send_message():
+    responses.reset()
+    responses.start()
     responses.add(
         "POST",
-        "https://app.chatwoot.com/api/v1/accounts/12/conversations/2/messages",
+        'https://app.chatwoot.com/api/v1/accounts/12/conversations/2/messages',
         status=503,
-        body="Temporarily unable to handle a request",
+        body="Temporarily unable to handle a request"
     )
     response = client.post(
         f"/api/bot/{bot}/agent/live/2",
@@ -2215,17 +1836,17 @@
     assert actual["error_code"] == 422
     assert actual["data"] is None
     assert actual["message"] == "Failed to send message: Service Unavailable"
-
-
-@responses.activate
+    responses.stop()
+
+
 def test_chat_with_live_agent_with_integration_token():
-    access_token = chat_client_config["config"]["headers"]["authorization"][
-        "access_token"
-    ]
-    token_type = chat_client_config["config"]["headers"]["authorization"]["token_type"]
+    access_token = chat_client_config['config']['headers']['authorization']['access_token']
+    token_type = chat_client_config['config']['headers']['authorization']['token_type']
+    responses.reset()
+    responses.start()
     responses.add(
         "POST",
-        "https://app.chatwoot.com/api/v1/accounts/12/conversations/2/messages",
+        'https://app.chatwoot.com/api/v1/accounts/12/conversations/2/messages',
         json={
             "id": 7487848,
             "content": "need help",
@@ -2246,17 +1867,14 @@
                 "name": "test@chat.com",
                 "phone_number": None,
                 "thumbnail": "",
-                "type": "contact",
-            },
-        },
+                "type": "contact"
+            }
+        }
     )
     response = client.post(
         f"/api/bot/{bot}/agent/live/2",
         json={"data": "need help"},
-        headers={
-            "Authorization": f"{token_type} {access_token}",
-            "X-USER": "test@chat.com",
-        },
+        headers={"Authorization": f"{token_type} {access_token}", "X-USER": "test@chat.com"},
         timeout=0,
     )
     actual = response.json()
@@ -2264,115 +1882,107 @@
     assert actual["error_code"] == 0
     assert actual["data"]["response"]
     assert Utility.check_empty_string(actual["message"])
-
-
-@responses.activate
-@patch.object(KaironAgent, "handle_message")
-def test_chat_with_chatwoot_agent_fallback_failed_to_initiate(mock_agent):
-    mock_agent.side_effect = mock_agent_response
-    responses.add(
-        "POST",
-        "https://app.chatwoot.com/public/api/v1/inboxes/tSaxZWrxyFowmFHzWwhMwi5y/contacts",
-        json={
-            "source_id": "09c15b5f-c4a4-4d15-ba45-ce99bc7b1e71",
-            "pubsub_token": "M31nmFCfo2wc5FonU3qGjonB",
-            "id": 16951464,
-            "name": "test@chat.com",
-            "email": None,
-        },
-    )
-    responses.add(
-        "POST",
-        "https://app.chatwoot.com/public/api/v1/inboxes/tSaxZWrxyFowmFHzWwhMwi5y/contacts/09c15b5f-c4a4-4d15-ba45-ce99bc7b1e71/conversations",
-        status=503,
-        body="Temporarily unable to handle a request",
-    )
-
-    response = client.post(
-        f"/api/bot/{bot}/chat",
-        json={"data": "!@#$%^&*()"},
-        headers={"Authorization": token_type + " " + token},
-        timeout=0,
-    )
-    actual = response.json()
-    assert actual["success"]
-    assert actual["error_code"] == 0
-    assert actual["data"]
-    assert Utility.check_empty_string(actual["message"])
-    assert isinstance(actual["data"]["nlu"], dict)
-    assert actual["data"]["nlu"]["intent"]
-    assert actual["data"]["nlu"]["entities"] == []
-    assert actual["data"]["nlu"]["intent_ranking"]
-    assert actual["data"]["nlu"]["response_selector"]
-    assert actual["data"]["nlu"]["slots"]
-    assert isinstance(actual["data"]["action"], list)
-    assert actual["data"]["response"]
-    assert actual["data"]["agent_handoff"] == {
-        "initiate": False,
-        "type": "chatwoot",
-        "additional_properties": None,
-    }
-    data = MeteringProcessor.get_logs(
-        user["account"], bot=bot, metric_type="agent_handoff"
-    )
-    assert len(data["logs"]) == 3
-    assert len(data["logs"]) == data["total"]
-    assert (
-        data["logs"][0]["exception"]
-        == "Failed to create conversation: Service Unavailable"
-    )
+    responses.stop()
+
+
+def test_chat_with_chatwoot_agent_fallback_failed_to_initiate():
+    with patch.object(Utility, "get_local_mongo_store") as mocked:
+        mocked.side_effect = empty_store
+        patch.dict(Utility.environment['action'], {"url": None})
+        with patch.object(KaironAgent, "handle_message") as mock_agent:
+            mock_agent.side_effect = mock_agent_response
+            responses.reset()
+            responses.start()
+            responses.add(
+                "POST", 'https://app.chatwoot.com/public/api/v1/inboxes/tSaxZWrxyFowmFHzWwhMwi5y/contacts',
+                json={
+                    "source_id": "09c15b5f-c4a4-4d15-ba45-ce99bc7b1e71",
+                    "pubsub_token": "M31nmFCfo2wc5FonU3qGjonB",
+                    "id": 16951464,
+                    "name": 'test@chat.com',
+                    "email": None
+                }
+            )
+            responses.add(
+                "POST",
+                'https://app.chatwoot.com/public/api/v1/inboxes/tSaxZWrxyFowmFHzWwhMwi5y/contacts/09c15b5f-c4a4-4d15-ba45-ce99bc7b1e71/conversations',
+                status=503,
+                body="Temporarily unable to handle a request"
+            )
+
+            response = client.post(
+                f"/api/bot/{bot}/chat",
+                json={"data": "!@#$%^&*()"},
+                headers={"Authorization": token_type + " " + token},
+                timeout=0,
+            )
+            actual = response.json()
+            assert actual["success"]
+            assert actual["error_code"] == 0
+            assert actual["data"]
+            assert Utility.check_empty_string(actual["message"])
+            assert isinstance(actual["data"]["nlu"], dict)
+            assert actual["data"]["nlu"]["intent"]
+            assert actual["data"]["nlu"]["entities"] == []
+            assert actual["data"]["nlu"]["intent_ranking"]
+            assert actual["data"]["nlu"]["response_selector"]
+            assert actual["data"]["nlu"]["slots"]
+            assert isinstance(actual["data"]["action"], list)
+            assert actual["data"]["response"]
+            assert actual["data"]["agent_handoff"] == {'initiate': False, 'type': 'chatwoot',
+                                                       'additional_properties': None}
+            responses.reset()
+            responses.stop()
+            data = MeteringProcessor.get_logs(user["account"], bot=bot, metric_type="agent_handoff")
+            assert len(data["logs"]) == 3
+            assert len(data["logs"]) == data["total"]
+            assert data["logs"][0]['exception'] == 'Failed to create conversation: Service Unavailable'
 
 
 def test_chat_with_bot_after_reset_passwrd():
     user = AccountProcessor.get_complete_user_details("resetpaswrd@chat.com")
-    bot = user["bots"]["account_owned"][0]["_id"]
+    bot = user['bots']['account_owned'][0]['_id']
     access_token = Authentication.create_access_token(
-        data={"sub": "resetpaswrd@chat.com", "access-limit": ["/api/bot/.+/chat"]},
-    )
-    UserActivityLog(
-        account=1, user="resetpaswrd@chat.com", type="reset_password", bot=bot
-    ).save()
+        data={"sub": "resetpaswrd@chat.com", 'access-limit': ['/api/bot/.+/chat']},
+    )
+    UserActivityLog(account=1, user="resetpaswrd@chat.com", type="reset_password", bot=bot).save()
     response = client.post(
         f"/api/bot/{bot}/chat",
         json={"data": "Hi"},
-        headers={"Authorization": f"{token_type} {access_token}", "X-USER": "testUser"},
+        headers={
+            "Authorization": f"{token_type} {access_token}", 'X-USER': 'testUser'
+        },
     )
     actual = response.json()
     message = actual.get("message")
     error_code = actual.get("error_code")
     assert error_code == 401
-    assert message == "Session expired. Please login again."
+    assert message == 'Session expired. Please login again.'
 
 
 def test_reload_after_reset_passwrd():
     user = AccountProcessor.get_complete_user_details("resetpaswrd@chat.com")
-    bot = user["bots"]["account_owned"][0]["_id"]
-    access_token, _, _, _ = Authentication.authenticate(
-        "resetpaswrd@chat.com", "resetPswrd@12"
-    )
-    UserActivityLog(
-        account=1, user="resetpaswrd@chat.com", type="reset_password", bot=bot
-    ).save()
+    bot = user['bots']['account_owned'][0]['_id']
+    access_token, _, _, _ = Authentication.authenticate("resetpaswrd@chat.com", "resetPswrd@12")
+    UserActivityLog(account=1, user="resetpaswrd@chat.com", type="reset_password", bot=bot).save()
     reload_response = client.get(
         f"/api/bot/{bot}/reload",
-        headers={"Authorization": token_type + " " + access_token},
+        headers={
+            "Authorization": token_type + " " + access_token
+        },
     )
     reload_actual = reload_response.json()
     message = reload_actual.get("message")
     error_code = reload_actual.get("error_code")
     assert error_code == 401
-    assert message == "Session expired. Please login again."
+    assert message == 'Session expired. Please login again.'
 
 
 def test_live_agent_after_reset_passwrd():
     user = AccountProcessor.get_complete_user_details("resetpaswrd@chat.com")
-    bot = user["bots"]["account_owned"][0]["_id"]
-    access_token, _, _, _ = Authentication.authenticate(
-        "resetpaswrd@chat.com", "resetPswrd@12"
-    )
-    UserActivityLog(
-        account=1, user="resetpaswrd@chat.com", type="reset_password", bot=bot
-    ).save()
+    bot = user['bots']['account_owned'][0]['_id']
+    access_token, _, _, _ = Authentication.authenticate("resetpaswrd@chat.com", "resetPswrd@12")
+    UserActivityLog(account=1, user="resetpaswrd@chat.com", type="reset_password", bot=bot).save()
     live_response = client.post(
         f"/api/bot/{bot}/agent/live/2",
         json={"data": "need help"},
@@ -2383,28 +1993,37 @@
     message = live_actual.get("message")
     error_code = live_actual.get("error_code")
     assert error_code == 401
-    assert message == "Session expired. Please login again."
+    assert message == 'Session expired. Please login again.'
 
 
 def test_get_chat_history():
-    access_token = chat_client_config["config"]["headers"]["authorization"][
-        "access_token"
-    ]
-    token_type = chat_client_config["config"]["headers"]["authorization"]["token_type"]
+    access_token = chat_client_config['config']['headers']['authorization']['access_token']
+    token_type = chat_client_config['config']['headers']['authorization']['token_type']
     events = [
-        {"event": "session_started", "timestamp": 1656992881.55342},
-        {"event": "user", "timestamp": 1656992882.02479, "text": "hi"},
-        {"event": "bot", "timestamp": 1656992882.16756, "text": "Welcome to SE bot"},
+        {
+            "event": "session_started",
+            "timestamp": 1656992881.55342
+        },
+        {
+            "event": "user",
+            "timestamp": 1656992882.02479,
+            "text": "hi"
+        },
+        {
+            "event": "bot",
+            "timestamp": 1656992882.16756,
+            "text": "Welcome to SE bot"
+        },
         {
             "event": "user",
             "timestamp": 1656993828.00259,
-            "text": "what are the medium priority items",
+            "text": "what are the medium priority items"
         },
         {
             "event": "bot",
             "timestamp": 1656993958.06978,
-            "text": "I have failed to process your request",
-        },
+            "text": "I have failed to process your request"
+        }
     ]
 
     with patch.object(ChatUtils, "get_last_session_conversation") as mocked:
@@ -2458,27 +2077,27 @@
         mocked.side_effect = _raise_err
         response = client.get(
             f"/api/bot/{bot3}/conversation",
-            headers={"Authorization": f"{token_type} {token}"},
+            headers={
+                "Authorization": f"{token_type} {token}"
+            },
         )
     actual = response.json()
     assert not actual["success"]
     assert actual["error_code"] == 422
     assert actual["data"] is None
-    assert actual["message"] == "Mongo object out of memory"
+    assert actual["message"] == 'Mongo object out of memory'
 
 
 def test_get_chat_history_http_error():
     user = AccountProcessor.get_complete_user_details("resetpaswrd@chat.com")
-    bot = user["bots"]["account_owned"][0]["_id"]
-    access_token, _, _, _ = Authentication.authenticate(
-        "resetpaswrd@chat.com", "resetPswrd@12"
-    )
-    UserActivityLog(
-        account=1, user="resetpaswrd@chat.com", type="reset_password", bot=bot
-    ).save()
+    bot = user['bots']['account_owned'][0]['_id']
+    access_token, _, _, _ = Authentication.authenticate("resetpaswrd@chat.com", "resetPswrd@12")
+    UserActivityLog(account=1, user="resetpaswrd@chat.com", type="reset_password", bot=bot).save()
     reload_response = client.get(
         f"/api/bot/{bot}/conversation",
-        headers={"Authorization": token_type + " " + access_token},
+        headers={
+            "Authorization": token_type + " " + access_token
+        },
     )
     reload_actual = reload_response.json()
     message = reload_actual.get("message")
@@ -2487,28 +2106,25 @@
     assert message == "Session expired. Please login again."
 
 
-@responses.activate
 @patch("kairon.live_agent.chatwoot.ChatwootLiveAgent.getBusinesshours")
 @patch("kairon.live_agent.chatwoot.ChatwootLiveAgent.validate_businessworkinghours")
-@patch.object(KaironAgent, "handle_message")
-def test_chat_with_chatwoot_agent_outof_workinghours(
-    mock_agent, mock_validatebusiness, mock_getbusiness
-):
+def test_chat_with_chatwoot_agent_outof_workinghours(mock_validatebusiness, mock_getbusiness):
     add_live_agent_config(bot, user["email"])
-    responses.add(
-        "POST",
-        "https://app.chatwoot.com/public/api/v1/inboxes/tSaxZWrxyFowmFHzWwhMwi5y/contacts",
+    responses.reset()
+    responses.start()
+    responses.add(
+        "POST", 'https://app.chatwoot.com/public/api/v1/inboxes/tSaxZWrxyFowmFHzWwhMwi5y/contacts',
         json={
             "source_id": "09c15b5f-c4a4-4d15-ba45-ce99bc7b1e71",
             "pubsub_token": "M31nmFCfo2wc5FonU3qGjonB",
             "id": 16951464,
-            "name": "test@chat.com",
-            "email": None,
-        },
+            "name": 'test@chat.com',
+            "email": None
+        }
     )
     responses.add(
         "POST",
-        "https://app.chatwoot.com/public/api/v1/inboxes/tSaxZWrxyFowmFHzWwhMwi5y/contacts/09c15b5f-c4a4-4d15-ba45-ce99bc7b1e71/conversations",
+        'https://app.chatwoot.com/public/api/v1/inboxes/tSaxZWrxyFowmFHzWwhMwi5y/contacts/09c15b5f-c4a4-4d15-ba45-ce99bc7b1e71/conversations',
         json={
             "id": 2,
             "inbox_id": 14036,
@@ -2528,13 +2144,13 @@
                 "identifier": None,
                 "custom_attributes": {},
                 "last_activity_at": None,
-                "label_list": [],
-            },
-        },
+                "label_list": []
+            }
+        }
     )
     responses.add(
         "POST",
-        "https://app.chatwoot.com/api/v1/accounts/12/conversations/2/messages",
+        'https://app.chatwoot.com/api/v1/accounts/12/conversations/2/messages',
         json={
             "id": 7487848,
             "content": "hello",
@@ -2555,26 +2171,10 @@
                 "name": "test@chat.com",
                 "phone_number": None,
                 "thumbnail": "",
-                "type": "contact",
-            },
-        },
-    )
-<<<<<<< HEAD
-    mock_agent.side_effect = mock_agent_response
-    mock_getbusiness.side_effect = __mock_getbusinessdata_workingenabled
-    mock_validatebusiness.side_effect = __mock_validate_businessworkinghours
-    response = client.post(
-        f"/api/bot/{bot}/chat",
-        json={"data": "!@#$%^&*()"},
-        headers={"Authorization": token_type + " " + token},
-        timeout=0,
-    )
-    actual = response.json()
-    assert (
-        actual["data"]["agent_handoff"]["businessworking"]
-        == "We are unavailable at the moment. In case of any query related to Sales, gifting or enquiry of order, please connect over following whatsapp number +912929393 ."
-    )
-=======
+                "type": "contact"
+            }
+        }
+    )
     with patch.object(Utility, "get_local_mongo_store") as mocked:
         mocked.side_effect = empty_store
         patch.dict(Utility.environment['action'], {"url": None})
@@ -2591,5 +2191,4 @@
             responses.stop()
             actual = response.json()
             assert actual["data"]["agent_handoff"][
-                       "businessworking"] == "We are unavailable at the moment. In case of any query related to Sales, gifting or enquiry of order, please connect over following whatsapp number +912929393 ."
->>>>>>> 3777be24
+                       "businessworking"] == "We are unavailable at the moment. In case of any query related to Sales, gifting or enquiry of order, please connect over following whatsapp number +912929393 ."