--- conflicted
+++ resolved
@@ -22,12 +22,8 @@
 from kairon.api.models import RegisterAccount
 from kairon.chat.agent.agent import KaironAgent
 from kairon.chat.agent.message_processor import KaironMessageProcessor
-<<<<<<< HEAD
-from kairon.chat.handlers.channels.messenger import MessengerHandler
+from kairon.chat.handlers.channels.messenger import MessengerHandler, InstagramHandler
 from rasa.core.tracker_store import SerializedTrackerAsDict
-=======
-from kairon.chat.handlers.channels.messenger import MessengerHandler, InstagramHandler
->>>>>>> 4e1215cc
 from kairon.chat.server import app
 from kairon.chat.utils import ChatUtils
 from kairon.exceptions import AppException
@@ -182,7 +178,6 @@
     return f"https://test@test.com/api/bot/telegram/{bot}/test"
 
 
-<<<<<<< HEAD
 with patch(
     "kairon.shared.data.utils.DataUtility.get_channel_endpoint", __mock_endpoint
 ):
@@ -202,37 +197,33 @@
     bot,
     user="test@chat.com",
 )
-=======
-with patch('kairon.shared.data.utils.DataUtility.get_channel_endpoint', __mock_endpoint):
-    ChatDataProcessor.save_channel_config({"connector_type": "telegram",
-                                           "config": {
-                                               "access_token": "xoxb-801939352912-801478018484",
-                                               "username_for_bot": "test"}},
-                                          bot, user="test@chat.com")
-ChatDataProcessor.save_channel_config({"connector_type": "hangouts",
-                                       "config": {
-                                           "project_id": "1234568"}
-                                       },
-                                      bot, user="test@chat.com")
-
-ChatDataProcessor.save_channel_config({"connector_type": "business_messages",
-                                       "config": {
-                                           "private_key_id": "fa006e13b1e17eddf3990eede45ca6111eb74945",
-                                           "private_key": "test_private_key",
-                                           "client_email": "solution-provider@gbc-mahesh-mxqtkk9.iam.testaccount.com",
-                                           "client_id": "102056160806575769486"
-                                       }
-                                       },
-                                      bot, user="test@chat.com")
-
-ChatDataProcessor.save_channel_config({"connector_type": "messenger",
-                                       "config": {
-                                           "app_secret": "cdb69bc72e2ccb7a869f20cbb6b0229a",
-                                           "page_access_token": "EAAGa50I7D7cBAJ4AmXOhYAeOOZAyJ9fxOclQmn52hBwrOJJWBOxuJNXqQ2uN667z4vLekSEqnCQf41hcxKVZAe2pAZBrZCTENEj1IBe1CHEcG7J33ZApED9Tj9hjO5tE13yckNa8lP3lw2IySFqeg6REJR3ZCJUvp2h03PQs4W5vNZBktWF3FjQYz5vMEXLPzAFIJcZApBtq9wZDZD",
-                                           "verify_token": "kairon-messenger-token",
-                                       }
-                                       },
-                                      bot, user="test@chat.com")
+
+ChatDataProcessor.save_channel_config(
+    {
+        "connector_type": "business_messages",
+        "config": {
+            "private_key_id": "fa006e13b1e17eddf3990eede45ca6111eb74945",
+            "private_key": "test_private_key",
+            "client_email": "solution-provider@gbc-mahesh-mxqtkk9.iam.testaccount.com",
+            "client_id": "102056160806575769486",
+        },
+    },
+    bot,
+    user="test@chat.com",
+)
+
+ChatDataProcessor.save_channel_config(
+    {
+        "connector_type": "messenger",
+        "config": {
+            "app_secret": "cdb69bc72e2ccb7a869f20cbb6b0229a",
+            "page_access_token": "EAAGa50I7D7cBAJ4AmXOhYAeOOZAyJ9fxOclQmn52hBwrOJJWBOxuJNXqQ2uN667z4vLekSEqnCQf41hcxKVZAe2pAZBrZCTENEj1IBe1CHEcG7J33ZApED9Tj9hjO5tE13yckNa8lP3lw2IySFqeg6REJR3ZCJUvp2h03PQs4W5vNZBktWF3FjQYz5vMEXLPzAFIJcZApBtq9wZDZD",
+            "verify_token": "kairon-messenger-token",
+        },
+    },
+    bot,
+    user="test@chat.com",
+)
 
 ChatDataProcessor.save_channel_config({"connector_type": "instagram",
                                        "config": {
@@ -242,36 +233,6 @@
                                        }
                                        },
                                       bot, user="test@chat.com")
-
-responses.stop()
->>>>>>> 4e1215cc
-
-ChatDataProcessor.save_channel_config(
-    {
-        "connector_type": "business_messages",
-        "config": {
-            "private_key_id": "fa006e13b1e17eddf3990eede45ca6111eb74945",
-            "private_key": "test_private_key",
-            "client_email": "solution-provider@gbc-mahesh-mxqtkk9.iam.testaccount.com",
-            "client_id": "102056160806575769486",
-        },
-    },
-    bot,
-    user="test@chat.com",
-)
-
-ChatDataProcessor.save_channel_config(
-    {
-        "connector_type": "messenger",
-        "config": {
-            "app_secret": "cdb69bc72e2ccb7a869f20cbb6b0229a",
-            "page_access_token": "EAAGa50I7D7cBAJ4AmXOhYAeOOZAyJ9fxOclQmn52hBwrOJJWBOxuJNXqQ2uN667z4vLekSEqnCQf41hcxKVZAe2pAZBrZCTENEj1IBe1CHEcG7J33ZApED9Tj9hjO5tE13yckNa8lP3lw2IySFqeg6REJR3ZCJUvp2h03PQs4W5vNZBktWF3FjQYz5vMEXLPzAFIJcZApBtq9wZDZD",
-            "verify_token": "kairon-messenger-token",
-        },
-    },
-    bot,
-    user="test@chat.com",
-)
 responses.stop()
 
 
@@ -1813,15 +1774,7 @@
 def test_whatsapp_valid_button_message_request():
     def _mock_validate_hub_signature(*args, **kwargs):
         return True
-<<<<<<< HEAD
-
     responses.add("POST", "https://graph.facebook.com/v13.0/12345678/messages", json={})
-=======
-    responses.reset()
-    responses.add(
-        "POST", "https://graph.facebook.com/v13.0/12345678/messages", json={}
-    )
->>>>>>> 4e1215cc
 
     with patch.object(
         MessengerHandler, "validate_hub_signature", _mock_validate_hub_signature
@@ -3495,7 +3448,6 @@
             },
         },
     )
-<<<<<<< HEAD
     mock_agent.side_effect = mock_agent_response
     mock_getbusiness.side_effect = __mock_getbusinessdata_workingenabled
     mock_validatebusiness.side_effect = __mock_validate_businessworkinghours
@@ -3510,25 +3462,6 @@
         actual["data"]["agent_handoff"]["businessworking"]
         == "We are unavailable at the moment. In case of any query related to Sales, gifting or enquiry of order, please connect over following whatsapp number +912929393 ."
     )
-=======
-    with patch.object(Utility, "get_local_mongo_store") as mocked:
-        mocked.side_effect = empty_store
-        patch.dict(Utility.environment['action'], {"url": None})
-        with patch.object(Agent, "handle_message") as mock_agent:
-            mock_agent.side_effect = mock_agent_response
-            mock_getbusiness.side_effect = __mock_getbusinessdata_workingenabled
-            mock_validatebusiness.side_effect = __mock_validate_businessworkinghours
-            response = client.post(
-                f"/api/bot/{bot}/chat",
-                json={"data": "!@#$%^&*()"},
-                headers={"Authorization": token_type + " " + token},
-                timeout=0,
-            )
-            responses.stop()
-            actual = response.json()
-            assert actual["data"]["agent_handoff"][
-                       "businessworking"] == "We are unavailable at the moment. In case of any query related to Sales, gifting or enquiry of order, please connect over following whatsapp number +912929393 ."
-
 
 @responses.activate
 def test_instagram_comment():
@@ -3633,4 +3566,3 @@
     assert MeteringProcessor.get_metric_count(user['account'], metric_type=MetricType.prod_chat,
                                               channel_type="instagram") > 0
 
->>>>>>> 4e1215cc
