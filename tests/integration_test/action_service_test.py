--- conflicted
+++ resolved
@@ -5941,13 +5941,10 @@
         embedding = list(np.random.random(GPT3FAQEmbedding.__embedding__))
         mock_embedding.return_value = embedding
         mock_completion.return_value = generated_text
-<<<<<<< HEAD
         mock_search.return_value = {'result': [{'id': uuid7().__str__(), 'score': 0.80, 'payload': {'content': bot_content}}]}
         Actions(name=action_name, type=ActionType.kairon_faq_action.value, bot=bot, user=user).save()
-=======
         mock_search.side_effect = [__mock_search_cache(), __mock_fetch_similar(), __mock_cache_result()]
         Actions(name=action_name, type=ActionType.prompt_action.value, bot=bot, user=user).save()
->>>>>>> ad6b892a
         BotSettings(enable_gpt_llm_faq=True, bot=bot, user=user).save()
         PromptAction(bot=bot, user=user, num_bot_responses=2, llm_prompts=llm_prompts).save()
         BotSecrets(secret_type=BotSecretType.gpt_key.value, value=value, bot=bot, user=user).save()
@@ -6025,13 +6022,8 @@
 
         embedding = list(np.random.random(GPT3FAQEmbedding.__embedding__))
         mock_embedding.return_value = embedding
-<<<<<<< HEAD
         mock_search.return_value = {'result': [{'id': uuid7().__str__(), 'score': 0.80, 'payload': {'content': bot_content}}]}
-        Actions(name=action_name, type=ActionType.kairon_faq_action.value, bot=bot, user=user).save()
-=======
-        mock_search.side_effect = [__mock_search_cache(), __mock_fetch_similar(), __mock_cache_result()]
         Actions(name=action_name, type=ActionType.prompt_action.value, bot=bot, user=user).save()
->>>>>>> ad6b892a
         BotSettings(enable_gpt_llm_faq=True, bot=bot, user=user).save()
         PromptAction(bot=bot, user=user, llm_prompts=llm_prompts).save()
         BotSecrets(secret_type=BotSecretType.gpt_key.value, value=value, bot=bot, user=user).save()
@@ -6077,13 +6069,8 @@
         embedding = list(np.random.random(GPT3FAQEmbedding.__embedding__))
         mock_embedding.return_value = embedding
         mock_completion.return_value = generated_text
-<<<<<<< HEAD
         mock_search.return_value = {'result': [{'id': uuid7().__str__(), 'score': 0.80, 'payload': {'content': bot_content}}]}
-        Actions(name=action_name, type=ActionType.kairon_faq_action.value, bot=bot, user=user).save()
-=======
-        mock_search.side_effect = [__mock_search_cache(), __mock_fetch_similar(), __mock_cache_result()]
         Actions(name=action_name, type=ActionType.prompt_action.value, bot=bot, user=user).save()
->>>>>>> ad6b892a
         BotSettings(enable_gpt_llm_faq=True, bot=bot, user=user).save()
         BotSecrets(secret_type=BotSecretType.gpt_key.value, value=value, bot=bot, user=user).save()
 
@@ -6127,13 +6114,8 @@
         embedding = list(np.random.random(GPT3FAQEmbedding.__embedding__))
         mock_embedding.return_value = embedding
         mock_completion.return_value = generated_text, generated_text
-<<<<<<< HEAD
         mock_search.return_value = {'result': [{'id': uuid7().__str__(), 'score': 0.80, 'payload': {'content': bot_content}}]}
-        Actions(name=action_name, type=ActionType.kairon_faq_action.value, bot=bot, user=user).save()
-=======
-        mock_search.side_effect = [__mock_search_cache(), __mock_fetch_similar(), __mock_cache_result()]
         Actions(name=action_name, type=ActionType.prompt_action.value, bot=bot, user=user).save()
->>>>>>> ad6b892a
         BotSettings(enable_gpt_llm_faq=True, bot=bot, user=user).save()
         hyperparameters = Utility.get_llm_hyperparameters().copy()
         hyperparameters['stream'] = True
@@ -6229,11 +6211,7 @@
                                                {'id': uuid7().__str__(), 'score': 0.80, 'payload': {'query': "what is python?", "response": "It is a programming language."}}]}
         Actions(name=action_name, type=ActionType.prompt_action.value, bot=bot, user=user).save()
         BotSettings(enable_gpt_llm_faq=True, bot=bot, user=user).save()
-<<<<<<< HEAD
-        KaironFaqAction(bot=bot, user=user, failure_message=failure_msg, llm_prompts=llm_prompts, enable_response_cache=True).save()
-=======
-        PromptAction(bot=bot, user=user, failure_message=failure_msg, llm_prompts=llm_prompts).save()
->>>>>>> ad6b892a
+        PromptAction(bot=bot, user=user, failure_message=failure_msg, llm_prompts=llm_prompts, enable_response_cache=True).save()
         BotSecrets(secret_type=BotSecretType.gpt_key.value, value="keyvalue", bot=bot, user=user).save()
 
         request_object = json.load(open("tests/testing_data/actions/action-request.json"))
@@ -6284,11 +6262,7 @@
             {'id': uuid7().__str__(), 'score': 1, 'payload': {'query': user_msg, "response": bot_content}}]}
         Actions(name=action_name, type=ActionType.prompt_action.value, bot=bot, user=user).save()
         BotSettings(enable_gpt_llm_faq=True, bot=bot, user=user).save()
-<<<<<<< HEAD
-        KaironFaqAction(bot=bot, user=user, failure_message=failure_msg, llm_prompts=llm_prompts, enable_response_cache=True).save()
-=======
-        PromptAction(bot=bot, user=user, failure_message=failure_msg, llm_prompts=llm_prompts).save()
->>>>>>> ad6b892a
+        PromptAction(bot=bot, user=user, failure_message=failure_msg, llm_prompts=llm_prompts, enable_response_cache=True).save()
         BotSecrets(secret_type=BotSecretType.gpt_key.value, value="keyvalue", bot=bot, user=user).save()
 
         request_object = json.load(open("tests/testing_data/actions/action-request.json"))
@@ -6335,12 +6309,8 @@
         mock_search.return_value = {'result': []}
         Actions(name=action_name, type=ActionType.prompt_action.value, bot=bot, user=user).save()
         BotSettings(enable_gpt_llm_faq=True, bot=bot, user=user).save()
-<<<<<<< HEAD
-        KaironFaqAction(bot=bot, user=user, failure_message="Did you mean any of the following?",
+        PromptAction(bot=bot, user=user, failure_message="Did you mean any of the following?",
                         llm_prompts=llm_prompts, enable_response_cache=True).save()
-=======
-        PromptAction(bot=bot, user=user, failure_message="Did you mean any of the following?", llm_prompts=llm_prompts).save()
->>>>>>> ad6b892a
         BotSecrets(secret_type=BotSecretType.gpt_key.value, value="keyvalue", bot=bot, user=user).save()
 
         request_object = json.load(open("tests/testing_data/actions/action-request.json"))
@@ -6358,7 +6328,6 @@
             [{'text': "I'm sorry, I didn't quite understand that. Could you rephrase?", 'buttons': [],
               'elements': [], 'custom': {}, 'template': None, 'response': None, 'image': None, 'attachment': None}])
 
-<<<<<<< HEAD
         mock_embedding.side_effect = [error.APIConnectionError("Connection reset by peer!"), __mock_get_embedding()]
         mock_search.return_value = {'result': []}
 
@@ -6367,10 +6336,7 @@
         assert log.llm_logs == [{'error': 'Creating a new embedding for the provided query. Connection reset by peer!'},
                                 {'message': 'Searching recommendations from cache as `enable_response_cache` is enabled.'}]
 
-    def test_kairon_faq_response_action_disabled(self):
-=======
     def test_prompt_response_action_disabled(self):
->>>>>>> ad6b892a
         bot = "5f50fd0a56b698ca10d35d2efg"
         user = "udit.pandey"
         user_msg = "What kind of language is python?"
@@ -6577,13 +6543,8 @@
         embedding = list(np.random.random(GPT3FAQEmbedding.__embedding__))
         mock_embedding.return_value = embedding
         mock_completion.return_value = generated_text
-<<<<<<< HEAD
         mock_search.return_value = __mock_fetch_similar()
-        Actions(name=action_name, type=ActionType.kairon_faq_action.value, bot=bot, user=user).save()
-=======
-        mock_search.side_effect = [__mock_search_cache(), __mock_fetch_similar(), __mock_cache_result()]
         Actions(name=action_name, type=ActionType.prompt_action.value, bot=bot, user=user).save()
->>>>>>> ad6b892a
         BotSettings(enable_gpt_llm_faq=True, bot=bot, user=user).save()
         PromptAction(bot=bot, user=user, llm_prompts=llm_prompts).save()
         BotSecrets(secret_type=BotSecretType.gpt_key.value, value=value, bot=bot, user=user).save()
@@ -6609,14 +6570,9 @@
             [{'text': generated_text, 'buttons': [], 'elements': [], 'custom': {}, 'template': None, 'response': None,
               'image': None, 'attachment': None}]
             )
-<<<<<<< HEAD
-        log = ActionServerLogs.objects(bot=bot, type=ActionType.kairon_faq_action.value, status="SUCCESS").get()
+        log = ActionServerLogs.objects(bot=bot, type=ActionType.prompt_action.value, status="SUCCESS").get()
         assert log['llm_logs'] == [{'message': 'Skipping cache lookup as `enable_response_cache` is disabled.'},
                                    {'message': 'Skipping response caching as `enable_response_cache` is disabled.'}]
-=======
-        log = ActionServerLogs.objects(bot=bot, type=ActionType.prompt_action.value, status="SUCCESS").get()
-        assert log['llm_logs'] == [{'message': 'Response added to cache', 'type': 'response_cached'}]
->>>>>>> ad6b892a
         assert mock_completion.call_args.args[1] == 'What kind of language is python?'
         assert mock_completion.call_args.args[2] == 'You are a personal assistant.\n'
         with open('tests/testing_data/actions/action_prompt.txt', 'r') as file:
@@ -6645,14 +6601,14 @@
         BotSettings(enable_gpt_llm_faq=True, bot=bot, user=user).save()
         BotSecrets(secret_type=BotSecretType.gpt_key.value, value=value, bot=bot, user=user).save()
         generated_text = 'Kanban is a workflow management tool which visualizes both the process (the workflow) and the actual work passing through that process.'
-        
+
         def _run_action(*args, **kwargs):
             return [{
                 'title': 'Kanban',
                 'text': 'Kanban visualizes both the process (the workflow) and the actual work passing through that process.',
                 'link': "https://www.digite.com/kanban/what-is-kanban/"
             }]
-        
+
         llm_prompts = [
             {'name': 'System Prompt', 'data': 'You are a personal assistant.', 'is_enabled': True,
              'instructions': 'Answer question based on the context below.', 'type': 'system', 'source': 'static'},
@@ -6782,13 +6738,8 @@
         embedding = list(np.random.random(GPT3FAQEmbedding.__embedding__))
         mock_embedding.return_value = embedding
         mock_completion.return_value = generated_text
-<<<<<<< HEAD
         mock_search.return_value = __mock_fetch_similar()
-        Actions(name=action_name, type=ActionType.kairon_faq_action.value, bot=bot, user=user).save()
-=======
-        mock_search.side_effect = [__mock_search_cache(), __mock_fetch_similar(), __mock_cache_result()]
         Actions(name=action_name, type=ActionType.prompt_action.value, bot=bot, user=user).save()
->>>>>>> ad6b892a
         BotSettings(enable_gpt_llm_faq=True, bot=bot, user=user).save()
         PromptAction(bot=bot, user=user, llm_prompts=llm_prompts).save()
         BotSecrets(secret_type=BotSecretType.gpt_key.value, value=value, bot=bot, user=user).save()
@@ -6810,14 +6761,9 @@
             [{'text': generated_text, 'buttons': [], 'elements': [], 'custom': {}, 'template': None,
               'response': None, 'image': None, 'attachment': None}
              ])
-<<<<<<< HEAD
-        log = ActionServerLogs.objects(bot=bot, type=ActionType.kairon_faq_action.value, status="SUCCESS").get()
+        log = ActionServerLogs.objects(bot=bot, type=ActionType.prompt_action.value, status="SUCCESS").get()
         assert log['llm_logs'] == [{'message': 'Skipping cache lookup as `enable_response_cache` is disabled.'},
                                    {'message': 'Skipping response caching as `enable_response_cache` is disabled.'}]
-=======
-        log = ActionServerLogs.objects(bot=bot, type=ActionType.prompt_action.value, status="SUCCESS").get()
-        assert log['llm_logs'] == [{'message': 'Response added to cache', 'type': 'response_cached'}]
->>>>>>> ad6b892a
         assert mock_completion.call_args.args[1] == 'What is the name of prompt?'
         assert mock_completion.call_args.args[2] == 'You are a personal assistant.\n'
         with open('tests/testing_data/actions/slot_prompt.txt', 'r') as file:
