--- conflicted
+++ resolved
@@ -18,11 +18,10 @@
 from kairon.exceptions import AppException
 from kairon.utils import Utility
 from rasa.utils.io import read_config_file
-
+os.environ["system_file"] = "./tests/testing_data/system.yaml"
 client = TestClient(app)
 access_token = None
 token_type = None
-
 
 @pytest.fixture(autouse=True)
 def setup():
@@ -33,8 +32,7 @@
 
 def pytest_configure():
     return {'token_type': None,
-            'access_token': None,
-            'bot': None
+            'access_token': None
             }
 
 
@@ -62,13 +60,7 @@
         },
     )
     actual = response.json()
-<<<<<<< HEAD
-    print(actual["message"])
-    assert actual[
-               "message"] == '''1 validation error for Request\nbody -> register_account -> password\n  Missing 1 uppercase letter (type=value_error)'''
-=======
     assert actual["message"] == '''1 validation error for Request\nbody -> password\n  Missing 1 uppercase letter (type=value_error)'''
->>>>>>> f48f7fc4
     assert not actual["success"]
     assert actual["error_code"] == 422
     assert actual["data"] is None
@@ -145,8 +137,8 @@
     )
     actual = response.json()
     assert (
-            actual["message"]
-            == "1 validation error for Request\nbody -> nlu\n  field required (type=value_error.missing)"
+        actual["message"]
+        == "1 validation error for Request\nbody -> nlu\n  field required (type=value_error.missing)"
     )
     assert actual["error_code"] == 422
     assert actual["data"] is None
@@ -176,19 +168,18 @@
     )
     actual = response.json()
     assert (
-            actual["message"]
-            == "1 validation error for Request\nbody -> nlu\n  field required (type=value_error.missing)"
+        actual["message"]
+        == "1 validation error for Request\nbody -> nlu\n  field required (type=value_error.missing)"
     )
     assert actual["error_code"] == 422
     assert actual["data"] is None
     assert not actual["success"]
-
 
 def test_upload(monkeypatch):
     def mongo_store(*arge, **kwargs):
         return None
 
-    monkeypatch.setattr(Utility, "get_local_mongo_store", mongo_store)
+    monkeypatch.setattr(Utility,"get_local_mongo_store", mongo_store)
     files = {
         "nlu": (
             "tests/testing_data/all/data/nlu.md",
@@ -335,8 +326,8 @@
     assert actual["success"]
     assert actual["error_code"] == 0
     assert (
-            actual["data"][0]["message"]
-            == "Training Example cannot be empty or blank spaces"
+        actual["data"][0]["message"]
+        == "Training Example cannot be empty or blank spaces"
     )
     assert actual["data"][0]["_id"] is None
 
@@ -384,7 +375,7 @@
     )
     training_examples = training_examples.json()
     response = client.put(
-        "/api/bot/training_examples/greet/" + training_examples["data"][0]["_id"],
+        "/api/bot/training_examples/greet/"+training_examples["data"][0]["_id"],
         json={"data": "hey, there"},
         headers={"Authorization": pytest.token_type + " " + pytest.access_token},
     )
@@ -392,7 +383,6 @@
     assert actual["success"]
     assert actual["error_code"] == 0
     assert actual["message"] == "Training Example updated!"
-
 
 def test_get_responses():
     response = client.get(
@@ -484,7 +474,6 @@
     assert actual["error_code"] == 422
     assert actual["message"] == "Unable to remove document"
 
-
 def test_remove_response_():
     training_examples = client.get(
         "/api/bot/response/utter_greet",
@@ -492,7 +481,7 @@
     )
     training_examples = training_examples.json()
     response = client.put(
-        "/api/bot/response/utter_greet/" + training_examples["data"][0]["_id"],
+        "/api/bot/response/utter_greet/"+training_examples["data"][0]["_id"],
         json={"data": "Hello, How are you!"},
         headers={"Authorization": pytest.token_type + " " + pytest.access_token},
     )
@@ -545,15 +534,9 @@
     actual = response.json()
     assert not actual["success"]
     assert actual["error_code"] == 422
-    print(actual["message"])
     assert (
-<<<<<<< HEAD
-            actual["message"]
-            == "1 validation error for Request\nbody -> story -> events -> 0 -> type\n  field required (type=value_error.missing)"
-=======
         actual["message"]
         == "1 validation error for Request\nbody -> events -> 0 -> type\n  field required (type=value_error.missing)"
->>>>>>> f48f7fc4
     )
 
 
@@ -572,15 +555,9 @@
     actual = response.json()
     assert not actual["success"]
     assert actual["error_code"] == 422
-    print(actual["message"])
     assert (
-<<<<<<< HEAD
-            actual["message"]
-            == "1 validation error for Request\nbody -> story -> events -> 0 -> type\n  value is not a valid enumeration member; permitted: 'user', 'action', 'form', 'slot' (type=type_error.enum; enum_values=[<StoryEventType.user: 'user'>, <StoryEventType.action: 'action'>, <StoryEventType.form: 'form'>, <StoryEventType.slot: 'slot'>])"
-=======
         actual["message"]
         == "1 validation error for Request\nbody -> events -> 0 -> type\n  value is not a valid enumeration member; permitted: 'user', 'action', 'form', 'slot' (type=type_error.enum; enum_values=[<StoryEventType.user: 'user'>, <StoryEventType.action: 'action'>, <StoryEventType.form: 'form'>, <StoryEventType.slot: 'slot'>])"
->>>>>>> f48f7fc4
     )
 
 
@@ -620,7 +597,6 @@
     assert actual["data"]["name"] is None
     assert actual["data"]["type"] is None
     assert Utility.check_empty_string(actual["message"])
-
 
 def test_train(monkeypatch):
     def mongo_store(*arge, **kwargs):
@@ -677,7 +653,6 @@
     assert actual["data"] is None
     assert actual["message"] == "Daily model training limit exceeded."
 
-
 def test_get_model_training_history():
     response = client.get(
         "/api/bot/train/history",
@@ -710,7 +685,6 @@
 def test_chat_fetch_from_cache(monkeypatch):
     def mongo_store(*arge, **kwargs):
         return None
-
     monkeypatch.setattr(Utility, "get_local_mongo_store", mongo_store)
     response = client.post(
         "/api/bot/chat",
@@ -735,8 +709,8 @@
         json={"data": "Hi"},
         headers={
             "Authorization": token["data"]["token_type"]
-                             + " "
-                             + token["data"]["access_token"]
+            + " "
+            + token["data"]["access_token"]
         },
     )
     actual = response.json()
@@ -912,16 +886,16 @@
     assert token["data"]["access_token"]
     assert token["data"]["token_type"]
     assert (
-            token["message"]
-            == """It is your responsibility to keep the token secret.
+        token["message"]
+        == """It is your responsibility to keep the token secret.
         If leaked then other may have access to your system."""
     )
     response = client.get(
         "/api/bot/intents",
         headers={
             "Authorization": token["data"]["token_type"]
-                             + " "
-                             + token["data"]["access_token"],
+            + " "
+            + token["data"]["access_token"],
             "X-USER": "integration",
         },
     )
@@ -935,8 +909,8 @@
         "/api/bot/intents",
         headers={
             "Authorization": token["data"]["token_type"]
-                             + " "
-                             + token["data"]["access_token"],
+            + " "
+            + token["data"]["access_token"],
             "X-USER": "integration",
         },
         json={"data": "integration"},
@@ -960,16 +934,16 @@
     assert actual["data"]["access_token"]
     assert actual["data"]["token_type"]
     assert (
-            actual["message"]
-            == """It is your responsibility to keep the token secret.
+        actual["message"]
+        == """It is your responsibility to keep the token secret.
         If leaked then other may have access to your system."""
     )
     response = client.get(
         "/api/bot/intents",
         headers={
             "Authorization": actual["data"]["token_type"]
-                             + " "
-                             + actual["data"]["access_token"]
+            + " "
+            + actual["data"]["access_token"]
         },
     )
     actual = response.json()
@@ -977,7 +951,6 @@
     assert not actual["success"]
     assert actual["error_code"] == 422
     assert actual["message"] == "Alias user missing for integration"
-
 
 @mongomock.patch(servers=(('localhost', 27019),))
 def test_predict_intent():
@@ -1004,8 +977,8 @@
         json={"data": "Hi"},
         headers={
             "Authorization": token["data"]["token_type"]
-                             + " "
-                             + token["data"]["access_token"]
+            + " "
+            + token["data"]["access_token"]
         },
     )
     actual = response.json()
@@ -1024,15 +997,15 @@
             "sucess": True,
             "data": {
                 "questions": ['Where is digite located?',
-                              'Where is digite?',
-                              'What is the location of digite?',
-                              'Where is the digite located?',
-                              'Where is it located?',
-                              'What location is digite located?',
-                              'Where is the digite?',
-                              'where is digite located?',
-                              'Where is digite situated?',
-                              'digite is located where?']
+                    'Where is digite?',
+                    'What is the location of digite?',
+                    'Where is the digite located?',
+                    'Where is it located?',
+                    'What location is digite located?',
+                    'Where is the digite?',
+                    'where is digite located?',
+                    'Where is digite situated?',
+                    'digite is located where?']
             },
             "message": None,
             "error_code": 0,
@@ -1103,7 +1076,6 @@
     assert actual['message'] is None
     assert actual['success']
 
-
 def test_save_endpoint_error():
     response = client.put(
         "/api/bot/endpoint",
@@ -1113,13 +1085,7 @@
     actual = response.json()
     assert actual['data'] is None
     assert actual['error_code'] == 422
-<<<<<<< HEAD
-    print(actual['message'])
-    assert actual[
-               'message'] == '1 validation error for Request\nbody -> endpoint\n  field required (type=value_error.missing)'
-=======
     assert actual['message'] == '1 validation error for Request\nbody\n  field required (type=value_error.missing)'
->>>>>>> f48f7fc4
     assert not actual['success']
 
 
@@ -1148,7 +1114,7 @@
         headers={"Authorization": pytest.token_type + " " + pytest.access_token},
         json={"bot_endpoint": {"url": "http://localhost:5005/"},
               "action_endpoint": {"url": "http://localhost:5000/"},
-              "tracker_endpoint": {"url": "mongodb://localhost:27017", "db": "rasa"}}
+              "tracker_endpoint":{"url": "mongodb://localhost:27017", "db": "rasa"}}
     )
 
     actual = response.json()
@@ -1165,7 +1131,6 @@
     assert actual['data']['endpoint'].get('bot_endpoint')
     assert actual['data']['endpoint'].get('action_endpoint')
     assert actual['data']['endpoint'].get('tracker_endpoint')
-
 
 def test_get_templates():
     response = client.get(
@@ -1234,7 +1199,7 @@
     )
 
     actual = response.json()
-    assert any("default" == template['name'] for template in actual['data']['config-templates'])
+    assert any( "default" == template['name'] for template in actual['data']['config-templates'])
     assert actual['error_code'] == 0
     assert actual['message'] is None
     assert actual['success']
@@ -1276,7 +1241,7 @@
     )
 
     actual = response.json()
-    assert all(key in ["language", "pipeline", "policies"] for key in actual['data']['config'].keys())
+    assert all( key in ["language","pipeline", "policies"]  for key in actual['data']['config'].keys())
     assert actual['error_code'] == 0
     assert actual['message'] is None
     assert actual['success']
@@ -1298,35 +1263,33 @@
 
 def test_set_config_policy_error():
     data = read_config_file('./template/config/default.yml')
-    data['policies'].append({"name": "TestPolicy"})
+    data['policies'].append({"name":"TestPolicy"})
     response = client.put(
         "/api/bot/config",
         headers={"Authorization": pytest.token_type + " " + pytest.access_token},
-        json=data
+        json= data
     )
 
     actual = response.json()
     assert actual['data'] is None
     assert actual['error_code'] == 422
-    assert actual[
-               'message'] == "Module for policy 'TestPolicy' could not be loaded. Please make sure the name is a valid policy."
+    assert actual['message'] == "Module for policy 'TestPolicy' could not be loaded. Please make sure the name is a valid policy."
     assert not actual['success']
 
 
 def test_set_config_pipeline_error():
     data = read_config_file('./template/config/default.yml')
-    data['pipeline'].append({"name": "TestFeaturizer"})
+    data['pipeline'].append({"name":"TestFeaturizer"})
     response = client.put(
         "/api/bot/config",
         headers={"Authorization": pytest.token_type + " " + pytest.access_token},
-        json=data
+        json= data
     )
 
     actual = response.json()
     assert actual['data'] is None
     assert actual['error_code'] == 422
-    assert actual[
-               'message'] == """Cannot find class 'TestFeaturizer' from global namespace. Please check that there is no typo in the class name and that you have imported the class into the global namespace."""
+    assert actual['message'] == """Cannot find class 'TestFeaturizer' from global namespace. Please check that there is no typo in the class name and that you have imported the class into the global namespace."""
     assert not actual['success']
 
 
@@ -1348,7 +1311,7 @@
 
 
 def test_api_login_with_account_not_verified():
-    AccountProcessor.EMAIL_ENABLED = True
+    AccountProcessor.EMAIL_ENABLED=True
     response = client.post(
         "/api/auth/login",
         data={"username": "integration@demo.ai", "password": "Welcome@1"},
@@ -1361,10 +1324,8 @@
     assert actual['data'] is None
     assert actual['message'] == 'Please verify your mail'
 
-
 async def mock_smtp(*args, **kwargs):
     return None
-
 
 def test_account_registration_with_confirmation(monkeypatch):
     monkeypatch.setattr(Utility, 'trigger_smtp', mock_smtp)
@@ -1388,8 +1349,7 @@
     assert actual['data'] is None
 
     response = client.post("/api/account/email/confirmation",
-                           json={
-                               'data': 'eyJ0eXAiOiJKV1QiLCJhbGciOiJIUzI1NiJ9.eyJtYWlsX2lkIjoiaW50ZWcxQGdtYWlsLmNvbSJ9.Ycs1ROb1w6MMsx2WTA4vFu3-jRO8LsXKCQEB3fkoU20'},
+        json={'data': 'eyJ0eXAiOiJKV1QiLCJhbGciOiJIUzI1NiJ9.eyJtYWlsX2lkIjoiaW50ZWcxQGdtYWlsLmNvbSJ9.Ycs1ROb1w6MMsx2WTA4vFu3-jRO8LsXKCQEB3fkoU20'},
                            )
     actual = response.json()
     AccountProcessor.EMAIL_ENABLED = False
@@ -1427,7 +1387,6 @@
     pytest.access_token = actual["data"]["access_token"]
     pytest.token_type = actual["data"]["token_type"]
 
-
 def test_reset_password_for_valid_id(monkeypatch):
     monkeypatch.setattr(Utility, 'trigger_smtp', mock_smtp)
     AccountProcessor.EMAIL_ENABLED = True
@@ -1442,7 +1401,6 @@
     assert actual["message"] == "Success! A password reset link has been sent to your mail id"
     assert actual['data'] is None
 
-
 def test_reset_password_for_invalid_id():
     AccountProcessor.EMAIL_ENABLED = True
     response = client.post(
@@ -1456,15 +1414,13 @@
     assert actual["message"] == "Error! There is no user with the following mail id"
     assert actual['data'] is None
 
-
 def test_overwrite_password_for_matching_passwords(monkeypatch):
     monkeypatch.setattr(Utility, 'trigger_smtp', mock_smtp)
     response = client.post(
         "/api/account/password/change",
-        json={
-            "data": "eyJ0eXAiOiJKV1QiLCJhbGciOiJIUzI1NiJ9.eyJtYWlsX2lkIjoiaW50ZWcxQGdtYWlsLmNvbSJ9.Ycs1ROb1w6MMsx2WTA4vFu3-jRO8LsXKCQEB3fkoU20",
-            "password": "Welcome@2",
-            "confirm_password": "Welcome@2"},
+        json={"data": "eyJ0eXAiOiJKV1QiLCJhbGciOiJIUzI1NiJ9.eyJtYWlsX2lkIjoiaW50ZWcxQGdtYWlsLmNvbSJ9.Ycs1ROb1w6MMsx2WTA4vFu3-jRO8LsXKCQEB3fkoU20",
+              "password": "Welcome@2",
+              "confirm_password": "Welcome@2"},
     )
     actual = response.json()
     assert actual["success"]
@@ -1485,7 +1441,6 @@
     pytest.access_token = actual["data"]["access_token"]
     pytest.token_type = actual["data"]["token_type"]
 
-
 def test_login_old_password():
     response = client.post(
         "/api/auth/login",
@@ -1496,7 +1451,6 @@
     assert actual["error_code"] == 401
     assert actual["message"] == 'Incorrect username or password'
     assert actual['data'] is None
-
 
 def test_send_link_for_valid_id(monkeypatch):
     monkeypatch.setattr(Utility, 'trigger_smtp', mock_smtp)
@@ -1512,7 +1466,6 @@
     assert actual["message"] == 'Success! Confirmation link sent'
     assert actual['data'] is None
 
-
 def test_send_link_for_confirmed_id():
     AccountProcessor.EMAIL_ENABLED = True
     response = client.post("/api/account/email/confirmation/link",
@@ -1526,7 +1479,6 @@
     assert actual["message"] == 'Email already confirmed!'
     assert actual['data'] is None
 
-
 def test_overwrite_password_for_non_matching_passwords():
     AccountProcessor.EMAIL_ENABLED = True
     response = client.post(
@@ -1541,7 +1493,6 @@
     assert not actual["success"]
     assert actual["error_code"] == 422
     assert actual['data'] is None
-
 
 def test_add_and_delete_intents_by_integration_user():
     response = client.get(
@@ -1587,7 +1538,6 @@
     assert actual['error_code'] == 0
     assert actual['message'] == "Intent deleted!"
     assert actual['success']
-
 
 def test_add_non_Integration_Intent_and_delete_intent_by_integration_user():
     response = client.get(
