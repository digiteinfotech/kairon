--- conflicted
+++ resolved
@@ -9421,7 +9421,15 @@
     assert actual["error_code"] == 422
     assert actual["message"] == 'One of the domain is invalid'
 
-<<<<<<< HEAD
+def get_client_config_valid_domain():
+    response = client.get(f"/api/bot/{pytest.bot}/chat/client/config",
+                          headers={"Authorization": pytest.token_type + " " + pytest.access_token})
+    actual = response.json()
+    assert actual["success"]
+    assert actual["error_code"] == 0
+    assert actual["data"]
+    assert actual["data"]["whitelist"] == ["kairon.digite.com", "kairon-api.digite.com"]
+
 
 def test_multilingual_translate():
     response = client.post(
@@ -9559,16 +9567,6 @@
     assert response['message'] == 'Event already in progress! Check logs.'
     assert not response["success"]
 
-=======
-def get_client_config_valid_domain():
-    response = client.get(f"/api/bot/{pytest.bot}/chat/client/config",
-                          headers={"Authorization": pytest.token_type + " " + pytest.access_token})
-    actual = response.json()
-    assert actual["success"]
-    assert actual["error_code"] == 0
-    assert actual["data"]
-    assert actual["data"]["whitelist"] == ["kairon.digite.com", "kairon-api.digite.com"]
->>>>>>> 27176f30
 
 def test_delete_account():
     response_log = client.post(
