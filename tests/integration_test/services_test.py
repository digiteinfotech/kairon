--- conflicted
+++ resolved
@@ -4230,7 +4230,7 @@
     assert actual["error_code"] == 422
     assert actual["message"]
     assert not actual["success"]
-
+    
     request_body = {
         "auth_token": "bearer hjklfsdjsjkfbjsbfjsvhfjksvfjksvfjksvf",
         "action_name": "test_update_http_action_6",
@@ -9681,19 +9681,6 @@
     assert actual["data"]
     assert actual["data"]["whitelist"] == ["kairon.digite.com", "kairon-api.digite.com"]
 
-<<<<<<< HEAD
-=======
-
-def test_multilingual_translate_logs_empty():
-    response = client.get(
-        url=f"/api/bot/{pytest.bot}/multilingual/logs",
-        headers={"Authorization": pytest.token_type + " " + pytest.access_token},
-    )
-    actual = response.json()
-    assert actual['data'] == []
-
-
->>>>>>> b0e52a75
 def test_multilingual_translate():
     response = client.post(
         f"/api/bot/{pytest.bot}/multilingual/translate",
@@ -9850,7 +9837,6 @@
     assert not response["success"]
 
 
-<<<<<<< HEAD
 def test_multilingual_translate_logs_empty():
     response = client.get(
         url=f"/api/bot/{pytest.bot}/multilingual/logs",
@@ -9997,8 +9983,6 @@
     assert not response["success"]
 
 
-=======
->>>>>>> b0e52a75
 def test_multilingual_translate_logs():
     response = client.get(
         url=f"/api/bot/{pytest.bot}/multilingual/logs",
