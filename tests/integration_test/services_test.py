import os
import re
import shutil
import tarfile
import tempfile
from io import BytesIO
from zipfile import ZipFile

import pytest
import responses
from botocore.exceptions import ClientError
from fastapi.testclient import TestClient
from jira import JIRAError
from mongoengine import connect
from mongoengine.queryset.base import BaseQuerySet
from pipedrive.exceptions import UnauthorizedError
from pydantic import SecretStr
from rasa.shared.utils.io import read_config_file

from kairon.api.app.main import app
from kairon.exceptions import AppException
from kairon.shared.actions.utils import ActionUtility
from kairon.shared.cloud.utils import CloudUtility
from kairon.shared.end_user_metrics.data_objects import EndUserMetrics
from kairon.shared.importer.data_objects import ValidationLogs
from kairon.shared.account.processor import AccountProcessor
from kairon.shared.actions.data_objects import ActionServerLogs
from kairon.shared.auth import Authentication
from kairon.shared.data.constant import UTTERANCE_TYPE, EVENT_STATUS, TOKEN_TYPE
from kairon.shared.data.data_objects import Stories, Intents, TrainingExamples, Responses, ChatClientConfig
from kairon.shared.data.model_processor import ModelProcessor
from kairon.shared.data.processor import MongoProcessor
from kairon.shared.data.training_data_generation_processor import TrainingDataGenerationProcessor
from kairon.shared.data.utils import DataUtility
from kairon.shared.models import StoryEventType
from kairon.shared.models import User
from kairon.shared.sso.clients.google import GoogleSSO
from kairon.shared.utils import Utility
import json
from unittest.mock import patch


os.environ["system_file"] = "./tests/testing_data/system.yaml"
client = TestClient(app)
access_token = None
token_type = None


@pytest.fixture(autouse=True, scope='class')
def setup():
    os.environ["system_file"] = "./tests/testing_data/system.yaml"
    Utility.load_environment()
    connect(**Utility.mongoengine_connection(Utility.environment['database']["url"]))
    AccountProcessor.load_system_properties()


def pytest_configure():
    return {'token_type': None,
            'access_token': None,
            'username': None,
            'bot': None
            }


async def mock_smtp(*args, **kwargs):
    return None


def test_api_wrong_login():
    response = client.post(
        "/api/auth/login", data={"username": "test@demo.ai", "password": "Welcome@1"}
    )
    actual = response.json()
    assert actual["error_code"] == 422
    assert not actual["success"]
    assert actual["message"] == "User does not exist!"
    assert response.headers == {'content-length': '79', 'content-type': 'application/json', 'server': 'Secure',
                                'strict-transport-security': 'includeSubDomains; preload; max-age=31536000',
                                'x-frame-options': 'SAMEORIGIN', 'x-xss-protection': '0',
                                'x-content-type-options': 'nosniff',
                                'content-security-policy': "default-src 'self'; frame-ancestors 'self'; form-action 'self'; base-uri 'self'; connect-src 'self'; frame-src 'self'; style-src 'self' https: 'unsafe-inline'; img-src 'self' https:; script-src 'self' https: 'unsafe-inline'",
                                'referrer-policy': 'no-referrer', 'cache-control': 'must-revalidate',
                                'permissions-policy': 'accelerometer=(), autoplay=(), camera=(), document-domain=(), encrypted-media=(), fullscreen=(), vibrate=(), geolocation=(), gyroscope=(), magnetometer=(), microphone=(), midi=(), payment=(), picture-in-picture=(), sync-xhr=(), usb=()'}


def test_account_registration_error():
    response = client.post(
        "/api/account/registration",
        json={
            "email": "integration@demo.ai",
            "first_name": "Demo",
            "last_name": "User",
            "password": "welcome@1",
            "confirm_password": "welcome@1",
            "account": "integration",
            "bot": "integration",
        },
    )
    actual = response.json()
    assert actual["message"] == [
        {'loc': ['body', 'password'], 'msg': 'Missing 1 uppercase letter', 'type': 'value_error'}]
    assert not actual["success"]
    assert actual["error_code"] == 422
    assert actual["data"] is None


def test_recaptcha_verified_request(monkeypatch):
    monkeypatch.setitem(Utility.environment['security'], 'validate_recaptcha', True)
    monkeypatch.setitem(Utility.environment['security'], 'recaptcha_secret', 'asdfghjkl1234567890')

    with responses.RequestsMock() as rsps:
        rsps.add(
            "POST", f"{Utility.environment['security']['recaptcha_url']}?secret=asdfghjkl1234567890&response=1234567890",
            json={"success": True}
        )
        response = client.post(
            "/api/account/registration",
            json={
                "recaptcha_response": "1234567890",
                "email": "integration1234567890@demo.ai",
                "first_name": "Demo",
                "last_name": "User",
                "password": "Welcome@1",
                "confirm_password": "Welcome@1",
                "account": "integration1234567890",
                "bot": "integration",
            },
        )
        actual = response.json()
        assert actual["message"] == "Account Registered!"

        rsps.add(
            "POST", f"{Utility.environment['security']['recaptcha_url']}?secret=asdfghjkl1234567890&response=1234567890&remoteip=58.0.127.89",
            json={"success": True}
        )
        response = client.post(
            "/api/account/registration",
            json={
                "recaptcha_response": "1234567890",
                "remote_ip": "58.0.127.89",
                "email": "integration1234567@demo.ai",
                "first_name": "Demo",
                "last_name": "User",
                "password": "Welcome@1",
                "confirm_password": "Welcome@1",
                "account": "integration1234567",
                "bot": "integration",
            },
        )
        actual = response.json()
        assert actual["message"] == "Account Registered!"


def test_recaptcha_verified_request_invalid(monkeypatch):
    monkeypatch.setitem(Utility.environment['security'], 'validate_recaptcha', True)
    monkeypatch.setitem(Utility.environment['security'], 'recaptcha_secret', 'asdfghjkl1234567890')

    with responses.RequestsMock() as rsps:
        rsps.add(
            "POST", f"{Utility.environment['security']['recaptcha_url']}?secret=asdfghjkl1234567890&response=1234567890",
            json={"success": False}
        )
        response = client.post(
            "/api/account/registration",
            json={
                "recaptcha_response": "1234567890",
                "email": "integration1234567890@demo.ai",
                "first_name": "Demo",
                "last_name": "User",
                "password": "Welcome@1",
                "confirm_password": "Welcome@1",
                "account": "integration",
                "bot": "integration",
            },
        )
        actual = response.json()
        assert actual == {'success': False, 'message': 'Failed to validate recaptcha', 'data': None, 'error_code': 422}

        rsps.add(
            "POST",
            f"{Utility.environment['security']['recaptcha_url']}?secret=asdfghjkl1234567890&response=987654321",
            json={"success": True}, status=204
        )
        response = client.post(
            "/api/account/registration",
            json={
                "recaptcha_response": "987654321",
                "email": "integration1234567890@demo.ai",
                "first_name": "Demo",
                "last_name": "User",
                "password": "Welcome@1",
                "confirm_password": "Welcome@1",
                "account": "integration",
                "bot": "integration",
            },
        )
        actual = response.json()
        assert actual['success'] == False
        assert actual['message'].__contains__('Failed to validate recaptcha')
        assert actual['data'] is None
        assert actual['error_code'] == 422

        response = client.post(
            "/api/account/registration",
            json={
                "email": "integration1234567890@demo.ai",
                "first_name": "Demo",
                "last_name": "User",
                "password": "Welcome@1",
                "confirm_password": "Welcome@1",
                "account": "integration",
                "bot": "integration",
            },
        )
        actual = response.json()
        assert actual == {'success': False, 'message': 'recaptcha_response is required', 'data': None, 'error_code': 422}


def test_account_registration():
    response = client.post(
        "/api/account/registration",
        json={
            "email": "integration@demo.ai",
            "first_name": "Demo",
            "last_name": "User",
            "password": "Welcome@1",
            "confirm_password": "Welcome@1",
            "account": "integration",
            "bot": "integration",
        },
    )
    actual = response.json()
    assert actual["message"] == "Account Registered!"
    response = client.post(
        "/api/account/registration",
        json={
            "email": "INTEGRATION2@DEMO.AI",
            "first_name": "Demo",
            "last_name": "User",
            "password": "Welcome@1",
            "confirm_password": "Welcome@1",
            "account": "integration2",
            "bot": "integration2",
        },
    )
    actual = response.json()
    assert actual["message"] == "Account Registered!"
    assert response.headers == {'content-length': '75', 'content-type': 'application/json', 'server': 'Secure',
                                'strict-transport-security': 'includeSubDomains; preload; max-age=31536000',
                                'x-frame-options': 'SAMEORIGIN', 'x-xss-protection': '0',
                                'x-content-type-options': 'nosniff',
                                'content-security-policy': "default-src 'self'; frame-ancestors 'self'; form-action 'self'; base-uri 'self'; connect-src 'self'; frame-src 'self'; style-src 'self' https: 'unsafe-inline'; img-src 'self' https:; script-src 'self' https: 'unsafe-inline'",
                                'referrer-policy': 'no-referrer', 'cache-control': 'must-revalidate',
                                'permissions-policy': 'accelerometer=(), autoplay=(), camera=(), document-domain=(), encrypted-media=(), fullscreen=(), vibrate=(), geolocation=(), gyroscope=(), magnetometer=(), microphone=(), midi=(), payment=(), picture-in-picture=(), sync-xhr=(), usb=()'}


def test_api_wrong_password():
    response = client.post(
        "/api/auth/login", data={"username": "INTEGRATION@DEMO.AI", "password": "welcome@1"}
    )
    actual = response.json()
    assert actual["error_code"] == 401
    assert not actual["success"]
    assert actual["message"] == "Incorrect username or password"


def test_api_login_with_recaptcha(monkeypatch):
    email = "integration@demo.ai"
    monkeypatch.setitem(Utility.environment['security'], 'validate_recaptcha', True)
    monkeypatch.setitem(Utility.environment['security'], 'recaptcha_secret', 'asdfghjkl123456')

    with responses.RequestsMock() as rsps:
        rsps.add(
            "POST", f"{Utility.environment['security']['recaptcha_url']}?secret=asdfghjkl123456&response=asdfghjkl2345",
            json={"success": True}
        )
        response = client.post(
            "/api/auth/login",
            data={"username": email, "password": "Welcome@1", "recaptcha_response": "asdfghjkl2345"},
        )
        actual = response.json()
        assert all(
            [
                True if actual["data"][key] else False
                for key in ["access_token", "token_type"]
            ]
        )


def test_api_login_with_recaptcha_failed(monkeypatch):
    email = "integration@demo.ai"
    monkeypatch.setitem(Utility.environment['security'], 'validate_recaptcha', True)
    monkeypatch.setitem(Utility.environment['security'], 'recaptcha_secret', 'asdfghjkl123456')

    with responses.RequestsMock() as rsps:
        rsps.add(
            "POST", f"{Utility.environment['security']['recaptcha_url']}?secret=asdfghjkl123456&response=asdfghjkl23",
            json={"success": False}
        )
        response = client.post(
            "/api/auth/login",
            data={"username": email, "password": "Welcome@1", "recaptcha_response": "asdfghjkl23"},
        )
        actual = response.json()
        assert actual == {'success': False, 'message': 'Failed to validate recaptcha', 'data': None, 'error_code': 422}

        response = client.post(
            "/api/auth/login",
            data={"username": email, "password": "Welcome@1"},
        )
        actual = response.json()
        assert actual == {'success': False, 'message': 'recaptcha_response is required', 'data': None, 'error_code': 422}


def test_api_login():
    email = "integration@demo.ai"
    response = client.post(
        "/api/auth/login",
        data={"username": email, "password": "Welcome@1"},
    )
    actual = response.json()
    assert all(
        [
            True if actual["data"][key] else False
            for key in ["access_token", "token_type"]
        ]
    )
    assert actual["success"]
    assert actual["error_code"] == 0
    pytest.access_token = actual["data"]["access_token"]
    pytest.token_type = actual["data"]["token_type"]
    pytest.username = email
    response = client.get(
        "/api/user/details",
        headers={"Authorization": pytest.token_type + " " + pytest.access_token},
    ).json()
    assert response['data']['user']['_id']
    assert response['data']['user']['email'] == 'integration@demo.ai'
    assert response['data']['user']['bots']['account_owned'][0]['user'] == 'integration@demo.ai'
    assert response['data']['user']['bots']['account_owned'][0]['timestamp']
    assert response['data']['user']['bots']['account_owned'][0]['name']
    assert response['data']['user']['bots']['account_owned'][0]['_id']
    assert not response['data']['user']['bots']['shared']
    assert response['data']['user']['timestamp']
    assert response['data']['user']['status']
    assert response['data']['user']['account_name'] == 'integration'
    assert response['data']['user']['first_name'] == 'Demo'
    assert response['data']['user']['last_name'] == 'User'

    email = "integration2@demo.ai"
    response = client.post(
        "/api/auth/login",
        data={"username": email, "password": "Welcome@1"},
    )
    actual = response.json()
    assert all(
        [
            True if actual["data"][key] else False
            for key in ["access_token", "token_type"]
        ]
    )
    assert actual["success"]
    assert actual["error_code"] == 0


def test_add_bot():
    response = client.post(
        "/api/account/bot",
        json={"data": "covid-bot"},
        headers={"Authorization": pytest.token_type + " " + pytest.access_token},
    )
    assert response.headers == {'content-length': '67', 'content-type': 'application/json', 'server': 'Secure',
                                'strict-transport-security': 'includeSubDomains; preload; max-age=31536000',
                                'x-frame-options': 'SAMEORIGIN', 'x-xss-protection': '0',
                                'x-content-type-options': 'nosniff',
                                'content-security-policy': "default-src 'self'; frame-ancestors 'self'; form-action 'self'; base-uri 'self'; connect-src 'self'; frame-src 'self'; style-src 'self' https: 'unsafe-inline'; img-src 'self' https:; script-src 'self' https: 'unsafe-inline'",
                                'referrer-policy': 'no-referrer', 'cache-control': 'must-revalidate',
                                'permissions-policy': 'accelerometer=(), autoplay=(), camera=(), document-domain=(), encrypted-media=(), fullscreen=(), vibrate=(), geolocation=(), gyroscope=(), magnetometer=(), microphone=(), midi=(), payment=(), picture-in-picture=(), sync-xhr=(), usb=()'}
    response = response.json()
    assert response['message'] == 'Bot created'
    assert response['error_code'] == 0
    assert response['success']


def test_list_bots():
    response = client.get(
        "/api/account/bot",
        headers={"Authorization": pytest.token_type + " " + pytest.access_token},
    ).json()
    pytest.bot = response['data']['account_owned'][0]['_id']
    assert response['data']['account_owned'][0]['user'] == 'integration@demo.ai'
    assert response['data']['account_owned'][0]['timestamp']
    assert response['data']['account_owned'][0]['name'] == 'Hi-Hello'
    assert response['data']['account_owned'][0]['_id']
    assert response['data']['account_owned'][1]['user'] == 'integration@demo.ai'
    assert response['data']['account_owned'][1]['timestamp']
    assert response['data']['account_owned'][1]['name'] == 'covid-bot'
    assert response['data']['account_owned'][1]['_id']
    assert response['data']['shared'] == []


def test_list_entities_empty():
    response = client.get(
        f"/api/bot/{pytest.bot}/entities",
        headers={"Authorization": pytest.token_type + " " + pytest.access_token}
    )
    actual = response.json()
    assert actual["error_code"] == 0
    assert len(actual['data']) == 2
    assert actual["success"]


def test_update_bot_name():
    response = client.put(
        f"/api/account/bot/{pytest.bot}",
        json={"data": "Hi-Hello-bot"},
        headers={"Authorization": pytest.token_type + " " + pytest.access_token},
    ).json()
    assert response['message'] == 'Name updated'
    assert response['error_code'] == 0
    assert response['success']

    response = client.get(
        "/api/account/bot",
        headers={"Authorization": pytest.token_type + " " + pytest.access_token},
    ).json()
    assert len(response['data']) == 2
    pytest.bot = response['data']['account_owned'][0]['_id']
    assert response['data']['account_owned'][0]['name'] == 'Hi-Hello-bot'
    assert response['data']['account_owned'][1]['name'] == 'covid-bot'


@pytest.fixture()
def resource_test_upload_zip():
    data_path = 'tests/testing_data/yml_training_files'
    tmp_dir = tempfile.gettempdir()
    zip_file = os.path.join(tmp_dir, 'test')
    shutil.make_archive(zip_file, 'zip', data_path)
    pytest.zip = open(zip_file + '.zip', 'rb').read()
    yield "resource_test_upload_zip"
    os.remove(zip_file + '.zip')
    shutil.rmtree(os.path.join('training_data', pytest.bot))


def test_upload_zip(resource_test_upload_zip):
    files = (('training_files', ("data.zip", pytest.zip)),
             ('training_files', ("domain.yml", open("tests/testing_data/all/domain.yml", "rb"))))
    response = client.post(
        f"/api/bot/{pytest.bot}/upload?import_data=true&overwrite=false",
        headers={"Authorization": pytest.token_type + " " + pytest.access_token},
        files=files,
    )
    actual = response.json()
    assert actual["message"] == "Upload in progress! Check logs."
    assert actual["error_code"] == 0
    assert actual["data"] is None
    assert actual["success"]


def test_upload():
    files = (('training_files', ("nlu.md", open("tests/testing_data/all/data/nlu.md", "rb"))),
             ('training_files', ("domain.yml", open("tests/testing_data/all/domain.yml", "rb"))),
             ('training_files', ("stories.md", open("tests/testing_data/all/data/stories.md", "rb"))),
             ('training_files', ("config.yml", open("tests/testing_data/all/config.yml", "rb"))))
    response = client.post(
        f"/api/bot/{pytest.bot}/upload?import_data=true&overwrite=true",
        headers={"Authorization": pytest.token_type + " " + pytest.access_token},
        files=files,
    )
    actual = response.json()
    assert actual["message"] == "Upload in progress! Check logs."
    assert actual["error_code"] == 0
    assert actual["data"] is None
    assert actual["success"]


def test_upload_yml():
    files = (('training_files', ("nlu.yml", open("tests/testing_data/valid_yml/data/nlu.yml", "rb"))),
             ('training_files', ("domain.yml", open("tests/testing_data/valid_yml/domain.yml", "rb"))),
             ('training_files', ("stories.yml", open("tests/testing_data/valid_yml/data/stories.yml", "rb"))),
             ('training_files', ("config.yml", open("tests/testing_data/valid_yml/config.yml", "rb"))),
             (
                 'training_files', ("actions.yml", open("tests/testing_data/valid_yml/actions.yml", "rb")))
             )
    response = client.post(
        f"/api/bot/{pytest.bot}/upload",
        headers={"Authorization": pytest.token_type + " " + pytest.access_token},
        files=files,
    )
    actual = response.json()
    assert actual["message"] == "Upload in progress! Check logs."
    assert actual["error_code"] == 0
    assert actual["data"] is None
    assert actual["success"]


def test_list_entities():
    response = client.get(
        f"/api/bot/{pytest.bot}/entities",
        headers={"Authorization": pytest.token_type + " " + pytest.access_token}
    )
    actual = response.json()
    assert actual["error_code"] == 0
    assert {e['name'] for e in actual["data"]} == {'bot', 'file', 'category', 'file_text', 'ticketid', 'file_error',
                                                   'priority', 'requested_slot', 'fdresponse', 'kairon_action_response'}
    assert actual["success"]


def test_train(monkeypatch):
    def mongo_store(*arge, **kwargs):
        return None

    def _mock_training_limit(*arge, **kwargs):
        return False

    monkeypatch.setattr(Utility, "get_local_mongo_store", mongo_store)
    monkeypatch.setattr(ModelProcessor, "is_daily_training_limit_exceeded", _mock_training_limit)

    response = client.post(
        f"/api/bot/{pytest.bot}/train",
        headers={"Authorization": pytest.token_type + " " + pytest.access_token},
    )
    actual = response.json()
    assert actual["success"]
    assert actual["error_code"] == 0
    assert actual["data"] is None
    assert actual["message"] == "Model training started."


def test_upload_limit_exceeded(monkeypatch):
    monkeypatch.setitem(Utility.environment['model']['data_importer'], 'limit_per_day', 2)
    response = client.post(
        f"/api/bot/{pytest.bot}/upload?import_data=true&overwrite=false",
        headers={"Authorization": pytest.token_type + " " + pytest.access_token},
        files={'training_files': ("nlu.yml", open("tests/testing_data/yml_training_files/data/nlu.yml", "rb"))}
    )
    actual = response.json()
    assert actual["message"] == 'Daily limit exceeded.'
    assert actual["error_code"] == 422
    assert actual["data"] is None
    assert not actual["success"]


@responses.activate
def test_upload_using_event_overwrite(monkeypatch):
    token = Authentication.create_access_token(data={'sub': pytest.username})
    responses.add(
        responses.POST,
        "http://localhost/upload",
        status=200,
        match=[
            responses.json_params_matcher(
                [{'name': 'BOT', 'value': pytest.bot}, {'name': 'USER', 'value': pytest.username},
                 {'name': 'IMPORT_DATA', 'value': '--import-data'}, {'name': 'OVERWRITE', 'value': '--overwrite'}])],
    )

    monkeypatch.setitem(Utility.environment['model']['data_importer'], 'event_url', "http://localhost/upload")

    def get_token(*args, **kwargs):
        return token

    monkeypatch.setattr(Authentication, "create_access_token", get_token)
    monkeypatch.setitem(Utility.environment['model']['data_importer'], "event_url", "http://localhost/upload")
    response = client.post(
        f"/api/bot/{pytest.bot}/upload?import_data=true&overwrite=true",
        headers={"Authorization": pytest.token_type + " " + pytest.access_token},
        files=(('training_files', ("nlu.yml", open("tests/testing_data/yml_training_files/data/nlu.yml", "rb"))),
               ('training_files', ("domain.yml", open("tests/testing_data/yml_training_files/domain.yml", "rb"))),
               (
                   'training_files',
                   ("stories.yml", open("tests/testing_data/yml_training_files/data/stories.yml", "rb"))),
               ('training_files', ("config.yml", open("tests/testing_data/yml_training_files/config.yml", "rb"))),
               (
                   'training_files',
                   ("actions.yml", open("tests/testing_data/yml_training_files/actions.yml", "rb")))
               )
    )
    actual = response.json()
    assert actual["success"]
    assert actual["error_code"] == 0
    assert actual["data"] is None
    assert actual["message"] == "Upload in progress! Check logs."

    # update status
    log = ValidationLogs.objects(event_status=EVENT_STATUS.TASKSPAWNED.value).get()
    log.event_status = EVENT_STATUS.COMPLETED.value
    log.save()


@responses.activate
def test_upload_using_event_append(monkeypatch):
    token = Authentication.create_access_token(data={'sub': pytest.username})
    responses.add(
        responses.POST,
        "http://localhost/upload",
        status=200,
        match=[
            responses.json_params_matcher(
                [{'name': 'BOT', 'value': pytest.bot}, {'name': 'USER', 'value': pytest.username},
                 {'name': 'IMPORT_DATA', 'value': '--import-data'}, {'name': 'OVERWRITE', 'value': ''}])],
    )

    monkeypatch.setitem(Utility.environment['model']['data_importer'], 'event_url', "http://localhost/upload")

    def get_token(*args, **kwargs):
        return token

    monkeypatch.setattr(Authentication, "create_access_token", get_token)
    monkeypatch.setitem(Utility.environment['model']['data_importer'], "event_url", "http://localhost/upload")
    response = client.post(
        f"/api/bot/{pytest.bot}/upload?import_data=true&overwrite=false",
        headers={"Authorization": pytest.token_type + " " + pytest.access_token},
        files=(('training_files', ("nlu.yml", open("tests/testing_data/yml_training_files/data/nlu.yml", "rb"))),
               ('training_files', ("domain.yml", open("tests/testing_data/yml_training_files/domain.yml", "rb"))),
               (
                   'training_files',
                   ("stories.yml", open("tests/testing_data/yml_training_files/data/stories.yml", "rb"))),
               ('training_files', ("config.yml", open("tests/testing_data/yml_training_files/config.yml", "rb"))),
               (
                   'training_files',
                   ("actions.yml", open("tests/testing_data/yml_training_files/actions.yml", "rb")))
               )
    )
    actual = response.json()
    assert actual["success"]
    assert actual["error_code"] == 0
    assert actual["data"] is None
    assert actual["message"] == "Upload in progress! Check logs."


def test_model_testing_limit_exceeded(monkeypatch):
    monkeypatch.setitem(Utility.environment['model']['test'], 'limit_per_day', 0)
    response = client.post(
        url=f"/api/bot/{pytest.bot}/test",
        headers={"Authorization": pytest.token_type + " " + pytest.access_token},
    )
    actual = response.json()
    assert actual["error_code"] == 422
    assert actual['message'] == 'Daily limit exceeded.'
    assert not actual["success"]


@responses.activate
def test_model_testing_event(monkeypatch):
    event_url = 'http://event.url'
    monkeypatch.setitem(Utility.environment['model']['test'], 'event_url', event_url)
    responses.add("POST",
                  event_url,
                  json={"message": "Event triggered successfully!"},
                  status=200)
    response = client.post(
        url=f"/api/bot/{pytest.bot}/test",
        headers={"Authorization": pytest.token_type + " " + pytest.access_token},
    )
    actual = response.json()
    assert actual["error_code"] == 0
    assert actual['message'] == 'Testing in progress! Check logs.'
    assert actual["success"]


def test_model_testing_in_progress():
    response = client.post(
        url=f"/api/bot/{pytest.bot}/test",
        headers={"Authorization": pytest.token_type + " " + pytest.access_token},
    )
    actual = response.json()
    assert actual["error_code"] == 422
    assert actual['message'] == 'Event already in progress! Check logs.'
    assert not actual["success"]


def test_get_model_testing_logs():
    response = client.get(
        url=f"/api/bot/{pytest.bot}/logs/test",
        headers={"Authorization": pytest.token_type + " " + pytest.access_token},
    )
    actual = response.json()
    assert actual["error_code"] == 0
    assert actual['data']
    assert actual["success"]

    response = client.get(
        url=f"/api/bot/{pytest.bot}/logs/test?log_type=stories&reference_id={actual['data'][0]['reference_id']}",
        headers={"Authorization": pytest.token_type + " " + pytest.access_token},
    )
    actual = response.json()
    assert actual["error_code"] == 0
    assert actual["success"]


def test_get_data_importer_logs():
    response = client.get(
        f"/api/bot/{pytest.bot}/importer/logs",
        headers={"Authorization": pytest.token_type + " " + pytest.access_token},
    )
    actual = response.json()
    assert actual["success"]
    assert actual["error_code"] == 0
    assert len(actual["data"]) == 5
    assert actual['data'][0]['event_status'] == EVENT_STATUS.TASKSPAWNED.value
    assert set(actual['data'][0]['files_received']) == {'stories', 'nlu', 'domain', 'config', 'actions'}
    assert actual['data'][0]['is_data_uploaded']
    assert actual['data'][0]['start_timestamp']
    assert actual['data'][2]['start_timestamp']
    assert actual['data'][2]['end_timestamp']
    assert set(actual['data'][2]['files_received']) == {'stories', 'nlu', 'domain', 'config', 'actions'}
    del actual['data'][2]['start_timestamp']
    del actual['data'][2]['end_timestamp']
    del actual['data'][2]['files_received']
    assert actual['data'][2] == {'intents': {'count': 14, 'data': []}, 'utterances': {'count': 14, 'data': []},
                                 'stories': {'count': 16, 'data': []}, 'training_examples': {'count': 192, 'data': []},
                                 'domain': {'intents_count': 19, 'actions_count': 27, 'slots_count': 10,
                                            'utterances_count': 14, 'forms_count': 2, 'entities_count': 8, 'data': []},
                                 'config': {'count': 0, 'data': []}, 'rules': {'count': 1, 'data': []},
                                 'actions': [{'type': 'http_actions', 'count': 5, 'data': []},
                                             {'type': 'slot_set_actions', 'count': 0, 'data': []},
                                             {'type': 'form_validation_actions', 'count': 0, 'data': []},
                                             {'type': 'email_actions', 'count': 0, 'data': []},
                                             {'type': 'google_search_actions', 'count': 0, 'data': []},
                                             {'type': 'jira_actions', 'count': 0, 'data': []},
                                             {'type': 'zendesk_actions', 'count': 0, 'data': []},
                                             {'type': 'pipedrive_leads_actions', 'count': 0, 'data': []}],
                                 'exception': '',
                                 'is_data_uploaded': True,
                                 'status': 'Success', 'event_status': 'Completed'}
    assert actual['data'][3]['intents']['count'] == 16
    assert actual['data'][3]['intents']['data']
    assert actual['data'][3]['utterances']['count'] == 25
    assert actual['data'][3]['stories']['count'] == 16
    assert actual['data'][3]['stories']['data']
    assert actual['data'][3]['training_examples'] == {'count': 292, 'data': []}
    assert actual['data'][3]['domain'] == {'intents_count': 29, 'actions_count': 38, 'slots_count': 9,
                                           'utterances_count': 25, 'forms_count': 2, 'entities_count': 8, 'data': []}
    assert actual['data'][3]['config'] == {'count': 0, 'data': []}
    assert actual['data'][3]['actions'] == [{'type': 'http_actions', 'count': 0, 'data': []},
                                            {'type': 'slot_set_actions', 'count': 0, 'data': []},
                                            {'type': 'form_validation_actions', 'count': 0, 'data': []},
                                            {'type': 'email_actions', 'count': 0, 'data': []},
                                            {'type': 'google_search_actions', 'count': 0, 'data': []},
                                            {'type': 'jira_actions', 'count': 0, 'data': []},
                                            {'type': 'zendesk_actions', 'count': 0, 'data': []},
                                            {'type': 'pipedrive_leads_actions', 'count': 0, 'data': []}
                                            ]
    assert actual['data'][3]['is_data_uploaded']
    assert set(actual['data'][3]['files_received']) == {'stories', 'domain', 'config', 'nlu'}
    assert actual['data'][3]['status'] == 'Failure'
    assert actual['data'][3]['event_status'] == 'Completed'
    assert actual['data'][4]['rules']['count'] == 3
    assert not actual["message"]

    # update status for upload event
    log = ValidationLogs.objects(event_status=EVENT_STATUS.TASKSPAWNED.value).get()
    log.event_status = EVENT_STATUS.COMPLETED.value
    log.save()


def test_get_slots():
    response = client.get(
        f"/api/bot/{pytest.bot}/slots",
        headers={"Authorization": pytest.token_type + " " + pytest.access_token},
    )
    actual = response.json()
    assert "data" in actual
    assert len(actual["data"]) == 9
    assert actual["success"]
    assert actual["error_code"] == 0
    assert Utility.check_empty_string(actual["message"])


def test_add_slots():
    response = client.post(
        f"/api/bot/{pytest.bot}/slots",
        json={"name": "bot_add", "type": "any", "initial_value": "bot", "influence_conversation": False},
        headers={"Authorization": pytest.token_type + " " + pytest.access_token},
    )

    actual = response.json()
    assert "data" in actual
    assert actual["message"] == "Slot added successfully!"
    assert actual["data"]["_id"]
    assert actual["success"]
    assert actual["error_code"] == 0


def test_add_slots_duplicate():
    response = client.post(
        f"/api/bot/{pytest.bot}/slots",
        json={"name": "bot_add", "type": "any", "initial_value": "bot", "influence_conversation": False},
        headers={"Authorization": pytest.token_type + " " + pytest.access_token},
    )

    actual = response.json()
    assert actual["message"] == "Slot already exists!"
    assert not actual["success"]
    assert actual["error_code"] == 422


def test_add_empty_slots():
    response = client.post(
        f"/api/bot/{pytest.bot}/slots",
        json={"name": "", "type": "any", "initial_value": "bot", "influence_conversation": False},
        headers={"Authorization": pytest.token_type + " " + pytest.access_token},
    )

    actual = response.json()
    assert not actual["success"]
    assert actual["error_code"] == 422
    assert actual["message"] == "Slot Name cannot be empty or blank spaces"


def test_add_invalid_slots_type():
    response = client.post(
        f"/api/bot/{pytest.bot}/slots",
        json={"name": "bot_invalid", "type": "invalid", "initial_value": "bot", "influence_conversation": False},
        headers={"Authorization": pytest.token_type + " " + pytest.access_token},
    )

    actual = response.json()
    assert actual["message"][0][
               'msg'] == "value is not a valid enumeration member; permitted: 'float', 'categorical', 'unfeaturized', 'list', 'text', 'bool', 'any'"
    assert not actual["success"]
    assert actual["error_code"] == 422


def test_edit_slots():
    response = client.put(
        f"/api/bot/{pytest.bot}/slots",
        json={"name": "bot", "type": "text", "initial_value": "bot", "influence_conversation": False},
        headers={"Authorization": pytest.token_type + " " + pytest.access_token},
    )

    actual = response.json()
    assert actual["success"]
    assert actual["error_code"] == 0
    assert actual["message"] == "Slot updated!"


def test_edit_empty_slots():
    response = client.put(
        f"/api/bot/{pytest.bot}/slots",
        json={"name": "", "type": "any", "initial_value": "bot", "influence_conversation": False},
        headers={"Authorization": pytest.token_type + " " + pytest.access_token},
    )

    actual = response.json()
    assert not actual["success"]
    assert actual["error_code"] == 422
    assert actual["message"] == "Slot Name cannot be empty or blank spaces"


def test_delete_slots():
    response = client.post(
        f"/api/bot/{pytest.bot}/slots",
        json={"name": "color", "type": "any", "initial_value": "bot", "influence_conversation": False},
        headers={"Authorization": pytest.token_type + " " + pytest.access_token},
    )
    print(response.json())

    response = client.delete(
        f"/api/bot/{pytest.bot}/slots/color",
        headers={"Authorization": pytest.token_type + " " + pytest.access_token}
    )

    actual = response.json()
    assert actual["message"] == "Slot deleted!"
    assert actual["success"]
    assert actual["error_code"] == 0


def test_edit_invalid_slots_type():
    response = client.put(
        f"/api/bot/{pytest.bot}/slots",
        json={"name": "bot", "type": "invalid", "initial_value": "bot", "influence_conversation": False},
        headers={"Authorization": pytest.token_type + " " + pytest.access_token},
    )

    actual = response.json()
    assert not actual["success"]
    assert actual["error_code"] == 422
    assert actual["message"][0][
               'msg'] == "value is not a valid enumeration member; permitted: 'float', 'categorical', 'unfeaturized', 'list', 'text', 'bool', 'any'"


def test_get_intents():
    response = client.get(
        f"/api/bot/{pytest.bot}/intents",
        headers={"Authorization": pytest.token_type + " " + pytest.access_token},
    )
    actual = response.json()
    assert "data" in actual
    assert len(actual["data"]) == 19
    assert actual["success"]
    assert actual["error_code"] == 0
    assert Utility.check_empty_string(actual["message"])


def test_get_all_intents():
    response = client.get(
        f"/api/bot/{pytest.bot}/intents/all",
        headers={"Authorization": pytest.token_type + " " + pytest.access_token},
    )
    actual = response.json()
    assert "data" in actual
    assert len(actual["data"]) == 19
    assert actual["success"]
    assert actual["error_code"] == 0
    assert Utility.check_empty_string(actual["message"])


def test_add_intents():
    response = client.post(
        f"/api/bot/{pytest.bot}/intents",
        json={"data": "happier"},
        headers={"Authorization": pytest.token_type + " " + pytest.access_token},
    )
    actual = response.json()
    assert actual["data"]["_id"]
    assert actual["success"]
    assert actual["error_code"] == 0
    assert actual["message"] == "Intent added successfully!"


def test_add_intents_duplicate():
    response = client.post(
        f"/api/bot/{pytest.bot}/intents",
        json={"data": "happier"},
        headers={"Authorization": pytest.token_type + " " + pytest.access_token},
    )
    actual = response.json()
    assert not actual["success"]
    assert actual["error_code"] == 422
    assert actual["message"] == "Intent already exists!"


def test_add_empty_intents():
    response = client.post(
        f"/api/bot/{pytest.bot}/intents",
        json={"data": ""},
        headers={"Authorization": pytest.token_type + " " + pytest.access_token},
    )
    actual = response.json()
    assert not actual["success"]
    assert actual["error_code"] == 422
    assert actual["message"] == "Intent Name cannot be empty or blank spaces"


def test_get_training_examples():
    response = client.get(
        f"/api/bot/{pytest.bot}/training_examples/greet",
        headers={"Authorization": pytest.token_type + " " + pytest.access_token},
    )
    actual = response.json()
    assert len(actual["data"]) == 8
    assert actual["success"]
    assert actual["error_code"] == 0
    assert Utility.check_empty_string(actual["message"])


def test_get_training_examples_empty_intent():
    response = client.get(
        f"/api/bot/{pytest.bot}/training_examples/ ",
        headers={"Authorization": pytest.token_type + " " + pytest.access_token},
    )
    actual = response.json()
    assert len(actual["data"]) == 0
    assert actual["success"]
    assert actual["error_code"] == 0
    assert Utility.check_empty_string(actual["message"])


def test_get_training_examples_as_dict(monkeypatch):
    training_examples = {'hi': 'greet', 'hello': 'greet', 'ok': 'affirm', 'no': 'deny'}

    def _mongo_aggregation(*args, **kwargs):
        return [{'training_examples': training_examples}]

    monkeypatch.setattr(BaseQuerySet, 'aggregate', _mongo_aggregation)

    response = client.get(
        f"/api/bot/{pytest.bot}/training_examples",
        headers={"Authorization": pytest.token_type + " " + pytest.access_token},
    )
    actual = response.json()
    assert actual["data"] == training_examples
    assert actual["success"]
    assert actual["error_code"] == 0


def test_add_training_examples():
    response = client.post(
        f"/api/bot/{pytest.bot}/training_examples/greet",
        json={"data": ["How do you do?"]},
        headers={"Authorization": pytest.token_type + " " + pytest.access_token},
    )
    actual = response.json()
    assert actual["data"][0]["_id"]
    assert actual["success"]
    assert actual["error_code"] == 0
    assert actual["message"] is None
    response = client.get(
        f"/api/bot/{pytest.bot}/training_examples/greet",
        headers={"Authorization": pytest.token_type + " " + pytest.access_token},
    )
    actual = response.json()
    assert len(actual["data"]) == 9


def test_add_training_examples_duplicate():
    response = client.post(
        f"/api/bot/{pytest.bot}/training_examples/greet",
        json={"data": ["How do you do?"]},
        headers={"Authorization": pytest.token_type + " " + pytest.access_token},
    )
    actual = response.json()
    assert actual["success"]
    assert actual["error_code"] == 0
    assert actual["data"][0]["message"] == 'Training Example exists in intent: [\'greet\']'
    assert actual["data"][0]["_id"] is None


def test_add_empty_training_examples():
    response = client.post(
        f"/api/bot/{pytest.bot}/training_examples/greet",
        json={"data": [""]},
        headers={"Authorization": pytest.token_type + " " + pytest.access_token},
    )
    actual = response.json()
    assert actual["success"]
    assert actual["error_code"] == 0
    assert (
            actual["data"][0]["message"]
            == "Training Example cannot be empty or blank spaces"
    )
    assert actual["data"][0]["_id"] is None


def test_remove_training_examples():
    training_examples = client.get(
        f"/api/bot/{pytest.bot}/training_examples/greet",
        headers={"Authorization": pytest.token_type + " " + pytest.access_token},
    )
    training_examples = training_examples.json()
    assert len(training_examples["data"]) == 9
    response = client.delete(
        f"/api/bot/{pytest.bot}/training_examples",
        json={"data": training_examples["data"][0]["_id"]},
        headers={"Authorization": pytest.token_type + " " + pytest.access_token},
    )
    actual = response.json()
    assert actual["success"]
    assert actual["error_code"] == 0
    assert actual["message"] == "Training Example removed!"
    training_examples = client.get(
        f"/api/bot/{pytest.bot}/training_examples/greet",
        headers={"Authorization": pytest.token_type + " " + pytest.access_token},
    )
    training_examples = training_examples.json()
    assert len(training_examples["data"]) == 8


def test_remove_training_examples_empty_id():
    response = client.delete(
        f"/api/bot/{pytest.bot}/training_examples",
        json={"data": ""},
        headers={"Authorization": pytest.token_type + " " + pytest.access_token},
    )
    actual = response.json()
    assert not actual["success"]
    assert actual["error_code"] == 422
    assert actual["message"] == "Unable to remove document"


def test_edit_training_examples():
    training_examples = client.get(
        f"/api/bot/{pytest.bot}/training_examples/greet",
        headers={"Authorization": pytest.token_type + " " + pytest.access_token},
    )
    training_examples = training_examples.json()
    response = client.put(
        f"/api/bot/{pytest.bot}/training_examples/greet/" + training_examples["data"][0]["_id"],
        json={"data": "hey, there"},
        headers={"Authorization": pytest.token_type + " " + pytest.access_token},
    )
    actual = response.json()
    assert actual["success"]
    assert actual["error_code"] == 0
    assert actual["message"] == "Training Example updated!"


def test_get_responses():
    response = client.get(
        f"/api/bot/{pytest.bot}/response/utter_greet",
        headers={"Authorization": pytest.token_type + " " + pytest.access_token},
    )
    actual = response.json()
    assert len(actual["data"]) == 1
    assert actual["success"]
    assert actual["error_code"] == 0
    assert Utility.check_empty_string(actual["message"])


def test_get_all_responses():
    response = client.get(
        f"/api/bot/{pytest.bot}/response/all",
        headers={"Authorization": pytest.token_type + " " + pytest.access_token},
    )
    actual = response.json()
    assert len(actual["data"]) == 14
    assert actual["data"][0]['name']
    assert actual["data"][0]['texts'][0]['text']
    assert not actual["data"][0]['customs']
    assert actual["success"]
    assert actual["error_code"] == 0
    assert Utility.check_empty_string(actual["message"])


def test_add_response_already_exists():
    response = client.post(
        f"/api/bot/{pytest.bot}/utterance",
        json={"data": "utter_greet"},
        headers={"Authorization": pytest.token_type + " " + pytest.access_token},
    )
    actual = response.json()
    assert not actual["success"]
    assert actual["error_code"] == 422
    assert actual["message"] == "Utterance exists"


def test_add_utterance_name():
    response = client.post(
        f"/api/bot/{pytest.bot}/utterance",
        json={"data": "utter_test_add_name"},
        headers={"Authorization": pytest.token_type + " " + pytest.access_token},
    )
    actual = response.json()
    assert actual["success"]
    assert actual["error_code"] == 0
    assert actual["message"] == "Utterance added!"


def test_add_utterance_name_empty():
    response = client.post(
        f"/api/bot/{pytest.bot}/utterance",
        json={"data": " "},
        headers={"Authorization": pytest.token_type + " " + pytest.access_token},
    )
    actual = response.json()
    assert not actual["success"]
    assert actual["error_code"] == 422


def test_get_utterances():
    response = client.get(
        f"/api/bot/{pytest.bot}/utterance",
        headers={"Authorization": pytest.token_type + " " + pytest.access_token},
    )
    actual = response.json()
    assert actual["success"]
    assert actual["error_code"] == 0
    assert len(actual['data']['utterances']) == 15
    assert type(actual['data']['utterances']) == list


def test_add_response():
    response = client.post(
        f"/api/bot/{pytest.bot}/response/utter_greet",
        json={"data": "Wow! How are you?"},
        headers={"Authorization": pytest.token_type + " " + pytest.access_token},
    )
    actual = response.json()
    assert actual["data"]["_id"]
    assert actual["success"]
    assert actual["error_code"] == 0
    assert actual["message"] == "Response added!"
    response = client.get(
        f"/api/bot/{pytest.bot}/response/utter_greet",
        headers={"Authorization": pytest.token_type + " " + pytest.access_token},
    )
    actual = response.json()
    assert len(actual["data"]) == 2


def test_add_custom_response():
    response = client.post(
        f"/api/bot/{pytest.bot}/response/json/utter_custom",
        json={"data":{"question": "Wow! How are you?"}},
        headers={"Authorization": pytest.token_type + " " + pytest.access_token},
    )
    actual = response.json()
    assert actual["data"]["_id"]
    assert actual["success"]
    assert actual["error_code"] == 0
    assert actual["message"] == "Response added!"
    response = client.get(
        f"/api/bot/{pytest.bot}/utterance",
        headers={"Authorization": pytest.token_type + " " + pytest.access_token},
    )
    actual = response.json()
    assert len(actual["data"]) == 1


def test_get_custom_responses():
    response = client.get(
        f"/api/bot/{pytest.bot}/response/utter_custom",
        headers={"Authorization": pytest.token_type + " " + pytest.access_token},
    )
    actual = response.json()
    assert len(actual["data"]) == 1
    assert actual["success"]
    assert actual["error_code"] == 0
    assert Utility.check_empty_string(actual["message"])


def test_add_response_upper_case():
    response = client.post(
        f"/api/bot/{pytest.bot}/response/Utter_Greet",
        json={"data": "Upper Greet Response"},
        headers={"Authorization": pytest.token_type + " " + pytest.access_token},
    )
    actual = response.json()
    assert actual["data"]["_id"]
    assert actual["success"]
    assert actual["error_code"] == 0
    assert actual["message"] == "Response added!"


def test_get_response_upper_case():
    response = client.get(
        f"/api/bot/{pytest.bot}/response/Utter_Greet",
        headers={"Authorization": pytest.token_type + " " + pytest.access_token},
    )
    actual = response.json()
    assert len(actual["data"]) == 3

    response_lower = client.get(
        f"/api/bot/{pytest.bot}/response/utter_greet",
        headers={"Authorization": pytest.token_type + " " + pytest.access_token},
    )
    actual_lower = response_lower.json()
    assert len(actual_lower["data"]) == 3
    assert actual_lower["data"] == actual["data"]


def test_add_response_duplicate():
    response = client.post(
        f"/api/bot/{pytest.bot}/response/utter_greet",
        json={"data": "Wow! How are you?"},
        headers={"Authorization": pytest.token_type + " " + pytest.access_token},
    )
    actual = response.json()
    assert not actual["success"]
    assert actual["error_code"] == 422
    assert actual["message"] == "Utterance already exists!"


def test_add_custom_response_duplicate():
    response = client.post(
        f"/api/bot/{pytest.bot}/response/json/utter_custom",
        json={"data":{"question": "Wow! How are you?"}},
        headers={"Authorization": pytest.token_type + " " + pytest.access_token},
    )
    actual = response.json()
    assert not actual["success"]
    assert actual["error_code"] == 422
    assert actual["message"] == "Utterance already exists!"


def test_add_empty_response():
    response = client.post(
        f"/api/bot/{pytest.bot}/response/utter_greet",
        json={"data": ""},
        headers={"Authorization": pytest.token_type + " " + pytest.access_token},
    )
    actual = response.json()
    assert not actual["success"]
    assert actual["error_code"] == 422
    assert actual["message"] == "Utterance text cannot be empty or blank spaces"


def test_add_custom_empty_response():
    response = client.post(
        f"/api/bot/{pytest.bot}/response/json/utter_custom",
        json={"data": ""},
        headers={"Authorization": pytest.token_type + " " + pytest.access_token},
    )
    actual = response.json()
    assert not actual["success"]
    assert actual["error_code"] == 422
    assert actual["message"] == "Utterance must be dict type and must not be empty"


def test_remove_response():
    training_examples = client.get(
        f"/api/bot/{pytest.bot}/response/utter_greet",
        headers={"Authorization": pytest.token_type + " " + pytest.access_token},
    )
    training_examples = training_examples.json()
    assert len(training_examples["data"]) == 3
    response = client.delete(
        f"/api/bot/{pytest.bot}/response/False",
        json={"data": training_examples["data"][0]["_id"]},
        headers={"Authorization": pytest.token_type + " " + pytest.access_token},
    )
    actual = response.json()
    assert actual["success"]
    assert actual["error_code"] == 0
    assert actual["message"] == "Utterance removed!"
    training_examples = client.get(
        f"/api/bot/{pytest.bot}/response/utter_greet",
        headers={"Authorization": pytest.token_type + " " + pytest.access_token},
    )
    training_examples = training_examples.json()
    assert len(training_examples["data"]) == 2


def test_remove_utterance_attached_to_story():
    response = client.post(
        f"/api/bot/{pytest.bot}/stories",
        json={
            "name": "test_remove_utterance_attached_to_story",
            "type": "STORY",
            "template_type": "Q&A",
            "steps": [
                {"name": "greet", "type": "INTENT"},
                {"name": "utter_greet", "type": "BOT"},
            ],
        },
        headers={"Authorization": pytest.token_type + " " + pytest.access_token},
    )
    actual = response.json()
    assert actual["success"]
    assert actual["error_code"] == 0
    assert actual["message"] == "Flow added successfully"
    response = client.delete(
        f"/api/bot/{pytest.bot}/response/True",
        json={"data": "utter_greet"},
        headers={"Authorization": pytest.token_type + " " + pytest.access_token},
    )
    actual = response.json()
    assert not actual["success"]
    assert actual["error_code"] == 422
    assert actual["message"] == 'Cannot remove action "utter_greet" linked to flow "greet again"'


def test_remove_utterance():
    client.post(
        f"/api/bot/{pytest.bot}/response/utter_remove_utterance",
        json={"data": "this will be removed"},
        headers={"Authorization": pytest.token_type + " " + pytest.access_token},
    )
    response = client.delete(
        f"/api/bot/{pytest.bot}/response/True",
        json={"data": "utter_remove_utterance"},
        headers={"Authorization": pytest.token_type + " " + pytest.access_token},
    )
    actual = response.json()
    assert actual["success"]
    assert actual["error_code"] == 0
    assert actual["message"] == "Utterance removed!"


def test_remove_utterance_non_existing():
    response = client.delete(
        f"/api/bot/{pytest.bot}/response/True",
        json={"data": "utter_delete_non_existing"},
        headers={"Authorization": pytest.token_type + " " + pytest.access_token},
    )
    actual = response.json()
    assert not actual["success"]
    assert actual["error_code"] == 422
    assert actual["message"] == "Utterance does not exists"


def test_remove_utterance_empty():
    response = client.delete(
        f"/api/bot/{pytest.bot}/response/True",
        json={"data": " "},
        headers={"Authorization": pytest.token_type + " " + pytest.access_token},
    )
    actual = response.json()
    assert not actual["success"]
    assert actual["error_code"] == 422
    assert actual["message"] == "Utterance cannot be empty or spaces"


def test_remove_response_empty_id():
    response = client.delete(
        f"/api/bot/{pytest.bot}/response/False",
        json={"data": ""},
        headers={"Authorization": pytest.token_type + " " + pytest.access_token},
    )
    actual = response.json()
    assert not actual["success"]
    assert actual["error_code"] == 422
    assert actual["message"] == "Utterance Id cannot be empty or spaces"


def test_edit_response():
    training_examples = client.get(
        f"/api/bot/{pytest.bot}/response/utter_greet",
        headers={"Authorization": pytest.token_type + " " + pytest.access_token},
    )
    training_examples = training_examples.json()
    response = client.put(
        f"/api/bot/{pytest.bot}/response/utter_greet/" + training_examples["data"][0]["_id"],
        json={"data": "Hello, How are you!"},
        headers={"Authorization": pytest.token_type + " " + pytest.access_token},
    )
    actual = response.json()
    assert actual["success"]
    assert actual["error_code"] == 0
    assert actual["message"] == "Utterance updated!"


def test_edit_custom_response():
    training_examples = client.get(
        f"/api/bot/{pytest.bot}/response/utter_custom",
        headers={"Authorization": pytest.token_type + " " + pytest.access_token},
    )
    training_examples = training_examples.json()
    response = client.put(
        f"/api/bot/{pytest.bot}/response/json/utter_custom/" + training_examples["data"][0]["_id"],
        json={"data": {"question": "How are you?"}},
        headers={"Authorization": pytest.token_type + " " + pytest.access_token},
    )
    actual = response.json()
    assert actual["success"]
    assert actual["error_code"] == 0
    assert actual["message"] == "Utterance updated!"

    training_examples = client.get(
        f"/api/bot/{pytest.bot}/response/utter_custom",
        headers={"Authorization": pytest.token_type + " " + pytest.access_token},
    )
    training_examples = training_examples.json()
    assert training_examples["data"][0]["_id"]
    assert training_examples["data"][0]['value'] == {'custom': {'question': 'How are you?'}}
    assert training_examples["data"][0]['type'] == 'json'


def test_remove_custom_utterance():
    response = client.post(
        f"/api/bot/{pytest.bot}/response/json/utter_custom",
        json={"data": {"question": "are you ok?"}},
        headers={"Authorization": pytest.token_type + " " + pytest.access_token},
    )
    actual = response.json()
    assert actual["data"]["_id"]
    response = client.delete(
        f"/api/bot/{pytest.bot}/response/False",
        json={"data": actual["data"]["_id"]},
        headers={"Authorization": pytest.token_type + " " + pytest.access_token},
    )
    actual = response.json()
    assert actual["success"]
    assert actual["error_code"] == 0
    assert actual["message"] == "Utterance removed!"

    response = client.delete(
        f"/api/bot/{pytest.bot}/response/True",
        json={"data": "utter_custom"},
        headers={"Authorization": pytest.token_type + " " + pytest.access_token},
    )
    actual = response.json()
    assert actual["success"]
    assert actual["error_code"] == 0
    assert actual["message"] == "Utterance removed!"


def test_add_story():
    response = client.post(
        f"/api/bot/{pytest.bot}/stories",
        json={
            "name": "test_path",
            "type": "STORY",
            "template_type": "Q&A",
            "steps": [
                {"name": "test_greet", "type": "INTENT"},
                {"name": "utter_test_greet", "type": "BOT"},
            ],
        },
        headers={"Authorization": pytest.token_type + " " + pytest.access_token},
    )
    actual = response.json()
    assert actual["message"] == "Flow added successfully"
    assert actual["data"]["_id"]
    assert actual["success"]
    assert actual["error_code"] == 0


def test_add_story_invalid_type():
    response = client.post(
        f"/api/bot/{pytest.bot}/stories",
        json={
            "name": "test_path",
            "type": "TEST",
            "template_type": "Q&A",
            "steps": [
                {"name": "greet", "type": "INTENT"},
                {"name": "utter_greet", "type": "BOT"},
            ],
        },
        headers={"Authorization": pytest.token_type + " " + pytest.access_token},
    )
    actual = response.json()
    assert not actual["success"]
    assert actual["error_code"] == 422
    assert actual["message"] == [{'ctx': {'enum_values': ['STORY', 'RULE']}, 'loc': ['body', 'type'],
                                  'msg': "value is not a valid enumeration member; permitted: 'STORY', 'RULE'",
                                  'type': 'type_error.enum'}]


def test_add_story_empty_event():
    response = client.post(
        f"/api/bot/{pytest.bot}/stories",
        json={"name": "test_add_story_empty_event", "type": "STORY", "steps": []},
        headers={"Authorization": pytest.token_type + " " + pytest.access_token},
    )
    actual = response.json()
    assert not actual["success"]
    assert actual["error_code"] == 422
    assert actual["message"] == [
        {'loc': ['body', 'steps'], 'msg': 'Steps are required to form Flow', 'type': 'value_error'}]


def test_add_story_lone_intent():
    response = client.post(
        f"/api/bot/{pytest.bot}/stories",
        json={
            "name": "test_add_story_lone_intent",
            "type": "STORY",
            "template_type": "Q&A",
            "steps": [
                {"name": "greet", "type": "INTENT"},
                {"name": "utter_greet", "type": "BOT"},
                {"name": "greet_again", "type": "INTENT"},
            ],
        },
        headers={"Authorization": pytest.token_type + " " + pytest.access_token},
    )
    actual = response.json()
    assert not actual["success"]
    assert actual["error_code"] == 422
    assert actual["message"] == [
        {'loc': ['body', 'steps'], 'msg': 'Intent should be followed by utterance or action', 'type': 'value_error'}]


def test_add_story_consecutive_intents():
    response = client.post(
        f"/api/bot/{pytest.bot}/stories",
        json={
            "name": "test_add_story_consecutive_intents",
            "type": "STORY",
            "template_type": "Q&A",
            "steps": [
                {"name": "greet", "type": "INTENT"},
                {"name": "utter_greet", "type": "INTENT"},
                {"name": "utter_greet", "type": "BOT"},
            ],
        },
        headers={"Authorization": pytest.token_type + " " + pytest.access_token},
    )
    actual = response.json()
    assert not actual["success"]
    assert actual["error_code"] == 422
    assert actual["message"] == [
        {'loc': ['body', 'steps'], 'msg': 'Found 2 consecutive intents', 'type': 'value_error'}]


def test_add_story_multiple_actions():
    response = client.post(
        f"/api/bot/{pytest.bot}/stories",
        json={
            "name": "test_add_story_consecutive_actions",
            "type": "STORY",
            "steps": [
                {"name": "greet", "type": "INTENT"},
                {"name": "utter_greet", "type": "HTTP_ACTION"},
                {"name": "utter_greet_again", "type": "HTTP_ACTION"},
            ],
        },
        headers={"Authorization": pytest.token_type + " " + pytest.access_token},
    )
    actual = response.json()
    assert actual["success"]
    assert actual["error_code"] == 0
    assert actual["message"] == "Flow added successfully"


def test_add_story_utterance_as_first_step():
    response = client.post(
        f"/api/bot/{pytest.bot}/stories",
        json={
            "name": "test_add_story_consecutive_intents",
            "type": "STORY",
            "template_type": "Q&A",
            "steps": [
                {"name": "greet", "type": "BOT"},
                {"name": "utter_greet", "type": "HTTP_ACTION"},
                {"name": "utter_greet_again", "type": "HTTP_ACTION"},
            ],
        },
        headers={"Authorization": pytest.token_type + " " + pytest.access_token},
    )
    actual = response.json()
    assert not actual["success"]
    assert actual["error_code"] == 422
    assert actual["message"] == [
        {'loc': ['body', 'steps'], 'msg': 'First step should be an intent', 'type': 'value_error'}]


def test_add_story_missing_event_type():
    response = client.post(
        f"/api/bot/{pytest.bot}/stories",
        json={
            "name": "test_path",
            "type": "STORY",
            "template_type": "Q&A",
            "steps": [{"name": "greet"}, {"name": "utter_greet", "type": "BOT"}],
        },
        headers={"Authorization": pytest.token_type + " " + pytest.access_token},
    )
    actual = response.json()
    assert not actual["success"]
    assert actual["error_code"] == 422
    assert (
            actual["message"]
            == [{'loc': ['body', 'steps', 0, 'type'], 'msg': 'field required', 'type': 'value_error.missing'}]
    )


def test_add_story_invalid_event_type():
    response = client.post(
        f"/api/bot/{pytest.bot}/stories",
        json={
            "name": "test_path",
            "type": "STORY",
            "template_type": "Q&A",
            "steps": [
                {"name": "greet", "type": "data"},
                {"name": "utter_greet", "type": "BOT"},
            ],
        },
        headers={"Authorization": pytest.token_type + " " + pytest.access_token},
    )
    actual = response.json()
    assert not actual["success"]
    assert actual["error_code"] == 422
    assert (
            actual["message"]
            == [{'ctx': {'enum_values': ['INTENT', 'FORM_START', 'FORM_END', 'BOT', 'HTTP_ACTION', 'ACTION', 'SLOT_SET_ACTION', 'FORM_ACTION', 'GOOGLE_SEARCH_ACTION', 'EMAIL_ACTION', 'JIRA_ACTION', 'ZENDESK_ACTION', 'PIPEDRIVE_LEADS_ACTION', 'HUBSPOT_FORMS_ACTION']},
                 'loc': ['body', 'steps', 0, 'type'],
                 'msg': "value is not a valid enumeration member; permitted: 'INTENT', 'FORM_START', 'FORM_END', 'BOT', 'HTTP_ACTION', 'ACTION', 'SLOT_SET_ACTION', 'FORM_ACTION', 'GOOGLE_SEARCH_ACTION', 'EMAIL_ACTION', 'JIRA_ACTION', 'ZENDESK_ACTION', 'PIPEDRIVE_LEADS_ACTION', 'HUBSPOT_FORMS_ACTION'",
                 'type': 'type_error.enum'}]
    )


def test_update_story():
    response = client.put(
        f"/api/bot/{pytest.bot}/stories",
        json={
            "name": "test_path",
            "type": "STORY",
            "template_type": "Q&A",
            "steps": [
                {"name": "greet", "type": "INTENT"},
                {"name": "utter_nonsense", "type": "BOT"},
            ],
        },
        headers={"Authorization": pytest.token_type + " " + pytest.access_token},
    )
    actual = response.json()
    assert actual["message"] == "Flow updated successfully"
    assert actual["data"]["_id"]
    assert actual["success"]
    assert actual["error_code"] == 0


def test_update_story_invalid_event_type():
    response = client.put(
        f"/api/bot/{pytest.bot}/stories",
        json={
            "name": "test_path",
            "type": "STORY",
            "template_type": "Q&A",
            "steps": [
                {"name": "greet", "type": "data"},
                {"name": "utter_nonsense", "type": "BOT"},
            ],
        },
        headers={"Authorization": pytest.token_type + " " + pytest.access_token},
    )
    actual = response.json()
    assert not actual["success"]
    assert actual["error_code"] == 422
    assert (
            actual["message"]
            == [{'ctx': {'enum_values': ['INTENT', 'FORM_START', 'FORM_END', 'BOT', 'HTTP_ACTION', 'ACTION', 'SLOT_SET_ACTION', 'FORM_ACTION', 'GOOGLE_SEARCH_ACTION', 'EMAIL_ACTION', 'JIRA_ACTION', 'ZENDESK_ACTION', 'PIPEDRIVE_LEADS_ACTION', 'HUBSPOT_FORMS_ACTION']},
                 'loc': ['body', 'steps', 0, 'type'],
                 'msg': "value is not a valid enumeration member; permitted: 'INTENT', 'FORM_START', 'FORM_END', 'BOT', 'HTTP_ACTION', 'ACTION', 'SLOT_SET_ACTION', 'FORM_ACTION', 'GOOGLE_SEARCH_ACTION', 'EMAIL_ACTION', 'JIRA_ACTION', 'ZENDESK_ACTION', 'PIPEDRIVE_LEADS_ACTION', 'HUBSPOT_FORMS_ACTION'",
                 'type': 'type_error.enum'}]
    )


def test_delete_story():
    response = client.post(
        f"/api/bot/{pytest.bot}/stories",
        json={
            "name": "test_path1",
            "type": "STORY",
            "template_type": "Q&A",
            "steps": [
                {"name": "greet", "type": "INTENT"},
                {"name": "utter_greet_delete", "type": "BOT"},
            ],
        },
        headers={"Authorization": pytest.token_type + " " + pytest.access_token},
    )
    actual = response.json()
    assert actual["message"] == "Flow added successfully"
    assert actual["success"]
    assert actual["error_code"] == 0

    response = client.delete(
        f"/api/bot/{pytest.bot}/stories/test_path1/STORY",
        headers={"Authorization": pytest.token_type + " " + pytest.access_token},
    )
    actual = response.json()
    assert actual["success"]
    assert actual["error_code"] == 0
    assert actual["message"] == "Flow deleted successfully"


def test_delete_non_existing_story():
    response = client.delete(
        f"/api/bot/{pytest.bot}/stories/test_path2/STORY",
        headers={"Authorization": pytest.token_type + " " + pytest.access_token},
    )
    actual = response.json()
    assert not actual["success"]
    assert actual["error_code"] == 422
    assert actual["message"] == "Flow does not exists"


def test_get_stories():
    response = client.get(
        f"/api/bot/{pytest.bot}/stories",
        headers={"Authorization": pytest.token_type + " " + pytest.access_token},
    )
    actual = response.json()
    assert actual["success"]
    assert actual["error_code"] == 0
    assert actual["data"]
    assert Utility.check_empty_string(actual["message"])
    assert actual["data"][0]['template_type'] == 'CUSTOM'
    assert actual["data"][1]['template_type'] == 'CUSTOM'
    assert actual["data"][16]['template_type'] == 'Q&A'
    assert actual["data"][17]['template_type'] == 'Q&A'
    assert not actual["data"][19].get('template_type')


def test_get_utterance_from_intent():
    response = client.get(
        f"/api/bot/{pytest.bot}/utterance_from_intent/greet",
        headers={"Authorization": pytest.token_type + " " + pytest.access_token},
    )
    actual = response.json()
    assert actual["success"]
    assert actual["error_code"] == 0
    assert actual["data"]["name"] == "utter_offer_help"
    assert actual["data"]["type"] == UTTERANCE_TYPE.BOT
    assert Utility.check_empty_string(actual["message"])


def test_get_utterance_from_not_exist_intent():
    response = client.get(
        f"/api/bot/{pytest.bot}/utterance_from_intent/greeting",
        headers={"Authorization": pytest.token_type + " " + pytest.access_token},
    )
    actual = response.json()
    assert actual["success"]
    assert actual["error_code"] == 0
    assert actual["data"]["name"] is None
    assert actual["data"]["type"] is None
    assert Utility.check_empty_string(actual["message"])


def test_train_on_updated_data(monkeypatch):
    def mongo_store(*arge, **kwargs):
        return None

    def _mock_training_limit(*arge, **kwargs):
        return False

    monkeypatch.setattr(Utility, "get_local_mongo_store", mongo_store)
    monkeypatch.setattr(ModelProcessor, "is_daily_training_limit_exceeded", _mock_training_limit)

    response = client.post(
        f"/api/bot/{pytest.bot}/train",
        headers={"Authorization": pytest.token_type + " " + pytest.access_token},
    )
    actual = response.json()
    assert actual["success"]
    assert actual["error_code"] == 0
    assert actual["data"] is None
    assert actual["message"] == "Model training started."


@pytest.fixture
def mock_is_training_inprogress_exception(monkeypatch):
    def _inprogress_execption_response(*args, **kwargs):
        raise AppException("Previous model training in progress.")

    monkeypatch.setattr(ModelProcessor, "is_training_inprogress", _inprogress_execption_response)


def test_train_inprogress(mock_is_training_inprogress_exception):
    response = client.post(
        f"/api/bot/{pytest.bot}/train",
        headers={"Authorization": pytest.token_type + " " + pytest.access_token},
    )
    actual = response.json()
    assert actual["success"] == False
    assert actual["error_code"] == 422
    assert actual["data"] is None
    assert actual["message"] == "Previous model training in progress."


@pytest.fixture
def mock_is_training_inprogress(monkeypatch):
    def _inprogress_response(*args, **kwargs):
        return False

    monkeypatch.setattr(ModelProcessor, "is_training_inprogress", _inprogress_response)


def test_train_daily_limit_exceed(mock_is_training_inprogress):
    response = client.post(
        f"/api/bot/{pytest.bot}/train",
        headers={"Authorization": pytest.token_type + " " + pytest.access_token},
    )
    actual = response.json()
    assert not actual["success"]
    assert actual["error_code"] == 422
    assert actual["data"] is None
    assert actual["message"] == "Daily model training limit exceeded."


def test_get_model_training_history():
    response = client.get(
        f"/api/bot/{pytest.bot}/train/history",
        headers={"Authorization": pytest.token_type + " " + pytest.access_token},
    )
    actual = response.json()
    assert actual["success"] is True
    assert actual["error_code"] == 0
    assert actual["data"]
    assert "training_history" in actual["data"]


def test_get_file_training_history():
    response = client.get(
        f"/api/bot/{pytest.bot}/data/generation/history",
        headers={"Authorization": pytest.token_type + " " + pytest.access_token},
    )
    actual = response.json()
    assert actual["success"] is True
    assert actual["error_code"] == 0
    assert actual["data"]
    assert "training_history" in actual["data"]


def test_deploy_missing_configuration():
    response = client.post(
        f"/api/bot/{pytest.bot}/deploy",
        headers={"Authorization": pytest.token_type + " " + pytest.access_token},
    )
    actual = response.json()
    assert actual["success"]
    assert actual["error_code"] == 0
    assert actual["data"] is None
    assert actual["message"] == "Please configure the bot endpoint for deployment!"


def endpoint_response(*args, **kwargs):
    return {"bot_endpoint": {"url": "http://localhost:5000"}}


@pytest.fixture
def mock_endpoint(monkeypatch):
    monkeypatch.setattr(MongoProcessor, "get_endpoints", endpoint_response)


@pytest.fixture
def mock_endpoint_with_token(monkeypatch):
    def _endpoint_response(*args, **kwargs):
        return {
            "bot_endpoint": {
                "url": "http://localhost:5000",
                "token": "AGTSUDH!@#78JNKLD",
                "token_type": "Bearer",
            }
        }

    monkeypatch.setattr(MongoProcessor, "get_endpoints", _endpoint_response)


def test_deploy_connection_error(mock_endpoint):
    response = client.post(
        f"/api/bot/{pytest.bot}/deploy",
        headers={"Authorization": pytest.token_type + " " + pytest.access_token},
    )

    actual = response.json()
    assert actual["success"]
    assert actual["error_code"] == 0
    assert actual["data"] is None
    assert actual["message"] == "Host is not reachable"


@responses.activate
def test_deploy(mock_endpoint):
    responses.add(
        responses.PUT,
        "http://localhost:5000/model",
        status=204,
    )
    response = client.post(
        f"/api/bot/{pytest.bot}/deploy",
        headers={"Authorization": pytest.token_type + " " + pytest.access_token},
    )

    actual = response.json()
    assert actual["success"]
    assert actual["error_code"] == 0
    assert actual["data"] is None
    assert actual["message"] == "Model was successfully replaced."


@responses.activate
def test_deployment_history():
    response = client.get(
        f"/api/bot/{pytest.bot}/deploy/history",
        headers={"Authorization": pytest.token_type + " " + pytest.access_token},
    )

    actual = response.json()
    assert actual["success"]
    assert actual["error_code"] == 0
    assert len(actual["data"]['deployment_history']) == 3
    assert actual["message"] is None


@responses.activate
def test_deploy_with_token(mock_endpoint_with_token):
    responses.add(
        responses.PUT,
        "http://localhost:5000/model",
        json="Model was successfully replaced.",
        headers={"Content-type": "application/json",
                 "Accept": "text/plain",
                 "Authorization": "Bearer AGTSUDH!@#78JNKLD"},
        status=200,
    )
    response = client.post(
        f"/api/bot/{pytest.bot}/deploy",
        headers={"Authorization": pytest.token_type + " " + pytest.access_token},
    )

    actual = response.json()
    assert actual["success"]
    assert actual["error_code"] == 0
    assert actual["data"] is None
    assert actual["message"] == "Model was successfully replaced."


@responses.activate
def test_deploy_bad_request(mock_endpoint):
    responses.add(
        responses.PUT,
        "http://localhost:5000/model",
        json={
            "version": "1.0.0",
            "status": "failure",
            "reason": "BadRequest",
            "code": 400,
        },
        status=200,
    )
    response = client.post(
        f"/api/bot/{pytest.bot}/deploy",
        headers={"Authorization": pytest.token_type + " " + pytest.access_token},
    )

    actual = response.json()
    assert actual["success"]
    assert actual["error_code"] == 0
    assert actual["data"] is None
    assert actual["message"] == "BadRequest"


@responses.activate
def test_deploy_server_error(mock_endpoint):
    responses.add(
        responses.PUT,
        "http://localhost:5000/model",
        json={
            "version": "1.0.0",
            "status": "ServerError",
            "message": "An unexpected error occurred.",
            "code": 500,
        },
        status=200,
    )
    response = client.post(
        f"/api/bot/{pytest.bot}/deploy",
        headers={"Authorization": pytest.token_type + " " + pytest.access_token},
    )

    actual = response.json()
    assert actual["success"]
    assert actual["error_code"] == 0
    assert actual["data"] is None
    assert actual["message"] == "An unexpected error occurred."


def test_integration_token():
    response = client.post(
        f"/api/auth/{pytest.bot}/integration/token",
        json={'name': 'integration 1', 'expiry_minutes': 1440, 'role': 'designer'},
        headers={"Authorization": pytest.token_type + " " + pytest.access_token},
    )

    token = response.json()
    assert token["success"]
    assert token["error_code"] == 0
    assert token["data"]["access_token"]
    assert token["data"]["token_type"]
    assert (
            token["message"]
            == """This token will be shown only once. Please copy this somewhere safe. 
            It is your responsibility to keep the token secret. If leaked, others may have access to your system."""
    )

    response = client.get(
        "/api/user/details",
        headers={"Authorization": token["data"]["token_type"] + " " + token["data"]["access_token"],
                 "X-USER": 'integration'},
    ).json()
    assert len(response['data']['user']['bots']['account_owned']) == 1
    assert len(response['data']['user']['bots']['shared']) == 0

    response = client.get(
        "/api/account/bot",
        headers={"Authorization": token["data"]["token_type"] + " " + token["data"]["access_token"],
                 "X-USER": 'integration'},
    ).json()
    assert len(response['data']['account_owned']) == 1
    assert len(response['data']['shared']) == 0

    response = client.get(
        "/api/user/details",
        headers={"Authorization": pytest.token_type + " " + pytest.access_token},
    ).json()
    assert len(response['data']['user']['bots']['account_owned']) == 2

    response = client.get(
        f"/api/bot/{pytest.bot}/intents",
        headers={
            "Authorization": token["data"]["token_type"]
                             + " "
                             + token["data"]["access_token"],
            "X-USER": "integration",
        },
    )
    actual = response.json()
    assert "data" in actual
    assert len(actual["data"]) == 20
    assert actual["success"]
    assert actual["error_code"] == 0
    assert Utility.check_empty_string(actual["message"])
    response = client.post(
        f"/api/bot/{pytest.bot}/intents",
        headers={
            "Authorization": token["data"]["token_type"]
                             + " "
                             + token["data"]["access_token"],
            "X-USER": "integration",
        },
        json={"data": "integration"},
    )
    actual = response.json()
    assert actual["data"]["_id"]
    assert actual["success"]
    assert actual["error_code"] == 0
    assert actual["message"] == "Intent added successfully!"


def test_integration_token_missing_x_user():
    response = client.post(
        f"/api/auth/{pytest.bot}/integration/token",
        json={'name': 'integration 2'},
        headers={"Authorization": pytest.token_type + " " + pytest.access_token},
    )

    actual = response.json()
    assert actual["success"]
    assert actual["error_code"] == 0
    assert actual["data"]["access_token"]
    assert actual["data"]["token_type"]
    assert (
            actual["message"]
            == """This token will be shown only once. Please copy this somewhere safe. 
            It is your responsibility to keep the token secret. If leaked, others may have access to your system."""
    )
    response = client.get(
        f"/api/bot/{pytest.bot}/intents",
        headers={
            "Authorization": actual["data"]["token_type"]
                             + " "
                             + actual["data"]["access_token"]
        },
    )
    actual = response.json()
    assert actual["data"] is None
    assert not actual["success"]
    assert actual["error_code"] == 422
    assert actual["message"] == "Alias user missing for integration"


@responses.activate
def test_augment_paraphrase_gpt():
    responses.add(
        responses.POST,
        url="http://localhost:8000/paraphrases/gpt",
        match=[responses.json_params_matcher(
            {"api_key": "MockKey", "data": ["Where is digite located?"], "engine": "davinci", "temperature": 0.75,
             "max_tokens": 100, "num_responses": 10})],
        json={
            "success": True,
            "data": {
                "paraphrases": ['Where is digite located?',
                                'Where is digite situated?']
            },
            "message": None,
            "error_code": 0,
        },
        status=200
    )
    response = client.post(
        "/api/augment/paraphrases/gpt",
        json={"data": ["Where is digite located?"], "api_key": "MockKey"},
        headers={"Authorization": pytest.token_type + " " + pytest.access_token},
    )

    actual = response.json()

    assert actual["success"]
    assert actual["error_code"] == 0
    assert actual["data"] == {
        "paraphrases": ['Where is digite located?',
                        'Where is digite situated?']
    }
    assert Utility.check_empty_string(actual["message"])


def test_augment_paraphrase_gpt_validation():
    response = client.post(
        "/api/augment/paraphrases/gpt",
        json={"data": [], "api_key": "MockKey"},
        headers={"Authorization": pytest.token_type + " " + pytest.access_token},
    )

    actual = response.json()
    assert not actual["success"]
    assert actual["error_code"] == 422
    assert actual["data"] is None
    assert actual["message"] == [{'loc': ['body', 'data'], 'msg': 'Question Please!', 'type': 'value_error'}]

    response = client.post(
        "/api/augment/paraphrases/gpt",
        json={"data": ["hi", "hello", "thanks", "hello", "bye", "how are you"], "api_key": "MockKey"},
        headers={"Authorization": pytest.token_type + " " + pytest.access_token},
    )

    actual = response.json()
    assert not actual["success"]
    assert actual["error_code"] == 422
    assert actual["data"] is None
    assert actual["message"] == [
        {'loc': ['body', 'data'], 'msg': 'Max 5 Questions are allowed!', 'type': 'value_error'}]


@responses.activate
def test_augment_paraphrase_gpt_fail():
    key_error_message = "Incorrect API key provided: InvalidKey. You can find your API key at https://beta.openai.com."
    responses.add(
        responses.POST,
        url="http://localhost:8000/paraphrases/gpt",
        match=[responses.json_params_matcher(
            {"api_key": "InvalidKey", "data": ["Where is digite located?"], "engine": "davinci", "temperature": 0.75,
             "max_tokens": 100, "num_responses": 10})],
        json={
            "success": False,
            "data": None,
            "message": key_error_message,
        },
        status=200,
    )
    response = client.post(
        "/api/augment/paraphrases/gpt",
        json={"data": ["Where is digite located?"], "api_key": "InvalidKey"},
        headers={"Authorization": pytest.token_type + " " + pytest.access_token},
    )

    actual = response.json()

    assert not actual["success"]
    assert actual["data"] is None
    assert actual["message"] == key_error_message


@responses.activate
def test_augment_paraphrase():
    responses.add(
        responses.POST,
        "http://localhost:8000/paraphrases",
        json={
            "success": True,
            "data": {
                "questions": ['Where is digite located?',
                              'Where is digite?',
                              'What is the location of digite?',
                              'Where is the digite located?',
                              'Where is it located?',
                              'What location is digite located?',
                              'Where is the digite?',
                              'where is digite located?',
                              'Where is digite situated?',
                              'digite is located where?']
            },
            "message": None,
            "error_code": 0,
        },
        status=200,
        match=[responses.json_params_matcher(["where is digite located?"])]
    )
    response = client.post(
        "/api/augment/paraphrases",
        headers={"Authorization": pytest.token_type + " " + pytest.access_token},
        json={"data": ["where is digite located?"]},
    )

    actual = response.json()
    assert actual["success"]
    assert actual["error_code"] == 0
    assert actual["data"]
    assert Utility.check_empty_string(actual["message"])


def test_augment_paraphrase_no_of_questions():
    response = client.post(
        "/api/augment/paraphrases",
        headers={"Authorization": pytest.token_type + " " + pytest.access_token},
        json={"data": []},
    )

    actual = response.json()
    assert not actual["success"]
    assert actual["error_code"] == 422
    assert actual["data"] is None
    assert actual["message"] == [{'loc': ['body', 'data'], 'msg': 'Question Please!', 'type': 'value_error'}]

    response = client.post(
        "/api/augment/paraphrases",
        headers={"Authorization": pytest.token_type + " " + pytest.access_token},
        json={"data": ["Hi", "Hello", "How are you", "Bye", "Thanks", "Welcome"]},
    )

    actual = response.json()
    assert not actual["success"]
    assert actual["error_code"] == 422
    assert actual["data"] is None
    assert actual["message"] == [
        {'loc': ['body', 'data'], 'msg': 'Max 5 Questions are allowed!', 'type': 'value_error'}]


def test_get_user_details():
    response = client.get(
        "/api/user/details",
        headers={"Authorization": pytest.token_type + " " + pytest.access_token},
    )

    actual = response.json()
    assert actual["success"]
    assert actual["error_code"] == 0
    assert actual["data"]
    assert Utility.check_empty_string(actual["message"])


def test_download_data():
    response = client.get(
        f"/api/bot/{pytest.bot}/download/data",
        headers={"Authorization": pytest.token_type + " " + pytest.access_token},
    )
    file_bytes = BytesIO(response.content)
    zip_file = ZipFile(file_bytes, mode='r')
    assert zip_file.filelist.__len__()
    zip_file.close()
    file_bytes.close()


def test_download_model():
    response = client.get(
        f"/api/bot/{pytest.bot}/download/model",
        headers={"Authorization": pytest.token_type + " " + pytest.access_token},
    )
    d = response.headers['content-disposition']
    fname = re.findall("filename=(.+)", d)[0]
    file_bytes = BytesIO(response.content)
    tar = tarfile.open(fileobj=file_bytes, mode='r', name=fname)
    assert tar.members.__len__()
    tar.close()
    file_bytes.close()


def test_get_endpoint():
    response = client.get(
        f"/api/bot/{pytest.bot}/endpoint",
        headers={"Authorization": pytest.token_type + " " + pytest.access_token},
    )

    actual = response.json()
    assert actual['data']
    assert actual['error_code'] == 0
    assert actual['message'] is None
    assert actual['success']


def test_save_endpoint_error():
    response = client.put(
        f"/api/bot/{pytest.bot}/endpoint",
        headers={"Authorization": pytest.token_type + " " + pytest.access_token},
    )

    actual = response.json()
    assert actual['data'] is None
    assert actual['error_code'] == 422
    assert actual['message'] == [{'loc': ['body'], 'msg': 'field required', 'type': 'value_error.missing'}]
    assert not actual['success']


def test_save_empty_endpoint():
    response = client.put(
        f"/api/bot/{pytest.bot}/endpoint",
        headers={"Authorization": pytest.token_type + " " + pytest.access_token},
        json={}
    )

    actual = response.json()
    assert actual['data'] is None
    assert actual['error_code'] == 0
    assert actual['message'] == 'Endpoint saved successfully!'
    assert actual['success']


def test_save_history_endpoint():
    response = client.put(
        f"/api/bot/{pytest.bot}/endpoint",
        headers={"Authorization": pytest.token_type + " " + pytest.access_token},
        json={"history_endpoint": {
            "url": "http://localhost:27019/",
            "token": "kairon-history-user",
        }}
    )

    actual = response.json()
    assert actual['data'] is None
    assert actual['error_code'] == 0
    assert actual['message'] == 'Endpoint saved successfully!'
    assert actual['success']


@responses.activate
def test_save_endpoint(monkeypatch):
    def mongo_store(*args, **kwargs):
        return None

    monkeypatch.setattr(Utility, "get_local_mongo_store", mongo_store)
    monkeypatch.setitem(Utility.environment['action'], "url", None)
    monkeypatch.setitem(Utility.environment['model']['agent'], "url", "http://localhost/")

    responses.add(
        responses.GET,
        f"http://localhost/api/bot/{pytest.bot}/reload",
        status=200,
        json={'success': True, 'error_code': 0, "data": None, 'message': "Reloading Model!"}
    )

    response = client.put(
        f"/api/bot/{pytest.bot}/endpoint",
        headers={"Authorization": pytest.token_type + " " + pytest.access_token},
        json={"bot_endpoint": {"url": "http://localhost:5005/"},
              "action_endpoint": {"url": "http://localhost:5000/"},
              "history_endpoint": {"url": "http://localhost", "token": "rasa234568"}}
    )

    actual = response.json()
    assert actual['data'] is None
    assert actual['error_code'] == 0
    assert actual['message'] == 'Endpoint saved successfully!'
    assert actual['success']
    response = client.get(
        f"/api/bot/{pytest.bot}/endpoint",
        headers={"Authorization": pytest.token_type + " " + pytest.access_token},
    )

    actual = response.json()
    assert actual['data']['endpoint'].get('bot_endpoint')
    assert actual['data']['endpoint'].get('action_endpoint')
    assert actual['data']['endpoint'].get('history_endpoint')


def test_save_empty_history_endpoint():
    response = client.put(
        f"/api/bot/{pytest.bot}/endpoint",
        headers={"Authorization": pytest.token_type + " " + pytest.access_token},
        json={"history_endpoint": {
            "url": " ",
            "token": "testing-endpoint"
        }}
    )

    actual = response.json()
    assert actual['data'] is None
    assert actual['error_code'] == 422
    assert actual['message'] == 'url cannot be blank or empty spaces'
    assert not actual['success']


def test_get_history_endpoint():
    response = client.get(
        f"/api/bot/{pytest.bot}/endpoint",
        headers={"Authorization": pytest.token_type + " " + pytest.access_token},
    )

    actual = response.json()
    assert actual['data']['endpoint']['history_endpoint']['url'] == "http://localhost"
    assert actual['data']['endpoint']['history_endpoint']['token'] == "rasa234***"
    assert actual['error_code'] == 0
    assert actual['message'] is None
    assert actual['success']


def test_delete_endpoint():
    response = client.delete(
        f"/api/bot/{pytest.bot}/endpoint/history_endpoint",
        headers={"Authorization": pytest.token_type + " " + pytest.access_token}
    )

    actual = response.json()
    assert actual['data'] is None
    assert actual['error_code'] == 0
    assert actual['message'] == 'Endpoint removed'
    assert actual['success']


def test_get_templates():
    response = client.get(
        f"/api/bot/{pytest.bot}/templates/use-case",
        headers={"Authorization": pytest.token_type + " " + pytest.access_token},
    )

    actual = response.json()
    assert "Hi-Hello" in actual['data']['use-cases']
    assert actual['error_code'] == 0
    assert actual['message'] is None
    assert actual['success']


def test_set_templates():
    response = client.post(
        f"/api/bot/{pytest.bot}/templates/use-case",
        headers={"Authorization": pytest.token_type + " " + pytest.access_token},
        json={"data": "Hi-Hello"}
    )

    actual = response.json()
    assert actual['data'] is None
    assert actual['error_code'] == 0
    assert actual['message'] == "Data applied!"
    assert actual['success']


def test_set_templates_invalid():
    response = client.post(
        f"/api/bot/{pytest.bot}/templates/use-case",
        headers={"Authorization": pytest.token_type + " " + pytest.access_token},
        json={"data": "Hi"}
    )

    actual = response.json()
    assert actual['data'] is None
    assert actual['error_code'] == 422
    assert actual['message'] == "Invalid template!"
    assert not actual['success']


@responses.activate
def test_reload_model(monkeypatch):
    def mongo_store(*arge, **kwargs):
        return None

    monkeypatch.setattr(Utility, "get_local_mongo_store", mongo_store)
    monkeypatch.setitem(Utility.environment['action'], "url", None)
    monkeypatch.setitem(Utility.environment['model']['agent'], "url", "http://localhost/")

    responses.add(
        responses.GET,
        f"http://localhost/api/bot/{pytest.bot}/reload",
        status=200,
        json={'success': True, 'error_code': 0, "data": None, 'message': "Reloading Model!"}
    )

    response = client.get(
        f"/api/bot/{pytest.bot}/model/reload",
        headers={"Authorization": pytest.token_type + " " + pytest.access_token}
    )

    actual = response.json()
    assert actual['data'] is None
    assert actual['error_code'] == 0
    assert actual['message'] == "Reloading Model!"
    assert actual['success']


def test_get_config_templates():
    response = client.get(
        f"/api/bot/{pytest.bot}/templates/config",
        headers={"Authorization": pytest.token_type + " " + pytest.access_token},
    )

    actual = response.json()
    templates = {template['name'] for template in actual['data']['config-templates']}
    print(templates)
    assert templates == {'long-answer', 'rasa-default', 'contextual', 'word-embedding', 'kairon-default'}
    assert actual['error_code'] == 0
    assert actual['message'] is None
    assert actual['success']


def test_set_config_templates():
    response = client.post(
        f"/api/bot/{pytest.bot}/templates/config",
        headers={"Authorization": pytest.token_type + " " + pytest.access_token},
        json={"data": "rasa-default"}
    )

    actual = response.json()
    assert actual['data'] is None
    assert actual['error_code'] == 0
    assert actual['message'] == "Config applied!"
    assert actual['success']


def test_set_config_templates_invalid():
    response = client.post(
        f"/api/bot/{pytest.bot}/templates/config",
        headers={"Authorization": pytest.token_type + " " + pytest.access_token},
        json={"data": "test"}
    )

    actual = response.json()
    assert actual['data'] is None
    assert actual['error_code'] == 422
    assert actual['message'] == "Invalid config!"
    assert not actual['success']


def test_get_config():
    response = client.get(
        f"/api/bot/{pytest.bot}/config",
        headers={"Authorization": pytest.token_type + " " + pytest.access_token},
    )

    actual = response.json()
    assert all(key in ["language", "pipeline", "policies"] for key in actual['data']['config'].keys())
    assert actual['error_code'] == 0
    assert actual['message'] is None
    assert actual['success']


def test_set_config():
    response = client.put(
        f"/api/bot/{pytest.bot}/config",
        headers={"Authorization": pytest.token_type + " " + pytest.access_token},
        json=read_config_file('./template/config/kairon-default.yml')
    )

    actual = response.json()
    assert actual['data'] is None
    assert actual['error_code'] == 0
    assert actual['message'] == "Config saved!"
    assert actual['success']


def test_set_config_policy_error():
    data = read_config_file('./template/config/kairon-default.yml')
    data['policies'].append({"name": "TestPolicy"})
    response = client.put(
        f"/api/bot/{pytest.bot}/config",
        headers={"Authorization": pytest.token_type + " " + pytest.access_token},
        json=data
    )

    actual = response.json()
    assert actual['data'] is None
    assert actual['error_code'] == 422
    assert actual[
               'message'] == "Invalid policy TestPolicy"
    assert not actual['success']


def test_set_config_pipeline_error():
    data = read_config_file('./template/config/kairon-default.yml')
    data['pipeline'].append({"name": "TestFeaturizer"})
    response = client.put(
        f"/api/bot/{pytest.bot}/config",
        headers={"Authorization": pytest.token_type + " " + pytest.access_token},
        json=data
    )

    actual = response.json()
    assert actual['data'] is None
    assert actual['error_code'] == 422
    assert str(actual['message']).__contains__("Invalid component TestFeaturizer")
    assert not actual['success']


def test_set_config_pipeline_error_empty_policies():
    data = read_config_file('./template/config/kairon-default.yml')
    data['policies'] = []
    response = client.put(
        f"/api/bot/{pytest.bot}/config",
        headers={"Authorization": pytest.token_type + " " + pytest.access_token},
        json=data
    )

    actual = response.json()
    assert actual['data'] is None
    assert str(actual['message']).__contains__("You didn't define any policies")
    assert actual['error_code'] == 422
    assert not actual['success']


def test_delete_intent():
    client.post(
        f"/api/bot/{pytest.bot}/intents",
        json={"data": "happier"},
        headers={"Authorization": pytest.token_type + " " + pytest.access_token},
    )
    response = client.delete(
        f"/api/bot/{pytest.bot}/intents/happier/True",
        headers={"Authorization": pytest.token_type + " " + pytest.access_token},
    )
    actual = response.json()
    assert actual['data'] is None
    assert actual['error_code'] == 0
    assert actual['message'] == "Intent deleted!"
    assert actual['success']


def test_api_login_with_account_not_verified():
    Utility.email_conf["email"]["enable"] = True
    response = client.post(
        "/api/auth/login",
        data={"username": "integration@demo.ai", "password": "Welcome@1"},
    )
    actual = response.json()
    Utility.email_conf["email"]["enable"] = False

    assert not actual['success']
    assert actual['error_code'] == 422
    assert actual['data'] is None
    assert actual['message'] == 'Please verify your mail'


def test_account_registration_with_confirmation(monkeypatch):
    monkeypatch.setattr(Utility, 'trigger_smtp', mock_smtp)
    Utility.email_conf["email"]["enable"] = True
    response = client.post(
        "/api/account/registration",
        json={
            "email": "integ1@gmail.com",
            "first_name": "Dem",
            "last_name": "User22",
            "password": "Welcome@1",
            "confirm_password": "Welcome@1",
            "account": "integration33",
            "bot": "integration33",
        },
    )
    actual = response.json()
    assert actual["message"] == "Account Registered! A confirmation link has been sent to your mail"
    assert actual['success']
    assert actual['error_code'] == 0
    assert actual['data'] is None

    response = client.post("/api/account/email/confirmation",
                           json={
                               'data': 'eyJ0eXAiOiJKV1QiLCJhbGciOiJIUzI1NiJ9.eyJtYWlsX2lkIjoiaW50ZWcxQGdtYWlsLmNvbSJ9.Ycs1ROb1w6MMsx2WTA4vFu3-jRO8LsXKCQEB3fkoU20'},
                           )
    actual = response.json()
    Utility.email_conf["email"]["enable"] = False

    assert actual['message'] == "Account Verified!"
    assert actual['data'] is None
    assert actual['success']
    assert actual['error_code'] == 0

    response = client.post(
        "/api/auth/login",
        data={"username": 'integ1@gmail.com', "password": "Welcome@1"},
    )
    actual = response.json()
    pytest.add_member_token = actual["data"]["access_token"]
    pytest.add_member_token_type = actual["data"]["token_type"]
    response = client.get(
        "/api/account/bot",
        headers={"Authorization": pytest.add_member_token_type + " " + pytest.add_member_token},
    ).json()
    pytest.add_member_bot = response['data']['account_owned'][0]['_id']


def test_invalid_token_for_confirmation():
    response = client.post("/api/account/email/confirmation",
                           json={
                               'data': 'hello'},
                           )
    actual = response.json()

    assert actual['message'] == "Invalid token"
    assert actual['data'] is None
    assert not actual['success']
    assert actual['error_code'] == 422


def test_add_member(monkeypatch):
    monkeypatch.setattr(Utility, 'trigger_smtp', mock_smtp)
    monkeypatch.setitem(Utility.email_conf["email"], "enable", True)

    response = client.post(
        f"/api/user/{pytest.add_member_bot}/member",
        json={"email": "integration@demo.ai", "role": "tester"},
        headers={"Authorization": pytest.add_member_token_type + " " + pytest.add_member_token},
    ).json()
    assert response['message'] == 'An invitation has been sent to the user'
    assert response['error_code'] == 0
    assert response['success']

    response = client.post(
        f"/api/user/{pytest.add_member_bot}/member",
        json={"email": "integration2@demo.ai", "role": "designer"},
        headers={"Authorization": pytest.add_member_token_type + " " + pytest.add_member_token},
    ).json()
    assert response['message'] == 'An invitation has been sent to the user'
    assert response['error_code'] == 0
    assert response['success']


def test_add_member_as_owner(monkeypatch):
    response = client.post(
        f"/api/user/{pytest.add_member_bot}/member",
        json={"email": "integration@demo.ai", "role": "owner"},
        headers={"Authorization": pytest.add_member_token_type + " " + pytest.add_member_token},
    ).json()
    assert response['message'] == [{'loc': ['body', 'role'], 'msg': 'There can be only 1 owner per bot', 'type': 'value_error'}]
    assert response['error_code'] == 422
    assert not response['success']


def test_list_bot_invites():
    response = client.post(
        "/api/auth/login",
        data={"username": "integration@demo.ai", "password": "Welcome@1"},
    ).json()

    response = client.get(
        "/api/user/invites/active",
        headers={"Authorization": response['data']['token_type'] + " " + response['data']['access_token']},
    ).json()
    assert response['data']['active_invites'][0]['accessor_email'] == "integration@demo.ai"
    assert response['data']['active_invites'][0]['role'] == 'tester'
    assert response['data']['active_invites'][0]['bot_name'] == 'Hi-Hello'
    assert response['error_code'] == 0
    assert response['success']


def test_search_users(monkeypatch):
    def __mock_list_bot_invites(*args, **kwargs):
        for item in ["integration@demo.ai", "integration2@demo.com"]:
            yield item

    monkeypatch.setattr(AccountProcessor, "search_user", __mock_list_bot_invites)

    response = client.post(
        f"/api/user/search",
        json={'data': 'inte'},
        headers={"Authorization": pytest.add_member_token_type + " " + pytest.add_member_token},
    ).json()
    assert response['data']['matching_users'] == ["integration@demo.ai", "integration2@demo.com"]
    assert response['error_code'] == 0
    assert response['success']


def test_transfer_ownership_to_user_not_a_member(monkeypatch):
    monkeypatch.setitem(Utility.email_conf["email"], "enable", True)
    response = client.put(
        f"/api/user/{pytest.add_member_bot}/owner/change",
        json={"data": "integration@demo.ai"},
        headers={"Authorization": pytest.add_member_token_type + " " + pytest.add_member_token},
    ).json()
    assert response['message'] == 'User is yet to accept the invite'
    assert response['error_code'] == 422
    assert not response['success']


def test_accept_bot_invite(monkeypatch):
    def __mock_verify_token(*args, **kwargs):
        return "integration@demo.ai"

    monkeypatch.setattr(Utility, 'verify_token', __mock_verify_token)
    monkeypatch.setattr(Utility, 'trigger_smtp', mock_smtp)
    monkeypatch.setattr(AccountProcessor, 'get_user_details', mock_smtp)
    monkeypatch.setitem(Utility.email_conf["email"], "enable", True)
    response = client.post(
        f"/api/user/{pytest.add_member_bot}/invite/accept",
        json={"data": "eyJ0eXAiOiJKV1QiLCJhbGciOiJIUzI1NiJ9.eyJtYWlsX2lkIjoidXNlckBrYWlyb24uY"}
    ).json()
    assert response['message'] == 'Invitation accepted'
    assert response['error_code'] == 0
    assert response['success']


def test_accept_bot_invite_logged_in_user():
    response = client.post(
        "/api/auth/login",
        data={"username": "integration2@demo.ai", "password": "Welcome@1"},
    )
    actual = response.json()
    assert all([True if actual["data"][key] else False for key in ["access_token", "token_type"]])
    assert actual["success"]
    assert actual["error_code"] == 0

    response = client.get(
        "/api/user/invites/active",
        headers={"Authorization": actual['data']['token_type'] + " " + actual['data']['access_token']},
    ).json()
    assert response['data']['active_invites'][0]['accessor_email'] == "integration2@demo.ai"
    assert response['data']['active_invites'][0]['role'] == 'designer'
    assert response['data']['active_invites'][0]['bot_name'] == 'Hi-Hello'

    response = client.post(
        f"/api/user/{pytest.add_member_bot}/member/invite/accept",
        headers={"Authorization": actual['data']['token_type'] + " " + actual['data']['access_token']},
    ).json()
    assert response['message'] == 'Invitation accepted'
    assert response['error_code'] == 0
    assert response['success']


def test_list_bot_invites_none():
    response = client.get(
        f"/api/user/invites/active",
        headers={"Authorization": pytest.add_member_token_type + " " + pytest.add_member_token},
    ).json()
    assert response['data']['active_invites'] == []
    assert response['error_code'] == 0
    assert response['success']


def test_add_member_email_disabled():
    response = client.post(
        f"/api/user/{pytest.add_member_bot}/member",
        json={"email": "integration_email_false@demo.ai", "role": "designer"},
        headers={"Authorization": pytest.add_member_token_type + " " + pytest.add_member_token},
    ).json()
    assert response['message'] == 'User added'
    assert response['error_code'] == 0
    assert response['success']


def test_list_members():
    response = client.get(
        f"/api/user/{pytest.add_member_bot}/member",
        headers={"Authorization": pytest.add_member_token_type + " " + pytest.add_member_token},
    ).json()
    assert response['error_code'] == 0
    assert response['success']
    assert response['data'][0]['accessor_email'] == 'integ1@gmail.com'
    assert response['data'][0]['role'] == 'owner'
    assert response['data'][1]['status']
    assert response['data'][1]['accessor_email'] == 'integration@demo.ai'
    assert response['data'][1]['role'] == 'tester'
    assert response['data'][1]['status']
    assert response['data'][2]['accessor_email'] == 'integration2@demo.ai'
    assert response['data'][2]['role'] == 'designer'
    assert response['data'][2]['status']
    assert response['data'][3]['accessor_email'] == 'integration_email_false@demo.ai'
    assert response['data'][3]['role'] == 'designer'
    assert response['data'][3]['status']


def test_transfer_ownership(monkeypatch):
    monkeypatch.setitem(Utility.email_conf["email"], "enable", True)
    monkeypatch.setattr(Utility, 'trigger_smtp', mock_smtp)
    response = client.put(
        f"/api/user/{pytest.add_member_bot}/owner/change",
        json={"data": "integration@demo.ai"},
        headers={"Authorization": pytest.add_member_token_type + " " + pytest.add_member_token},
    ).json()
    assert response['message'] == 'Ownership transferred'
    assert response['error_code'] == 0
    assert response['success']

    response = client.get(
        f"/api/user/{pytest.add_member_bot}/member",
        headers={"Authorization": pytest.add_member_token_type + " " + pytest.add_member_token},
    ).json()
    assert response['error_code'] == 0
    assert response['success']
    assert response['data'][0]['accessor_email'] == 'integ1@gmail.com'
    assert response['data'][0]['role'] == 'admin'
    assert response['data'][1]['status']
    assert response['data'][1]['accessor_email'] == 'integration@demo.ai'
    assert response['data'][1]['role'] == 'owner'
    assert response['data'][1]['status']
    assert response['data'][2]['accessor_email'] == 'integration2@demo.ai'
    assert response['data'][2]['role'] == 'designer'
    assert response['data'][2]['status']
    assert response['data'][3]['accessor_email'] == 'integration_email_false@demo.ai'
    assert response['data'][3]['role'] == 'designer'
    assert response['data'][3]['status']


def test_list_members_2():
    response = client.get(
        "/api/account/bot",
        headers={"Authorization": pytest.token_type + " " + pytest.access_token},
    ).json()
    bot = response['data']['account_owned'][1]['_id']
    response = client.get(
        f"/api/user/{bot}/member",
        headers={"Authorization": pytest.add_member_token_type + " " + pytest.add_member_token},
    ).json()
    assert response['error_code'] == 422
    assert not response['success']
    assert not response['data']
    assert response['message'] == 'Access to bot is denied'


def test_update_member_role_not_exists(monkeypatch):
    response = client.post(
        "/api/account/registration",
        json={
            "email": "user@kairon.ai",
            "first_name": "Demo",
            "last_name": "User",
            "password": "Welcome@1",
            "confirm_password": "Welcome@1",
            "account": "user@kairon.ai",
        },
    )
    actual = response.json()
    assert actual["message"] == "Account Registered!"

    response = client.put(
        f"/api/user/{pytest.add_member_bot}/member",
        json={"email": "user@kairon.ai", "role": "admin", "status": "inactive"},
        headers={"Authorization": pytest.add_member_token_type + " " + pytest.add_member_token},
    ).json()
    assert response['message'] == 'User not yet invited to collaborate'
    assert response['error_code'] == 422
    assert not response['success']


def test_update_member_role(monkeypatch):
    response = client.put(
        f"/api/user/{pytest.add_member_bot}/member",
        json={"email": "integration_email_false@demo.ai", "role": "admin", "status": "inactive"},
        headers={"Authorization": pytest.add_member_token_type + " " + pytest.add_member_token},
    ).json()
    assert response['message'] == 'User does not exist!'
    assert response['error_code'] == 422
    assert not response['success']

    response = client.post(
        "/api/account/registration",
        json={
            "email": "integration_email_false@demo.ai",
            "first_name": "Demo",
            "last_name": "User",
            "password": "Welcome@1",
            "confirm_password": "Welcome@1",
            "account": "integration_email_false@demo.ai",
        },
    )
    actual = response.json()
    assert actual["message"] == "Account Registered!"

    monkeypatch.setitem(Utility.email_conf["email"], "enable", True)
    monkeypatch.setattr(Utility, 'trigger_smtp', mock_smtp)
    response = client.put(
        f"/api/user/{pytest.add_member_bot}/member",
        json={"email": "integration_email_false@demo.ai", "role": "admin", "status": "inactive"},
        headers={"Authorization": pytest.add_member_token_type + " " + pytest.add_member_token},
    ).json()
    assert response['message'] == 'User access updated'
    assert response['error_code'] == 0
    assert response['success']


def test_delete_member():
    response = client.delete(
        f"/api/user/{pytest.add_member_bot}/member/integration_email_false@demo.ai",
        headers={"Authorization": pytest.add_member_token_type + " " + pytest.add_member_token},
    ).json()
    assert response['message'] == 'User removed'
    assert response['error_code'] == 0
    assert response['success']


def test_add_deleted_member_and_updated_role():
    response = client.post(
        f"/api/user/{pytest.add_member_bot}/member",
        json={"email": "integration_email_false@demo.ai", "role": "designer"},
        headers={"Authorization": pytest.add_member_token_type + " " + pytest.add_member_token},
    ).json()
    assert response['message'] == 'User added'
    assert response['error_code'] == 0
    assert response['success']

    response = client.put(
        f"/api/user/{pytest.add_member_bot}/member",
        json={"email": "integration_email_false@demo.ai", "role": "admin", "status": "inactive"},
        headers={"Authorization": pytest.add_member_token_type + " " + pytest.add_member_token},
    ).json()
    assert response['message'] == 'User access updated'
    assert response['error_code'] == 0
    assert response['success']


def test_remove_self():
    response = client.delete(
        f"/api/user/{pytest.add_member_bot}/member/integ1@gmail.com",
        headers={"Authorization": pytest.add_member_token_type + " " + pytest.add_member_token},
    ).json()
    assert response['message'] == 'User cannot remove himself'
    assert response['error_code'] == 422
    assert not response['success']


def test_add_intents_no_bot():
    response = client.post(
        "/api/bot/ /intents",
        json={"data": "greet"},
        headers={"Authorization": pytest.token_type + " " + pytest.access_token},
    )
    actual = response.json()
    assert not actual["success"]
    assert actual["error_code"] == 422
    assert actual["message"] == 'Bot is required'


def test_add_intents_not_authorised():
    response = client.post(
        "/api/bot/5ea8127db7c285f4055129a4/intents",
        json={"data": "greet"},
        headers={"Authorization": pytest.token_type + " " + pytest.access_token},
    )
    actual = response.json()
    assert not actual["success"]
    assert actual["error_code"] == 422
    assert actual["message"] == 'Access to bot is denied'


def test_add_intents_inactive_bot(monkeypatch):
    def _mock_bot(*args, **kwargs):
        return {'status': False}

    async def _mock_user(*args, **kwargs):
        return User(
            email='test',
            first_name='test',
            last_name='test',
            account=2,
            status=True,
            is_integration_user=False)

    def _mock_role(*args, **kwargs):
        return {'role': 'admin'}

    monkeypatch.setattr(AccountProcessor, 'get_bot', _mock_bot)
    monkeypatch.setattr(Authentication, 'get_current_user', _mock_user)
    monkeypatch.setattr(AccountProcessor, 'fetch_role_for_user', _mock_role)

    response = client.post(
        "/api/bot/5ea8127db7c285f4055129a4/intents",
        json={"data": "greet"},
        headers={"Authorization": pytest.token_type + " " + pytest.access_token},
    )
    actual = response.json()
    assert not actual["success"]
    assert actual["error_code"] == 422
    assert actual["message"] == 'Inactive Bot Please contact system admin!'


def test_add_intents_invalid_auth_token():
    token = 'Bearer eyJhbGciOiJIUzI1NiIsInR5cCI6IkpXVCJ9.eyJuYW1lIjoiSm9obiBEb2UiLCJpYXQiOjE1MTYyMzkwMjJ9.hqWGSaFpvbrXkOWc6lrnffhNWR19W_S1YKFBx2arWBk'
    response = client.post(
        "/api/bot/ /intents",
        json={"data": "greet"},
        headers={"Authorization": token},
    )
    actual = response.json()
    assert not actual["success"]
    assert actual["error_code"] == 401
    assert actual["message"] == "Could not validate credentials"


def test_add_intents_invalid_auth_token_2():
    token = 'Bearer eyJhbGciOiJIUzI1NiIsInR5cCI6IkpXVCJ9'
    response = client.post(
        "/api/bot/ /intents",
        json={"data": "greet"},
        headers={"Authorization": token},
    )
    actual = response.json()
    assert not actual["success"]
    assert actual["error_code"] == 401
    assert actual["message"] == "Could not validate credentials"


def test_add_intents_to_different_bot():
    response = client.get(
        "/api/account/bot",
        headers={"Authorization": pytest.token_type + " " + pytest.access_token},
    ).json()
    pytest.bot_2 = response['data']['account_owned'][1]['_id']

    response = client.post(
        f"/api/bot/{pytest.bot_2}/intents",
        json={"data": "greet"},
        headers={"Authorization": pytest.token_type + " " + pytest.access_token},
    )
    actual = response.json()
    assert actual["data"]["_id"]
    assert actual["success"]
    assert actual["error_code"] == 0
    assert actual["message"] == "Intent added successfully!"


def test_add_training_examples_to_different_bot():
    response = client.post(
        f"/api/bot/{pytest.bot_2}/training_examples/greet",
        json={"data": ["Hi"]},
        headers={"Authorization": pytest.token_type + " " + pytest.access_token},
    )
    actual = response.json()
    assert actual["data"][0]["_id"]
    assert actual["success"]
    assert actual["error_code"] == 0
    assert actual["message"] is None
    response = client.get(
        f"/api/bot/{pytest.bot_2}/training_examples/greet",
        headers={"Authorization": pytest.token_type + " " + pytest.access_token},
    )
    actual = response.json()
    assert len(actual["data"]) == 1


def test_add_response_different_bot():
    response = client.post(
        f"/api/bot/{pytest.bot_2}/response/utter_greet",
        json={"data": "Hi! How are you?"},
        headers={"Authorization": pytest.token_type + " " + pytest.access_token},
    )
    actual = response.json()
    assert actual["data"]["_id"]
    assert actual["success"]
    assert actual["error_code"] == 0
    assert actual["message"] == "Response added!"
    response = client.get(
        f"/api/bot/{pytest.bot_2}/response/utter_greet",
        headers={"Authorization": pytest.token_type + " " + pytest.access_token},
    )
    actual = response.json()
    assert len(actual["data"]) == 1


def test_add_story_to_different_bot():
    response = client.post(
        f"/api/bot/{pytest.bot_2}/stories",
        json={
            "name": "greet user",
            "type": "STORY",
            "template_type": "Q&A",
            "steps": [
                {"name": "greet", "type": "INTENT"},
                {"name": "utter_greet", "type": "BOT"},
            ],
        },
        headers={"Authorization": pytest.token_type + " " + pytest.access_token},
    )
    actual = response.json()
    assert actual["message"] == "Flow added successfully"
    assert actual["data"]["_id"]
    assert actual["success"]
    assert actual["error_code"] == 0


def test_train_on_different_bot(monkeypatch):
    def mongo_store(*arge, **kwargs):
        return None

    def _mock_training_limit(*arge, **kwargs):
        return False

    monkeypatch.setattr(Utility, "get_local_mongo_store", mongo_store)
    monkeypatch.setattr(ModelProcessor, "is_daily_training_limit_exceeded", _mock_training_limit)
    monkeypatch.setattr(DataUtility, "validate_existing_data_train", mongo_store)

    response = client.post(
        f"/api/bot/{pytest.bot_2}/train",
        headers={"Authorization": pytest.token_type + " " + pytest.access_token},
    )
    actual = response.json()
    assert actual["success"]
    assert actual["error_code"] == 0
    assert actual["data"] is None
    assert actual["message"] == "Model training started."


def test_train_insufficient_data(monkeypatch):
    def mongo_store(*arge, **kwargs):
        return None

    def _mock_training_limit(*arge, **kwargs):
        return False

    monkeypatch.setattr(Utility, "get_local_mongo_store", mongo_store)
    monkeypatch.setattr(ModelProcessor, "is_daily_training_limit_exceeded", _mock_training_limit)

    response = client.post(
        f"/api/bot/{pytest.bot_2}/train",
        headers={"Authorization": pytest.token_type + " " + pytest.access_token},
    )
    actual = response.json()
    assert not actual["success"]
    assert actual["error_code"] == 422
    assert actual["data"] is None
    assert actual["message"] == "Please add at least 2 stories and 2 intents before training the bot!"


def test_delete_bot():
    response = client.get(
        "/api/account/bot",
        headers={"Authorization": pytest.token_type + " " + pytest.access_token},
    ).json()
    bot = response['data']['account_owned'][1]['_id']

    response = client.delete(
        f"/api/account/bot/{bot}",
        headers={"Authorization": pytest.token_type + " " + pytest.access_token},
    ).json()
    assert response['message'] == 'Bot removed'
    assert response['error_code'] == 0
    assert response['success']


def test_login_for_verified():
    Utility.email_conf["email"]["enable"] = True
    response = client.post(
        "/api/auth/login",
        data={"username": "integ1@gmail.com", "password": "Welcome@1"},
    )
    actual = response.json()
    Utility.email_conf["email"]["enable"] = False

    assert actual["success"]
    assert actual["error_code"] == 0
    pytest.access_token = actual["data"]["access_token"]
    pytest.token_type = actual["data"]["token_type"]


def test_list_bots_for_different_user():
    response = client.get(
        "/api/account/bot",
        headers={"Authorization": pytest.token_type + " " + pytest.access_token},
    ).json()
    print(response)
    assert len(response['data']['shared']) == 1
    pytest.bot = response['data']['shared'][0]['_id']


def test_reset_password_for_valid_id(monkeypatch):
    monkeypatch.setattr(Utility, 'trigger_smtp', mock_smtp)
    Utility.email_conf["email"]["enable"] = True
    response = client.post(
        "/api/account/password/reset",
        json={"data": "integ1@gmail.com"},
    )
    actual = response.json()
    Utility.email_conf["email"]["enable"] = False
    assert actual["success"]
    assert actual["error_code"] == 0
    assert actual["message"] == "Success! A password reset link has been sent to your mail id"
    assert actual['data'] is None


def test_reset_password_for_invalid_id():
    Utility.email_conf["email"]["enable"] = True
    response = client.post(
        "/api/account/password/reset",
        json={"data": "sasha.41195@gmail.com"},
    )
    actual = response.json()
    Utility.email_conf["email"]["enable"] = False
    assert not actual["success"]
    assert actual["error_code"] == 422
    assert actual["message"] == "Error! There is no user with the following mail id"
    assert actual['data'] is None


def test_list_bots_for_different_user_2():
    response = client.get(
        "/api/account/bot",
        headers={"Authorization": pytest.token_type + " " + pytest.access_token},
    ).json()
    print(response)
    assert len(response['data']['shared']) == 1
    pytest.bot = response['data']['shared'][0]['_id']


def test_send_link_for_valid_id(monkeypatch):
    monkeypatch.setattr(Utility, 'trigger_smtp', mock_smtp)
    Utility.email_conf["email"]["enable"] = True
    response = client.post("/api/account/email/confirmation/link",
                           json={
                               'data': 'integration@demo.ai'},
                           )
    actual = response.json()
    Utility.email_conf["email"]["enable"] = False
    assert actual["success"]
    assert actual["error_code"] == 0
    assert actual["message"] == 'Success! Confirmation link sent'
    assert actual['data'] is None


def test_send_link_for_confirmed_id():
    Utility.email_conf["email"]["enable"] = True
    response = client.post("/api/account/email/confirmation/link",
                           json={
                               'data': 'integ1@gmail.com'},
                           )
    actual = response.json()
    Utility.email_conf["email"]["enable"] = False
    assert not actual["success"]
    assert actual["error_code"] == 422
    assert actual["message"] == 'Email already confirmed!'
    assert actual['data'] is None


def test_overwrite_password_for_non_matching_passwords():
    Utility.email_conf["email"]["enable"] = True
    response = client.post(
        "/api/account/password/change",
        json={
            "data": "eyJ0eXAiOiJKV1QiLCJhbGciOiJIUzI1NiJ9.eyJtYWlsX2lkIjoiaW50ZWcxQGdtYWlsLmNvbSJ9.Ycs1ROb1w6MMsx2WTA4vFu3-jRO8LsXKCQEB3fkoU20",
            "password": "Welcome@2",
            "confirm_password": "Welcume@2"},
    )
    actual = response.json()
    Utility.email_conf["email"]["enable"] = False
    assert not actual["success"]
    assert actual["error_code"] == 422
    assert actual['data'] is None


def test_add_and_delete_intents_by_integration_user():
    response = client.post(
        f"/api/auth/{pytest.bot}/integration/token",
        json={'name': 'integration 1', 'role': 'designer'},
        headers={"Authorization": pytest.token_type + " " + pytest.access_token},
    )

    token = response.json()
    assert token["success"]
    assert token["error_code"] == 0
    assert token["data"]["access_token"]
    assert token["data"]["token_type"]

    response = client.post(
        f"/api/bot/{pytest.bot}/intents",
        headers={
            "Authorization": token["data"]["token_type"]
                             + " "
                             + token["data"]["access_token"],
            "X-USER": "integration",
        },
        json={"data": "integration_intent"},
    )
    actual = response.json()
    assert actual["data"]["_id"]
    assert actual["success"]
    assert actual["error_code"] == 0
    assert actual["message"] == "Intent added successfully!"

    response = client.delete(
        f"/api/bot/{pytest.bot}/intents/integration_intent/True",
        headers={
            "Authorization": token["data"]["token_type"]
                             + " "
                             + token["data"]["access_token"],
            "X-USER": "integration1",
        },
    )

    actual = response.json()
    assert actual['data'] is None
    assert actual['error_code'] == 0
    assert actual['message'] == "Intent deleted!"
    assert actual['success']


def test_add_non_integration_intent_and_delete_intent_by_integration_user():
    response = client.post(
        f"/api/auth/{pytest.bot}/integration/token",
        json={'name': 'integration 3', 'role': 'designer'},
        headers={"Authorization": pytest.token_type + " " + pytest.access_token},
    )

    token = response.json()
    assert token["success"]
    assert token["error_code"] == 0
    assert token["data"]["access_token"]
    assert token["data"]["token_type"]
    pytest.disable_token = f'{token["data"]["token_type"]} {token["data"]["access_token"]}'

    response = client.post(
        f"/api/bot/{pytest.bot}/intents",
        headers={"Authorization": pytest.token_type + " " + pytest.access_token},
        json={"data": "non_integration_intent"},
    )
    actual = response.json()
    assert actual["data"]["_id"]
    assert actual["success"]
    assert actual["error_code"] == 0
    assert actual["message"] == "Intent added successfully!"

    response = client.delete(
        f"/api/bot/{pytest.bot}/intents/non_integration_intent/True",
        headers={
            "Authorization": token["data"]["token_type"]
                             + " "
                             + token["data"]["access_token"],
            "X-USER": "integration1",
        },
    )

    actual = response.json()
    assert actual['data'] is None
    assert actual['error_code'] == 422
    assert actual['message'] == "This intent cannot be deleted by an integration user"
    assert not actual['success']


def test_add_http_action_malformed_url():
    request_body = {
        "auth_token": "",
        "action_name": "new_http_action",
        "response": "",
        "http_url": "192.168.104.1/api/test",
        "request_method": "GET",
        "http_params_list": [{
            "key": "testParam1",
            "parameter_type": "value",
            "value": "testValue1"
        }]
    }
    response = client.post(
        url=f"/api/bot/{pytest.bot}/action/httpaction",
        json=request_body,
        headers={"Authorization": pytest.token_type + " " + pytest.access_token},
    )

    actual = response.json()
    assert actual["error_code"] == 422
    assert actual["message"]
    assert not actual["success"]


def test_add_http_action_missing_parameters():
    request_body = {
        "action_name": "new_http_action2",
        "response": "",
        "http_url": "http://www.google.com",
        "request_method": "put",
        "params_list": [{
            "key": "",
            "parameter_type": "",
            "value": ""
        }]
    }
    response = client.post(
        url=f"/api/bot/{pytest.bot}/action/httpaction",
        json=request_body,
        headers={"Authorization": pytest.token_type + " " + pytest.access_token},
    )

    actual = response.json()
    assert actual["error_code"] == 422
    assert actual["message"]
    assert not actual["success"]


def test_add_http_action_invalid_req_method():
    request_body = {
        "auth_token": "",
        "action_name": "new_http_action",
        "response": "",
        "http_url": "http://www.google.com",
        "request_method": "TUP",
        "http_params_list": [{
            "key": "testParam1",
            "parameter_type": "value",
            "value": "testValue1"
        }]
    }
    response = client.post(
        url=f"/api/bot/{pytest.bot}/action/httpaction",
        json=request_body,
        headers={"Authorization": pytest.token_type + " " + pytest.access_token},
    )

    actual = response.json()
    assert actual["error_code"] == 422
    assert actual["message"]
    assert not actual["success"]


def test_add_http_action_no_action_name():
    request_body = {
        "auth_token": "",
        "action_name": "",
        "response": "string",
        "http_url": "http://www.google.com",
        "request_method": "GET",
        "http_params_list": [{
            "key": "testParam1",
            "parameter_type": "value",
            "value": "testValue1"
        }]
    }

    response = client.post(
        url=f"/api/bot/{pytest.bot}/action/httpaction",
        json=request_body,
        headers={"Authorization": pytest.token_type + " " + pytest.access_token},
    )

    actual = response.json()
    assert actual["error_code"] == 422
    assert actual["message"]
    assert not actual["success"]


def test_add_http_action_no_token():
    request_body = {
        "auth_token": "",
        "action_name": "test_add_http_action_no_token",
        "response": "string",
        "http_url": "http://www.google.com",
        "request_method": "GET",
        "http_params_list": [{
            "key": "testParam1",
            "parameter_type": "value",
            "value": "testValue1"
        }]
    }

    response = client.post(
        url=f"/api/bot/{pytest.bot}/action/httpaction",
        json=request_body,
        headers={"Authorization": pytest.token_type + " " + pytest.access_token},
    )

    actual = response.json()
    assert actual["error_code"] == 0
    assert actual["message"]
    assert actual["success"]


def test_add_http_action_with_sender_id_parameter_type():
    request_body = {
        "auth_token": "",
        "action_name": "test_add_http_action_with_sender_id_parameter_type",
        "response": "string",
        "http_url": "http://www.google.com",
        "request_method": "GET",
        "params_list": [{
            "key": "testParam1",
            "parameter_type": "sender_id",
            "value": "testValue1"
        }, {
            "key": "testParam2",
            "parameter_type": "slot",
            "value": "testValue2"
        }, {
            "key": "testParam3",
            "parameter_type": "user_message",
        }, {
            "key": "testParam4",
            "parameter_type": "chat_log",
        }, {
            "key": "testParam5",
            "parameter_type": "intent",
        }, {
            "key": "testParam6",
            "parameter_type": "value",
            'value': "12345"
        }],
        "headers": [{
            "key": "testParam1",
            "parameter_type": "sender_id",
            "value": "testValue1"
        }, {
            "key": "testParam2",
            "parameter_type": "slot",
            "value": "testValue2"
        }, {
            "key": "testParam3",
            "parameter_type": "user_message",
        }, {
            "key": "testParam4",
            "parameter_type": "chat_log",
        }, {
            "key": "testParam5",
            "parameter_type": "intent",
        }, {
            "key": "testParam6",
            "parameter_type": "value",
            'value': "12345"
        }]
    }

    response = client.post(
        url=f"/api/bot/{pytest.bot}/action/httpaction",
        json=request_body,
        headers={"Authorization": pytest.token_type + " " + pytest.access_token},
    )

    actual = response.json()
    assert actual["error_code"] == 0
    assert actual["message"]
    assert actual["success"]


def test_get_http_action():
    response = client.get(
        url=f"/api/bot/{pytest.bot}/action/httpaction/test_add_http_action_with_sender_id_parameter_type",
        headers={"Authorization": pytest.token_type + " " + pytest.access_token},
    )
    actual = response.json()
    print(actual)
    assert actual["error_code"] == 0
    assert actual["data"]['action_name'] == 'test_add_http_action_with_sender_id_parameter_type'
    assert actual["data"]['response'] == 'string'
    assert actual["data"]['http_url'] == 'http://www.google.com'
    assert actual["data"]['request_method'] == 'GET'
    assert actual["data"]['params_list'] == [
        {'key': 'testParam1', 'value': 'testValue1', 'parameter_type': 'sender_id'},
        {'key': 'testParam2', 'value': 'testvalue2', 'parameter_type': 'slot'},
        {'key': 'testParam3', 'value': '', 'parameter_type': 'user_message'},
        {'key': 'testParam4', 'value': '', 'parameter_type': 'chat_log'},
        {'key': 'testParam5', 'value': '', 'parameter_type': 'intent'},
        {'key': 'testParam6', 'value': '12345', 'parameter_type': 'value'}]
    assert actual["data"]['headers'] == [
        {'key': 'testParam1', 'value': 'testValue1', 'parameter_type': 'sender_id'},
        {'key': 'testParam2', 'value': 'testvalue2', 'parameter_type': 'slot'},
        {'key': 'testParam3', 'value': '', 'parameter_type': 'user_message'},
        {'key': 'testParam4', 'value': '', 'parameter_type': 'chat_log'},
        {'key': 'testParam5', 'value': '', 'parameter_type': 'intent'},
        {'key': 'testParam6', 'value': '12345', 'parameter_type': 'value'}
    ]
    assert not actual["message"]
    assert actual["success"]


def test_add_http_action_invalid_parameter_type():
    request_body = {
        "auth_token": "",
        "action_name": "test_add_http_action_invalid_parameter_type",
        "response": "string",
        "http_url": "http://www.google.com",
        "request_method": "GET",
        "params_list": [{
            "key": "testParam1",
            "parameter_type": "val",
            "value": "testValue1"
        }]
    }

    response = client.post(
        url=f"/api/bot/{pytest.bot}/action/httpaction",
        json=request_body,
        headers={"Authorization": pytest.token_type + " " + pytest.access_token},
    )

    actual = response.json()
    assert actual["error_code"] == 422
    assert actual["message"]
    assert not actual["success"]


def test_add_http_action_with_token():
    request_body = {
        "action_name": "test_add_http_action_with_token_and_story",
        "response": "string",
        "http_url": "http://www.google.com",
        "request_method": "GET",
        "headers": [{
            "key": "Authorization",
            "parameter_type": "value",
            "value": "bearer dfiuhdfishifoshfoishnfoshfnsifjfs"
        }, {
            "key": "testParam1",
            "parameter_type": "value",
            "value": "testValue1"
        }, {
            "key": "testParam1",
            "parameter_type": "value",
            "value": "testValue1"
        }]
    }

    response = client.post(
        url=f"/api/bot/{pytest.bot}/action/httpaction",
        json=request_body,
        headers={"Authorization": pytest.token_type + " " + pytest.access_token},
    )

    actual = response.json()
    assert actual["error_code"] == 0
    assert actual["message"]
    assert actual["success"]

    response = client.get(
        url=f"/api/bot/{pytest.bot}/action/httpaction/test_add_http_action_with_token_and_story",
        headers={"Authorization": pytest.token_type + " " + pytest.access_token},
    )
    actual = response.json()
    assert actual["error_code"] == 0
    assert actual['data']["response"] == "string"
    assert actual['data']["headers"] == request_body['headers']
    assert actual['data']["http_url"] == "http://www.google.com"
    assert actual['data']["request_method"] == "GET"
    assert len(actual['data']["headers"]) == 3
    assert actual["success"]


def test_add_http_action_no_params():
    request_body = {
        "auth_token": "",
        "action_name": "test_add_http_action_no_params",
        "response": "string",
        "http_url": "http://www.google.com",
        "request_method": "GET",
        "params_list": []
    }

    response = client.post(
        url=f"/api/bot/{pytest.bot}/action/httpaction",
        json=request_body,
        headers={"Authorization": pytest.token_type + " " + pytest.access_token},
    )

    actual = response.json()
    assert actual["error_code"] == 0
    assert actual["message"]
    assert actual["success"]


def test_add_http_action_existing():
    request_body = {
        "auth_token": "",
        "action_name": "test_add_http_action_existing",
        "response": "string",
        "http_url": "http://www.google.com",
        "request_method": "GET",
        "params_list": [{
            "key": "testParam1",
            "parameter_type": "value",
            "value": "testValue1"
        }]
    }

    response = client.post(
        url=f"/api/bot/{pytest.bot}/action/httpaction",
        json=request_body,
        headers={"Authorization": pytest.token_type + " " + pytest.access_token},
    )
    actual = response.json()
    assert actual["error_code"] == 0

    response = client.post(
        url=f"/api/bot/{pytest.bot}/action/httpaction",
        json=request_body,
        headers={"Authorization": pytest.token_type + " " + pytest.access_token},
    )

    actual = response.json()
    assert actual["error_code"] == 422
    assert actual["message"]
    assert not actual["success"]


def test_get_http_action_non_exisitng():
    response = client.get(
        url=f"/api/bot/{pytest.bot}/action/httpaction/never_added",
        headers={"Authorization": pytest.token_type + " " + pytest.access_token},
    )
    actual = response.json()
    assert actual["error_code"] == 422
    assert actual["message"] is not None
    assert not actual["success"]


def test_update_http_action():
    request_body = {
        "action_name": "test_update_http_action",
        "response": "",
        "http_url": "http://www.google.com",
        "request_method": "GET",
        "params_list": [{
            "key": "testParam1",
            "parameter_type": "value",
            "value": "testValue1"
        }]
    }

    response = client.post(
        url=f"/api/bot/{pytest.bot}/action/httpaction",
        json=request_body,
        headers={"Authorization": pytest.token_type + " " + pytest.access_token},
    )
    actual = response.json()
    assert actual["error_code"] == 0

    request_body = {
        "action_name": "test_update_http_action",
        "response": "json",
        "http_url": "http://www.alphabet.com",
        "request_method": "POST",
        "params_list": [{
            "key": "testParam1",
            "parameter_type": "value",
            "value": "testValue1"
        }, {
            "key": "testParam2",
            "parameter_type": "slot",
            "value": "testValue1"
        }],
        "headers": [{
            "key": "Authorization",
            "parameter_type": "value",
            "value": "bearer token"
        }]
    }
    response = client.put(
        url=f"/api/bot/{pytest.bot}/action/httpaction",
        json=request_body,
        headers={"Authorization": pytest.token_type + " " + pytest.access_token},
    )
    actual = response.json()
    assert actual["error_code"] == 0

    response = client.get(
        url=f"/api/bot/{pytest.bot}/action/httpaction/test_update_http_action",
        headers={"Authorization": pytest.token_type + " " + pytest.access_token},
    )
    actual = response.json()
    assert actual["error_code"] == 0
    assert actual['data']["response"] == "json"
    assert actual['data']["http_url"] == "http://www.alphabet.com"
    assert actual['data']["request_method"] == "POST"
    assert len(actual['data']["params_list"]) == 2
    assert actual['data']["params_list"][0]['key'] == 'testParam1'
    assert actual['data']["params_list"][0]['parameter_type'] == 'value'
    assert actual['data']["params_list"][0]['value'] == 'testValue1'
    assert actual['data']["headers"] == request_body['headers']
    assert actual["success"]


def test_update_http_action_wrong_parameter():
    request_body = {
        "auth_token": "",
        "action_name": "test_update_http_action_6",
        "response": "",
        "http_url": "http://www.google.com",
        "request_method": "GET",
        "params_list": [{
            "key": "testParam1",
            "parameter_type": "value",
            "value": "testValue1"
        }]
    }

    response = client.post(
        url=f"/api/bot/{pytest.bot}/action/httpaction",
        json=request_body,
        headers={"Authorization": pytest.token_type + " " + pytest.access_token},
    )
    actual = response.json()
    assert actual["error_code"] == 0

    request_body = {
        "auth_token": "bearer hjklfsdjsjkfbjsbfjsvhfjksvfjksvfjksvf",
        "action_name": "test_update_http_action_6",
        "response": "json",
        "http_url": "http://www.alphabet.com",
        "request_method": "POST",
        "params_list": [{
            "key": "testParam1",
            "parameter_type": "val",
            "value": "testValue1"
        }, {
            "key": "testParam2",
            "parameter_type": "slot",
            "value": "testValue1"
        }]
    }
    response = client.put(
        url=f"/api/bot/{pytest.bot}/action/httpaction",
        json=request_body,
        headers={"Authorization": pytest.token_type + " " + pytest.access_token},
    )
    actual = response.json()
    assert actual["error_code"] == 422
    assert actual["message"]
    assert not actual["success"]


def test_update_http_action_non_existing():
    request_body = {
        "auth_token": "",
        "action_name": "test_update_http_action_non_existing",
        "response": "",
        "http_url": "http://www.google.com",
        "request_method": "GET",
        "params_list": []
    }

    response = client.post(
        url=f"/api/bot/{pytest.bot}/action/httpaction",
        json=request_body,
        headers={"Authorization": pytest.token_type + " " + pytest.access_token},
    )

    request_body = {
        "auth_token": "bearer hjklfsdjsjkfbjsbfjsvhfjksvfjksvfjksvf",
        "action_name": "test_update_http_action_non_existing_new",
        "response": "json",
        "http_url": "http://www.alphabet.com",
        "request_method": "POST",
        "params_list": [{
            "key": "param1",
            "value": "value1",
            "parameter_type": "value"},
            {
                "key": "param2",
                "value": "value2",
                "parameter_type": "slot"}]
    }
    response = client.put(
        url=f"/api/bot/{pytest.bot}/action/httpaction",
        json=request_body,
        headers={"Authorization": pytest.token_type + " " + pytest.access_token},
    )
    actual = response.json()
    assert actual["error_code"] == 422
    assert actual["message"]
    assert not actual["success"]


def test_delete_http_action():
    request_body = {
        "auth_token": "",
        "action_name": "test_delete_http_action",
        "response": "",
        "http_url": "http://www.google.com",
        "request_method": "GET",
        "params_list": []
    }

    response = client.post(
        url=f"/api/bot/{pytest.bot}/action/httpaction",
        json=request_body,
        headers={"Authorization": pytest.token_type + " " + pytest.access_token},
    )

    response = client.delete(
        url=f"/api/bot/{pytest.bot}/action/test_delete_http_action",
        headers={"Authorization": pytest.token_type + " " + pytest.access_token},
    )
    actual = response.json()
    assert actual["error_code"] == 0
    assert actual["message"]
    assert actual["success"]


def test_delete_http_action_non_existing():
    request_body = {
        "auth_token": "",
        "action_name": "new_http_action4",
        "response": "",
        "http_url": "http://www.google.com",
        "request_method": "GET",
        "params_list": []
    }

    client.post(
        url=f"/api/bot/{pytest.bot}/action/httpaction",
        json=request_body,
        headers={"Authorization": pytest.token_type + " " + pytest.access_token},
    )

    response = client.delete(
        url=f"/api/bot/{pytest.bot}/action/new_http_action_never_added",
        headers={"Authorization": pytest.token_type + " " + pytest.access_token},
    )
    actual = response.json()
    assert actual["error_code"] == 422
    assert actual["message"]
    assert not actual["success"]


def test_list_actions():
    response = client.post(
        f"/api/bot/{pytest.bot}/stories",
        json={
            "name": "test_path_action",
            "type": "STORY",
            "template_type": "Q&A",
            "steps": [
                {"name": "greet", "type": "INTENT"},
                {"name": "action_greet", "type": "ACTION"},
            ],
        },
        headers={"Authorization": pytest.token_type + " " + pytest.access_token},
    )
    actual = response.json()
    assert actual["error_code"] == 0
    assert actual["message"] == "Flow added successfully"
    assert actual['data']["_id"]
    assert actual["success"]

    response = client.get(
        url=f"/api/bot/{pytest.bot}/actions",
        headers={"Authorization": pytest.token_type + " " + pytest.access_token},
    )
    actual = response.json()
    assert actual["error_code"] == 0
    assert Utility.check_empty_string(actual["message"])
    assert actual['data'] == {
        'actions': ['action_greet'], 'email_action': [], 'form_validation_action': [], 'google_search_action': [],
        'hubspot_forms_action': [],
        'http_action': ['test_add_http_action_no_token',
                        'test_add_http_action_with_sender_id_parameter_type',
                        'test_add_http_action_with_token_and_story',
                        'test_add_http_action_no_params',
                        'test_add_http_action_existing',
                        'test_update_http_action',
                        'test_update_http_action_6',
                        'test_update_http_action_non_existing',
                        'new_http_action4'],
        'slot_set_action': [], 'jira_action': [], 'zendesk_action': [], 'pipedrive_leads_action': [],
        'utterances': ['utter_greet',
                       'utter_cheer_up',
                       'utter_did_that_help',
                       'utter_happy',
                       'utter_goodbye',
                       'utter_iamabot',
                       'utter_default',
                       'utter_please_rephrase']
    }

    assert actual["success"]


@responses.activate
def test_train_using_event(monkeypatch):
    responses.add(
        responses.POST,
        "http://localhost/train",
        status=200
    )
    monkeypatch.setitem(Utility.environment['model']['train'], "event_url", "http://localhost/train")
    response = client.post(
        f"/api/bot/{pytest.bot}/train",
        headers={"Authorization": pytest.token_type + " " + pytest.access_token},
    )
    actual = response.json()
    assert actual["success"]
    assert actual["error_code"] == 0
    assert actual["data"] is None
    assert actual["message"] == "Model training started."


def test_update_training_data_generator_status(monkeypatch):
    request_body = {
        "status": EVENT_STATUS.INITIATED
    }
    response = client.put(
        f"/api/bot/{pytest.bot}/update/data/generator/status",
        json=request_body,
        headers={"Authorization": pytest.token_type + " " + pytest.access_token},
    )
    actual = response.json()
    assert actual["success"]
    assert actual["error_code"] == 0
    assert actual["data"] is None
    assert actual["message"] == "Status updated successfully!"


def test_get_training_data_history(monkeypatch):
    response = client.get(
        f"/api/bot/{pytest.bot}/data/generation/history",
        headers={"Authorization": pytest.token_type + " " + pytest.access_token},
    )
    actual = response.json()
    assert actual["success"]
    assert actual["error_code"] == 0
    response = actual["data"]
    assert response is not None
    response['status'] = 'Initiated'
    assert actual["message"] is None


def test_update_training_data_generator_status_completed(monkeypatch):
    training_data = [{
        "intent": "intent1_test_add_training_data",
        "training_examples": ["example1", "example2"],
        "response": "response1"},
        {"intent": "intent2_test_add_training_data",
         "training_examples": ["example3", "example4"],
         "response": "response2"}]
    request_body = {
        "status": EVENT_STATUS.COMPLETED,
        "response": training_data
    }
    response = client.put(
        f"/api/bot/{pytest.bot}/update/data/generator/status",
        json=request_body,
        headers={"Authorization": pytest.token_type + " " + pytest.access_token},
    )
    actual = response.json()
    assert actual["success"]
    assert actual["error_code"] == 0
    assert actual["data"] is None
    assert actual["message"] == "Status updated successfully!"


def test_update_training_data_generator_wrong_status(monkeypatch):
    training_data = [{
        "intent": "intent1_test_add_training_data",
        "training_examples": ["example1", "example2"],
        "response": "response1"},
        {"intent": "intent2_test_add_training_data",
         "training_examples": ["example3", "example4"],
         "response": "response2"}]
    request_body = {
        "status": "test",
        "response": training_data
    }
    response = client.put(
        f"/api/bot/{pytest.bot}/update/data/generator/status",
        json=request_body,
        headers={"Authorization": pytest.token_type + " " + pytest.access_token},
    )
    actual = response.json()
    assert actual['data'] is None
    assert actual['error_code'] == 422
    assert str(actual['message']).__contains__("value is not a valid enumeration member")
    assert not actual['success']


def test_add_training_data(monkeypatch):
    response = client.get(
        f"/api/bot/{pytest.bot}/data/generation/history",
        headers={"Authorization": pytest.token_type + " " + pytest.access_token},
    )
    actual = response.json()
    assert actual["success"]
    assert actual["error_code"] == 0
    response = actual["data"]
    assert response is not None
    response['status'] = 'Initiated'
    assert actual["message"] is None
    doc_id = response['training_history'][0]['_id']
    training_data = {
        "history_id": doc_id,
        "training_data": [{
            "intent": "intent1_test_add_training_data",
            "training_examples": ["example1", "example2"],
            "response": "response1"},
            {"intent": "intent2_test_add_training_data",
             "training_examples": ["example3", "example4"],
             "response": "response2"}]}
    response = client.post(
        f"/api/bot/{pytest.bot}/data/bulk",
        json=training_data,
        headers={"Authorization": pytest.token_type + " " + pytest.access_token},
    )
    actual = response.json()
    assert actual["success"]
    assert actual["error_code"] == 0
    assert actual["data"] is not None
    assert actual["message"] == "Training data added successfully!"

    assert Intents.objects(name="intent1_test_add_training_data").get() is not None
    assert Intents.objects(name="intent2_test_add_training_data").get() is not None
    training_examples = list(TrainingExamples.objects(intent="intent1_test_add_training_data"))
    assert training_examples is not None
    assert len(training_examples) == 2
    training_examples = list(TrainingExamples.objects(intent="intent2_test_add_training_data"))
    assert len(training_examples) == 2
    assert Responses.objects(name="utter_intent1_test_add_training_data") is not None
    assert Responses.objects(name="utter_intent2_test_add_training_data") is not None
    story = Stories.objects(block_name="path_intent1_test_add_training_data").get()
    assert story is not None
    assert story['events'][0]['name'] == 'intent1_test_add_training_data'
    assert story['events'][0]['type'] == StoryEventType.user
    assert story['events'][1]['name'] == "utter_intent1_test_add_training_data"
    assert story['events'][1]['type'] == StoryEventType.action
    story = Stories.objects(block_name="path_intent2_test_add_training_data").get()
    assert story is not None
    assert story['events'][0]['name'] == 'intent2_test_add_training_data'
    assert story['events'][0]['type'] == StoryEventType.user
    assert story['events'][1]['name'] == "utter_intent2_test_add_training_data"
    assert story['events'][1]['type'] == StoryEventType.action


def test_get_training_data_history_1(monkeypatch):
    response = client.get(
        f"/api/bot/{pytest.bot}/data/generation/history",
        headers={"Authorization": pytest.token_type + " " + pytest.access_token},
    )
    actual = response.json()
    assert actual["success"]
    assert actual["error_code"] == 0
    assert actual["message"] is None
    training_data = actual["data"]['training_history'][0]

    assert training_data['status'] == EVENT_STATUS.COMPLETED.value
    end_timestamp = training_data['end_timestamp']
    assert end_timestamp is not None
    assert training_data['last_update_timestamp'] == end_timestamp
    response = training_data['response']
    assert response is not None
    assert response[0]['intent'] == 'intent1_test_add_training_data'
    assert response[0]['training_examples'][0]['training_example'] == "example1"
    assert response[0]['training_examples'][0]['is_persisted']
    assert response[0]['training_examples'][1]['training_example'] == "example2"
    assert response[0]['training_examples'][1]['is_persisted']
    assert response[0]['response'] == 'response1'
    assert response[1]['intent'] == 'intent2_test_add_training_data'
    assert response[1]['training_examples'][0]['training_example'] == "example3"
    assert response[1]['training_examples'][0]['is_persisted']
    assert response[1]['training_examples'][1]['training_example'] == "example4"
    assert response[1]['training_examples'][1]['is_persisted']
    assert response[1]['response'] == 'response2'


def test_update_training_data_generator_status_exception(monkeypatch):
    request_body = {
        "status": EVENT_STATUS.INITIATED,
    }
    response = client.put(
        f"/api/bot/{pytest.bot}/update/data/generator/status",
        json=request_body,
        headers={"Authorization": pytest.token_type + " " + pytest.access_token},
    )
    actual = response.json()
    assert actual["success"]
    assert actual["error_code"] == 0
    assert actual["data"] is None
    assert actual["message"] == "Status updated successfully!"

    request_body = {
        "status": EVENT_STATUS.FAIL,
        "exception": 'Exception message'
    }
    response = client.put(
        f"/api/bot/{pytest.bot}/update/data/generator/status",
        json=request_body,
        headers={"Authorization": pytest.token_type + " " + pytest.access_token},
    )
    actual = response.json()
    assert actual["success"]
    assert actual["error_code"] == 0
    assert actual["data"] is None
    assert actual["message"] == "Status updated successfully!"


def test_get_training_data_history_2(monkeypatch):
    response = client.get(
        f"/api/bot/{pytest.bot}/data/generation/history",
        headers={"Authorization": pytest.token_type + " " + pytest.access_token},
    )
    actual = response.json()
    assert actual["success"]
    assert actual["error_code"] == 0
    assert actual["message"] is None
    training_data = actual["data"]['training_history'][0]
    assert training_data['status'] == EVENT_STATUS.FAIL.value
    end_timestamp = training_data['end_timestamp']
    assert end_timestamp is not None
    assert training_data['last_update_timestamp'] == end_timestamp
    assert training_data['exception'] == 'Exception message'


def test_fetch_latest(monkeypatch):
    request_body = {
        "status": EVENT_STATUS.INITIATED,
    }
    response = client.put(
        f"/api/bot/{pytest.bot}/update/data/generator/status",
        json=request_body,
        headers={"Authorization": pytest.token_type + " " + pytest.access_token},
    )

    response = client.get(
        f"/api/bot/{pytest.bot}/data/generation/latest",
        headers={"Authorization": pytest.token_type + " " + pytest.access_token},
    )
    actual = response.json()
    assert actual["success"]
    assert actual["error_code"] == 0
    assert actual["data"]['status'] == EVENT_STATUS.INITIATED.value
    assert actual["message"] is None


async def mock_upload(doc):
    if not (doc.filename.lower().endswith('.pdf') or doc.filename.lower().endswith('.docx')):
        raise AppException("Invalid File Format")


@pytest.fixture
def mock_file_upload(monkeypatch):
    def _in_progress_mock(*args, **kwargs):
        return None

    def _daily_limit_mock(*args, **kwargs):
        return None

    def _set_status_mock(*args, **kwargs):
        return None

    def _train_data_gen(*args, **kwargs):
        return None

    monkeypatch.setattr(TrainingDataGenerationProcessor, "is_in_progress", _in_progress_mock)
    monkeypatch.setattr(TrainingDataGenerationProcessor, "check_data_generation_limit", _daily_limit_mock)
    monkeypatch.setattr(TrainingDataGenerationProcessor, "set_status", _set_status_mock)
    monkeypatch.setattr(DataUtility, "trigger_data_generation_event", _train_data_gen)


def test_file_upload_docx(mock_file_upload, monkeypatch):
    monkeypatch.setattr(Utility, "upload_document", mock_upload)

    response = client.post(
        f"/api/bot/{pytest.bot}/upload/data_generation/file",
        headers={"Authorization": pytest.token_type + " " + pytest.access_token},
        files={"doc": (
            "tests/testing_data/file_data/sample1.docx",
            open("tests/testing_data/file_data/sample1.docx", "rb"))})

    actual = response.json()
    assert actual["message"] == "File uploaded successfully and training data generation has begun"
    assert actual["error_code"] == 0
    assert actual["data"] is None
    assert actual["success"]


def test_file_upload_pdf(mock_file_upload, monkeypatch):
    monkeypatch.setattr(Utility, "upload_document", mock_upload)

    response = client.post(
        f"/api/bot/{pytest.bot}/upload/data_generation/file",
        headers={"Authorization": pytest.token_type + " " + pytest.access_token},
        files={"doc": (
            "tests/testing_data/file_data/sample1.pdf",
            open("tests/testing_data/file_data/sample1.pdf", "rb"))})

    actual = response.json()
    assert actual["message"] == "File uploaded successfully and training data generation has begun"
    assert actual["error_code"] == 0
    assert actual["data"] is None
    assert actual["success"]


def test_file_upload_error(mock_file_upload, monkeypatch):
    monkeypatch.setattr(Utility, "upload_document", mock_upload)

    response = client.post(
        f"/api/bot/{pytest.bot}/upload/data_generation/file",
        headers={"Authorization": pytest.token_type + " " + pytest.access_token},
        files={"doc": (
            "nlu.md",
            open("tests/testing_data/all/data/nlu.md", "rb"))})

    actual = response.json()
    assert actual["message"] == "Invalid File Format"
    assert actual["error_code"] == 422
    assert not actual["success"]


def test_list_action_server_logs_empty():
    response = client.get(
        f"/api/bot/{pytest.bot}/actions/logs",
        headers={"Authorization": pytest.token_type + " " + pytest.access_token})

    actual = response.json()
    assert actual['data']['logs'] == []
    assert actual['data']['total'] == 0


def test_list_action_server_logs():
    bot = pytest.bot
    bot_2 = "integration2"
    request_params = {"key": "value", "key2": "value2"}
    expected_intents = ["intent13", "intent11", "intent9", "intent8", "intent7", "intent6", "intent5",
                        "intent4", "intent3", "intent2"]
    ActionServerLogs(intent="intent1", action="http_action", sender="sender_id", timestamp='2021-04-05T07:59:08.771000',
                     request_params=request_params, api_response="Response", bot_response="Bot Response",
                     bot=bot).save()
    ActionServerLogs(intent="intent2", action="http_action", sender="sender_id",
                     url="http://kairon-api.digite.com/api/bot",
                     request_params=request_params, api_response="Response", bot_response="Bot Response", bot=bot,
                     status="FAILURE").save()
    ActionServerLogs(intent="intent1", action="http_action", sender="sender_id",
                     request_params=request_params, api_response="Response", bot_response="Bot Response",
                     bot=bot_2).save()
    ActionServerLogs(intent="intent3", action="http_action", sender="sender_id",
                     request_params=request_params, api_response="Response", bot_response="Bot Response", bot=bot,
                     status="FAILURE").save()
    ActionServerLogs(intent="intent4", action="http_action", sender="sender_id",
                     request_params=request_params, api_response="Response", bot_response="Bot Response",
                     bot=bot).save()
    ActionServerLogs(intent="intent5", action="http_action", sender="sender_id",
                     request_params=request_params, api_response="Response", bot_response="Bot Response", bot=bot,
                     status="FAILURE").save()
    ActionServerLogs(intent="intent6", action="http_action", sender="sender_id",
                     request_params=request_params, api_response="Response", bot_response="Bot Response",
                     bot=bot).save()
    ActionServerLogs(intent="intent7", action="http_action", sender="sender_id",
                     request_params=request_params, api_response="Response", bot_response="Bot Response",
                     bot=bot).save()
    ActionServerLogs(intent="intent8", action="http_action", sender="sender_id",
                     request_params=request_params, api_response="Response", bot_response="Bot Response",
                     bot=bot).save()
    ActionServerLogs(intent="intent9", action="http_action", sender="sender_id",
                     request_params=request_params, api_response="Response", bot_response="Bot Response",
                     bot=bot).save()
    ActionServerLogs(intent="intent10", action="http_action", sender="sender_id",
                     request_params=request_params, api_response="Response", bot_response="Bot Response",
                     bot=bot_2).save()
    ActionServerLogs(intent="intent11", action="http_action", sender="sender_id",
                     request_params=request_params, api_response="Response", bot_response="Bot Response",
                     bot=bot).save()
    ActionServerLogs(intent="intent12", action="http_action", sender="sender_id",
                     request_params=request_params, api_response="Response", bot_response="Bot Response", bot=bot_2,
                     status="FAILURE").save()
    ActionServerLogs(intent="intent13", action="http_action", sender="sender_id_13",
                     request_params=request_params, api_response="Response", bot_response="Bot Response", bot=bot,
                     status="FAILURE").save()
    response = client.get(
        f"/api/bot/{pytest.bot}/actions/logs",
        headers={"Authorization": pytest.token_type + " " + pytest.access_token})

    actual = response.json()
    assert actual["error_code"] == 0
    assert actual["success"]
    assert len(actual['data']['logs']) == 10
    assert actual['data']['total'] == 11
    assert [log['intent'] in expected_intents for log in actual['data']['logs']]
    assert actual['data']['logs'][0]['action'] == "http_action"
    assert any([log['request_params'] == request_params for log in actual['data']['logs']])
    assert any([log['sender'] == "sender_id_13" for log in actual['data']['logs']])
    assert any([log['bot_response'] == "Bot Response" for log in actual['data']['logs']])
    assert any([log['api_response'] == "Response" for log in actual['data']['logs']])
    assert any([log['status'] == "FAILURE" for log in actual['data']['logs']])
    assert any([log['status'] == "SUCCESS" for log in actual['data']['logs']])

    response = client.get(
        f"/api/bot/{pytest.bot}/actions/logs?start_idx=0&page_size=15",
        headers={"Authorization": pytest.token_type + " " + pytest.access_token})
    actual = response.json()
    assert len(actual['data']['logs']) == 11
    assert actual['data']['total'] == 11

    response = client.get(
        f"/api/bot/{pytest.bot}/actions/logs?start_idx=10&page_size=1",
        headers={"Authorization": pytest.token_type + " " + pytest.access_token})
    actual = response.json()
    assert actual["error_code"] == 0
    assert actual["success"]
    assert len(actual['data']['logs']) == 1
    assert actual['data']['total'] == 11


def test_add_training_data_invalid_id(monkeypatch):
    request_body = {
        "status": EVENT_STATUS.INITIATED
    }
    client.put(
        f"/api/bot/{pytest.bot}/update/data/generator/status",
        json=request_body,
        headers={"Authorization": pytest.token_type + " " + pytest.access_token},
    )
    response = client.get(
        f"/api/bot/{pytest.bot}/data/generation/history",
        headers={"Authorization": pytest.token_type + " " + pytest.access_token},
    )
    actual = response.json()
    assert actual["success"]
    assert actual["error_code"] == 0
    response = actual["data"]
    assert response is not None
    response['status'] = 'Initiated'
    assert actual["message"] is None
    doc_id = response['training_history'][0]['_id']
    training_data = {
        "history_id": doc_id,
        "training_data": [{
            "intent": "intent1_test_add_training_data",
            "training_examples": ["example1", "example2"],
            "response": "response1"},
            {"intent": "intent2_test_add_training_data",
             "training_examples": ["example3", "example4"],
             "response": "response2"}]}
    response = client.post(
        f"/api/bot/{pytest.bot}/data/bulk",
        json=training_data,
        headers={"Authorization": pytest.token_type + " " + pytest.access_token},
    )
    actual = response.json()
    assert not actual["success"]
    assert actual["error_code"] == 422
    assert actual["data"] is None
    assert actual["message"] == "No Training Data Generated"


def test_feedback():
    request = {
        'rating': 5.0, 'scale': 5.0, 'feedback': 'The product is better than rasa.'
    }
    response = client.post(
        f"/api/account/feedback",
        headers={"Authorization": pytest.token_type + " " + pytest.access_token},
        json=request
    )
    actual = response.json()
    assert actual["success"]
    assert actual["error_code"] == 0
    assert not actual["data"]
    assert actual["message"] == 'Thanks for your feedback!'


def test_add_rule():
    response = client.post(
        f"/api/bot/{pytest.bot}/stories",
        json={
            "name": "test_path",
            "type": "RULE",
            "steps": [
                {"name": "greet", "type": "INTENT"},
                {"name": "utter_greet", "type": "BOT"},
            ],
        },
        headers={"Authorization": pytest.token_type + " " + pytest.access_token},
    )
    actual = response.json()
    assert actual["success"]
    assert actual["error_code"] == 0
    assert actual["message"] == "Flow added successfully"
    assert actual["data"]["_id"]


def test_add_rule_invalid_type():
    response = client.post(
        f"/api/bot/{pytest.bot}/stories",
        json={
            "name": "test_path",
            "type": "TEST",
            "template_type": "Q&A",
            "steps": [
                {"name": "greet", "type": "INTENT"},
                {"name": "utter_greet", "type": "BOT"},
            ],
        },
        headers={"Authorization": pytest.token_type + " " + pytest.access_token},
    )
    actual = response.json()
    assert not actual["success"]
    assert actual["error_code"] == 422
    assert actual["message"] == [{'ctx': {'enum_values': ['STORY', 'RULE']}, 'loc': ['body', 'type'],
                                  'msg': "value is not a valid enumeration member; permitted: 'STORY', 'RULE'",
                                  'type': 'type_error.enum'}]


def test_add_rule_empty_event():
    response = client.post(
        f"/api/bot/{pytest.bot}/stories",
        json={"name": "test_add_rule_empty_event", "type": "RULE", "steps": []},
        headers={"Authorization": pytest.token_type + " " + pytest.access_token},
    )
    actual = response.json()
    assert not actual["success"]
    assert actual["error_code"] == 422
    assert actual["message"] == [
        {'loc': ['body', 'steps'], 'msg': 'Steps are required to form Flow', 'type': 'value_error'}]


def test_add_rule_lone_intent():
    response = client.post(
        f"/api/bot/{pytest.bot}/stories",
        json={
            "name": "test_add_rule_lone_intent",
            "type": "RULE",
            "steps": [
                {"name": "greet", "type": "INTENT"},
                {"name": "utter_greet", "type": "BOT"},
                {"name": "greet_again", "type": "INTENT"},
            ],
        },
        headers={"Authorization": pytest.token_type + " " + pytest.access_token},
    )
    actual = response.json()
    assert not actual["success"]
    assert actual["error_code"] == 422
    assert actual["message"] == [
        {'loc': ['body', 'steps'], 'msg': 'Intent should be followed by utterance or action', 'type': 'value_error'}]


def test_add_rule_consecutive_intents():
    response = client.post(
        f"/api/bot/{pytest.bot}/stories",
        json={
            "name": "test_add_rule_consecutive_intents",
            "type": "RULE",
            "steps": [
                {"name": "greet", "type": "INTENT"},
                {"name": "utter_greet", "type": "INTENT"},
                {"name": "utter_greet", "type": "BOT"},
            ],
        },
        headers={"Authorization": pytest.token_type + " " + pytest.access_token},
    )
    actual = response.json()
    assert not actual["success"]
    assert actual["error_code"] == 422
    assert actual["message"] == [
        {'loc': ['body', 'steps'], 'msg': 'Found 2 consecutive intents', 'type': 'value_error'}]


def test_add_rule_multiple_actions():
    response = client.post(
        f"/api/bot/{pytest.bot}/stories",
        json={
            "name": "test_add_rule_consecutive_actions",
            "type": "RULE",
            "steps": [
                {"name": "greet", "type": "INTENT"},
                {"name": "utter_greet", "type": "HTTP_ACTION"},
                {"name": "utter_greet_again", "type": "HTTP_ACTION"},
            ],
        },
        headers={"Authorization": pytest.token_type + " " + pytest.access_token},
    )
    actual = response.json()
    assert actual["success"]
    assert actual["error_code"] == 0
    assert actual["message"] == "Flow added successfully"


def test_add_rule_utterance_as_first_step():
    response = client.post(
        f"/api/bot/{pytest.bot}/stories",
        json={
            "name": "test_add_rule_consecutive_intents",
            "type": "RULE",
            "steps": [
                {"name": "greet", "type": "BOT"},
                {"name": "utter_greet", "type": "HTTP_ACTION"},
                {"name": "utter_greet_again", "type": "HTTP_ACTION"},
            ],
        },
        headers={"Authorization": pytest.token_type + " " + pytest.access_token},
    )
    actual = response.json()
    assert not actual["success"]
    assert actual["error_code"] == 422
    assert actual["message"] == [
        {'loc': ['body', 'steps'], 'msg': 'First step should be an intent', 'type': 'value_error'}]


def test_add_rule_missing_event_type():
    response = client.post(
        f"/api/bot/{pytest.bot}/stories",
        json={
            "name": "test_path",
            "type": "RULE",
            "steps": [{"name": "greet"}, {"name": "utter_greet", "type": "BOT"}],
        },
        headers={"Authorization": pytest.token_type + " " + pytest.access_token},
    )
    actual = response.json()
    assert not actual["success"]
    assert actual["error_code"] == 422
    assert (
            actual["message"]
            == [{'loc': ['body', 'steps', 0, 'type'], 'msg': 'field required', 'type': 'value_error.missing'}]
    )


def test_add_rule_invalid_event_type():
    response = client.post(
        f"/api/bot/{pytest.bot}/stories",
        json={
            "name": "test_path",
            "type": "RULE",
            "steps": [
                {"name": "greet", "type": "data"},
                {"name": "utter_greet", "type": "BOT"},
            ],
        },
        headers={"Authorization": pytest.token_type + " " + pytest.access_token},
    )
    actual = response.json()
    assert not actual["success"]
    assert actual["error_code"] == 422
    assert (
            actual["message"]
            == [{'ctx': {'enum_values': ['INTENT', 'FORM_START', 'FORM_END', 'BOT', 'HTTP_ACTION', 'ACTION', 'SLOT_SET_ACTION', 'FORM_ACTION', 'GOOGLE_SEARCH_ACTION', 'EMAIL_ACTION', 'JIRA_ACTION', 'ZENDESK_ACTION', 'PIPEDRIVE_LEADS_ACTION', 'HUBSPOT_FORMS_ACTION']},
                 'loc': ['body', 'steps', 0, 'type'],
                 'msg': "value is not a valid enumeration member; permitted: 'INTENT', 'FORM_START', 'FORM_END', 'BOT', 'HTTP_ACTION', 'ACTION', 'SLOT_SET_ACTION', 'FORM_ACTION', 'GOOGLE_SEARCH_ACTION', 'EMAIL_ACTION', 'JIRA_ACTION', 'ZENDESK_ACTION', 'PIPEDRIVE_LEADS_ACTION', 'HUBSPOT_FORMS_ACTION'",
                 'type': 'type_error.enum'}]
    )


def test_update_rule():
    response = client.put(
        f"/api/bot/{pytest.bot}/stories",
        json={
            "name": "test_path",
            "type": "RULE",
            "steps": [
                {"name": "greet", "type": "INTENT"},
                {"name": "utter_nonsense", "type": "BOT"},
            ],
        },
        headers={"Authorization": pytest.token_type + " " + pytest.access_token},
    )
    actual = response.json()
    assert actual["success"]
    assert actual["error_code"] == 0
    assert actual["message"] == "Flow updated successfully"
    assert actual["data"]["_id"]


def test_update_rule_invalid_event_type():
    response = client.put(
        f"/api/bot/{pytest.bot}/stories",
        json={
            "name": "test_path",
            "type": "RULE",
            "steps": [
                {"name": "greet", "type": "data"},
                {"name": "utter_nonsense", "type": "BOT"},
            ],
        },
        headers={"Authorization": pytest.token_type + " " + pytest.access_token},
    )
    actual = response.json()
    assert not actual["success"]
    assert actual["error_code"] == 422
    assert (
            actual["message"]
            == [{'ctx': {'enum_values': ['INTENT', 'FORM_START', 'FORM_END', 'BOT', 'HTTP_ACTION', 'ACTION', 'SLOT_SET_ACTION', 'FORM_ACTION', 'GOOGLE_SEARCH_ACTION', 'EMAIL_ACTION', 'JIRA_ACTION', 'ZENDESK_ACTION', 'PIPEDRIVE_LEADS_ACTION', 'HUBSPOT_FORMS_ACTION']},
                 'loc': ['body', 'steps', 0, 'type'],
                 'msg': "value is not a valid enumeration member; permitted: 'INTENT', 'FORM_START', 'FORM_END', 'BOT', 'HTTP_ACTION', 'ACTION', 'SLOT_SET_ACTION', 'FORM_ACTION', 'GOOGLE_SEARCH_ACTION', 'EMAIL_ACTION', 'JIRA_ACTION', 'ZENDESK_ACTION', 'PIPEDRIVE_LEADS_ACTION', 'HUBSPOT_FORMS_ACTION'",
                 'type': 'type_error.enum'}]
    )


def test_delete_rule():
    response = client.post(
        f"/api/bot/{pytest.bot}/stories",
        json={
            "name": "test_path1",
            "type": "RULE",
            "steps": [
                {"name": "greet", "type": "INTENT"},
                {"name": "utter_greet", "type": "BOT"},
            ],
        },
        headers={"Authorization": pytest.token_type + " " + pytest.access_token},
    )
    actual = response.json()
    assert actual["success"]
    assert actual["error_code"] == 0
    assert actual["message"] == "Flow added successfully"

    response = client.delete(
        f"/api/bot/{pytest.bot}/stories/test_path1/RULE",
        headers={"Authorization": pytest.token_type + " " + pytest.access_token},
    )
    actual = response.json()
    assert actual["success"]
    assert actual["error_code"] == 0
    assert actual["message"] == "Flow deleted successfully"


def test_delete_non_existing_rule():
    response = client.delete(
        f"/api/bot/{pytest.bot}/stories/test_path2/RULE",
        headers={"Authorization": pytest.token_type + " " + pytest.access_token},
    )
    actual = response.json()
    assert not actual["success"]
    assert actual["error_code"] == 422
    assert actual["message"] == "Flow does not exists"


def test_add_rule_with_multiple_intents():
    response = client.post(
        f"/api/bot/{pytest.bot}/stories",
        json={
            "name": "test_path",
            "type": "RULE",
            "steps": [
                {"name": "greet", "type": "INTENT"},
                {"name": "utter_greet", "type": "BOT"},
                {"name": "location", "type": "INTENT"},
                {"name": "utter_location", "type": "BOT"},
            ],
        },
        headers={"Authorization": pytest.token_type + " " + pytest.access_token},
    )
    actual = response.json()
    assert not actual["success"]
    assert actual["error_code"] == 422
    assert actual["message"] == [{'loc': ['body', 'steps'],
                                  'msg': "Found rules 'test_path' that contain more than intent.\nPlease use stories for this case",
                                  'type': 'value_error'}]
    assert actual["data"] is None


def test_validate():
    response = client.post(
        f"/api/bot/{pytest.bot}/validate",
        headers={"Authorization": pytest.token_type + " " + pytest.access_token},
    )
    actual = response.json()
    assert actual["success"]
    assert actual["error_code"] == 0
    assert not actual["data"]
    assert actual["message"] == 'Event triggered! Check logs.'


def test_upload_missing_data():
    files = (('training_files', ("domain.yml", BytesIO(open("tests/testing_data/all/domain.yml", "rb").read()))),
             ('training_files', ("stories.md", BytesIO(open("tests/testing_data/all/data/stories.md", "rb").read()))),
             ('training_files', ("config.yml", BytesIO(open("tests/testing_data/all/config.yml", "rb").read()))),
             )
    response = client.post(
        f"/api/bot/{pytest.bot}/upload",
        headers={"Authorization": pytest.token_type + " " + pytest.access_token},
        files=files,
    )
    actual = response.json()
    assert actual["message"] == 'Upload in progress! Check logs.'
    assert actual["error_code"] == 0
    assert actual["data"] is None
    assert actual["success"]


def test_upload_valid_and_invalid_data():
    files = (('training_files', ("nlu_1.md", None)),
             ('training_files', ("domain_5.yml", open("tests/testing_data/all/domain.yml", "rb"))),
             ('training_files', ("stories.md", open("tests/testing_data/all/data/stories.md", "rb"))),
             ('training_files', ("config_6.yml", open("tests/testing_data/all/config.yml", "rb"))))
    response = client.post(
        f"/api/bot/{pytest.bot}/upload",
        headers={"Authorization": pytest.token_type + " " + pytest.access_token},
        files=files,
    )
    actual = response.json()
    assert actual["message"] == 'Upload in progress! Check logs.'
    assert actual["error_code"] == 0
    assert actual["data"] is None
    assert actual["success"]


def test_upload_with_http_error():
    config = Utility.load_yaml("./tests/testing_data/yml_training_files/config.yml")
    config.get('pipeline').append({'name': "XYZ"})
    files = (('training_files', ("config.yml", json.dumps(config).encode())),
             ('training_files', ("actions.yml", open("tests/testing_data/error/actions.yml", "rb"))))

    response = client.post(
        f"/api/bot/{pytest.bot}/upload",
        headers={"Authorization": pytest.token_type + " " + pytest.access_token},
        files=files,
    )
    actual = response.json()
    assert actual["message"] == "Upload in progress! Check logs."
    assert actual["error_code"] == 0
    assert actual["data"] is None
    assert actual["success"]

    response = client.get(
        f"/api/bot/{pytest.bot}/importer/logs",
        headers={"Authorization": pytest.token_type + " " + pytest.access_token},
    )
    actual = response.json()
    assert actual["success"]
    assert actual["error_code"] == 0
    assert len(actual["data"]) == 4
    assert actual['data'][0]['status'] == 'Failure'
    assert actual['data'][0]['event_status'] == EVENT_STATUS.COMPLETED.value
    assert actual['data'][0]['is_data_uploaded']
    assert actual['data'][0]['start_timestamp']
    assert actual['data'][0]['start_timestamp']
    assert actual['data'][0]['start_timestamp']
    print(actual['data'][0]['actions'])
    assert 'Required http action fields' in actual['data'][0]['actions'][0]['data'][0]
    assert actual['data'][0]['config']['data'] == ['Invalid component XYZ']


def test_upload_actions_and_config():
    files = (('training_files', ("config.yml", open("tests/testing_data/yml_training_files/config.yml", "rb"))),
             ('training_files',
              ("actions.yml", open("tests/testing_data/yml_training_files/actions.yml", "rb"))))

    response = client.post(
        f"/api/bot/{pytest.bot}/upload",
        headers={"Authorization": pytest.token_type + " " + pytest.access_token},
        files=files,
    )
    actual = response.json()
    assert actual["message"] == "Upload in progress! Check logs."
    assert actual["error_code"] == 0
    assert actual["data"] is None
    assert actual["success"]

    response = client.get(
        f"/api/bot/{pytest.bot}/importer/logs",
        headers={"Authorization": pytest.token_type + " " + pytest.access_token},
    )
    actual = response.json()
    assert actual["success"]
    assert actual["error_code"] == 0
    assert len(actual["data"]) == 5
    assert actual['data'][0]['status'] == 'Success'
    assert actual['data'][0]['event_status'] == EVENT_STATUS.COMPLETED.value
    assert actual['data'][0]['is_data_uploaded']
    assert actual['data'][0]['start_timestamp']
    assert actual['data'][0]['end_timestamp']
    assert actual['data'][0]['actions'] == [{'type': 'http_actions', 'count': 5, 'data': []},
                                            {'type': 'slot_set_actions', 'count': 0, 'data': []},
                                            {'type': 'form_validation_actions', 'count': 0, 'data': []},
                                            {'type': 'email_actions', 'count': 0, 'data': []},
                                            {'type': 'google_search_actions', 'count': 0, 'data': []},
                                            {'type': 'jira_actions', 'count': 0, 'data': []},
                                            {'type': 'zendesk_actions', 'count': 0, 'data': []},
                                            {'type': 'pipedrive_leads_actions', 'data': [], 'count': 0}]
    assert not actual['data'][0]['config']['data']

    response = client.get(
        f"/api/bot/{pytest.bot}/action/httpaction",
        headers={"Authorization": pytest.token_type + " " + pytest.access_token},
    )
    actual = response.json()
    assert actual["success"]
    assert actual["error_code"] == 0
    assert len(actual["data"]) == 5


def test_get_editable_config():
    response = client.get(f"/api/bot/{pytest.bot}/config/properties",
                          headers={"Authorization": pytest.token_type + " " + pytest.access_token})
    actual = response.json()
    assert actual["success"]
    assert actual["error_code"] == 0
    assert actual['data'] == {'nlu_confidence_threshold': 0.7, 'action_fallback': 'action_default_fallback',
                              'action_fallback_threshold': 0.3,
                              'ted_epochs': 5, 'nlu_epochs': 5, 'response_epochs': 5}


def test_set_epoch_and_fallback():
    request = {"nlu_epochs": 200,
               "response_epochs": 100,
               "ted_epochs": 150,
               "nlu_confidence_threshold": 0.7,
               'action_fallback_threshold': 0.3,
               "action_fallback": "action_default_fallback"}
    response = client.post(
        f"/api/bot/{pytest.bot}/response/utter_default",
        json={"data": "Sorry I didnt get that. Can you rephrase?"},
        headers={"Authorization": pytest.token_type + " " + pytest.access_token},
    )
    actual = response.json()
    assert actual["data"]["_id"]
    assert actual["success"]
    assert actual["error_code"] == 0
    assert actual["message"] == "Response added!"

    response = client.put(f"/api/bot/{pytest.bot}/config/properties",
                          headers={"Authorization": pytest.token_type + " " + pytest.access_token},
                          json=request)
    actual = response.json()
    assert actual["success"]
    assert actual["error_code"] == 0
    assert actual["message"] == 'Config saved'


def test_get_config_all():
    response = client.get(f"/api/bot/{pytest.bot}/config/properties",
                          headers={"Authorization": pytest.token_type + " " + pytest.access_token})
    actual = response.json()
    assert actual["success"]
    assert actual["error_code"] == 0
    assert actual['data']


def test_set_epoch_and_fallback_modify_action_only():
    request = {"nlu_confidence_threshold": 0.3,
               "action_fallback": "utter_default"}
    response = client.put(f"/api/bot/{pytest.bot}/config/properties",
                          headers={"Authorization": pytest.token_type + " " + pytest.access_token},
                          json=request)
    actual = response.json()
    assert actual["success"]
    assert actual["error_code"] == 0
    assert actual["message"] == 'Config saved'


def test_set_epoch_and_fallback_empty_pipeline_and_policies():
    request = {"nlu_confidence_threshold": 20}
    response = client.put(f"/api/bot/{pytest.bot}/config/properties",
                          headers={"Authorization": pytest.token_type + " " + pytest.access_token},
                          json=request)
    actual = response.json()
    assert not actual["success"]
    assert actual["error_code"] == 422
    assert actual["message"] == [
        {'loc': ['body', 'nlu_confidence_threshold'], 'msg': 'Please choose a threshold between 0.3 and 0.9',
         'type': 'value_error'}]


def test_set_epoch_and_fallback_empty_request():
    response = client.put(f"/api/bot/{pytest.bot}/config/properties",
                          headers={"Authorization": pytest.token_type + " " + pytest.access_token},
                          json={})
    actual = response.json()
    assert not actual["success"]
    assert actual["error_code"] == 422
    assert actual["message"] == 'At least one field is required'


def test_set_epoch_and_fallback_negative_epochs():
    response = client.put(f"/api/bot/{pytest.bot}/config/properties",
                          headers={"Authorization": pytest.token_type + " " + pytest.access_token},
                          json={'nlu_epochs': 0})
    actual = response.json()
    assert not actual["success"]
    assert actual["error_code"] == 422
    assert actual["message"] == [
        {'loc': ['body', 'nlu_epochs'], 'msg': 'Choose a positive number as epochs', 'type': 'value_error'}]

    response = client.put(f"/api/bot/{pytest.bot}/config/properties",
                          headers={"Authorization": pytest.token_type + " " + pytest.access_token},
                          json={'response_epochs': -1, 'ted_epochs': 0, 'nlu_epochs': 200})
    actual = response.json()
    assert not actual["success"]
    assert actual["error_code"] == 422
    assert actual["message"][0] == {'loc': ['body', 'response_epochs'], 'msg': 'Choose a positive number as epochs',
                                    'type': 'value_error'}
    assert actual["message"][1] == {'loc': ['body', 'ted_epochs'], 'msg': 'Choose a positive number as epochs',
                                    'type': 'value_error'}


def test_set_epoch_and_fallback_max_epochs():

    epoch_max_limit = Utility.environment['model']['config_properties']['epoch_max_limit']
    response = client.put(f"/api/bot/{pytest.bot}/config/properties",
                          headers={"Authorization": pytest.token_type + " " + pytest.access_token},
                          json={'nlu_epochs': epoch_max_limit+1})
    actual = response.json()
    assert not actual["success"]
    assert actual["error_code"] == 422
    assert actual["message"] == [
        {'loc': ['body', 'nlu_epochs'], 'msg': f'Please choose a epoch between 1 and {epoch_max_limit}',
         'type': 'value_error'}]

    response = client.put(f"/api/bot/{pytest.bot}/config/properties",
                          headers={"Authorization": pytest.token_type + " " + pytest.access_token},
                          json={'response_epochs': -1, 'ted_epochs': epoch_max_limit+1, 'nlu_epochs': 200})
    actual = response.json()
    assert not actual["success"]
    assert actual["error_code"] == 422
    assert actual["message"][0] == {'loc': ['body', 'response_epochs'], 'msg': 'Choose a positive number as epochs',
                                    'type': 'value_error'}
    assert actual["message"][1] == {'loc': ['body', 'ted_epochs'], 'msg': f'Please choose a epoch between 1 and {epoch_max_limit}',
                                    'type': 'value_error'}


def test_get_synonyms():
    response = client.get(
        f"/api/bot/{pytest.bot}/entity/synonyms",
        headers={"Authorization": pytest.token_type + " " + pytest.access_token},
    )
    actual = response.json()
    assert "data" in actual
    assert len(actual["data"]) == 0
    assert actual["success"]
    assert actual["error_code"] == 0
    assert Utility.check_empty_string(actual["message"])


def test_add_synonyms():
    response = client.post(
        f"/api/bot/{pytest.bot}/entity/synonyms",
        json={"name": "bot_add", "value": ["any"]},
        headers={"Authorization": pytest.token_type + " " + pytest.access_token},
    )
    actual = response.json()
    assert actual["success"]
    assert actual["error_code"] == 0
    assert actual["message"] == "Synonym and values added successfully!"

    client.post(
        f"/api/bot/{pytest.bot}/entity/synonyms",
        json={"name": "bot_add", "value": ["any1"]},
        headers={"Authorization": pytest.token_type + " " + pytest.access_token},
    )

    response = client.get(
        f"/api/bot/{pytest.bot}/entity/synonyms",
        headers={"Authorization": pytest.token_type + " " + pytest.access_token},
    )

    actual = response.json()
    assert actual['data'] == [{"any": "bot_add"}, {"any1": "bot_add"}]


def test_get_specific_synonym_values():
    response = client.get(
        f"/api/bot/{pytest.bot}/entity/synonyms/bot_add",
        headers={"Authorization": pytest.token_type + " " + pytest.access_token},
    )

    actual = response.json()
    assert len(actual['data']) == 2


def test_add_synonyms_duplicate():
    response = client.post(
        f"/api/bot/{pytest.bot}/entity/synonyms",
        json={"name": "bot_add", "value": ["any"]},
        headers={"Authorization": pytest.token_type + " " + pytest.access_token},
    )
    actual = response.json()
    assert not actual["success"]
    assert actual["error_code"] == 422
    assert actual["message"] == "Synonym value already exists"


def test_add_synonyms_value_empty():
    response = client.post(
        f"/api/bot/{pytest.bot}/entity/synonyms",
        json={"name": "bot_add", "value": []},
        headers={"Authorization": pytest.token_type + " " + pytest.access_token},
    )
    actual = response.json()
    assert not actual["success"]
    assert actual["error_code"] == 422
    assert actual["message"][0]['msg'] == "value field cannot be empty"


def test_add_synonyms_empty():
    response = client.post(
        f"/api/bot/{pytest.bot}/entity/synonyms",
        json={"name": "", "value": ["h"]},
        headers={"Authorization": pytest.token_type + " " + pytest.access_token},
    )
    actual = response.json()
    assert not actual["success"]
    assert actual["error_code"] == 422
    assert actual["message"][0]['msg'] == "synonym cannot be empty"


def test_edit_synonyms():
    response = client.get(
        f"/api/bot/{pytest.bot}/entity/synonyms/bot_add",
        headers={"Authorization": pytest.token_type + " " + pytest.access_token},
    )

    actual = response.json()
    response = client.put(
        f"/api/bot/{pytest.bot}/entity/synonyms/bot_add/{actual['data'][0]['_id']}",
        json={"data": "any4"},
        headers={"Authorization": pytest.token_type + " " + pytest.access_token},
    )
    actual = response.json()
    assert actual["success"]
    assert actual["error_code"] == 0
    assert actual["message"] == "Synonym updated!"

    response = client.get(
        f"/api/bot/{pytest.bot}/entity/synonyms",
        headers={"Authorization": pytest.token_type + " " + pytest.access_token},
    )

    actual = response.json()
    assert len(actual['data']) == 2
    value_list = [list(actual['data'][0].keys())[0], list(actual['data'][1].keys())[0]]
    assert "any4" in value_list


def test_delete_synonym_one_value():
    response = client.get(
        f"/api/bot/{pytest.bot}/entity/synonyms/bot_add",
        headers={"Authorization": pytest.token_type + " " + pytest.access_token},
    )

    actual = response.json()
    response = client.delete(
        f"/api/bot/{pytest.bot}/entity/synonyms/False",
        json={"data": actual['data'][0]['_id']},
        headers={"Authorization": pytest.token_type + " " + pytest.access_token},
    )
    actual = response.json()
    assert actual["success"]
    assert actual["error_code"] == 0
    assert actual["message"] == "Synonym removed!"

    response = client.get(
        f"/api/bot/{pytest.bot}/entity/synonyms",
        headers={"Authorization": pytest.token_type + " " + pytest.access_token},
    )

    actual = response.json()
    assert len(actual['data']) == 1


def test_delete_synonym():
    response = client.delete(
        f"/api/bot/{pytest.bot}/entity/synonyms/True",
        json={"data": "bot_add"},
        headers={"Authorization": pytest.token_type + " " + pytest.access_token},
    )
    actual = response.json()
    assert actual["success"]
    assert actual["error_code"] == 0
    assert actual["message"] == "Synonym removed!"

    response = client.get(
        f"/api/bot/{pytest.bot}/entity/synonyms",
        headers={"Authorization": pytest.token_type + " " + pytest.access_token},
    )

    actual = response.json()
    assert actual['data'] == []


def test_add_synonyms_empty_value_element():
    response = client.post(
        f"/api/bot/{pytest.bot}/entity/synonyms",
        json={"name": "bot_add", "value": ['df', '']},
        headers={"Authorization": pytest.token_type + " " + pytest.access_token},
    )
    actual = response.json()
    assert not actual["success"]
    assert actual["error_code"] == 422
    assert actual["message"][0]['msg'] == "value cannot be an empty string"


def test_get_training_data_count(monkeypatch):
    def _mock_training_data_count(*args, **kwargs):
        return {
            'intents': [{'name': 'greet', 'count': 5}, {'name': 'affirm', 'count': 3}],
            'utterances': [{'name': 'utter_greet', 'count': 4}, {'name': 'utter_affirm', 'count': 11}]
        }

    monkeypatch.setattr(MongoProcessor, 'get_training_data_count', _mock_training_data_count)
    response = client.get(f"/api/bot/{pytest.bot}/data/count",
                          headers={"Authorization": pytest.token_type + " " + pytest.access_token})
    actual = response.json()
    assert actual["success"]
    assert actual["error_code"] == 0
    assert actual["data"] == _mock_training_data_count()


@responses.activate
def test_chat(monkeypatch):
    monkeypatch.setitem(Utility.environment['model']['agent'], 'url', "http://localhost")
    chat_json = {"data": "Hi"}
    responses.add(
        responses.POST,
        f"http://localhost/api/bot/{pytest.bot}/chat",
        status=200,
        match=[
            responses.json_params_matcher(
                chat_json)],
        json={'success': True, 'error_code': 0, "data": {'response': [{'bot': 'Hi'}]}, 'message': None}
    )
    response = client.post(f"/api/bot/{pytest.bot}/chat",
                           json=chat_json,
                           headers={"Authorization": pytest.token_type + " " + pytest.access_token})
    actual = response.json()
    assert actual["success"]
    assert actual["error_code"] == 0
    assert actual["data"]['response']


@responses.activate
def test_chat_user(monkeypatch):
    monkeypatch.setitem(Utility.environment['model']['agent'], 'url', "http://localhost")
    chat_json = {"data": "Hi"}
    responses.add(
        responses.POST,
        f"http://localhost/api/bot/{pytest.bot}/chat",
        status=200,
        match=[
            responses.json_params_matcher(
                chat_json)],
        json={'success': True, 'error_code': 0, "data": {'response': [{'bot': 'Hi'}]}, 'message': None}
    )
    response = client.post(f"/api/bot/{pytest.bot}/chat",
                           json=chat_json,
                           headers={"Authorization": pytest.token_type + " " + pytest.access_token})
    actual = response.json()
    assert actual["success"]
    assert actual["error_code"] == 0
    assert actual["data"]['response']


@responses.activate
def test_chat_augment_user(monkeypatch):
    monkeypatch.setitem(Utility.environment['model']['agent'], 'url', "http://localhost")
    chat_json = {"data": "Hi"}
    responses.add(
        responses.POST,
        f"http://localhost/api/bot/{pytest.bot}/chat",
        status=200,
        match=[
            responses.json_params_matcher(
                chat_json)],
        json={'success': True, 'error_code': 0, "data": {'response': [{'bot': 'Hi'}]}, 'message': None}
    )
    response = client.post(f"/api/bot/{pytest.bot}/chat/testUser",
                           json=chat_json,
                           headers={"Authorization": pytest.token_type + " " + pytest.access_token})
    actual = response.json()
    assert actual["success"]
    assert actual["error_code"] == 0
    assert actual["data"]['response']


def test_get_client_config():
    response = client.get(f"/api/bot/{pytest.bot}/chat/client/config",
                          headers={"Authorization": pytest.token_type + " " + pytest.access_token})
    actual = response.json()
    assert actual["success"]
    assert actual["error_code"] == 0
    assert actual["data"]


def test_get_client_config_url():
    response = client.get(f"/api/bot/{pytest.bot}/chat/client/config/url",
                          headers={"Authorization": pytest.token_type + " " + pytest.access_token})
    actual = response.json()
    assert actual["success"]
    assert actual["error_code"] == 0
    assert actual["data"]
    pytest.url = actual["data"]


def test_get_client_config_using_invalid_uid():
    response = client.get(f'/api/bot/{pytest.bot}/chat/client/config/ecmkfnufjsufysfbksjnfaksn')
    actual = response.json()
    assert not actual["success"]
    assert actual["error_code"] == 422
    assert not actual["data"]


def test_save_client_config():
    config_path = "./template/chat-client/default-config.json"
    config = json.load(open(config_path))
    config['headers'] = {}
    config['headers']['X-USER'] = 'kairon-user'
    response = client.post(f"/api/bot/{pytest.bot}/chat/client/config",
                           json={'data': config},
                           headers={"Authorization": pytest.token_type + " " + pytest.access_token})
    actual = response.json()
    assert actual["success"]
    assert actual["error_code"] == 0
    assert actual["message"] == 'Config saved'

    config = ChatClientConfig.objects(bot=pytest.bot).get()
    assert config.config
    assert config.config['headers']['X-USER']
    assert not config.config['headers'].get('authorization')


@responses.activate
def test_get_client_config_using_uid(monkeypatch):
    monkeypatch.setitem(Utility.environment['model']['agent'], 'url', "http://localhost")
    chat_json = {"data": "Hi"}
    responses.add(
        responses.POST,
        f"http://localhost/api/bot/{pytest.bot}/chat",
        status=200,
        match=[
            responses.json_params_matcher(
                chat_json)],
        json={'success': True, 'error_code': 0, "data": None, 'message': "Bot has not been trained yet!"}
    )
    response = client.get(pytest.url)
    actual = response.json()
    assert actual["success"]
    assert actual["error_code"] == 0
    assert actual["data"]

    auth_token = actual['data']['headers']['authorization']
    response = client.post(
        f"/api/bot/{pytest.bot}/chat",
        json=chat_json,
        headers={
            "Authorization": auth_token, 'X-USER': 'hacker'
        },
    )
    actual = response.json()
    assert actual["message"] == "Bot has not been trained yet!"

    response = client.get(
        f"/api/bot/{pytest.bot}/intents",
        headers={
            "Authorization": auth_token, 'X-USER': 'hacker'
        },
    )
    actual = response.json()
    assert actual["error_code"] == 422
    assert not actual["success"]
    assert actual["message"] == 'Access denied for this endpoint'


@responses.activate
def test_get_client_config_refresh(monkeypatch):
    monkeypatch.setitem(Utility.environment['model']['agent'], 'url', "http://localhost")
    chat_json = {"data": "Hi"}
    responses.add(
        responses.POST,
        f"http://localhost/api/bot/{pytest.bot}/chat",
        status=200,
        match=[
            responses.json_params_matcher(
                chat_json)],
        json={'success': True, 'error_code': 0, "data": None, 'message': "Bot has not been trained yet!"}
    )
    response = client.get(pytest.url)
    actual = response.json()
    assert actual["success"]
    assert actual["error_code"] == 0
    assert actual["data"]
    assert actual['data']['headers']['X-USER'] == 'kairon-user'

    auth_token = actual['data']['headers']['authorization']
    user = actual['data']['headers']['X-USER']
    response = client.post(
        f"/api/bot/{pytest.bot}/chat",
        json=chat_json,
        headers={
            "Authorization": auth_token, 'X-USER': user
        },
    )
    actual = response.json()
    assert actual["message"] == "Bot has not been trained yet!"

    response = client.get(
        f"/api/bot/{pytest.bot}/intents",
        headers={
            "Authorization": auth_token, 'X-USER': user
        },
    )
    actual = response.json()
    assert actual["error_code"] == 422
    assert not actual["success"]
    assert actual["message"] == 'Access denied for this endpoint'


def test_add_story_with_no_type():
    response = client.post(
        f"/api/bot/{pytest.bot}/stories",
        json={
            "name": "test_add_story_with_no_type",
            "type": "STORY",
            "steps": [
                {"name": "greet", "type": "INTENT"},
                {"name": "utter_greet", "type": "BOT"},
            ],
        },
        headers={"Authorization": pytest.token_type + " " + pytest.access_token},
    )
    actual = response.json()
    assert actual["success"]
    assert actual["error_code"] == 0
    assert actual["message"] == "Flow added successfully"

    response = client.post(
        f"/api/bot/{pytest.bot}/stories",
        json={
            "name": "test_path",
            "type": "STORY",
            "steps": [
                {"name": "test_greet", "type": "INTENT"},
                {"name": "utter_test_greet", "type": "ACTION"},
            ],
        },
        headers={"Authorization": pytest.token_type + " " + pytest.access_token},
    )
    actual = response.json()
    assert actual["message"] == "Flow added successfully"
    assert actual["success"]
    assert actual["error_code"] == 0


def test_get_stories_another_bot():
    response = client.get(
        f"/api/bot/{pytest.bot}/stories",
        headers={"Authorization": pytest.token_type + " " + pytest.access_token},
    )
    actual = response.json()
    assert actual["success"]
    assert actual["error_code"] == 0
    assert actual["data"]
    assert actual["data"][0]['template_type'] == 'CUSTOM'
    assert actual["data"][1]['template_type'] == 'CUSTOM'
    assert actual["data"][8]['template_type'] == 'Q&A'
    assert actual["data"][8]['name'] == 'test_add_story_with_no_type'
    assert actual["data"][9]['template_type'] == 'CUSTOM'
    assert actual["data"][9]['name'] == 'test_path'


def test_add_regex_invalid():
    response = client.post(
        f"/api/bot/{pytest.bot}/regex",
        json={"name": "bot_add", "pattern": "[0-9]++"},
        headers={"Authorization": pytest.token_type + " " + pytest.access_token},
    )
    actual = response.json()
    assert not actual["success"]
    assert actual["error_code"] == 422
    assert actual["message"] == 'invalid regular expression'


def test_add_regex_empty_name():
    response = client.post(
        f"/api/bot/{pytest.bot}/regex",
        json={"name": "", "pattern": "q"},
        headers={"Authorization": pytest.token_type + " " + pytest.access_token},
    )
    actual = response.json()
    assert not actual["success"]
    assert actual["error_code"] == 422
    assert actual["message"][0]['msg'] == 'Regex name cannot be empty or a blank space'


def test_add_regex_empty_pattern():
    response = client.post(
        f"/api/bot/{pytest.bot}/regex",
        json={"name": "b", "pattern": ""},
        headers={"Authorization": pytest.token_type + " " + pytest.access_token},
    )
    actual = response.json()
    assert not actual["success"]
    assert actual["error_code"] == 422
    assert actual["message"][0]['msg'] == 'Regex pattern cannot be empty or a blank space'


def test_add_regex_():
    response = client.post(
        f"/api/bot/{pytest.bot}/regex",
        json={"name": "b", "pattern": "bb"},
        headers={"Authorization": pytest.token_type + " " + pytest.access_token},
    )
    actual = response.json()
    assert actual["success"]
    assert actual["error_code"] == 0
    assert actual["message"] == "Regex pattern added successfully!"


def test_get_regex():
    response = client.get(
        f"/api/bot/{pytest.bot}/regex",
        headers={"Authorization": pytest.token_type + " " + pytest.access_token},
    )
    actual = response.json()
    assert "data" in actual
    assert len(actual["data"]) == 1
    assert actual["success"]
    assert actual["error_code"] == 0
    assert Utility.check_empty_string(actual["message"])
    assert "b" in actual['data'][0].values()
    assert "bb" in actual['data'][0].values()


def test_edit_regex():
    response = client.put(
        f"/api/bot/{pytest.bot}/regex",
        json={"name": "b", "pattern": "bbb"},
        headers={"Authorization": pytest.token_type + " " + pytest.access_token},
    )
    actual = response.json()
    assert actual["success"]
    assert actual["error_code"] == 0
    assert actual["message"] == 'Regex pattern modified successfully!'

    response = client.get(
        f"/api/bot/{pytest.bot}/regex",
        headers={"Authorization": pytest.token_type + " " + pytest.access_token},
    )
    actual = response.json()
    assert "data" in actual
    assert len(actual["data"]) == 1
    assert actual["success"]
    assert actual["error_code"] == 0
    assert Utility.check_empty_string(actual["message"])
    assert "b" in actual['data'][0].values()
    assert "bbb" in actual['data'][0].values()


def test_delete_regex():
    response = client.delete(
        f"/api/bot/{pytest.bot}/regex/b",
        headers={"Authorization": pytest.token_type + " " + pytest.access_token},
    )
    actual = response.json()
    assert actual["success"]
    assert actual["error_code"] == 0
    assert actual["message"] == 'Regex pattern deleted!'

    response = client.get(
        f"/api/bot/{pytest.bot}/regex",
        headers={"Authorization": pytest.token_type + " " + pytest.access_token},
    )
    actual = response.json()
    assert "data" in actual
    assert len(actual["data"]) == 0
    assert actual["success"]
    assert actual["error_code"] == 0
    assert Utility.check_empty_string(actual["message"])


def test_add_and_move_training_examples_to_different_intent():
    response = client.post(
        f"/api/bot/{pytest.bot}/training_examples/greet",
        json={"data": ["hey, there [bot](bot)!!"]},
        headers={"Authorization": pytest.token_type + " " + pytest.access_token},
    )
    actual = response.json()
    assert actual["data"][0]["_id"]
    assert actual["success"]
    assert actual["error_code"] == 0
    assert actual["message"] is None
    response = client.get(
        f"/api/bot/{pytest.bot}/training_examples/greet",
        headers={"Authorization": pytest.token_type + " " + pytest.access_token},
    )
    actual = response.json()
    assert len(actual["data"]) == 7

    response = client.post(
        f"/api/bot/{pytest.bot}/intents",
        json={"data": "test_add_and_move"},
        headers={"Authorization": pytest.token_type + " " + pytest.access_token},
    )
    actual = response.json()
    assert actual["data"]["_id"]
    assert actual["success"]
    assert actual["error_code"] == 0
    assert actual["message"] == "Intent added successfully!"

    response = client.post(
        f"/api/bot/{pytest.bot}/training_examples/move/test_add_and_move",
        json={"data": ["this will be moved", "this is a new [example](example)", " ", "", "hey, there [bot](bot)!!"]},
        headers={"Authorization": pytest.token_type + " " + pytest.access_token},
    )
    actual = response.json()
    assert actual["data"][0]["_id"]
    assert actual["success"]
    assert actual["error_code"] == 0
    assert actual["message"] is None
    response = client.get(
        f"/api/bot/{pytest.bot}/training_examples/test_add_and_move",
        headers={"Authorization": pytest.token_type + " " + pytest.access_token},
    )
    actual = response.json()
    assert len(actual["data"]) == 3


def test_add_and_move_training_examples_to_different_intent_not_exists():
    response = client.post(
        f"/api/bot/{pytest.bot}/training_examples/move/greeting",
        json={"data": ["this will be moved", "this is a new [example](example)", " ", "", "hey, there [bot](bot)!!"]},
        headers={"Authorization": pytest.token_type + " " + pytest.access_token},
    )
    actual = response.json()
    assert not actual["success"]
    assert actual["error_code"] == 422
    assert actual["message"] == 'Intent does not exists'


def test_get_lookup_tables():
    response = client.get(
        f"/api/bot/{pytest.bot}/lookup/tables",
        headers={"Authorization": pytest.token_type + " " + pytest.access_token},
    )
    actual = response.json()
    assert "data" in actual
    assert len(actual["data"]) == 0
    assert actual["success"]
    assert actual["error_code"] == 0
    assert Utility.check_empty_string(actual["message"])


def test_add_lookup_tables():
    response = client.post(
        f"/api/bot/{pytest.bot}/lookup/tables",
        json={"name": "country", "value": ["india", "australia"]},
        headers={"Authorization": pytest.token_type + " " + pytest.access_token},
    )
    actual = response.json()
    assert actual["success"]
    assert actual["error_code"] == 0
    assert actual["message"] == "Lookup table and values added successfully!"

    client.post(
        f"/api/bot/{pytest.bot}/lookup/tables",
        json={"name": "number", "value": ["one", "two"]},
        headers={"Authorization": pytest.token_type + " " + pytest.access_token},
    )

    response = client.get(
        f"/api/bot/{pytest.bot}/lookup/tables",
        headers={"Authorization": pytest.token_type + " " + pytest.access_token},
    )

    actual = response.json()
    assert actual['data'] == [{'name': 'country', 'elements': ['india', 'australia']},
                              {'name': 'number', 'elements': ['one', 'two']}]


def test_get_lookup_table_values():
    response = client.get(
        f"/api/bot/{pytest.bot}/lookup/tables/country",
        headers={"Authorization": pytest.token_type + " " + pytest.access_token},
    )
    actual = response.json()
    assert len(actual['data']) == 2


def test_add_lookup_duplicate():
    response = client.post(
        f"/api/bot/{pytest.bot}/lookup/tables",
        json={"name": "country", "value": ["india"]},
        headers={"Authorization": pytest.token_type + " " + pytest.access_token},
    )
    actual = response.json()
    assert not actual["success"]
    assert actual["error_code"] == 422
    assert actual["message"] == "Lookup table value already exists"


def test_add_lookup_empty():
    response = client.post(
        f"/api/bot/{pytest.bot}/lookup/tables",
        json={"name": "country", "value": []},
        headers={"Authorization": pytest.token_type + " " + pytest.access_token},
    )
    actual = response.json()
    assert not actual["success"]
    assert actual["error_code"] == 422
    assert actual["message"][0]['msg'] == "value field cannot be empty"


def test_edit_lookup():
    response = client.get(
        f"/api/bot/{pytest.bot}/lookup/tables/country",
        headers={"Authorization": pytest.token_type + " " + pytest.access_token},
    )

    actual = response.json()
    response = client.put(
        f"/api/bot/{pytest.bot}/lookup/tables/country/{actual['data'][0]['_id']}",
        json={"data": "japan"},
        headers={"Authorization": pytest.token_type + " " + pytest.access_token},
    )
    actual = response.json()
    assert actual["success"]
    assert actual["error_code"] == 0
    assert actual["message"] == "Lookup table updated!"


def test_add_lookup_empty_name():
    response = client.post(
        f"/api/bot/{pytest.bot}/lookup/tables",
        json={"name": "", "value": ["h"]},
        headers={"Authorization": pytest.token_type + " " + pytest.access_token},
    )
    actual = response.json()
    assert not actual["success"]
    assert actual["error_code"] == 422
    assert actual["message"][0]['msg'] == "name cannot be empty or a blank space"


def test_delete_lookup_one_value():
    response = client.get(
        f"/api/bot/{pytest.bot}/lookup/tables/country",
        headers={"Authorization": pytest.token_type + " " + pytest.access_token},
    )

    actual = response.json()
    response = client.delete(
        f"/api/bot/{pytest.bot}/lookup/tables/False",
        json={"data": actual['data'][0]['_id']},
        headers={"Authorization": pytest.token_type + " " + pytest.access_token},
    )
    actual = response.json()
    assert actual["success"]
    assert actual["error_code"] == 0
    assert actual["message"] == "Lookup Table removed!"

    response = client.get(
        f"/api/bot/{pytest.bot}/lookup/tables",
        headers={"Authorization": pytest.token_type + " " + pytest.access_token},
    )

    actual = response.json()
    assert len(actual['data']) == 2


def test_delete_lookup():
    response = client.delete(
        f"/api/bot/{pytest.bot}/lookup/tables/True",
        json={"data": "country"},
        headers={"Authorization": pytest.token_type + " " + pytest.access_token},
    )
    actual = response.json()
    assert actual["success"]
    assert actual["error_code"] == 0
    assert actual["message"] == "Lookup Table removed!"

    response = client.get(
        f"/api/bot/{pytest.bot}/lookup/tables",
        headers={"Authorization": pytest.token_type + " " + pytest.access_token},
    )

    actual = response.json()
    assert len(actual['data']) == 1


def test_add_lookup_empty_value_element():
    response = client.post(
        f"/api/bot/{pytest.bot}/lookup/tables",
        json={"name": "country", "value": ['df', '']},
        headers={"Authorization": pytest.token_type + " " + pytest.access_token},
    )
    actual = response.json()
    assert not actual["success"]
    assert actual["error_code"] == 422
    assert actual["message"][0]['msg'] == "lookup value cannot be empty or a blank space"


def test_list_form_none_exists():
    response = client.get(
        f"/api/bot/{pytest.bot}/forms",
        headers={"Authorization": pytest.token_type + " " + pytest.access_token},
    )
    actual = response.json()
    assert actual["success"]
    assert actual["error_code"] == 0
    assert actual["data"] == []


def test_list_slot_validation_operators():
    response = client.get(
        f"/api/bot/{pytest.bot}/forms/validations/list",
        headers={"Authorization": pytest.token_type + " " + pytest.access_token},
    )
    actual = response.json()
    assert actual["success"]
    assert actual["error_code"] == 0
    assert actual["data"]['list']
    assert actual["data"]['text']
    assert actual["data"]['float']
    assert actual["data"]['bool']
    assert actual["data"]['categorical']
    assert actual["data"]['any']


def test_add_form_invalid_parameters():
    path = [{'ask_questions': [], 'slot': 'name'},
            {'ask_questions': ['seats required?'], 'slot': 'num_people'}]
    request = {'name': 'restaurant_form', 'settings': path}
    response = client.post(
        f"/api/bot/{pytest.bot}/forms",
        json=request,
        headers={"Authorization": pytest.token_type + " " + pytest.access_token},
    )
    actual = response.json()
    assert not actual["success"]
    assert actual["error_code"] == 422
    assert actual["message"] == [
        {'loc': ['body', 'settings', 0, 'ask_questions'], 'msg': 'Questions cannot be empty or contain spaces',
         'type': 'value_error'}]

    path = [{'ask_questions': [" "], 'slot': 'name'},
            {'ask_questions': ['seats required?'], 'slot': 'num_people'}]
    request = {'name': 'restaurant_form', 'settings': path}
    response = client.post(
        f"/api/bot/{pytest.bot}/forms",
        json=request,
        headers={"Authorization": pytest.token_type + " " + pytest.access_token},
    )
    actual = response.json()
    assert not actual["success"]
    assert actual["error_code"] == 422
    assert actual["message"] == [
        {'loc': ['body', 'settings', 0, 'ask_questions'], 'msg': 'Questions cannot be empty or contain spaces',
         'type': 'value_error'}]

    path = [{'ask_questions': ["name ?"], 'slot': ''},
            {'ask_questions': ['seats required?'], 'slot': 'num_people'}]
    request = {'name': 'restaurant_form', 'settings': path}
    response = client.post(
        f"/api/bot/{pytest.bot}/forms",
        json=request,
        headers={"Authorization": pytest.token_type + " " + pytest.access_token},
    )
    actual = response.json()
    assert not actual["success"]
    assert actual["error_code"] == 422
    assert actual["message"] == [{'loc': ['body', 'settings', 0, 'slot'], 'msg': 'Slot is required', 'type': 'value_error'}]


def test_get_slot_mapping_empty():
    response = client.get(
        f"/api/bot/{pytest.bot}/slots/mapping",
        headers={"Authorization": pytest.token_type + " " + pytest.access_token},
    )
    actual = response.json()
    print(actual)
    assert actual["success"]
    assert actual['data'] == []


def test_add_slot_mapping():
    response = client.post(
        f"/api/bot/{pytest.bot}/slots",
        json={"name": "name", "type": "text"},
        headers={"Authorization": pytest.token_type + " " + pytest.access_token},
    )

    actual = response.json()
    assert actual["message"] == "Slot added successfully!"
    assert actual["success"]
    assert actual["error_code"] == 0
    response = client.post(
        f"/api/bot/{pytest.bot}/slots/mapping",
        json={"slot": "name", 'mapping': [{'type': 'from_text', 'value': 'user', 'entity': 'name'},
                                          {'type': 'from_entity', 'entity': 'name'}]},
        headers={"Authorization": pytest.token_type + " " + pytest.access_token},
    )
    actual = response.json()
    assert actual["message"] == "Slot mapping added"
    assert actual["success"]
    assert actual["error_code"] == 0


def test_add_empty_slot_mapping():
    response = client.post(
        f"/api/bot/{pytest.bot}/slots/mapping",
        json={"slot": "num_people", 'mapping': []},
        headers={"Authorization": pytest.token_type + " " + pytest.access_token},
    )
    actual = response.json()
    assert actual["error_code"] == 422
    assert not actual["success"]
    assert actual["message"] == [{'loc': ['body', 'mapping'], 'msg': 'At least one mapping is required', 'type': 'value_error'}]

    response = client.post(
        f"/api/bot/{pytest.bot}/slots/mapping",
        json={"slot": "num_people", 'mapping': [{}]},
        headers={"Authorization": pytest.token_type + " " + pytest.access_token},
    )
    actual = response.json()
    assert actual["error_code"] == 422
    assert not actual["success"]
    assert actual["message"] == [{'loc': ['body', 'mapping', 0, 'type'], 'msg': 'field required', 'type': 'value_error.missing'}]


def test_add_form():
    response = client.post(
        f"/api/bot/{pytest.bot}/slots",
        json={"name": "num_people", "type": "float"},
        headers={"Authorization": pytest.token_type + " " + pytest.access_token},
    )
    actual = response.json()
    assert actual["message"] == "Slot added successfully!"
    assert actual["success"]
    response = client.post(
        f"/api/bot/{pytest.bot}/slots/mapping",
        json={"slot": "num_people",
              'mapping': [{'type': 'from_entity', 'intent': ['inform', 'request_restaurant'], 'entity': 'number'}]},
        headers={"Authorization": pytest.token_type + " " + pytest.access_token},
    )
    actual = response.json()
    assert actual["message"] == "Slot mapping added"
    assert actual["success"]

    response = client.post(
        f"/api/bot/{pytest.bot}/slots",
        json={"name": "cuisine", "type": "text"},
        headers={"Authorization": pytest.token_type + " " + pytest.access_token},
    )
    actual = response.json()
    assert actual["message"] == "Slot added successfully!"
    assert actual["success"]
    response = client.post(
        f"/api/bot/{pytest.bot}/slots/mapping",
        json={"slot": "cuisine", 'mapping': [{'type': 'from_entity', 'entity': 'cuisine'}]},
        headers={"Authorization": pytest.token_type + " " + pytest.access_token},
    )
    actual = response.json()
    assert actual["message"] == "Slot mapping added"
    assert actual["success"]

    response = client.post(
        f"/api/bot/{pytest.bot}/slots",
        json={"name": "outdoor_seating", "type": "text"},
        headers={"Authorization": pytest.token_type + " " + pytest.access_token},
    )
    actual = response.json()
    assert actual["message"] == "Slot added successfully!"
    assert actual["success"]
    response = client.post(
        f"/api/bot/{pytest.bot}/slots/mapping",
        json={"slot": "outdoor_seating", 'mapping': [{'type': 'from_entity', 'entity': 'seating'},
                                                     {'type': 'from_intent', 'intent': ['affirm'], 'value': True},
                                                     {'type': 'from_intent', 'intent': ['deny'], 'value': False}]},
        headers={"Authorization": pytest.token_type + " " + pytest.access_token},
    )
    actual = response.json()
    assert actual["message"] == "Slot mapping added"
    assert actual["success"]

    response = client.post(
        f"/api/bot/{pytest.bot}/slots",
        json={"name": "preferences", "type": "text"},
        headers={"Authorization": pytest.token_type + " " + pytest.access_token},
    )
    actual = response.json()
    assert actual["message"] == "Slot added successfully!"
    assert actual["success"]
    response = client.post(
        f"/api/bot/{pytest.bot}/slots/mapping",
        json={"slot": "preferences", 'mapping': [{'type': 'from_text', 'not_intent': ['affirm']},
                                                 {'type': 'from_intent', 'intent': ['affirm'],
                                                  'value': 'no additional preferences'}]},
        headers={"Authorization": pytest.token_type + " " + pytest.access_token},
    )
    actual = response.json()
    assert actual["message"] == "Slot mapping added"
    assert actual["success"]

    response = client.post(
        f"/api/bot/{pytest.bot}/slots",
        json={"name": "feedback", "type": "text"},
        headers={"Authorization": pytest.token_type + " " + pytest.access_token},
    )
    actual = response.json()
    assert actual["message"] == "Slot added successfully!"
    assert actual["success"]
    response = client.post(
        f"/api/bot/{pytest.bot}/slots/mapping",
        json={"slot": "feedback", 'mapping': [{'type': 'from_text'},
                                              {'type': 'from_entity', 'entity': 'feedback'}]},
        headers={"Authorization": pytest.token_type + " " + pytest.access_token},
    )
    actual = response.json()
    assert actual["message"] == "Slot mapping added"
    assert actual["success"]

    path = [{'ask_questions': ['please give us your name?'], 'slot': 'name'},
            {'ask_questions': ['seats required?'], 'slot': 'num_people'},
            {'ask_questions': ['type of cuisine?'], 'slot': 'cuisine'},
            {'ask_questions': ['outdoor seating required?'], 'slot': 'outdoor_seating'},
            {'ask_questions': ['any preferences?'], 'slot': 'preferences'},
            {'ask_questions': ['Please give your feedback on your experience so far'], 'slot': 'feedback'},
            ]
    request = {'name': 'restaurant_form', 'settings': path}
    response = client.post(
        f"/api/bot/{pytest.bot}/forms",
        json=request,
        headers={"Authorization": pytest.token_type + " " + pytest.access_token},
    )
    actual = response.json()
    assert actual["success"]
    assert actual["error_code"] == 0
    assert actual["message"] == "Form added"


def test_add_utterance_to_form():
    response = client.post(
        f"/api/bot/{pytest.bot}/response/utter_ask_restaurant_form_num_people?form_attached=restaurant_form",
        json={"data": "num people?"},
        headers={"Authorization": pytest.token_type + " " + pytest.access_token},
    )
    actual = response.json()
    assert actual["data"]["_id"]
    assert actual["success"]
    assert actual["error_code"] == 0
    assert actual["message"] == "Response added!"


def test_delete_utterance_in_form():
    response = client.get(
        f"/api/bot/{pytest.bot}/response/utter_ask_restaurant_form_num_people",
        json={"data": "num people?"},
        headers={"Authorization": pytest.token_type + " " + pytest.access_token},
    )
    actual = response.json()
    assert actual["data"]
    assert actual["success"]
    assert actual["error_code"] == 0

    response = client.delete(
        f"/api/bot/{pytest.bot}/response/False",
        json={"data": actual["data"][0]["_id"]},
        headers={"Authorization": pytest.token_type + " " + pytest.access_token},
    )
    actual = response.json()
    assert actual["success"]
    assert actual["error_code"] == 0
    assert actual["message"] == "Utterance removed!"


def test_create_rule_with_form_invalid_step():
    steps = [
        {"name": None, "type": "INTENT"},
        {"name": "know_user", "type": "FORM_ACTION"},
        {"name": "know_user", "type": "FORM_START"},
        {"type": "FORM_END"},
        {"name": "utter_submit", "type": "BOT"},
    ]
    story_dict = {'name': "activate form", 'steps': steps, 'type': 'RULE', 'template_type': 'CUSTOM'}
    response = client.post(
        f"/api/bot/{pytest.bot}/stories",
        json=story_dict,
        headers={"Authorization": pytest.token_type + " " + pytest.access_token},
    )
    actual = response.json()
    assert actual["message"] == [{'loc': ['body', 'steps'], 'msg': 'Only FORM_END step type can have empty name', 'type': 'value_error'}]
    assert not actual["data"]
    assert not actual["success"]
    assert actual["error_code"] == 422

    steps = [
        {"name": "greet", "type": "INTENT"},
        {"name": "   ", "type": "FORM_ACTION"},
        {"name": "know_user", "type": "FORM_START"},
        {"type": "FORM_END"},
        {"name": "utter_submit", "type": "BOT"},
    ]
    story_dict = {'name': "activate form", 'steps': steps, 'type': 'RULE', 'template_type': 'CUSTOM'}
    response = client.post(
        f"/api/bot/{pytest.bot}/stories",
        json=story_dict,
        headers={"Authorization": pytest.token_type + " " + pytest.access_token},
    )
    actual = response.json()
    assert actual["message"] == [
        {'loc': ['body', 'steps'], 'msg': 'Only FORM_END step type can have empty name', 'type': 'value_error'}]
    assert not actual["data"]
    assert not actual["success"]
    assert actual["error_code"] == 422


def test_create_rule_with_form():
    steps = [
        {"name": "greet", "type": "INTENT"},
        {"name": "know_user", "type": "FORM_ACTION"},
        {"name": "know_user", "type": "FORM_START"},
        {"type": "FORM_END"},
        {"name": "utter_submit", "type": "BOT"},
    ]
    story_dict = {'name': "activate form", 'steps': steps, 'type': 'RULE', 'template_type': 'CUSTOM'}
    response = client.post(
        f"/api/bot/{pytest.bot}/stories",
        json=story_dict,
        headers={"Authorization": pytest.token_type + " " + pytest.access_token},
    )
    actual = response.json()
    assert actual["message"] == "Flow added successfully"
    assert actual["data"]["_id"]
    assert actual["success"]
    assert actual["error_code"] == 0

    response = client.get(
        f"/api/bot/{pytest.bot}/stories",
        headers={"Authorization": pytest.token_type + " " + pytest.access_token},
    )
    actual = response.json()
    assert actual["success"]
    assert actual["error_code"] == 0


def test_create_stories_with_form():
    steps = [
        {"name": "greet", "type": "INTENT"},
        {"name": "know_user", "type": "FORM_ACTION"},
        {"name": "know_user", "type": "FORM_START"},
        {"name": "deny", "type": "INTENT"},
        {"name": "utter_ask_continue", "type": "BOT"},
        {"name": "affirm", "type": "INTENT"},
        {"type": "FORM_END"},
        {"name": "utter_submit", "type": "BOT"},
    ]
    story_dict = {'name': "stop form + continue", 'steps': steps, 'type': 'STORY', 'template_type': 'CUSTOM'}
    response = client.post(
        f"/api/bot/{pytest.bot}/stories",
        json=story_dict,
        headers={"Authorization": pytest.token_type + " " + pytest.access_token},
    )
    actual = response.json()
    assert actual["message"] == "Flow added successfully"
    assert actual["data"]["_id"]
    assert actual["success"]
    assert actual["error_code"] == 0

    response = client.get(
        f"/api/bot/{pytest.bot}/stories",
        headers={"Authorization": pytest.token_type + " " + pytest.access_token},
    )
    actual = response.json()
    assert actual["success"]
    assert actual["error_code"] == 0


def test_get_form_with_no_validations():
    response = client.get(
        f"/api/bot/{pytest.bot}/forms",
        headers={"Authorization": pytest.token_type + " " + pytest.access_token},
    )
    actual = response.json()
    assert actual["success"]
    assert actual["error_code"] == 0
    form_id = actual["data"][0]['_id']

    response = client.get(
        f"/api/bot/{pytest.bot}/forms/{form_id}",
        headers={"Authorization": pytest.token_type + " " + pytest.access_token},
    )
    actual = response.json()
    assert actual["success"]
    assert actual["error_code"] == 0
    form = actual["data"]
    assert len(form['settings']) == 6
    assert form['settings'][0]['slot'] == 'name'
    assert form['settings'][1]['slot'] == 'num_people'
    assert form['settings'][2]['slot'] == 'cuisine'
    assert form['settings'][3]['slot'] == 'outdoor_seating'
    assert form['settings'][4]['slot'] == 'preferences'
    assert form['settings'][5]['slot'] == 'feedback'
    assert form['settings'][0]['ask_questions'][0]['_id']
    assert form['settings'][1]['ask_questions'][0]['_id']
    assert form['settings'][2]['ask_questions'][0]['_id']
    assert form['settings'][3]['ask_questions'][0]['_id']
    assert form['settings'][4]['ask_questions'][0]['_id']
    assert form['settings'][5]['ask_questions'][0]['_id']
    assert form['settings'][0]['ask_questions'][0]['value']['text'] == 'please give us your name?'
    assert form['settings'][1]['ask_questions'][0]['value']['text'] == 'seats required?'
    assert form['settings'][2]['ask_questions'][0]['value']['text'] == 'type of cuisine?'
    assert form['settings'][3]['ask_questions'][0]['value']['text'] == 'outdoor seating required?'
    assert form['settings'][4]['ask_questions'][0]['value']['text'] == 'any preferences?'
    assert form['settings'][5]['ask_questions'][0]['value']['text'] == 'Please give your feedback on your experience so far'

    response = client.get(
        f"/api/bot/{pytest.bot}/response/all",
        headers={"Authorization": pytest.token_type + " " + pytest.access_token},
    )
    actual = response.json()
    saved_responses = {response['name'] for response in actual["data"]}
    assert len({'utter_ask_restaurant_form_name', 'utter_ask_restaurant_form_num_people',
                'utter_ask_restaurant_form_cuisine', 'utter_ask_restaurant_form_outdoor_seating',
                'utter_ask_restaurant_form_preferences', 'utter_ask_restaurant_form_feedback'}.difference(
        saved_responses)) == 0
    assert actual["success"]
    assert actual["error_code"] == 0


def test_add_form_slot_not_present():
    path = [{'ask_questions': ['please give us your location?'], 'slot': 'location',
             'mapping': [{'type': 'from_text', 'value': 'user', 'entity': 'name'},
                         {'type': 'from_entity', 'entity': 'name'}]},
            {'ask_questions': ['seats required?'], 'slot': 'num_people',
             'mapping': [{'type': 'from_entity', 'intent': ['inform', 'request_restaurant'], 'entity': 'number'}]},
            {'ask_questions': ['type of cuisine?'], 'slot': 'cuisine',
             'mapping': [{'type': 'from_entity', 'entity': 'cuisine'}]},
            {'ask_questions': ['outdoor seating required?'], 'slot': 'outdoor_seating',
             'mapping': [{'type': 'from_entity', 'entity': 'seating'},
                         {'type': 'from_intent', 'intent': ['affirm'], 'value': True},
                         {'type': 'from_intent', 'intent': ['deny'], 'value': False}]},
            {'ask_questions': ['any preferences?'], 'slot': 'preferences',
             'mapping': [{'type': 'from_text', 'not_intent': ['affirm']},
                         {'type': 'from_intent', 'intent': ['affirm'], 'value': 'no additional preferences'}]},
            {'ask_questions': ['Please give your feedback on your experience so far'], 'slot': 'feedback',
             'mapping': [{'type': 'from_text'},
                         {'type': 'from_entity', 'entity': 'feedback'}]},
            ]
    request = {'name': 'know_user', 'settings': path}
    response = client.post(
        f"/api/bot/{pytest.bot}/forms",
        json=request,
        headers={"Authorization": pytest.token_type + " " + pytest.access_token},
    )
    actual = response.json()
    assert not actual["success"]
    assert actual["error_code"] == 422
    assert actual["message"].__contains__('slots not exists: {')


def test_add_form_with_validations():
    response = client.post(
        f"/api/bot/{pytest.bot}/slots",
        json={"name": "age", "type": "float"},
        headers={"Authorization": pytest.token_type + " " + pytest.access_token},
    )
    actual = response.json()
    assert actual["message"] == "Slot added successfully!"
    assert actual["success"]
    response = client.post(
        f"/api/bot/{pytest.bot}/slots/mapping",
        json={"slot": "age",
              'mapping': [{'type': 'from_intent', 'intent': ['get_age'], 'entity': 'age', 'value': '18'}]},
        headers={"Authorization": pytest.token_type + " " + pytest.access_token},
    )
    actual = response.json()
    assert actual["message"] == "Slot mapping added"
    assert actual["success"]

    response = client.post(
        f"/api/bot/{pytest.bot}/slots",
        json={"name": "location", "type": "text"},
        headers={"Authorization": pytest.token_type + " " + pytest.access_token},
    )
    actual = response.json()
    assert actual["message"] == "Slot added successfully!"
    assert actual["success"]
    response = client.post(
        f"/api/bot/{pytest.bot}/slots/mapping",
        json={"slot": "location", 'mapping': [{'type': 'from_entity', 'entity': 'location'}]},
        headers={"Authorization": pytest.token_type + " " + pytest.access_token},
    )
    actual = response.json()
    assert actual["message"] == "Slot mapping added"
    assert actual["success"]

    response = client.post(
        f"/api/bot/{pytest.bot}/slots",
        json={"name": "occupation", "type": "text"},
        headers={"Authorization": pytest.token_type + " " + pytest.access_token},
    )
    actual = response.json()
    assert actual["message"] == "Slot added successfully!"
    assert actual["success"]
    response = client.post(
        f"/api/bot/{pytest.bot}/slots/mapping",
        json={"slot": "occupation",
              'mapping': [
                  {'type': 'from_intent', 'intent': ['get_occupation'], 'entity': 'occupation', 'value': 'business'},
                  {'type': 'from_text', 'entity': 'occupation', 'value': 'engineer'},
                  {'type': 'from_entity', 'entity': 'occupation'},
                  {'type': 'from_trigger_intent', 'entity': 'occupation', 'value': 'tester',
                   'intent': ['get_business', 'is_engineer', 'is_tester'], 'not_intent': ['get_age', 'get_name']}]},
        headers={"Authorization": pytest.token_type + " " + pytest.access_token},
    )
    actual = response.json()
    assert actual["message"] == "Slot mapping added"
    assert actual["success"]

    name_validation = {'logical_operator': 'and',
                       'expressions': [{'validations': [{'operator': 'has_length_greater_than', 'value': 1},
                                                        {'operator': 'has_no_whitespace'}]}]}
    age_validation = {'logical_operator': 'and',
                      'expressions': [{'validations': [{'operator': '>', 'value': 10},
                                                       {'operator': '<', 'value': 70},
                                                       {'operator': 'startswith', 'value': 'valid'},
                                                       {'operator': 'endswith', 'value': 'value'}]}]}
    occupation_validation = {'logical_operator': 'and', 'expressions': [
        {'logical_operator': 'and',
         'validations': [{'operator': 'in', 'value': ['teacher', 'programmer', 'student', 'manager']},
                         {'operator': 'has_no_whitespace'},
                         {'operator': 'endswith', 'value': 'value'}]},
        {'logical_operator': 'or',
         'validations': [{'operator': 'has_length_greater_than', 'value': 20},
                         {'operator': 'has_no_whitespace'},
                         {'operator': 'matches_regex', 'value': '^[e]+.*[e]$'}]}]}
    path = [{'ask_questions': ['what is your name?', 'name?'], 'slot': 'name',
             'validation': name_validation,
             'valid_response': 'got it',
             'invalid_response': 'please rephrase'},
            {'ask_questions': ['what is your age?', 'age?'], 'slot': 'age',
             'validation': age_validation,
             'valid_response': 'valid entry',
             'invalid_response': 'please enter again'
             },
            {'ask_questions': ['what is your location?', 'location?'], 'slot': 'location'},
            {'ask_questions': ['what is your occupation?', 'occupation?'], 'slot': 'occupation',
             'validation': occupation_validation}]
    request = {'name': 'know_user_form', 'settings': path}
    response = client.post(
        f"/api/bot/{pytest.bot}/forms",
        json=request,
        headers={"Authorization": pytest.token_type + " " + pytest.access_token},
    )
    actual = response.json()
    assert actual["success"]
    assert actual["error_code"] == 0
    assert actual["message"] == "Form added"


def test_get_form_with_validations():
    response = client.get(
        f"/api/bot/{pytest.bot}/forms",
        headers={"Authorization": pytest.token_type + " " + pytest.access_token},
    )
    actual = response.json()
    assert actual["success"]
    assert actual["error_code"] == 0
    form_id = actual["data"][1]['_id']

    response = client.get(
        f"/api/bot/{pytest.bot}/forms/{form_id}",
        headers={"Authorization": pytest.token_type + " " + pytest.access_token},
    )
    actual = response.json()
    assert actual["success"]
    assert actual["error_code"] == 0
    form = actual["data"]
    assert len(form['settings']) == 4
    assert form['settings'][0]['slot'] == 'name'
    assert form['settings'][1]['slot'] == 'age'
    assert form['settings'][2]['slot'] == 'location'
    assert form['settings'][3]['slot'] == 'occupation'
    assert form['settings'][0]['ask_questions'][0]['_id']
    assert form['settings'][1]['ask_questions'][0]['_id']
    assert form['settings'][2]['ask_questions'][0]['_id']
    assert form['settings'][0]['ask_questions'][0]['value']['text']
    assert form['settings'][1]['ask_questions'][0]['value']['text']
    assert form['settings'][2]['ask_questions'][0]['value']['text']
    assert form['settings'][3]['ask_questions'][0]['value']['text']
    assert form['settings'][0]['validation'] == {
        'and': [{'operator': 'has_length_greater_than', 'value': 1}, {'operator': 'has_no_whitespace', 'value': None}]}
    assert form['settings'][1]['validation'] == {
        'and': [{'operator': '>', 'value': 10}, {'operator': '<', 'value': 70},
                {'operator': 'startswith', 'value': 'valid'}, {'operator': 'endswith', 'value': 'value'}]}
    assert not form['settings'][2]['validation']
    assert form['settings'][3]['validation'] == {'and': [{'and': [
        {'operator': 'in', 'value': ['teacher', 'programmer', 'student', 'manager']},
        {'operator': 'has_no_whitespace', 'value': None}, {'operator': 'endswith', 'value': 'value'}]}, {'or': [
        {'operator': 'has_length_greater_than', 'value': 20}, {'operator': 'has_no_whitespace', 'value': None},
        {'operator': 'matches_regex', 'value': '^[e]+.*[e]$'}]}]}


def test_edit_form_add_validations():
    name_validation = {'logical_operator': 'and',
                       'expressions': [{'validations': [{'operator': 'has_length_greater_than', 'value': 4},
                                                        {'operator': 'has_no_whitespace'}]}]}
    num_people_validation = {'logical_operator': 'and',
                             'expressions': [{'validations': [{'operator': '>', 'value': 1},
                                                              {'operator': '<', 'value': 10}]}]}
    path = [{'ask_questions': ['please give us your name?'], 'slot': 'name',
             'mapping': [{'type': 'from_text', 'value': 'user', 'entity': 'name'},
                         {'type': 'from_entity', 'entity': 'name'}],
             'validation': name_validation},
            {'ask_questions': ['seats required?'], 'slot': 'num_people',
             'mapping': [{'type': 'from_entity', 'intent': ['inform', 'request_restaurant'], 'entity': 'number'}],
             'validation': num_people_validation,
             'valid_response': 'valid value',
             'invalid_response': 'invalid value. please enter again'},
            {'ask_questions': ['type of cuisine?'], 'slot': 'cuisine',
             'mapping': [{'type': 'from_entity', 'entity': 'cuisine'}]},
            {'ask_questions': ['outdoor seating required?'], 'slot': 'outdoor_seating',
             'mapping': [{'type': 'from_entity', 'entity': 'seating'},
                         {'type': 'from_intent', 'intent': ['affirm'], 'value': True},
                         {'type': 'from_intent', 'intent': ['deny'], 'value': False}]},
            {'ask_questions': ['any preferences?'], 'slot': 'preferences',
             'mapping': [{'type': 'from_text', 'not_intent': ['affirm']},
                         {'type': 'from_intent', 'intent': ['affirm'], 'value': 'no additional preferences'}]},
            {'ask_questions': ['Please give your feedback on your experience so far'], 'slot': 'feedback',
             'mapping': [{'type': 'from_text'},
                         {'type': 'from_entity', 'entity': 'feedback'}]},
            ]
    request = {'name': 'restaurant_form', 'settings': path}
    response = client.put(
        f"/api/bot/{pytest.bot}/forms",
        json=request,
        headers={"Authorization": pytest.token_type + " " + pytest.access_token},
    )
    actual = response.json()
    assert actual["success"]
    assert actual["error_code"] == 0
    assert actual["message"] == "Form updated"


def test_edit_form_remove_validations():
    path = [{'ask_questions': ['what is your name?', 'name?'], 'slot': 'name',
             'valid_response': 'got it',
             'invalid_response': 'please rephrase'},
            {'ask_questions': ['what is your age?', 'age?'], 'slot': 'age',
             'valid_response': 'valid entry',
             'invalid_response': 'please enter again'},
            {'ask_questions': ['what is your location?', 'location?'], 'slot': 'location'},
            {'ask_questions': ['what is your occupation?', 'occupation?'], 'slot': 'occupation'}]
    request = {'name': 'know_user_form', 'settings': path}
    response = client.put(
        f"/api/bot/{pytest.bot}/forms",
        json=request,
        headers={"Authorization": pytest.token_type + " " + pytest.access_token},
    )
    actual = response.json()
    assert actual["success"]
    assert actual["error_code"] == 0
    assert actual["message"] == "Form updated"


def test_list_form():
    response = client.get(
        f"/api/bot/{pytest.bot}/forms",
        headers={"Authorization": pytest.token_type + " " + pytest.access_token},
    )
    actual = response.json()
    assert actual["success"]
    assert actual["error_code"] == 0
    assert actual["data"][0]['name'] == 'restaurant_form'
    assert actual["data"][0]['required_slots'] == ['name', 'num_people', 'cuisine', 'outdoor_seating', 'preferences', 'feedback']
    assert actual["data"][1]['name'] == 'know_user_form'
    assert actual["data"][1]['required_slots'] == ['name', 'age', 'location', 'occupation']


def test_get_form_after_edit():
    response = client.get(
        f"/api/bot/{pytest.bot}/forms",
        headers={"Authorization": pytest.token_type + " " + pytest.access_token},
    )
    actual = response.json()
    assert actual["success"]
    assert actual["error_code"] == 0
    form_1 = actual["data"][0]['_id']

    response = client.get(
        f"/api/bot/{pytest.bot}/forms/{form_1}",
        headers={"Authorization": pytest.token_type + " " + pytest.access_token},
    )
    actual = response.json()
    assert actual["success"]
    assert actual["error_code"] == 0
    form = actual["data"]
    assert len(form['settings']) == 6
    assert form['settings'][0]['slot'] == 'name'
    assert form['settings'][1]['slot'] == 'num_people'
    assert form['settings'][2]['slot'] == 'cuisine'
    assert form['settings'][3]['slot'] == 'outdoor_seating'
    assert form['settings'][4]['slot'] == 'preferences'
    assert form['settings'][5]['slot'] == 'feedback'
    assert form['settings'][0]['ask_questions'][0]['_id']
    assert form['settings'][1]['ask_questions'][0]['_id']
    assert form['settings'][2]['ask_questions'][0]['_id']
    assert form['settings'][3]['ask_questions'][0]['_id']
    assert form['settings'][4]['ask_questions'][0]['_id']
    assert form['settings'][5]['ask_questions'][0]['_id']
    assert form['settings'][0]['ask_questions'][0]['value']['text'] == 'please give us your name?'
    assert form['settings'][1]['ask_questions'][0]['value']['text'] == 'seats required?'
    assert form['settings'][2]['ask_questions'][0]['value']['text'] == 'type of cuisine?'
    assert form['settings'][3]['ask_questions'][0]['value']['text'] == 'outdoor seating required?'
    assert form['settings'][4]['ask_questions'][0]['value']['text'] == 'any preferences?'
    assert form['settings'][5]['ask_questions'][0]['value'][
               'text'] == 'Please give your feedback on your experience so far'
    assert form['settings'][0]['validation'] == {
        'and': [{'operator': 'has_length_greater_than', 'value': 4}, {'operator': 'has_no_whitespace', 'value': None}]}
    assert form['settings'][1]['validation'] == {
        'and': [{'operator': '>', 'value': 1}, {'operator': '<', 'value': 10}]}
    assert not form['settings'][2]['validation']
    assert not form['settings'][3]['validation']
    assert not form['settings'][4]['validation']

    response = client.get(
        f"/api/bot/{pytest.bot}/response/all",
        headers={"Authorization": pytest.token_type + " " + pytest.access_token},
    )
    actual = response.json()
    saved_responses = {response['name'] for response in actual["data"]}
    assert len({'utter_ask_restaurant_form_name', 'utter_ask_restaurant_form_num_people',
                'utter_ask_restaurant_form_cuisine', 'utter_ask_restaurant_form_outdoor_seating',
                'utter_ask_restaurant_form_preferences', 'utter_ask_restaurant_form_feedback'}.difference(
        saved_responses)) == 0
    assert actual["success"]
    assert actual["error_code"] == 0


def test_edit_form():
    response = client.post(
        f"/api/bot/{pytest.bot}/slots",
        json={"name": "ac_required", "type": "text"},
        headers={"Authorization": pytest.token_type + " " + pytest.access_token},
    )
    actual = response.json()
    assert actual["message"] == "Slot added successfully!"
    assert actual["success"]
    response = client.post(
        f"/api/bot/{pytest.bot}/slots/mapping",
        json={"slot": "ac_required",
              'mapping': [{'type': 'from_intent', 'intent': ['affirm'], 'value': True},
                          {'type': 'from_intent', 'intent': ['deny'], 'value': False}]},
        headers={"Authorization": pytest.token_type + " " + pytest.access_token},
    )
    actual = response.json()
    assert actual["message"] == "Slot mapping added"
    assert actual["success"]

    path = [{'ask_questions': ['which location would you prefer?'], 'slot': 'location',
             'mapping': [{'type': 'from_text', 'value': 'user', 'entity': 'location'},
                         {'type': 'from_entity', 'entity': 'location'}]},
            {'ask_questions': ['seats required?'], 'slot': 'num_people',
             'mapping': [{'type': 'from_entity', 'intent': ['inform', 'request_restaurant'], 'entity': 'number'}]},
            {'ask_questions': ['type of cuisine?'], 'slot': 'cuisine',
             'mapping': [{'type': 'from_entity', 'entity': 'cuisine'}]},
            {'ask_questions': ['outdoor seating required?'], 'slot': 'outdoor_seating',
             'mapping': [{'type': 'from_entity', 'entity': 'seating'},
                         {'type': 'from_intent', 'intent': ['affirm'], 'value': True},
                         {'type': 'from_intent', 'intent': ['deny'], 'value': False}]},
            {'ask_questions': ['any preferences?'], 'slot': 'preferences',
             'mapping': [{'type': 'from_text', 'not_intent': ['affirm']},
                         {'type': 'from_intent', 'intent': ['affirm'], 'value': 'no additional preferences'}]},
            {'ask_questions': ['do you want to go with an AC room?'], 'slot': 'ac_required'},
            {'ask_questions': ['Please give your feedback on your experience so far'], 'slot': 'feedback',
             'mapping': [{'type': 'from_text'},
                         {'type': 'from_entity', 'entity': 'feedback'}]}
            ]
    request = {'name': 'restaurant_form', 'settings': path}
    response = client.put(
        f"/api/bot/{pytest.bot}/forms",
        json=request,
        headers={"Authorization": pytest.token_type + " " + pytest.access_token},
    )
    actual = response.json()
    assert actual["success"]
    assert actual["error_code"] == 0
    assert actual["message"] == "Form updated"


def test_edit_slot_mapping():
    response = client.put(
        f"/api/bot/{pytest.bot}/slots/mapping",
        json={"slot": "cuisine", 'mapping': [{'type': 'from_intent', 'intent': ['order', 'menu'], 'value': 'cuisine'}]},
        headers={"Authorization": pytest.token_type + " " + pytest.access_token},
    )
    actual = response.json()
    assert actual["message"] == "Slot mapping updated"
    assert actual["success"]
    assert actual["error_code"] == 0


def test_get_slot_mapping():
    response = client.get(
        f"/api/bot/{pytest.bot}/slots/mapping",
        headers={"Authorization": pytest.token_type + " " + pytest.access_token},
    )
    actual = response.json()
    print(actual)
    assert actual["success"]
    assert actual['data'] == [{'slot': 'name', 'mapping': [{'type': 'from_text', 'value': 'user'},
                                                           {'type': 'from_entity', 'entity': 'name'}]},
                              {'slot': 'num_people', 'mapping': [{'type': 'from_entity', 'entity': 'number',
                                                                  'intent': ['inform', 'request_restaurant']}]},
                              {'slot': 'cuisine',
                               'mapping': [{'type': 'from_intent', 'intent': ['order', 'menu'], 'value': 'cuisine'}]},
                              {'slot': 'outdoor_seating', 'mapping': [{'type': 'from_entity', 'entity': 'seating'},
                                                                      {'type': 'from_intent', 'value': True,
                                                                       'intent': ['affirm']},
                                                                      {'type': 'from_intent', 'value': False,
                                                                       'intent': ['deny']}]}, {'slot': 'preferences',
                                                                                               'mapping': [
                                                                                                   {'type': 'from_text',
                                                                                                    'not_intent': [
                                                                                                        'affirm']}, {
                                                                                                       'type': 'from_intent',
                                                                                                       'value': 'no additional preferences',
                                                                                                       'intent': [
                                                                                                           'affirm']}]},
                              {'slot': 'feedback',
                               'mapping': [{'type': 'from_text'}, {'type': 'from_entity', 'entity': 'feedback'}]},
                              {'slot': 'age',
                               'mapping': [{'type': 'from_intent', 'value': '18', 'intent': ['get_age']}]},
                              {'slot': 'location', 'mapping': [{'type': 'from_entity', 'entity': 'location'}]},
                              {'slot': 'occupation',
                               'mapping': [{'type': 'from_intent', 'value': 'business', 'intent': ['get_occupation']},
                                           {'type': 'from_text', 'value': 'engineer'},
                                           {'type': 'from_entity', 'entity': 'occupation'},
                                           {'type': 'from_trigger_intent', 'value': 'tester',
                                            'intent': ['get_business', 'is_engineer', 'is_tester'],
                                            'not_intent': ['get_age', 'get_name']}]}, {'slot': 'ac_required',
                                                                                       'mapping': [
                                                                                           {'type': 'from_intent',
                                                                                            'value': True,
                                                                                            'intent': ['affirm']},
                                                                                           {'type': 'from_intent',
                                                                                            'value': False,
                                                                                            'intent': ['deny']}]}]
    assert actual["error_code"] == 0


def test_delete_form():
    response = client.delete(
        f"/api/bot/{pytest.bot}/forms",
        json={'data': 'restaurant_form'},
        headers={"Authorization": pytest.token_type + " " + pytest.access_token},
    )
    actual = response.json()
    assert actual["success"]
    assert actual["error_code"] == 0
    assert actual["message"] == "Form deleted"


def test_delete_form_already_deleted():
    response = client.delete(
        f"/api/bot/{pytest.bot}/forms",
        json={'data': 'restaurant_form'},
        headers={"Authorization": pytest.token_type + " " + pytest.access_token},
    )
    actual = response.json()
    assert not actual["success"]
    assert actual["error_code"] == 422
    assert actual["message"] == 'Form "restaurant_form" does not exists'


def test_delete_form_not_exists():
    response = client.delete(
        f"/api/bot/{pytest.bot}/forms",
        json={'data': 'form_not_exists'},
        headers={"Authorization": pytest.token_type + " " + pytest.access_token},
    )
    actual = response.json()
    assert not actual["success"]
    assert actual["error_code"] == 422
    assert actual["message"] == 'Form "form_not_exists" does not exists'


def test_delete_slot_mapping():
    response = client.delete(
        f"/api/bot/{pytest.bot}/slots/mapping/ac_required",
        headers={"Authorization": pytest.token_type + " " + pytest.access_token},
    )
    actual = response.json()
    assert actual["success"]
    assert actual["error_code"] == 0
    assert actual["message"] == 'Slot mapping deleted'


def test_delete_slot_mapping_non_existing():
    response = client.delete(
        f"/api/bot/{pytest.bot}/slots/mapping/ac_required",
        headers={"Authorization": pytest.token_type + " " + pytest.access_token},
    )
    actual = response.json()
    assert not actual["success"]
    assert actual["error_code"] == 422
    assert actual["message"] == 'No slot mapping exists for slot: ac_required'


def test_add_slot_set_action():
    request = {'name': 'action_set_name_slot', 'set_slots': [
        {'name': 'name', 'type': 'from_value', 'value': 5}, {'name': 'age', 'type': 'reset_slot'}]}
    response = client.post(
        f"/api/bot/{pytest.bot}/action/slotset",
        json=request,
        headers={"Authorization": pytest.token_type + " " + pytest.access_token},
    )
    actual = response.json()
    assert actual["success"]
    assert actual["error_code"] == 0
    assert actual["message"] == "Action added"


def test_add_slot_set_action_slot_not_exists():
    request = {'name': 'action_set_new_user_slot', 'set_slots': [{'name': 'new_user', 'type': 'from_value', 'value': False}]}
    response = client.post(
        f"/api/bot/{pytest.bot}/action/slotset",
        json=request,
        headers={"Authorization": pytest.token_type + " " + pytest.access_token},
    )
    actual = response.json()
    assert not actual["success"]
    assert actual["error_code"] == 422
    assert actual["message"] == 'Slot with name "new_user" not found'


def test_list_slot_set_actions():
    response = client.get(
        f"/api/bot/{pytest.bot}/action/slotset",
        headers={"Authorization": pytest.token_type + " " + pytest.access_token},
    )
    actual = response.json()
    assert actual["success"]
    assert actual["error_code"] == 0
    assert len(actual["data"]) == 1
    assert actual["data"][0] == {'name': 'action_set_name_slot', 'set_slots': [
        {'name': 'name', 'type': 'from_value', 'value': 5}, {'name': 'age', 'type': 'reset_slot'}]}


def test_edit_slot_set_action():
    request = {'name': 'action_set_name_slot', 'set_slots': [{'name': 'name', 'type': 'from_value', 'value': 'age'}]}
    response = client.put(
        f"/api/bot/{pytest.bot}/action/slotset",
        json=request,
        headers={"Authorization": pytest.token_type + " " + pytest.access_token},
    )
    actual = response.json()
    assert actual["success"]
    assert actual["error_code"] == 0
    assert actual["message"] == 'Action updated'


def test_edit_slot_set_action_slot_not_exists():
    request = {'name': 'action_set_name_slot', 'set_slots': [{'name': 'non_existant', 'type': 'from_value', 'value': 'age'}]}
    response = client.put(
        f"/api/bot/{pytest.bot}/action/slotset",
        json=request,
        headers={"Authorization": pytest.token_type + " " + pytest.access_token},
    )
    actual = response.json()
    assert not actual["success"]
    assert actual["error_code"] == 422
    assert actual["message"] == 'Slot with name "non_existant" not found'


def test_delete_slot_set_action_not_exists():
    response = client.delete(
        f"/api/bot/{pytest.bot}/action/non_existant",
        headers={"Authorization": pytest.token_type + " " + pytest.access_token},
    )
    actual = response.json()
    assert not actual["success"]
    assert actual["error_code"] == 422
    assert actual["message"] == 'Action with name "non_existant" not found'


def test_delete_slot_set_action():
    response = client.delete(
        f"/api/bot/{pytest.bot}/action/action_set_name_slot",
        headers={"Authorization": pytest.token_type + " " + pytest.access_token},
    )
    actual = response.json()
    assert actual["success"]
    assert actual["error_code"] == 0
    assert actual["message"] == 'Action deleted'


def test_list_slot_set_action_none_present():
    response = client.get(
        f"/api/bot/{pytest.bot}/action/slotset",
        headers={"Authorization": pytest.token_type + " " + pytest.access_token},
    )
    actual = response.json()
    assert actual["success"]
    assert actual["error_code"] == 0
    assert actual["data"] == []


def test_add_intent_case_insensitivity():
    response = client.post(
        f"/api/bot/{pytest.bot}/intents",
        json={"data": "CASE_INSENSITIVE_INTENT"},
        headers={"Authorization": pytest.token_type + " " + pytest.access_token},
    )
    actual = response.json()
    assert actual["data"]["_id"]
    assert actual["success"]
    assert actual["error_code"] == 0
    assert actual["message"] == "Intent added successfully!"

    response = client.get(
        f"/api/bot/{pytest.bot}/intents",
        headers={"Authorization": pytest.token_type + " " + pytest.access_token},
    )
    actual = response.json()
    assert "data" in actual
    intents_added = [i['name'] for i in actual["data"]]
    assert 'CASE_INSENSITIVE_INTENT' not in intents_added
    assert 'case_insensitive_intent' in intents_added
    assert actual["success"]
    assert actual["error_code"] == 0

    response = client.post(
        f"/api/bot/{pytest.bot}/training_examples/CASE_INSENSITIVE_INTENT",
        json={"data": ["IS THIS CASE_INSENSITIVE_INTENT?"]},
        headers={"Authorization": pytest.token_type + " " + pytest.access_token},
    )
    actual = response.json()
    assert actual["success"]
    assert actual["error_code"] == 0
    assert actual["data"][0]["message"] == "Training Example added"

    response = client.get(
        f"/api/bot/{pytest.bot}/training_examples/case_insensitive_intent",
        headers={"Authorization": pytest.token_type + " " + pytest.access_token},
    )
    actual = response.json()
    training_examples = [t['text'] for t in actual["data"]]
    assert "IS THIS CASE_INSENSITIVE_INTENT?" in training_examples
    assert actual["success"]
    assert actual["error_code"] == 0


def test_add_training_example_case_insensitivity():
    response = client.post(
        f"/api/bot/{pytest.bot}/training_examples/CASE_INSENSITIVE_TRAINING_EX_INTENT",
        json={"data": ["IS THIS CASE_INSENSITIVE_TRAINING_EX_INTENT?"]},
        headers={"Authorization": pytest.token_type + " " + pytest.access_token},
    )
    actual = response.json()
    assert actual["success"]
    assert actual["error_code"] == 0
    assert actual["data"][0]["message"] == "Training Example added"

    response = client.get(
        f"/api/bot/{pytest.bot}/training_examples/case_insensitive_training_ex_intent",
        headers={"Authorization": pytest.token_type + " " + pytest.access_token},
    )
    actual = response.json()
    assert "IS THIS CASE_INSENSITIVE_TRAINING_EX_INTENT?" in [t['text'] for t in actual["data"]]
    assert actual["success"]
    assert actual["error_code"] == 0


def test_add_utterances_case_insensitivity():
    response = client.post(
        f"/api/bot/{pytest.bot}/utterance",
        json={"data": "utter_CASE_INSENSITIVE_UTTERANCE"},
        headers={"Authorization": pytest.token_type + " " + pytest.access_token},
    )
    actual = response.json()
    assert actual["success"]
    assert actual["error_code"] == 0
    assert actual["message"] == "Utterance added!"

    response = client.get(
        f"/api/bot/{pytest.bot}/utterance",
        headers={"Authorization": pytest.token_type + " " + pytest.access_token},
    )
    actual = response.json()
    assert actual["success"]
    assert actual["error_code"] == 0
    utterances_added = [u['name'] for u in actual['data']['utterances']]
    assert 'utter_CASE_INSENSITIVE_UTTERANCE' not in utterances_added
    assert 'utter_case_insensitive_utterance' in utterances_added


def test_add_responses_case_insensitivity():
    response = client.post(
        f"/api/bot/{pytest.bot}/response/utter_CASE_INSENSITIVE_RESPONSE",
        json={"data": "yes, this is utter_CASE_INSENSITIVE_RESPONSE"},
        headers={"Authorization": pytest.token_type + " " + pytest.access_token},
    )
    actual = response.json()
    assert actual["data"]["_id"]
    assert actual["success"]
    assert actual["error_code"] == 0
    assert actual["message"] == "Response added!"

    response = client.get(
        f"/api/bot/{pytest.bot}/response/utter_CASE_INSENSITIVE_RESPONSE",
        headers={"Authorization": pytest.token_type + " " + pytest.access_token},
    )
    actual = response.json()
    assert actual["success"]
    assert actual["error_code"] == 0
    assert actual["data"][0]['value'] == {'text': 'yes, this is utter_CASE_INSENSITIVE_RESPONSE'}

    response = client.get(
        f"/api/bot/{pytest.bot}/response/utter_case_insensitive_response",
        headers={"Authorization": pytest.token_type + " " + pytest.access_token},
    )
    actual = response.json()
    assert actual["success"]
    assert actual["error_code"] == 0
    assert len(actual["data"]) == 1


def test_add_story_case_insensitivity():
    response = client.post(
        f"/api/bot/{pytest.bot}/stories",
        json={
            "name": "CASE_INSENSITIVE_STORY",
            "type": "STORY",
            "template_type": "Q&A",
            "steps": [
                {"name": "case_insensitive_training_ex_intent", "type": "INTENT"},
                {"name": "utter_case_insensitive_response", "type": "BOT"},
            ],
        },
        headers={"Authorization": pytest.token_type + " " + pytest.access_token},
    )
    actual = response.json()
    assert actual["message"] == "Flow added successfully"
    assert actual["data"]["_id"]
    assert actual["success"]
    assert actual["error_code"] == 0

    response = client.get(
        f"/api/bot/{pytest.bot}/stories",
        headers={"Authorization": pytest.token_type + " " + pytest.access_token},
    )
    actual = response.json()
    assert actual["success"]
    assert actual["error_code"] == 0
    assert actual["data"]
    assert Utility.check_empty_string(actual["message"])
    stories_added = [s['name'] for s in actual["data"]]
    assert 'CASE_INSENSITIVE_STORY' not in stories_added
    assert 'case_insensitive_story' in stories_added

    response = client.delete(
        f"/api/bot/{pytest.bot}/stories/case_insensitive_story/STORY",
        headers={"Authorization": pytest.token_type + " " + pytest.access_token},
    )
    actual = response.json()
    assert actual["success"]
    assert actual["error_code"] == 0
    assert actual["message"] == "Flow deleted successfully"


def test_add_rule_case_insensitivity():
    response = client.post(
        f"/api/bot/{pytest.bot}/stories",
        json={
            "name": "CASE_INSENSITIVE_RULE",
            "type": "RULE",
            "steps": [
                {"name": "case_insensitive_training_ex_intent", "type": "INTENT"},
                {"name": "utter_case_insensitive_response", "type": "BOT"},
            ],
        },
        headers={"Authorization": pytest.token_type + " " + pytest.access_token},
    )
    actual = response.json()
    assert actual["message"] == "Flow added successfully"
    assert actual["data"]["_id"]
    assert actual["success"]
    assert actual["error_code"] == 0

    response = client.get(
        f"/api/bot/{pytest.bot}/stories",
        headers={"Authorization": pytest.token_type + " " + pytest.access_token},
    )
    actual = response.json()
    assert actual["success"]
    assert actual["error_code"] == 0
    assert actual["data"]
    assert Utility.check_empty_string(actual["message"])
    stories_added = [s['name'] for s in actual["data"]]
    assert 'CASE_INSENSITIVE_RULE' not in stories_added
    assert 'case_insensitive_rule' in stories_added


def test_add_regex_case_insensitivity():
    response = client.post(
        f"/api/bot/{pytest.bot}/regex",
        json={"name": "CASE_INSENSITIVE_REGEX", "pattern": "b*b"},
        headers={"Authorization": pytest.token_type + " " + pytest.access_token},
    )
    actual = response.json()
    assert actual["success"]
    assert actual["error_code"] == 0
    assert actual["message"] == "Regex pattern added successfully!"

    response = client.get(
        f"/api/bot/{pytest.bot}/regex",
        headers={"Authorization": pytest.token_type + " " + pytest.access_token},
    )
    actual = response.json()
    assert actual["success"]
    assert actual["error_code"] == 0
    assert Utility.check_empty_string(actual["message"])
    assert "CASE_INSENSITIVE_REGEX" != actual['data'][0]['name']
    assert "case_insensitive_regex" == actual['data'][0]['name']


def test_add_lookup_table_case_insensitivity():
    response = client.post(
        f"/api/bot/{pytest.bot}/lookup/tables",
        json={"name": "CASE_INSENSITIVE_LOOKUP", "value": ["test1", "test2"]},
        headers={"Authorization": pytest.token_type + " " + pytest.access_token},
    )
    actual = response.json()
    assert actual["success"]
    assert actual["error_code"] == 0
    assert actual["message"] == "Lookup table and values added successfully!"

    response = client.get(
        f"/api/bot/{pytest.bot}/lookup/tables",
        headers={"Authorization": pytest.token_type + " " + pytest.access_token},
    )

    actual = response.json()
    lookups_added = [l['name'] for l in actual['data']]
    assert 'CASE_INSENSITIVE_LOOKUP' not in lookups_added
    assert 'case_insensitive_lookup' in lookups_added


def test_add_entity_synonym_case_insensitivity():
    response = client.post(
        f"/api/bot/{pytest.bot}/entity/synonyms",
        json={"name": "CASE_INSENSITIVE", "value": ["CASE_INSENSITIVE_SYNONYM"]},
        headers={"Authorization": pytest.token_type + " " + pytest.access_token},
    )
    actual = response.json()
    assert actual["success"]
    assert actual["error_code"] == 0
    assert actual["message"] == "Synonym and values added successfully!"

    response = client.get(
        f"/api/bot/{pytest.bot}/entity/synonyms",
        headers={"Authorization": pytest.token_type + " " + pytest.access_token},
    )

    actual = response.json()
    assert actual['data'] == [{'CASE_INSENSITIVE_SYNONYM': 'case_insensitive'}]


def test_add_slot_case_insensitivity():
    response = client.post(
        f"/api/bot/{pytest.bot}/slots",
        json={"name": "CASE_INSENSITIVE_SLOT", "type": "any", "initial_value": "bot", "influence_conversation": False},
        headers={"Authorization": pytest.token_type + " " + pytest.access_token},
    )

    actual = response.json()
    assert "data" in actual
    assert actual["message"] == "Slot added successfully!"
    assert actual["data"]["_id"]
    assert actual["success"]
    assert actual["error_code"] == 0

    response = client.get(
        f"/api/bot/{pytest.bot}/slots",
        headers={"Authorization": pytest.token_type + " " + pytest.access_token},
    )
    actual = response.json()
    assert "data" in actual
    assert len(actual["data"])
    assert actual["success"]
    assert actual["error_code"] == 0


def test_add_form_case_insensitivity():
    path = [{'ask_questions': ['please give us your name?'], 'slot': 'name',
             'mapping': [{'type': 'from_text', 'value': 'user', 'entity': 'name'},
                         {'type': 'from_entity', 'entity': 'name'}]},
            ]
    request = {'name': 'CASE_INSENSITIVE_FORM', 'settings': path}
    response = client.post(
        f"/api/bot/{pytest.bot}/forms",
        json=request,
        headers={"Authorization": pytest.token_type + " " + pytest.access_token},
    )
    actual = response.json()
    assert actual["success"]
    assert actual["error_code"] == 0
    assert actual["message"] == "Form added"

    response = client.get(
        f"/api/bot/{pytest.bot}/forms",
        headers={"Authorization": pytest.token_type + " " + pytest.access_token},
    )
    actual = response.json()
    assert actual["success"]
    assert actual["error_code"] == 0
    form_1 = actual["data"][1]['_id']

    response = client.get(
        f"/api/bot/{pytest.bot}/forms/{form_1}",
        headers={"Authorization": pytest.token_type + " " + pytest.access_token},
    )
    actual = response.json()
    assert actual["success"]
    assert actual["error_code"] == 0
    assert actual['data']['name'] == 'case_insensitive_form'


def test_add_slot_set_action_case_insensitivity():
    request = {'name': 'CASE_INSENSITIVE_SLOT_SET_ACTION', 'set_slots': [{'name': 'name', 'type': 'from_value', 'value': 5}]}
    response = client.post(
        f"/api/bot/{pytest.bot}/action/slotset",
        json=request,
        headers={"Authorization": pytest.token_type + " " + pytest.access_token},
    )
    actual = response.json()
    assert actual["success"]
    assert actual["error_code"] == 0
    assert actual["message"] == "Action added"

    response = client.get(
        f"/api/bot/{pytest.bot}/action/slotset",
        headers={"Authorization": pytest.token_type + " " + pytest.access_token},
    )
    actual = response.json()
    assert actual["success"]
    assert actual["error_code"] == 0
    assert len(actual["data"]) == 1
    assert actual["data"][0] == {'name': 'case_insensitive_slot_set_action', 'set_slots': [{'name': 'name', 'type': 'from_value',
                                 'value': 5}]}


def test_add_http_action_case_insensitivity():
    request_body = {
        "action_name": "CASE_INSENSITIVE_HTTP_ACTION",
        "response": "string",
        "http_url": "http://www.google.com",
        "request_method": "GET",
        "params_list": [{
            "key": "testParam1",
            "parameter_type": "value",
            "value": "testValue1"
        }]
    }

    response = client.post(
        url=f"/api/bot/{pytest.bot}/action/httpaction",
        json=request_body,
        headers={"Authorization": pytest.token_type + " " + pytest.access_token},
    )

    actual = response.json()
    assert actual["error_code"] == 0
    assert actual["message"]
    assert actual["success"]

    response = client.get(
        url=f"/api/bot/{pytest.bot}/action/httpaction/CASE_INSENSITIVE_HTTP_ACTION",
        headers={"Authorization": pytest.token_type + " " + pytest.access_token},
    )
    actual = response.json()
    assert actual["error_code"] == 422
    assert not actual['data']

    response = client.get(
        url=f"/api/bot/{pytest.bot}/action/httpaction/case_insensitive_http_action",
        headers={"Authorization": pytest.token_type + " " + pytest.access_token},
    )
    actual = response.json()
    assert actual["error_code"] == 0
    assert actual['data']
    assert actual["success"]


def test_get_ui_config_empty():
    response = client.get(
        url=f"/api/account/config/ui",
        headers={"Authorization": pytest.token_type + " " + pytest.access_token},
    )
    actual = response.json()
    assert actual["error_code"] == 0
    assert actual['data'] == {}
    assert actual["success"]


def test_add_ui_config():
    response = client.put(
        url=f"/api/account/config/ui",
        json={'data': {'has_stepper': True, 'has_tour': False, 'theme': 'white'}},
        headers={"Authorization": pytest.token_type + " " + pytest.access_token},
    )
    actual = response.json()
    assert actual["error_code"] == 0
    assert not actual['data']
    assert actual["success"]
    assert actual["message"] == 'Config saved!'

    response = client.put(
        url=f"/api/account/config/ui",
        json={'data': {'has_stepper': True, 'has_tour': False, 'theme': 'black'}},
        headers={"Authorization": pytest.token_type + " " + pytest.access_token},
    )
    actual = response.json()
    assert actual["error_code"] == 0
    assert not actual['data']
    assert actual["success"]
    assert actual["message"] == 'Config saved!'


def test_get_ui_config():
    response = client.get(
        url=f"/api/account/config/ui",
        headers={"Authorization": pytest.token_type + " " + pytest.access_token},
    )
    actual = response.json()
    assert actual["error_code"] == 0
    assert actual['data'] == {'has_stepper': True, 'has_tour': False, 'theme': 'black'}
    assert actual["success"]


def test_model_testing_no_existing_models():
    response = client.post(
        url=f"/api/bot/{pytest.bot}/test",
        headers={"Authorization": pytest.token_type + " " + pytest.access_token},
    )
    actual = response.json()
    assert actual["error_code"] == 422
    assert actual['message'] == 'No model trained yet. Please train a model to test'
    assert not actual["success"]


def test_sso_redirect_url_invalid_type():
    response = client.get(
        url=f"/api/auth/login/sso/ethereum"
    )
    actual = response.json()
    assert actual["error_code"] == 422
    assert actual['message'] == 'ethereum login is not supported'
    assert not actual["success"]


def test_list_sso_not_enabled():
    response = client.get(
        url=f"/api/auth/login/sso/list/enabled", allow_redirects=False
    )
    actual = response.json()
    assert actual["error_code"] == 0
    assert actual["success"]
    assert actual["data"] == {
            'facebook': False,
            'linkedin': False,
            'google': False
        }


def test_sso_redirect_url_not_enabled():
    response = client.get(
        url=f"/api/auth/login/sso/google", allow_redirects=False
    )
    actual = response.json()
    assert actual["error_code"] == 422
    assert actual['message'] == 'google login is not enabled'
    assert not actual["success"]

    response = client.get(
        url=f"/api/auth/login/sso/linkedin", allow_redirects=False
    )
    actual = response.json()
    assert actual["error_code"] == 422
    assert actual['message'] == 'linkedin login is not enabled'
    assert not actual["success"]

    response = client.get(
        url=f"/api/auth/login/sso/facebook", allow_redirects=False
    )
    actual = response.json()
    assert actual["error_code"] == 422
    assert actual['message'] == 'facebook login is not enabled'
    assert not actual["success"]


def test_sso_redirect_url(monkeypatch):
    discovery_url = 'https://accounts.google.com/o/oauth2/v2/auth?response_type=code&client_id='

    async def _mock_get_discovery_doc(*args, **kwargs):
        return {'authorization_endpoint': discovery_url}

    Utility.environment['sso']['linkedin']['enable'] = True
    Utility.environment['sso']['google']['enable'] = True
    Utility.environment['sso']['facebook']['enable'] = True
    monkeypatch.setattr(GoogleSSO, 'get_discovery_document', _mock_get_discovery_doc)

    response = client.get(
        url=f"/api/auth/login/sso/google", allow_redirects=False
    )
    assert response.status_code == 303
    assert response.headers['location'].__contains__(discovery_url)

    response = client.get(
        url=f"/api/auth/login/sso/linkedin", allow_redirects=False
    )
    assert response.status_code == 303
    assert response.headers['location'].__contains__(
        'https://www.linkedin.com/oauth/v2/authorization?response_type=code&client_id=')

    response = client.get(
        url=f"/api/auth/login/sso/facebook", allow_redirects=False
    )
    assert response.status_code == 303
    assert response.headers['location'].__contains__(
        'https://www.facebook.com/v9.0/dialog/oauth?response_type=code&client_id=')


def test_list_sso_enabled():
    Utility.environment['sso']['linkedin']['enable'] = True
    Utility.environment['sso']['google']['enable'] = True

    response = client.get(
        url=f"/api/auth/login/sso/list/enabled", allow_redirects=False
    )
    actual = response.json()
    assert actual["error_code"] == 0
    assert actual["success"]
    assert actual["data"] == {
            'facebook': False,
            'linkedin': True,
            'google': True
        }


def test_sso_get_login_token_invalid_type():
    response = client.get(
        url=f"/api/auth/login/sso/callback/ethereum"
    )
    actual = response.json()
    assert actual["error_code"] == 422
    assert actual['message'] == 'ethereum login is not supported'
    assert not actual["success"]


def test_sso_get_login_token(monkeypatch):
    async def __mock_verify_and_process(*args, **kwargs):
        return True, {}, 'fgyduhsaifusijfisofwh87eyfhw98yqwhfc8wufchwufehwncj'

    monkeypatch.setattr(Authentication, 'verify_and_process', __mock_verify_and_process)
    response = client.get(
        url=f"/api/auth/login/sso/callback/google?code=123456789", allow_redirects=False
    )
    actual = response.json()
    assert all(
        [
            True if actual["data"][key] else False
            for key in ["access_token", "token_type"]
        ]
    )
    assert actual["success"]
    assert actual["error_code"] == 0

    response = client.get(
        url=f"/api/auth/login/sso/callback/linkedin?code=123456789", allow_redirects=False
    )
    actual = response.json()
    assert all(
        [
            True if actual["data"][key] else False
            for key in ["access_token", "token_type"]
        ]
    )
    assert actual["success"]
    assert actual["error_code"] == 0

    response = client.get(
        url=f"/api/auth/login/sso/callback/facebook?code=123456789", allow_redirects=False
    )
    actual = response.json()
    assert all(
        [
            True if actual["data"][key] else False
            for key in ["access_token", "token_type"]
        ]
    )
    assert actual["success"]
    assert actual["error_code"] == 0


def test_trigger_mail_on_new_signup_with_sso(monkeypatch):
    token = 'fgyduhsaifusijfisofwh87eyfhw98yqwhfc8wufchwufehwncj'

    async def __mock_verify_and_process(*args, **kwargs):
        return False, {'email': 'new_user@digite.com', 'first_name': 'new', 'password': SecretStr('123456789')}, token

    monkeypatch.setattr(Authentication, 'verify_and_process', __mock_verify_and_process)
    monkeypatch.setattr(Utility, 'trigger_smtp', mock_smtp)
    Utility.email_conf["email"]["enable"] = True
    response = client.get(
        url=f"/api/auth/login/sso/callback/google?code=123456789", allow_redirects=False
    )
    actual = response.json()
    Utility.email_conf["email"]["enable"] = False
    assert actual["success"]
    assert actual["error_code"] == 0
    assert not Utility.check_empty_string(actual["message"])
    actual = response.json()
    assert actual["data"]["access_token"] == token
    assert actual["data"]["token_type"] == 'bearer'


@patch("kairon.shared.utils.SMTP", autospec=True)
def test_add_email_action(mock_smtp):
    request = {"action_name": "email_config",
               "smtp_url": "test.test.com",
               "smtp_port": 25,
               "smtp_userid": None,
               "smtp_password": "test",
               "from_email": "test@demo.com",
               "to_email": ["test@test.com","test1@test.com"],
               "subject": "Test Subject",
               "response": "Test Response",
               "tls": False
               }
    response = client.post(
        f"/api/bot/{pytest.bot}/action/email",
        json=request,
        headers={"Authorization": pytest.token_type + " " + pytest.access_token},
    )
    actual = response.json()
    assert actual["success"]
    assert actual["error_code"] == 0
    assert actual["message"] == "Action added"


def test_list_email_actions():
    response = client.get(
        f"/api/bot/{pytest.bot}/action/email",
        headers={"Authorization": pytest.token_type + " " + pytest.access_token},
    )
    actual = response.json()
    print(actual)
    assert actual["success"]
    assert actual["error_code"] == 0
    assert len(actual["data"]) == 1
    assert actual["data"] == [{'action_name': 'email_config', 'smtp_url': 'test.test.com', 'smtp_port': 25, 'smtp_password': 't***', 'from_email': 'test@demo.com', 'subject': 'Test Subject', 'to_email': ['test@test.com',"test1@test.com"], 'response': 'Test Response', 'tls': False}]


@patch("kairon.shared.utils.SMTP", autospec=True)
def test_edit_email_action(mock_smtp):
    request = {"action_name": "email_config",
               "smtp_url": "test.test.com",
               "smtp_port": 25,
               "smtp_userid": None,
               "smtp_password": "test",
               "from_email": "test@demo.com",
               "to_email": ["test@test.com","test1@test.com"],
               "subject": "Test Subject",
               "response": "Test Response",
               "tls": False
               }
    response = client.put(
        f"/api/bot/{pytest.bot}/action/email",
        json=request,
        headers={"Authorization": pytest.token_type + " " + pytest.access_token},
    )
    actual = response.json()
    assert actual["success"]
    assert actual["error_code"] == 0
    assert actual["message"] == 'Action updated'


@patch("kairon.shared.utils.SMTP", autospec=True)
def test_edit_email_action_does_not_exists(mock_smtp):
    request = {"action_name": "email_config1",
               "smtp_url": "test.test.com",
               "smtp_port": 25,
               "smtp_userid": None,
               "smtp_password": "test",
               "from_email": "test@demo.com",
               "to_email":["test@test.com","test1@test.com"],
               "subject": "Test Subject",
               "response": "Test Response",
               "tls": False
               }
    response = client.put(
        f"/api/bot/{pytest.bot}/action/email",
        json=request,
        headers={"Authorization": pytest.token_type + " " + pytest.access_token},
    )
    actual = response.json()
    assert not actual["success"]
    assert actual["error_code"] == 422
    assert actual["message"] == 'Action with name "email_config1" not found'


def test_delete_email_action_not_exists():
    response = client.delete(
        f"/api/bot/{pytest.bot}/action/non_existant",
        headers={"Authorization": pytest.token_type + " " + pytest.access_token},
    )
    actual = response.json()
    assert not actual["success"]
    assert actual["error_code"] == 422
    assert actual["message"] == 'Action with name "non_existant" not found'


def test_delete_email_action():
    response = client.delete(
        f"/api/bot/{pytest.bot}/action/email_config",
        headers={"Authorization": pytest.token_type + " " + pytest.access_token},
    )
    actual = response.json()
    assert actual["success"]
    assert actual["error_code"] == 0
    assert actual["message"] == 'Action deleted'


def test_list_google_search_action_no_actions():
    response = client.get(
        f"/api/bot/{pytest.bot}/action/googlesearch",
        headers={"Authorization": pytest.token_type + " " + pytest.access_token},
    )
    actual = response.json()
    assert actual["success"]
    assert actual["error_code"] == 0
    assert len(actual["data"]) == 0


def test_add_google_search_action():
    action = {
        'name': 'google_custom_search',
        'api_key': '12345678',
        'search_engine_id': 'asdfg:123456',
        'failure_response': 'I have failed to process your request',
    }
    response = client.post(
        f"/api/bot/{pytest.bot}/action/googlesearch",
        json=action,
        headers={"Authorization": pytest.token_type + " " + pytest.access_token},
    )
    actual = response.json()
    assert actual["success"]
    assert actual["error_code"] == 0
    assert actual["message"] == "Action added"


def test_add_google_search_exists():
    action = {
        'name': 'google_custom_search',
        'api_key': '12345678',
        'search_engine_id': 'asdfg:123456',
        'failure_response': 'I have failed to process your request',
    }
    response = client.post(
        f"/api/bot/{pytest.bot}/action/googlesearch",
        json=action,
        headers={"Authorization": pytest.token_type + " " + pytest.access_token},
    )
    actual = response.json()
    assert not actual["success"]
    assert actual["error_code"] == 422
    assert actual["message"] == 'Action with name "google_custom_search" exists'


def test_edit_google_search_action_not_exists():
    action = {
        'name': 'custom_search',
        'api_key': '12345678',
        'search_engine_id': 'asdfg:123456',
        'failure_response': 'I have failed to process your request',
    }
    response = client.put(
        f"/api/bot/{pytest.bot}/action/googlesearch",
        json=action,
        headers={"Authorization": pytest.token_type + " " + pytest.access_token},
    )
    actual = response.json()
    assert not actual["success"]
    assert actual["error_code"] == 422
    assert actual["message"] == 'Google search action with name "custom_search" not found'


def test_edit_google_search_action():
    action = {
        'name': 'google_custom_search',
        'api_key': '1234567889',
        'search_engine_id': 'asdfg:12345689',
        'failure_response': 'Failed to perform search',
    }
    response = client.put(
        f"/api/bot/{pytest.bot}/action/googlesearch",
        json=action,
        headers={"Authorization": pytest.token_type + " " + pytest.access_token},
    )
    actual = response.json()
    assert actual["success"]
    assert actual["error_code"] == 0
    assert actual["message"] == 'Action updated'


def test_list_google_search_action():
    response = client.get(
        f"/api/bot/{pytest.bot}/action/googlesearch",
        headers={"Authorization": pytest.token_type + " " + pytest.access_token},
    )
    actual = response.json()
    assert actual["success"]
    assert actual["error_code"] == 0
    assert len(actual["data"]) == 1
    assert actual["data"][0]['name'] == 'google_custom_search'
    assert actual["data"][0]['api_key'] == '1234567***'
    assert actual["data"][0]['search_engine_id'] == 'asdfg:12345689'
    assert actual["data"][0]['failure_response'] == 'Failed to perform search'
    assert actual["data"][0]['num_results'] == 1


def test_delete_google_search_action():
    response = client.delete(
        f"/api/bot/{pytest.bot}/action/google_custom_search",
        headers={"Authorization": pytest.token_type + " " + pytest.access_token},
    )
    actual = response.json()
    assert actual["success"]
    assert actual["error_code"] == 0
    assert actual["message"] == 'Action deleted'


def test_delete_google_search_action_not_exists():
    response = client.delete(
        f"/api/bot/{pytest.bot}/action/google_custom_search",
        headers={"Authorization": pytest.token_type + " " + pytest.access_token},
    )
    actual = response.json()
    assert not actual["success"]
    assert actual["error_code"] == 422
    assert actual["message"] == 'Action with name "google_custom_search" not found'


def test_list_hubspot_forms_action_no_actions():
    response = client.get(
        f"/api/bot/{pytest.bot}/action/hubspot/forms",
        headers={"Authorization": pytest.token_type + " " + pytest.access_token},
    )
    actual = response.json()
    assert actual["success"]
    assert actual["error_code"] == 0
    assert len(actual["data"]) == 0


def test_add_hubspot_forms_action():
    action = {
        'name': 'action_hubspot_forms',
        'portal_id': '12345678',
        'form_guid': 'asdfg:123456',
        'fields': [
            {"key": 'email', 'value': 'email_slot', 'parameter_type': 'slot'},
            {"key": 'firstname', 'value': 'firstname_slot', 'parameter_type': 'slot'}
        ],
        'response': 'Form submitted'
    }
    response = client.post(
        f"/api/bot/{pytest.bot}/action/hubspot/forms",
        json=action,
        headers={"Authorization": pytest.token_type + " " + pytest.access_token},
    )
    actual = response.json()
    assert actual["success"]
    assert actual["error_code"] == 0
    assert actual["message"] == "Action added"


def test_add_hubspot_forms_action_invalid_param_type():
    action = {
        'name': 'action_hubspot_forms',
        'portal_id': '12345678',
        'form_guid': 'asdfg:123456',
        'fields': [
            {"key": 'email', 'value': 'email_slot', 'parameter_type': 'header'},
            {"key": 'firstname', 'value': 'firstname_slot', 'parameter_type': 'slot'}
        ],
        'response': 'Form submitted'
    }
    response = client.post(
        f"/api/bot/{pytest.bot}/action/hubspot/forms",
        json=action,
        headers={"Authorization": pytest.token_type + " " + pytest.access_token},
    )
    actual = response.json()
    assert not actual["success"]
    assert actual["error_code"] == 422
    print(actual["message"])
    assert actual["message"] == [{'loc': ['body', 'fields', 0, 'parameter_type'],
                                  'msg': "value is not a valid enumeration member; permitted: 'value', 'slot', 'sender_id', 'user_message', 'intent', 'chat_log'",
                                  'type': 'type_error.enum', 'ctx': {
            'enum_values': ['value', 'slot', 'sender_id', 'user_message', 'intent', 'chat_log']}}]


def test_add_hubspot_forms_exists():
    action = {
        'name': 'action_hubspot_forms',
        'portal_id': '12345678',
        'form_guid': 'asdfg:123456',
        'fields': [
            {"key": 'email', 'value': 'email_slot', 'parameter_type': 'slot'},
            {"key": 'firstname', 'value': 'firstname_slot', 'parameter_type': 'slot'}
        ],
        'response': 'Form submitted'
    }
    response = client.post(
        f"/api/bot/{pytest.bot}/action/hubspot/forms",
        json=action,
        headers={"Authorization": pytest.token_type + " " + pytest.access_token},
    )
    actual = response.json()
    assert not actual["success"]
    assert actual["error_code"] == 422
    assert actual["message"] == 'Action exists!'


def test_edit_hubspot_forms_action_not_exists():
    action = {
        'name': 'hubspot_forms_action',
        'portal_id': '12345678',
        'form_guid': 'asdfg:123456',
        'fields': [
            {"key": 'email', 'value': 'email_slot', 'parameter_type': 'slot'},
            {"key": 'firstname', 'value': 'firstname_slot', 'parameter_type': 'slot'}
        ],
        'response': 'Form submitted'
    }
    response = client.put(
        f"/api/bot/{pytest.bot}/action/hubspot/forms",
        json=action,
        headers={"Authorization": pytest.token_type + " " + pytest.access_token},
    )
    actual = response.json()
    assert not actual["success"]
    assert actual["error_code"] == 422
    assert actual["message"] == 'Action with name "hubspot_forms_action" not found'


def test_edit_hubspot_forms_action():
    action = {
        'name': 'action_hubspot_forms',
        'portal_id': '123456785787',
        'form_guid': 'asdfg:12345678787',
        'fields': [
            {"key": 'email', 'value': 'email_slot', 'parameter_type': 'slot'},
            {"key": 'fullname', 'value': 'fullname_slot', 'parameter_type': 'slot'},
            {"key": 'company', 'value': 'digite', 'parameter_type': 'value'},
            {"key": 'phone', 'value': 'phone_slot', 'parameter_type': 'slot'}
        ],
        'response': 'Hubspot Form submitted'
    }
    response = client.put(
        f"/api/bot/{pytest.bot}/action/hubspot/forms",
        json=action,
        headers={"Authorization": pytest.token_type + " " + pytest.access_token},
    )
    actual = response.json()
    assert actual["success"]
    assert actual["error_code"] == 0
    assert actual["message"] == 'Action updated'


def test_list_hubspot_forms_action():
    response = client.get(
        f"/api/bot/{pytest.bot}/action/hubspot/forms",
        headers={"Authorization": pytest.token_type + " " + pytest.access_token},
    )
    actual = response.json()
    assert actual["success"]
    assert actual["error_code"] == 0
    assert len(actual["data"]) == 1
    assert actual["data"][0]['name'] == 'action_hubspot_forms'
    assert actual["data"][0]['portal_id'] == '123456785787'
    assert actual["data"][0]['form_guid'] == 'asdfg:12345678787'
    assert actual["data"][0]['fields'] == [{'key': 'email', 'value': 'email_slot', 'parameter_type': 'slot'},
                                    {'key': 'fullname', 'value': 'fullname_slot', 'parameter_type': 'slot'},
                                    {'key': 'company', 'value': 'digite', 'parameter_type': 'value'},
                                    {'key': 'phone', 'value': 'phone_slot', 'parameter_type': 'slot'}]
    assert actual["data"][0]['response'] == 'Hubspot Form submitted'


def test_delete_hubspot_forms_action():
    response = client.delete(
        f"/api/bot/{pytest.bot}/action/action_hubspot_forms",
        headers={"Authorization": pytest.token_type + " " + pytest.access_token},
    )
    actual = response.json()
    assert actual["success"]
    assert actual["error_code"] == 0
    assert actual["message"] == 'Action deleted'


def test_disable_integration_token():
    response = client.put(
        f"/api/auth/{pytest.bot}/integration/token",
        json={'name': 'integration 3', 'status': 'inactive'},
        headers={"Authorization": pytest.token_type + " " + pytest.access_token},
    )
    actual = response.json()
    assert actual["success"]
    assert actual["error_code"] == 0
    assert actual['message'] == 'Integration status updated!'


def test_list_integrations_after_disable():
    response = client.get(
        f"/api/auth/{pytest.bot}/integration/token/list",
        headers={"Authorization": pytest.token_type + " " + pytest.access_token},
    )
    actual = response.json()
    assert actual["data"][0]['name'] == 'integration 1'
    assert actual["data"][0]['user'] == 'integ1@gmail.com'
    assert actual["data"][0]['iat']
    assert actual["data"][0]['status'] == 'active'
    assert actual["data"][0]['role'] == 'designer'
    assert actual["data"][1]['name'] == 'integration 3'
    assert actual["data"][1]['user'] == 'integ1@gmail.com'
    assert actual["data"][1]['iat']
    assert actual["data"][1]['status'] == 'inactive'
    assert actual["data"][1]['role'] == 'designer'
    assert actual["success"]
    assert actual["error_code"] == 0


def test_use_inactive_token():
    response = client.get(
        f"/api/bot/{pytest.bot}/intents",
        headers={
            "Authorization": pytest.disable_token,
            "X-USER": "integration",
        },
    )
    actual = response.json()
    assert actual["message"] == 'Access to bot is denied'
    assert not actual["success"]
    assert actual["error_code"] == 401

    response = client.put(
        f"/api/auth/{pytest.bot}/integration/token",
        json={'name': 'integration 3', 'status': 'active', 'role': 'tester'},
        headers={"Authorization": pytest.token_type + " " + pytest.access_token},
    )
    actual = response.json()
    print(actual)
    assert actual["success"]
    assert actual["error_code"] == 0

    response = client.get(
        f"/api/bot/{pytest.bot}/intents",
        headers={
            "Authorization": pytest.disable_token,
            "X-USER": "integration",
        },
    )
    actual = response.json()
    print(actual)
    assert actual["success"]
    assert actual["error_code"] == 0
    assert actual['data']


def test_delete_integration_token():
    response = client.put(
        f"/api/auth/{pytest.bot}/integration/token",
        json={'name': 'integration 3', 'status': 'deleted'},
        headers={"Authorization": pytest.token_type + " " + pytest.access_token},
    )
    actual = response.json()
    assert actual["success"]
    assert actual["error_code"] == 0
    assert actual['message'] == 'Integration status updated!'

    response = client.get(
        f"/api/auth/{pytest.bot}/integration/token/list",
        headers={"Authorization": pytest.token_type + " " + pytest.access_token},
    )
    actual = response.json()
    assert len(actual["data"]) == 1


def test_integration_token_from_one_bot_on_another_bot():
    response = client.post(
        "/api/account/bot",
        json={"data": "demo-bot"},
        headers={"Authorization": pytest.token_type + " " + pytest.access_token},
    ).json()
    assert response['message'] == 'Bot created'
    assert response['error_code'] == 0
    assert response['success']

    response = client.get(
        "/api/account/bot",
        headers={"Authorization": pytest.token_type + " " + pytest.access_token},
    ).json()
    assert len(response['data']['account_owned']) == 1
    assert len(response['data']['shared']) == 1
    bot1 = response['data']['account_owned'][0]['_id']
    bot2 = response['data']['shared'][0]['_id']

    response = client.post(
        f"/api/auth/{bot2}/integration/token",
        json={'name': 'integration 4', 'expiry_minutes': 1440},
        headers={"Authorization": pytest.token_type + " " + pytest.access_token},
    )
    token = response.json()
    assert token["success"]
    assert token["error_code"] == 0
    assert token["data"]["access_token"]
    assert token["data"]["token_type"]

    response = client.get(
        f"/api/bot/{bot1}/intents",
        headers={
            "Authorization": token["data"]["token_type"]
                             + " "
                             + token["data"]["access_token"],
            "X-USER": "integration",
        },
    )
    actual = response.json()
    assert actual["message"] == 'Access to bot is denied'
    assert not actual["success"]
    assert actual["error_code"] == 401

    response = client.get(
        f"/api/bot/{pytest.bot}/intents",
        headers={
            "Authorization": token["data"]["token_type"]
                             + " "
                             + token["data"]["access_token"],
            "X-USER": "integration",
        },
    )
    actual = response.json()
    assert actual["message"] == "['owner', 'admin', 'designer', 'tester'] access is required to perform this operation on the bot"
    assert not actual["success"]
    assert actual["error_code"] == 401

    response = client.post(
        f"/api/bot/{pytest.bot}/chat",
        json={'data': 'hi'},
        headers={
            "Authorization": token["data"]["token_type"]
                             + " "
                             + token["data"]["access_token"],
            "X-USER": "integration",
        },
    )
    actual = response.json()
    assert actual["error_code"] != 401


def test_integration_limit_reached():
    response = client.post(
        f"/api/auth/{pytest.bot}/integration/token",
        json={'name': 'integration 4', 'expiry_minutes': 1440},
        headers={"Authorization": pytest.token_type + " " + pytest.access_token},
    )
    token = response.json()
    assert not token["success"]
    assert token["error_code"] == 422
    assert token['message'] == 'Integrations limit reached!'
    assert not token["data"]


def test_list_integrations():
    response = client.get(
        f"/api/auth/{pytest.bot}/integration/token/list",
        headers={"Authorization": pytest.token_type + " " + pytest.access_token},
    )
    actual = response.json()
    assert actual["data"][0]['name'] == 'integration 1'
    assert actual["data"][0]['user'] == 'integ1@gmail.com'
    assert actual["data"][0]['iat']
    assert actual["data"][0]['status'] == 'active'
    assert actual["data"][1]['name'] == 'integration 4'
    assert actual["data"][1]['user'] == 'integ1@gmail.com'
    assert actual["data"][1]['iat']
    assert actual["data"][1]['expiry']
    assert actual["data"][1]['status'] == 'active'
    assert actual["success"]
    assert actual["error_code"] == 0


def test_add_channel_config_error():
    data = {"connector_type": "custom",
            "config": {
                "bot_user_oAuth_token": "xoxb-801939352912-801478018484-v3zq6MYNu62oSs8vammWOY8K",
                "slack_signing_secret": "79f036b9894eef17c064213b90d1042b"}}
    response = client.post(
        f"/api/bot/{pytest.bot}/channels",
        json=data,
        headers={"Authorization": pytest.token_type + " " + pytest.access_token},
    )
    actual = response.json()
    assert not actual["success"]
    assert actual["error_code"] == 422
    assert actual["message"] == [
        {'loc': ['body', 'connector_type'], 'msg': 'Invalid channel type custom', 'type': 'value_error'}]

    data = {"connector_type": "slack",
            "config": {
                "slack_signing_secret": "79f036b9894eef17c064213b90d1042b"}}

    response = client.post(
        f"/api/bot/{pytest.bot}/channels",
        json=data,
        headers={"Authorization": pytest.token_type + " " + pytest.access_token},
    )
    actual = response.json()
    assert not actual["success"]
    assert actual["error_code"] == 422
    assert actual["message"] == [
        {'loc': ['body', 'config'], 'msg': "Missing ['bot_user_oAuth_token', 'slack_signing_secret'] all or any in config",
         'type': 'value_error'}]

    data = {"connector_type": "slack",
            "config": {
                "bot_user_oAuth_token": "xoxb-801939352912-801478018484-v3zq6MYNu62oSs8vammWOY8K"}}
    response = client.post(
        f"/api/bot/{pytest.bot}/channels",
        json=data,
        headers={"Authorization": pytest.token_type + " " + pytest.access_token},
    )
    actual = response.json()
    assert not actual["success"]
    assert actual["error_code"] == 422
    assert actual["message"] == [
        {'loc': ['body', 'config'], 'msg': "Missing ['bot_user_oAuth_token', 'slack_signing_secret'] all or any in config",
         'type': 'value_error'}]


def test_add_channel_config(monkeypatch):
    monkeypatch.setitem(Utility.environment['model']['agent'], 'url', "http://localhost:5056")
    data = {"connector_type": "slack",
            "config": {
                "bot_user_oAuth_token": "xoxb-801939352912-801478018484-v3zq6MYNu62oSs8vammWOY8K",
                "slack_signing_secret": "79f036b9894eef17c064213b90d1042b"}}
    response = client.post(
        f"/api/bot/{pytest.bot}/channels",
        json=data,
        headers={"Authorization": pytest.token_type + " " + pytest.access_token},
    )
    actual = response.json()
    assert actual["success"]
    assert actual["error_code"] == 0
    assert actual["message"] == "Channel added"
    assert actual["data"].startswith(f"http://localhost:5056/api/bot/slack/{pytest.bot}/e")


def test_get_channel_endpoint(monkeypatch):
    monkeypatch.setitem(Utility.environment['model']['agent'], 'url', "http://localhost:5056")
    response = client.get(
        f"/api/bot/{pytest.bot}/channels/slack/endpoint",
        headers={"Authorization": pytest.token_type + " " + pytest.access_token},
    )
    actual = response.json()
    assert actual["success"]
    assert actual["error_code"] == 0
    assert actual["data"].startswith(f"http://localhost:5056/api/bot/slack/{pytest.bot}/e")


def test_get_channels_config():
    response = client.get(
        f"/api/bot/{pytest.bot}/channels",
        headers={"Authorization": pytest.token_type + " " + pytest.access_token},
    )
    actual = response.json()
    assert actual["success"]
    assert actual["error_code"] == 0
    assert actual["message"] is None
    assert len(actual['data']) == 1


def test_delete_channels_config():
    response = client.delete(
        f"/api/bot/{pytest.bot}/channels/slack",
        headers={"Authorization": pytest.token_type + " " + pytest.access_token},
    )
    actual = response.json()
    assert actual["success"]
    assert actual["error_code"] == 0
    assert actual["message"] == "Channel deleted"


def _mock_error(*args, **kwargs):
    raise JIRAError(status_code=404, url='https://test1-digite.atlassian.net')


def test_add_jira_action_invalid_config(monkeypatch):
    url = 'https://test_add_jira_action_invalid_config.net'
    action = {
        'name': 'jira_action_new', 'url': url, 'user_name': 'test@digite.com',
        'api_token': 'ASDFGHJKL', 'project_key': 'HEL', 'issue_type': 'Bug', 'summary': 'new user',
        'response': 'We have logged a ticket'
    }
    monkeypatch.setattr(ActionUtility, 'get_jira_client', _mock_error)
    response = client.post(
        f"/api/bot/{pytest.bot}/action/jira",
        json=action,
        headers={"Authorization": pytest.token_type + " " + pytest.access_token},
    )
    actual = response.json()
    assert not actual["success"]
    assert actual["error_code"] == 422
    assert actual["message"] == "JiraError HTTP 404 url: https://test1-digite.atlassian.net\n\t"


def test_list_jira_action_empty():
    response = client.get(
        f"/api/bot/{pytest.bot}/action/jira",
        headers={"Authorization": pytest.token_type + " " + pytest.access_token},
    )
    actual = response.json()
    assert actual["success"]
    assert actual["error_code"] == 0
    assert actual["data"] == []


@responses.activate
def test_add_jira_action():
    url = 'https://test-digite.atlassian.net'
    action = {
        'name': 'jira_action', 'url': url, 'user_name': 'test@digite.com', 'api_token': 'ASDFGHJKL',
        'project_key': 'HEL', 'issue_type': 'Bug', 'summary': 'new user', 'response': 'We have logged a ticket'
    }
    responses.add(
        'GET',
        f'{url}/rest/api/2/serverInfo',
        json={'baseUrl': 'https://udit-pandey.atlassian.net', 'version': '1001.0.0-SNAPSHOT',
              'versionNumbers': [1001, 0, 0], 'deploymentType': 'Cloud', 'buildNumber': 100191,
              'buildDate': '2022-02-11T05:35:40.000+0530', 'serverTime': '2022-02-15T10:54:09.906+0530',
              'scmInfo': '831671b3b59f40b5108ef3f9491df89a1317ecaa', 'serverTitle': 'Jira',
              'defaultLocale': {'locale': 'en_US'}}
    )
    responses.add(
        'GET',
        f'{url}/rest/api/2/project/HEL',
        json={'expand': 'description,lead,issueTypes,url,projectKeys,permissions,insight',
              'self': 'https://udit-pandey.atlassian.net/rest/api/2/project/10000', 'id': '10000', 'key': 'HEL',
              'description': '', 'lead': {
                'self': 'https://udit-pandey.atlassian.net/rest/api/2/user?accountId=6205e1585d18ad00729aa75f',
                'accountId': '6205e1585d18ad00729aa75f', 'avatarUrls': {
                    '48x48': 'https://secure.gravatar.com/avatar/6864b14113f03cbe6d55af5006b12efe?d=https%3A%2F%2Favatar-management--avatars.us-west-2.prod.public.atl-paas.net%2Finitials%2FUP-0.png',
                    '24x24': 'https://secure.gravatar.com/avatar/6864b14113f03cbe6d55af5006b12efe?d=https%3A%2F%2Favatar-management--avatars.us-west-2.prod.public.atl-paas.net%2Finitials%2FUP-0.png',
                    '16x16': 'https://secure.gravatar.com/avatar/6864b14113f03cbe6d55af5006b12efe?d=https%3A%2F%2Favatar-management--avatars.us-west-2.prod.public.atl-paas.net%2Finitials%2FUP-0.png',
                    '32x32': 'https://secure.gravatar.com/avatar/6864b14113f03cbe6d55af5006b12efe?d=https%3A%2F%2Favatar-management--avatars.us-west-2.prod.public.atl-paas.net%2Finitials%2FUP-0.png'},
                'displayName': 'Udit Pandey', 'active': True}, 'components': [], 'issueTypes': [
                {'self': 'https://udit-pandey.atlassian.net/rest/api/2/issuetype/10001', 'id': '10001',
                 'description': 'A small, distinct piece of work.',
                 'iconUrl': 'https://udit-pandey.atlassian.net/rest/api/2/universal_avatar/view/type/issuetype/avatar/10318?size=medium',
                 'name': 'Task', 'subtask': False, 'avatarId': 10318, 'hierarchyLevel': 0},
                {'self': 'https://udit-pandey.atlassian.net/rest/api/2/issuetype/10002', 'id': '10002',
                 'description': 'A collection of related bugs, stories, and tasks.',
                 'iconUrl': 'https://udit-pandey.atlassian.net/rest/api/2/universal_avatar/view/type/issuetype/avatar/10307?size=medium',
                 'name': 'Epic', 'subtask': False, 'avatarId': 10307, 'hierarchyLevel': 1},
                {'self': 'https://udit-pandey.atlassian.net/rest/api/2/issuetype/10003', 'id': '10003',
                 'description': 'Subtasks track small pieces of work that are part of a larger task.',
                 'iconUrl': 'https://udit-pandey.atlassian.net/rest/api/2/universal_avatar/view/type/issuetype/avatar/10316?size=medium',
                 'name': 'Bug', 'subtask': True, 'avatarId': 10316, 'hierarchyLevel': -1}],
              'assigneeType': 'UNASSIGNED', 'versions': [], 'name': 'helicopter', 'roles': {
                'atlassian-addons-project-access': 'https://udit-pandey.atlassian.net/rest/api/2/project/10000/role/10007',
                'Administrator': 'https://udit-pandey.atlassian.net/rest/api/2/project/10000/role/10004',
                'Viewer': 'https://udit-pandey.atlassian.net/rest/api/2/project/10000/role/10006',
                'Member': 'https://udit-pandey.atlassian.net/rest/api/2/project/10000/role/10005'}, 'avatarUrls': {
                '48x48': 'https://udit-pandey.atlassian.net/rest/api/2/universal_avatar/view/type/project/avatar/10408',
                '24x24': 'https://udit-pandey.atlassian.net/rest/api/2/universal_avatar/view/type/project/avatar/10408?size=small',
                '16x16': 'https://udit-pandey.atlassian.net/rest/api/2/universal_avatar/view/type/project/avatar/10408?size=xsmall',
                '32x32': 'https://udit-pandey.atlassian.net/rest/api/2/universal_avatar/view/type/project/avatar/10408?size=medium'},
              'projectTypeKey': 'software', 'simplified': True, 'style': 'next-gen', 'isPrivate': False,
              'properties': {}, 'entityId': '8a851ebf-72eb-461d-be68-4c2c28805440',
              'uuid': '8a851ebf-72eb-461d-be68-4c2c28805440'}
    )
    response = client.post(
        f"/api/bot/{pytest.bot}/action/jira",
        json=action,
        headers={"Authorization": pytest.token_type + " " + pytest.access_token},
    )
    actual = response.json()
    assert actual["success"]
    assert actual["error_code"] == 0
    assert actual["message"] == "Action added"


def test_list_jira_action():
    response = client.get(
        f"/api/bot/{pytest.bot}/action/jira",
        headers={"Authorization": pytest.token_type + " " + pytest.access_token},
    )
    actual = response.json()
    assert actual["success"]
    assert actual["error_code"] == 0
    assert actual["data"] == [
            {'name': 'jira_action', 'url': 'https://test-digite.atlassian.net', 'user_name': 'test@digite.com',
             'api_token': 'ASDFGH***', 'project_key': 'HEL', 'issue_type': 'Bug', 'summary': 'new user',
             'response': 'We have logged a ticket'}]


@responses.activate
def test_edit_jira_action():
    url = 'https://test-digite.atlassian.net'
    action = {
        'name': 'jira_action', 'url': url, 'user_name': 'test@digite.com',
        'api_token': 'ASDFGHJKL', 'project_key': 'HEL', 'issue_type': 'Subtask', 'parent_key': 'HEL-4',
        'summary': 'new user',
        'response': 'We have logged a ticket'
    }
    responses.add(
        'GET',
        f'{url}/rest/api/2/serverInfo',
        json={'baseUrl': 'https://udit-pandey.atlassian.net', 'version': '1001.0.0-SNAPSHOT',
              'versionNumbers': [1001, 0, 0], 'deploymentType': 'Cloud', 'buildNumber': 100191,
              'buildDate': '2022-02-11T05:35:40.000+0530', 'serverTime': '2022-02-15T10:54:09.906+0530',
              'scmInfo': '831671b3b59f40b5108ef3f9491df89a1317ecaa', 'serverTitle': 'Jira',
              'defaultLocale': {'locale': 'en_US'}}
    )
    responses.add(
        'GET',
        f'{url}/rest/api/2/project/HEL',
        json={'expand': 'description,lead,issueTypes,url,projectKeys,permissions,insight',
              'self': 'https://udit-pandey.atlassian.net/rest/api/2/project/10000', 'id': '10000', 'key': 'HEL',
              'description': '', 'lead': {
                'self': 'https://udit-pandey.atlassian.net/rest/api/2/user?accountId=6205e1585d18ad00729aa75f',
                'accountId': '6205e1585d18ad00729aa75f', 'avatarUrls': {
                    '48x48': 'https://secure.gravatar.com/avatar/6864b14113f03cbe6d55af5006b12efe?d=https%3A%2F%2Favatar-management--avatars.us-west-2.prod.public.atl-paas.net%2Finitials%2FUP-0.png',
                    '24x24': 'https://secure.gravatar.com/avatar/6864b14113f03cbe6d55af5006b12efe?d=https%3A%2F%2Favatar-management--avatars.us-west-2.prod.public.atl-paas.net%2Finitials%2FUP-0.png',
                    '16x16': 'https://secure.gravatar.com/avatar/6864b14113f03cbe6d55af5006b12efe?d=https%3A%2F%2Favatar-management--avatars.us-west-2.prod.public.atl-paas.net%2Finitials%2FUP-0.png',
                    '32x32': 'https://secure.gravatar.com/avatar/6864b14113f03cbe6d55af5006b12efe?d=https%3A%2F%2Favatar-management--avatars.us-west-2.prod.public.atl-paas.net%2Finitials%2FUP-0.png'},
                'displayName': 'Udit Pandey', 'active': True}, 'components': [], 'issueTypes': [
                {'self': 'https://udit-pandey.atlassian.net/rest/api/2/issuetype/10001', 'id': '10001',
                 'description': 'A small, distinct piece of work.',
                 'iconUrl': 'https://udit-pandey.atlassian.net/rest/api/2/universal_avatar/view/type/issuetype/avatar/10318?size=medium',
                 'name': 'Task', 'subtask': False, 'avatarId': 10318, 'hierarchyLevel': 0},
                {'self': 'https://udit-pandey.atlassian.net/rest/api/2/issuetype/10002', 'id': '10002',
                 'description': 'A collection of related bugs, stories, and tasks.',
                 'iconUrl': 'https://udit-pandey.atlassian.net/rest/api/2/universal_avatar/view/type/issuetype/avatar/10307?size=medium',
                 'name': 'Epic', 'subtask': False, 'avatarId': 10307, 'hierarchyLevel': 1},
                {'self': 'https://udit-pandey.atlassian.net/rest/api/2/issuetype/10003', 'id': '10003',
                 'description': 'Subtasks track small pieces of work that are part of a larger task.',
                 'iconUrl': 'https://udit-pandey.atlassian.net/rest/api/2/universal_avatar/view/type/issuetype/avatar/10316?size=medium',
                 'name': 'Subtask', 'subtask': True, 'avatarId': 10316, 'hierarchyLevel': -1}],
              'assigneeType': 'UNASSIGNED', 'versions': [], 'name': 'helicopter', 'roles': {
                'atlassian-addons-project-access': 'https://udit-pandey.atlassian.net/rest/api/2/project/10000/role/10007',
                'Administrator': 'https://udit-pandey.atlassian.net/rest/api/2/project/10000/role/10004',
                'Viewer': 'https://udit-pandey.atlassian.net/rest/api/2/project/10000/role/10006',
                'Member': 'https://udit-pandey.atlassian.net/rest/api/2/project/10000/role/10005'}, 'avatarUrls': {
                '48x48': 'https://udit-pandey.atlassian.net/rest/api/2/universal_avatar/view/type/project/avatar/10408',
                '24x24': 'https://udit-pandey.atlassian.net/rest/api/2/universal_avatar/view/type/project/avatar/10408?size=small',
                '16x16': 'https://udit-pandey.atlassian.net/rest/api/2/universal_avatar/view/type/project/avatar/10408?size=xsmall',
                '32x32': 'https://udit-pandey.atlassian.net/rest/api/2/universal_avatar/view/type/project/avatar/10408?size=medium'},
              'projectTypeKey': 'software', 'simplified': True, 'style': 'next-gen', 'isPrivate': False,
              'properties': {}, 'entityId': '8a851ebf-72eb-461d-be68-4c2c28805440',
              'uuid': '8a851ebf-72eb-461d-be68-4c2c28805440'}
    )
    response = client.put(
        f"/api/bot/{pytest.bot}/action/jira",
        json=action,
        headers={"Authorization": pytest.token_type + " " + pytest.access_token},
    )
    actual = response.json()
    assert actual["success"]
    assert actual["error_code"] == 0
    assert actual["message"] == "Action updated"


def test_edit_jira_action_invalid_config(monkeypatch):
    url = 'https://test_edit_jira_action_invalid_config.net'
    action = {
        'name': 'jira_action', 'url': url, 'user_name': 'test@digite.com',
        'api_token': 'ASDFGHJKL', 'project_key': 'HEL', 'issue_type': 'Bug', 'summary': 'new user',
        'response': 'We have logged a ticket'
    }

    monkeypatch.setattr(ActionUtility, 'get_jira_client', _mock_error)
    response = client.put(
        f"/api/bot/{pytest.bot}/action/jira",
        json=action,
        headers={"Authorization": pytest.token_type + " " + pytest.access_token},
    )
    actual = response.json()
    assert not actual["success"]
    assert actual["error_code"] == 422
    assert actual["message"] == "JiraError HTTP 404 url: https://test1-digite.atlassian.net\n\t"


def test_edit_jira_action_not_found():
    url = 'https://test-digite.atlassian.net'
    action = {
        'name': 'jira_action_new', 'url': url, 'user_name': 'test@digite.com',
        'api_token': 'ASDFGHJKL', 'project_key': 'HEL', 'issue_type': 'Bug', 'summary': 'new user',
        'response': 'We have logged a ticket'
    }

    response = client.put(
        f"/api/bot/{pytest.bot}/action/jira",
        json=action,
        headers={"Authorization": pytest.token_type + " " + pytest.access_token},
    )
    actual = response.json()
    assert not actual["success"]
    assert actual["error_code"] == 422
    assert actual["message"] == 'Action with name "jira_action_new" not found'


def test_add_zendesk_action_invalid_config(monkeypatch):
    def __mock_zendesk_error(*args, **kwargs):
        from zenpy.lib.exception import APIException
        raise APIException({"error": {"title": "No help desk at digite751.zendesk.com"}})

    action = {'name': 'zendesk_action_1', 'subdomain': 'digite751', 'api_token': '123456789',
              'subject': 'new ticket', 'user_name': 'udit.pandey@digite.com', 'response': 'ticket filed'}
    with patch('zenpy.Zenpy') as mock:
        mock.side_effect = __mock_zendesk_error
        response = client.post(
            f"/api/bot/{pytest.bot}/action/zendesk",
            json=action,
            headers={"Authorization": pytest.token_type + " " + pytest.access_token},
        )
        actual = response.json()
        assert not actual["success"]
        assert actual["error_code"] == 422
        assert actual["message"] == "{'error': {'title': 'No help desk at digite751.zendesk.com'}}"


def test_list_zendesk_action_empty():
    response = client.get(
        f"/api/bot/{pytest.bot}/action/zendesk",
        headers={"Authorization": pytest.token_type + " " + pytest.access_token},
    )
    actual = response.json()
    assert actual["success"]
    assert actual["error_code"] == 0
    assert actual["data"] == []


def test_add_zendesk_action():
    action = {'name': 'zendesk_action', 'subdomain': 'digite751', 'api_token': '123456789', 'subject': 'new ticket',
              'user_name': 'udit.pandey@digite.com', 'response': 'ticket filed'}
    with patch('zenpy.Zenpy'):
        response = client.post(
            f"/api/bot/{pytest.bot}/action/zendesk",
            json=action,
            headers={"Authorization": pytest.token_type + " " + pytest.access_token},
        )
        actual = response.json()
        assert actual["success"]
        assert actual["error_code"] == 0
        assert actual["message"] == "Action added"


def test_list_zendesk_action():
    response = client.get(
        f"/api/bot/{pytest.bot}/action/zendesk",
        headers={"Authorization": pytest.token_type + " " + pytest.access_token},
    )
    actual = response.json()
    assert actual["success"]
    assert actual["error_code"] == 0
    assert actual["data"] == [
        {'name': 'zendesk_action', 'subdomain': 'digite751', 'api_token': '123456***', 'subject': 'new ticket',
         'user_name': 'udit.pandey@digite.com', 'response': 'ticket filed'}]


def test_edit_zendesk_action():
    action = {'name': 'zendesk_action', 'subdomain': 'digite756', 'api_token': '123456789999',
              'subject': 'new ticket', 'user_name': 'udit.pandey@digite.com', 'response': 'ticket filed here'}
    with patch('zenpy.Zenpy'):
        response = client.put(
            f"/api/bot/{pytest.bot}/action/zendesk",
            json=action,
            headers={"Authorization": pytest.token_type + " " + pytest.access_token},
        )
        actual = response.json()
        assert actual["success"]
        assert actual["error_code"] == 0
        assert actual["message"] == "Action updated"


def test_edit_zendesk_action_invalid_config(monkeypatch):
    action = {'name': 'zendesk_action', 'subdomain': 'digite751', 'api_token': '123456789',
              'subject': 'new ticket', 'user_name': 'udit.pandey@digite.com', 'response': 'ticket filed'}

    def __mock_zendesk_error(*args, **kwargs):
        from zenpy.lib.exception import APIException
        raise APIException({"error": {"title": "No help desk at digite751.zendesk.com"}})

    with patch('zenpy.Zenpy') as mock:
        mock.side_effect = __mock_zendesk_error
        response = client.put(
            f"/api/bot/{pytest.bot}/action/zendesk",
            json=action,
            headers={"Authorization": pytest.token_type + " " + pytest.access_token},
        )
        actual = response.json()
        assert not actual["success"]
        assert actual["error_code"] == 422
        assert actual["message"] == "{'error': {'title': 'No help desk at digite751.zendesk.com'}}"


def test_edit_zendesk_action_not_found():
    action = {'name': 'zendesk_action_1', 'subdomain': 'digite751', 'api_token': '123456789',
              'subject': 'new ticket', 'user_name': 'udit.pandey@digite.com', 'response': 'ticket filed'}

    response = client.put(
        f"/api/bot/{pytest.bot}/action/zendesk",
        json=action,
        headers={"Authorization": pytest.token_type + " " + pytest.access_token},
    )
    actual = response.json()
    assert not actual["success"]
    assert actual["error_code"] == 422
    assert actual["message"] == 'Action with name "zendesk_action_1" not found'


def test_add_pipedrive_leads_action_invalid_config(monkeypatch):
    def __mock_exception(*args, **kwargs):
        raise UnauthorizedError('Invalid authentication', {'error_code': 401})

    action = {
        'name': 'pipedrive_leads',
        'domain': 'https://digite751.pipedrive.com/',
        'api_token': '12345678',
        'title': 'new lead',
        'response': 'I have failed to create lead for you',
        'metadata': {'name': 'name', 'org_name': 'organization', 'email': 'email', 'phone': 'phone'}
    }
    with patch('pipedrive.client.Client._request', __mock_exception) as mock:
        response = client.post(
            f"/api/bot/{pytest.bot}/action/pipedrive",
            json=action,
            headers={"Authorization": pytest.token_type + " " + pytest.access_token},
        )
        actual = response.json()
        assert not actual["success"]
        assert actual["error_code"] == 422
        assert actual["message"] == "Invalid authentication"


def test_add_pipedrive_leads_name_not_filled(monkeypatch):
    action = {
        'name': 'pipedrive_leads',
        'domain': 'https://digite751.pipedrive.com/',
        'api_token': '12345678',
        'title': 'new lead',
        'response': 'I have failed to create lead for you',
        'metadata': {'org_name': 'organization', 'email': 'email', 'phone': 'phone'}
    }
    response = client.post(
        f"/api/bot/{pytest.bot}/action/pipedrive",
        json=action,
        headers={"Authorization": pytest.token_type + " " + pytest.access_token},
    )
    actual = response.json()
    assert not actual["success"]
    assert actual["error_code"] == 422
    assert actual["message"] == [{'loc': ['body', 'metadata'], 'msg': 'name is required', 'type': 'value_error'}]


def test_list_pipedrive_actions_empty():
    response = client.get(
        f"/api/bot/{pytest.bot}/action/pipedrive",
        headers={"Authorization": pytest.token_type + " " + pytest.access_token},
    )
    actual = response.json()
    assert actual["success"]
    assert actual["error_code"] == 0
    assert actual["data"] == []


def test_add_pipedrive_action():
    action = {
        'name': 'pipedrive_leads',
        'domain': 'https://digite751.pipedrive.com/',
        'api_token': '12345678',
        'title': 'new lead',
        'response': 'I have failed to create lead for you',
        'metadata': {'name': 'name', 'org_name': 'organization', 'email': 'email', 'phone': 'phone'}
    }
    with patch('pipedrive.client.Client'):
        response = client.post(
            f"/api/bot/{pytest.bot}/action/pipedrive",
            json=action,
            headers={"Authorization": pytest.token_type + " " + pytest.access_token},
        )
        actual = response.json()
        assert actual["success"]
        assert actual["error_code"] == 0
        assert actual["message"] == "Action added"


def test_list_pipedrive_action():
    response = client.get(
        f"/api/bot/{pytest.bot}/action/pipedrive",
        headers={"Authorization": pytest.token_type + " " + pytest.access_token},
    )
    actual = response.json()
    assert actual["success"]
    assert actual["error_code"] == 0
    assert actual["data"] == [
        {
            'name': 'pipedrive_leads',
            'domain': 'https://digite751.pipedrive.com/',
            'api_token': '12345***',
            'title': 'new lead',
            'response': 'I have failed to create lead for you',
            'metadata': {'name': 'name', 'org_name': 'organization', 'email': 'email', 'phone': 'phone'}
        }]


def test_edit_pipedrive_action():
    action = {
        'name': 'pipedrive_leads',
        'domain': 'https://digite7.pipedrive.com/',
        'api_token': '1asdfghjklqwertyuio',
        'title': 'new lead generated',
        'response': 'Failed to create lead for you',
        'metadata': {'name': 'name'}
    }

    with patch('pipedrive.client.Client'):
        response = client.put(
            f"/api/bot/{pytest.bot}/action/pipedrive",
            json=action,
            headers={"Authorization": pytest.token_type + " " + pytest.access_token},
        )
        actual = response.json()
        assert actual["success"]
        assert actual["error_code"] == 0
        assert actual["message"] == "Action updated"


def test_edit_pipedrive_action_invalid_config(monkeypatch):
    action = {
        'name': 'pipedrive_leads',
        'domain': 'https://digite751.pipedrive.com/',
        'api_token': '12345678',
        'title': 'new lead',
        'response': 'I have failed to create lead for you',
        'metadata': {'name': 'name', 'org_name': 'organization', 'email': 'email', 'phone': 'phone'}
    }

    def __mock_exception(*args, **kwargs):
        raise UnauthorizedError('Invalid authentication', {'error_code': 401})

    with patch('pipedrive.client.Client._request', __mock_exception):
        response = client.put(
            f"/api/bot/{pytest.bot}/action/pipedrive",
            json=action,
            headers={"Authorization": pytest.token_type + " " + pytest.access_token},
        )
        actual = response.json()
        assert not actual["success"]
        assert actual["error_code"] == 422
        assert actual["message"] == "Invalid authentication"


def test_edit_pipedrive_action_not_found():
    action = {
        'name': 'pipedrive_action',
        'domain': 'https://digite751.pipedrive.com/',
        'api_token': '12345678',
        'title': 'new lead',
        'response': 'I have failed to create lead for you',
        'metadata': {'name': 'name', 'org_name': 'organization', 'email': 'email', 'phone': 'phone'}
    }

    response = client.put(
        f"/api/bot/{pytest.bot}/action/pipedrive",
        json=action,
        headers={"Authorization": pytest.token_type + " " + pytest.access_token},
    )
    actual = response.json()
    assert not actual["success"]
    assert actual["error_code"] == 422
    assert actual["message"] == 'Action with name "pipedrive_action" not found'


def test_get_fields_for_integrated_actions():
    response = client.get(
        f"/api/bot/{pytest.bot}/action/fields/list",
        headers={"Authorization": pytest.token_type + " " + pytest.access_token},
    )
    actual = response.json()
    assert actual["success"]
    assert actual["error_code"] == 0
    assert actual["data"]['pipedrive'] == {'required_fields': ['name'], 'optional_fields': ['org_name', 'email', 'phone']}


def test_channels_params():
    response = client.get(
        f"/api/bot/{pytest.bot}/channels/params",
        headers={"Authorization": pytest.token_type + " " + pytest.access_token},
    )
    actual = response.json()
    assert actual["success"]
    assert actual["error_code"] == 0
    assert "slack" in list(actual['data'].keys())
    assert ["bot_user_oAuth_token", "slack_signing_secret"] == actual['data']['slack']['required_fields']
    assert ["slack_channel"] == actual['data']['slack']['optional_fields']


def test_get_channel_endpoint_not_configured():
    response = client.get(
        f"/api/bot/{pytest.bot}/channels/slack/endpoint",
        headers={"Authorization": pytest.token_type + " " + pytest.access_token},
    )
    actual = response.json()
    assert not actual["success"]
    assert actual["error_code"] == 422
    assert not actual["data"]
    assert actual["message"] == 'Channel not configured'


def test_add_asset(monkeypatch):
    def __mock_file_upload(*args, **kwargs):
        return 'https://kairon.s3.amazonaws.com/application/626a380d3060cf93782b52c3/actions_yml.yml'
    monkeypatch.setattr(CloudUtility, "upload_file", __mock_file_upload)
    monkeypatch.setitem(Utility.environment['storage']['assets'], 'allowed_extensions', ['.yml'])

    file = {"asset": open("tests/testing_data/valid_yml/actions.yml", "rb")}
    response = client.put(
        f"/api/bot/{pytest.bot}/assets/actions_yml",
        headers={"Authorization": pytest.token_type + " " + pytest.access_token},
        files=file
    )
    actual = response.json()
    assert actual["success"]
    assert actual["error_code"] == 0
    assert actual["data"]['url'] == "https://kairon.s3.amazonaws.com/application/626a380d3060cf93782b52c3/actions_yml.yml"
    assert actual["message"] == 'Asset added'


def test_add_asset_failure(monkeypatch):
    def __mock_file_upload(*args, **kwargs):
        api_resp = {'Error': {'Code': '400', 'Message': 'Bad Request'},
                                'ResponseMetadata': {'RequestId': 'BQFVQHD1KSD5V6RZ',
                                                     'HostId': 't2uudD7x2V+rRHO4dp2XBqdmAOaWwlnsII7gs1JbYcrntVKRaZSpHxNPJEww+s5dCzCQOg2uero=',
                                                     'HTTPStatusCode': 400,
                                                     'HTTPHeaders': {'x-amz-bucket-region': 'us-east-1',
                                                                     'x-amz-request-id': 'BQFVQHD1KSD5V6RZ',
                                                                     'x-amz-id-2': 't2uudD7x2V+rRHO4dp2XBqdmAOaWwlnsII7gs1JbYcrntVKRaZSpHxNPJEww+s5dCzCQOg2uero=',
                                                                     'content-type': 'application/xml',
                                                                     'date': 'Wed, 27 Apr 2022 08:53:05 GMT',
                                                                     'server': 'AmazonS3', 'connection': 'close'},
                                                     'RetryAttempts': 3}}
        raise ClientError(api_resp, "PutObject")

    monkeypatch.setattr(CloudUtility, "upload_file", __mock_file_upload)
    monkeypatch.setitem(Utility.environment['storage']['assets'], 'allowed_extensions', ['.yml'])

    file = {"asset": open("tests/testing_data/valid_yml/actions.yml", "rb")}
    response = client.put(
        f"/api/bot/{pytest.bot}/assets/actions_yml",
        headers={"Authorization": pytest.token_type + " " + pytest.access_token},
        files=file
    )
    actual = response.json()
    assert not actual["success"]
    assert actual["error_code"] == 422
    assert not actual["data"]
    assert actual["message"] == 'File upload failed'


def test_list_assets():
    response = client.get(
        f"/api/bot/{pytest.bot}/assets",
        headers={"Authorization": pytest.token_type + " " + pytest.access_token},
    )
    actual = response.json()
    assert actual["success"]
    assert actual["error_code"] == 0
    assert actual["data"]['assets'] == [{'asset_type': 'actions_yml', 'url': 'https://kairon.s3.amazonaws.com/application/626a380d3060cf93782b52c3/actions_yml.yml'}]


def test_delete_asset(monkeypatch):
    def __mock_delete_file(*args, **kwargs):
        return None

    monkeypatch.setattr(CloudUtility, "delete_file", __mock_delete_file)

    response = client.delete(
        f"/api/bot/{pytest.bot}/assets/actions_yml",
        headers={"Authorization": pytest.token_type + " " + pytest.access_token},
    )
    actual = response.json()
    assert actual["success"]
    assert actual["error_code"] == 0
    assert not actual["data"]
    assert actual["message"] == 'Asset deleted'


def test_delete_asset_not_exists():
    response = client.delete(
        f"/api/bot/{pytest.bot}/assets/actions_yml",
        headers={"Authorization": pytest.token_type + " " + pytest.access_token},
    )
    actual = response.json()
    assert not actual["success"]
    assert actual["error_code"] == 422
    assert not actual["data"]
    assert actual["message"] == "Asset does not exists"


def test_list_assets_not_exists():
    response = client.get(
        f"/api/bot/{pytest.bot}/assets",
        headers={"Authorization": pytest.token_type + " " + pytest.access_token},
    )
    actual = response.json()
    assert actual["success"]
    assert actual["error_code"] == 0
    assert actual["data"]['assets'] == []


def test_get_live_agent_config_params():
    response = client.get(
        f"/api/bot/{pytest.bot}/agents/live/params",
        headers={"Authorization": pytest.token_type + " " + pytest.access_token},
    )
    actual = response.json()
    assert actual["success"]
    assert actual["error_code"] == 0
    assert actual["data"] == Utility.system_metadata["live_agents"]


def test_get_live_agent_config_none():
    response = client.get(
        f"/api/bot/{pytest.bot}/agents/live",
        headers={"Authorization": pytest.token_type + " " + pytest.access_token},
    )
    actual = response.json()
    assert actual["success"]
    assert actual["error_code"] == 0
    assert actual["data"]["agent"] is None


@responses.activate
def test_add_live_agent_config_agent_not_supported():
    config = {"agent_type": "livechat", "config": {"account_id": "12", "api_access_token": "asdfghjklty67"},
              "override_bot": False, "trigger_on_intents": ["greet", "enquiry"],
              "trigger_on_actions": ["action_default_fallback", "action_enquiry"]}

    response = client.put(
        f"/api/bot/{pytest.bot}/agents/live",
        headers={"Authorization": pytest.token_type + " " + pytest.access_token},
        json=config
    )
    actual = response.json()
    assert not actual["success"]
    assert actual["error_code"] == 422
    assert not actual["data"]
    assert actual["message"] == [
        {'loc': ['body', 'agent_type'], 'msg': 'Agent system not supported', 'type': 'value_error'}]


@responses.activate
def test_add_live_agent_config_required_fields_not_exists():
    config = {"agent_type": "chatwoot", "config": {"api_access_token": "asdfghjklty67"},
              "override_bot": False, "trigger_on_intents": ["greet", "enquiry"],
              "trigger_on_actions": ["action_default_fallback", "action_enquiry"]}
    response = client.put(
        f"/api/bot/{pytest.bot}/agents/live",
        headers={"Authorization": pytest.token_type + " " + pytest.access_token},
        json=config
    )
    actual = response.json()
    assert not actual["success"]
    assert actual["error_code"] == 422
    assert not actual["data"]
    assert actual["message"] == [
        {'loc': ['body', 'config'], 'msg': "Missing ['api_access_token', 'account_id'] all or any in config",
         'type': 'value_error'}]

    config = {"agent_type": "chatwoot", "config": {"account_id": "12"},
              "override_bot": False, "trigger_on_intents": ["greet", "enquiry"],
              "trigger_on_actions": ["action_default_fallback", "action_enquiry"]}
    response = client.put(
        f"/api/bot/{pytest.bot}/agents/live",
        headers={"Authorization": pytest.token_type + " " + pytest.access_token},
        json=config
    )
    actual = response.json()
    assert not actual["success"]
    assert actual["error_code"] == 422
    assert not actual["data"]
    assert actual["message"] == [
        {'loc': ['body', 'config'], 'msg': "Missing ['api_access_token', 'account_id'] all or any in config",
         'type': 'value_error'}]


@responses.activate
def test_add_live_agent_config_invalid_credentials():
    config = {"agent_type": "chatwoot", "config": {"account_id": "12", "api_access_token": "asdfghjklty67"},
              "override_bot": False, "trigger_on_intents": ["greet", "enquiry"],
              "trigger_on_actions": ["action_default_fallback", "action_enquiry"]}

    responses.start()
    responses.reset()
    responses.add(
        "GET",
        f"https://app.chatwoot.com/public/api/v1/accounts/{config['config']['account_id']}/inboxes",
        status=404,
        body="Not found"
    )
    response = client.put(
        f"/api/bot/{pytest.bot}/agents/live",
        headers={"Authorization": pytest.token_type + " " + pytest.access_token},
        json=config
    )
    actual = response.json()
    assert not actual["success"]
    assert actual["error_code"] == 422
    assert not actual["data"]
    assert actual["message"] == "Unable to connect. Please verify credentials."


@responses.activate
def test_add_live_agent_config_triggers_not_added():
    config = {"agent_type": "chatwoot", "config": {"account_id": "12", "api_access_token": "asdfghjklty67"},
              "override_bot": False}

    add_inbox_response = open("tests/testing_data/live_agent/add_inbox_response.json").read()
    add_inbox_response = json.loads(add_inbox_response)
    responses.start()
    responses.reset()
    responses.add(
        "GET",
        f"https://app.chatwoot.com/api/v1/accounts/{config['config']['account_id']}/inboxes",
        json={"payload": []}
    )
    responses.add(
        "POST",
        f"https://app.chatwoot.com/api/v1/accounts/{config['config']['account_id']}/inboxes",
        json=add_inbox_response
    )

    response = client.put(
        f"/api/bot/{pytest.bot}/agents/live",
        headers={"Authorization": pytest.token_type + " " + pytest.access_token},
        json=config
    )
    actual = response.json()
    assert not actual["success"]
    assert actual["error_code"] == 422
    assert not actual["data"]
    assert actual["message"] == [
        {'loc': ['body', 'override_bot'], 'msg': 'At least 1 intent or action is required to perform agent handoff',
         'type': 'value_error'}]

    config = {"agent_type": "chatwoot", "config": {"account_id": "12", "api_access_token": "asdfghjklty67"},
              "override_bot": False, "trigger_on_intents": [],
              "trigger_on_actions": []}
    response = client.put(
        f"/api/bot/{pytest.bot}/agents/live",
        headers={"Authorization": pytest.token_type + " " + pytest.access_token},
        json=config
    )
    actual = response.json()
    assert not actual["success"]
    assert actual["error_code"] == 422
    assert not actual["data"]
    assert actual["message"] == [
        {'loc': ['body', 'override_bot'], 'msg': 'At least 1 intent or action is required to perform agent handoff',
         'type': 'value_error'}]


@responses.activate
def test_add_live_agent_config():
    config = {"agent_type": "chatwoot", "config": {"account_id": "12", "api_access_token": "asdfghjklty67"},
              "override_bot": False, "trigger_on_intents": ["greet", "enquiry"],
              "trigger_on_actions": ["action_default_fallback", "action_enquiry"]}

    add_inbox_response = open("tests/testing_data/live_agent/add_inbox_response.json").read()
    add_inbox_response = json.loads(add_inbox_response)
    responses.reset()
    responses.add(
        "GET",
        f"https://app.chatwoot.com/api/v1/accounts/{config['config']['account_id']}/inboxes",
        json={"payload": []}
    )
    responses.add(
        "POST",
        f"https://app.chatwoot.com/api/v1/accounts/{config['config']['account_id']}/inboxes",
        json=add_inbox_response
    )

    response = client.put(
        f"/api/bot/{pytest.bot}/agents/live",
        headers={"Authorization": pytest.token_type + " " + pytest.access_token},
        json=config
    )
    actual = response.json()
    assert actual["success"]
    assert actual["error_code"] == 0
    assert not actual["data"]
    assert actual["message"] == 'Live agent system added'


def test_get_live_agent_config():
    response = client.get(
        f"/api/bot/{pytest.bot}/agents/live",
        headers={"Authorization": pytest.token_type + " " + pytest.access_token},
    )
    actual = response.json()
    assert actual["success"]
    assert actual["error_code"] == 0
    add_inbox_response = open("tests/testing_data/live_agent/add_inbox_response.json").read()
    add_inbox_response = json.loads(add_inbox_response)
    assert actual["data"]["agent"]
    actual["data"]["agent"].pop("timestamp")
    assert actual["data"]["agent"] == {"agent_type": "chatwoot",
                                       "config": {"account_id": "***", "api_access_token": "asdfghjklt***",
                                                  "inbox_identifier": add_inbox_response["inbox_identifier"]},
                                       "override_bot": False, "trigger_on_intents": ["greet", "enquiry"],
                                       "trigger_on_actions": ["action_default_fallback", "action_enquiry"]}


@responses.activate
def test_update_live_agent_config():
    add_inbox_response = open("tests/testing_data/live_agent/add_inbox_response.json").read()
    add_inbox_response = json.loads(add_inbox_response)
    add_inbox_response["inbox_identifier"] = "sdghghj5466789fghjk"
    list_inbox_response = open("tests/testing_data/live_agent/list_inboxes_response.json").read()
    list_inbox_response = json.loads(list_inbox_response)
    list_inbox_response["payload"][1]["inbox_identifier"] = add_inbox_response["inbox_identifier"]
    config = {"agent_type": "chatwoot", "config": {"account_id": "13", "api_access_token": "jfjdjhsk567890",
                                                   "inbox_identifier": add_inbox_response["inbox_identifier"]},
              "override_bot": True}
    responses.reset()
    responses.add(
        "GET",
        f"https://app.chatwoot.com/api/v1/accounts/{config['config']['account_id']}/inboxes",
        json=list_inbox_response
    )
    responses.add(
        "POST",
        f"https://app.chatwoot.com/api/v1/accounts/{config['config']['account_id']}/inboxes",
        json=add_inbox_response
    )

    response = client.put(
        f"/api/bot/{pytest.bot}/agents/live",
        headers={"Authorization": pytest.token_type + " " + pytest.access_token},
        json=config
    )
    actual = response.json()
    assert actual["success"]
    assert actual["error_code"] == 0
    assert not actual["data"]
    assert actual["message"] == 'Live agent system added'


def test_get_live_agent_config_after_update():
    response = client.get(
        f"/api/bot/{pytest.bot}/agents/live",
        headers={"Authorization": pytest.token_type + " " + pytest.access_token},
    )
    actual = response.json()
    assert actual["success"]
    assert actual["error_code"] == 0
    assert actual["data"]["agent"]
    actual["data"]["agent"].pop("timestamp")
    assert actual["data"]["agent"] == {"agent_type": "chatwoot",
                                       "config": {"account_id": "***", "api_access_token": "jfjdjhsk567***",
                                                  "inbox_identifier": "sdghghj5466789fghjk"},
                                       "override_bot": True, "trigger_on_intents": [], "trigger_on_actions": []}


def test_delete_live_agent_config():
    response = client.delete(
        f"/api/bot/{pytest.bot}/agents/live",
        headers={"Authorization": pytest.token_type + " " + pytest.access_token},
    )
    actual = response.json()
    assert actual["success"]
    assert actual["error_code"] == 0
    assert not actual["data"]
    assert actual["message"] == 'Live agent system deleted'


def test_get_live_agent_config_after_delete():
    response = client.get(
        f"/api/bot/{pytest.bot}/agents/live",
        headers={"Authorization": pytest.token_type + " " + pytest.access_token},
    )
    actual = response.json()
    assert actual["success"]
    assert actual["error_code"] == 0
    assert actual["data"]["agent"] is None


def test_get_end_user_metrics_empty():
    response = client.get(
        f"/api/bot/{pytest.bot}/metrics/user/logs",
        headers={"Authorization": pytest.token_type + " " + pytest.access_token},
    )
    actual = response.json()
    assert actual["success"]
    assert actual["error_code"] == 0
    assert actual["data"] == []


def test_get_end_user_metrics():
    EndUserMetrics(log_type="agent_handoff", bot=pytest.bot, sender_id="test_user").save()
    EndUserMetrics(log_type="agent_handoff", bot=pytest.bot, sender_id="test_user").save()
    EndUserMetrics(log_type="agent_handoff", bot=pytest.bot, sender_id="test_user").save()
    EndUserMetrics(log_type="agent_handoff", bot=pytest.bot, sender_id="test_user").save()
    EndUserMetrics(log_type="agent_handoff", bot=pytest.bot, sender_id="test_user").save()

    response = client.get(
        f"/api/bot/{pytest.bot}/metrics/user/logs",
        headers={"Authorization": pytest.token_type + " " + pytest.access_token},
    )
    actual = response.json()
    assert actual["success"]
    assert actual["error_code"] == 0
    assert len(actual["data"]) == 5

    response = client.get(
        f"/api/bot/{pytest.bot}/metrics/user/logs?start_idx=3",
        headers={"Authorization": pytest.token_type + " " + pytest.access_token},
    )
    actual = response.json()
    assert actual["success"]
    assert actual["error_code"] == 0
    assert len(actual["data"]) == 2

    response = client.get(
        f"/api/bot/{pytest.bot}/metrics/user/logs?start_idx=3&page_size=1",
        headers={"Authorization": pytest.token_type + " " + pytest.access_token},
    )
    actual = response.json()
    assert actual["success"]
    assert actual["error_code"] == 0
    assert len(actual["data"]) == 1


def test_get_roles():
    response = client.get(
        f"/api/user/roles/access",
        headers={"Authorization": pytest.token_type + " " + pytest.access_token},
    )
    actual = response.json()
    assert actual["success"]
    assert actual["error_code"] == 0
    assert actual["data"] == Utility.system_metadata["roles"]


<<<<<<< HEAD
def test_multilingual_translate():
    response = client.post(
        f"/api/bot/{pytest.bot}/multilingual/translate",
        json={"d_lang": "es", "translate_responses": False, "translate_actions": False},
        headers={"Authorization": pytest.token_type + " " + pytest.access_token},
    ).json()

    assert response["success"]
    assert response["message"] == "Bot translation in progress! Check logs."
    assert response["error_code"] == 0


def test_multilingual_translate_invalid_bot_id():
    response = client.post(
        f"/api/bot/{pytest.bot+'0'}/multilingual/translate",
        json={"d_lang": "es", "translate_responses": False, "translate_actions": False},
        headers={"Authorization": pytest.token_type + " " + pytest.access_token},
    ).json()

    assert not response["success"]
    assert response["message"] == "Access to bot is denied"
    assert response["error_code"] == 422


def test_multilingual_translate_no_destination_lang():
    response = client.post(
        f"/api/bot/{pytest.bot}/multilingual/translate",
        json={"translate_responses": False, "translate_actions": False},
        headers={"Authorization": pytest.token_type + " " + pytest.access_token},
    ).json()

    assert not response["success"]
    assert response["message"] == [
        {
            "loc": [
                "body",
                "d_lang"
            ],
            "msg": "field required",
            "type": "value_error.missing"
        }
    ]
    assert response["error_code"] == 422


def test_multilingual_translate_limit_exceeded(monkeypatch):
    monkeypatch.setitem(Utility.environment['multilingual'], 'limit_per_day', 0)

    response = client.post(
        f"/api/bot/{pytest.bot}/multilingual/translate",
        json={"d_lang": "es", "translate_responses": False, "translate_actions": False},
        headers={"Authorization": pytest.token_type + " " + pytest.access_token},
    ).json()

    assert response["message"] == 'Daily limit exceeded.'
    assert response["error_code"] == 422
    assert not response["success"]


@responses.activate
def test_multilingual_translate_using_event_with_actions_and_responses(monkeypatch):
    responses.add(
        responses.POST,
        "http://localhost/translate",
        status=200,
        match=[
            responses.json_params_matcher(
                [{'name': 'SOURCE_BOT', 'value': pytest.bot}, {'name': 'USER', 'value': pytest.username},
                 {'name': 'D_LANG', 'value': 'es'}, {'name': 'TRANSLATE_RESPONSES', 'value': '--translate-responses'},
                 {'name': 'TRANSLATE_ACTIONS', 'value': '--translate-actions'}])],
    )

    monkeypatch.setitem(Utility.environment['multilingual'], 'event_url', "http://localhost/translate")
    response = client.post(
        f"/api/bot/{pytest.bot}/multilingual/translate",
        json={"d_lang": "es", "translate_responses": True, "translate_actions": True},
        headers={"Authorization": pytest.token_type + " " + pytest.access_token},
    ).json()

    assert response["success"]
    assert response["error_code"] == 0
    assert response["message"] == "Bot translation in progress! Check logs."


@responses.activate
def test_multilingual_translate_using_event_without_action_and_responses(monkeypatch):
    responses.add(
        responses.POST,
        "http://localhost/translate",
        status=200,
        match=[
            responses.json_params_matcher(
                [{'name': 'SOURCE_BOT', 'value': pytest.bot}, {'name': 'USER', 'value': pytest.username},
                 {'name': 'D_LANG', 'value': 'es'}, {'name': 'TRANSLATE_RESPONSES', 'value': ''},
                 {'name': 'TRANSLATE_ACTIONS', 'value': ''}])],
    )

    monkeypatch.setitem(Utility.environment['multilingual'], 'event_url', "http://localhost/translate")
    response = client.post(
        f"/api/bot/{pytest.bot}/multilingual/translate",
        json={"d_lang": "es", "translate_responses": False, "translate_actions": False},
        headers={"Authorization": pytest.token_type + " " + pytest.access_token},
    ).json()

    assert response["success"]
    assert response["error_code"] == 0
    assert response["message"] == "Bot translation in progress! Check logs."


def test_multilingual_translate_event(monkeypatch):
    event_url = 'http://event.url'
    monkeypatch.setitem(Utility.environment['multilingual'], 'event_url', event_url)
    responses.add("POST",
                  event_url,
                  json={"message": "Event triggered successfully!"},
                  status=200)
    response = client.post(
        url=f"/api/bot/{pytest.bot}/multilingual/translate",
        json={"d_lang": "es", "translate_responses": False, "translate_actions": False},
        headers={"Authorization": pytest.token_type + " " + pytest.access_token},
    ).json()
    assert response["error_code"] == 0
    assert response['message'] == 'Bot translation in progress! Check logs.'
    assert response["success"]


def test_multilingual_translate_in_progress():
    response = client.post(
        url=f"/api/bot/{pytest.bot}/multilingual/translate",
        json={"d_lang": "es", "translate_responses": False, "translate_actions": False},
        headers={"Authorization": pytest.token_type + " " + pytest.access_token},
    ).json()
    assert response["error_code"] == 422
    assert response['message'] == 'Event already in progress! Check logs.'
    assert not response["success"]

=======
def test_generate_limited_access_temporary_token():
    response = client.get(
        f"/api/auth/{pytest.bot}/integration/token/temp",
        headers={"Authorization": pytest.token_type + " " + pytest.access_token}
    )
    actual = response.json()
    assert actual["success"]
    assert actual["error_code"] == 0
    assert actual["data"]["access_token"]
    assert actual["data"]["token_type"]
    assert actual["message"] == "This token will be shown only once. Please copy this somewhere safe." \
                                "It is your responsibility to keep the token secret. If leaked, others may have access to your system."
    token = actual["data"]["access_token"]

    response = client.get(
        f"/api/bot/{pytest.bot}/chat/client/config/{actual['data']['access_token']}",
        headers={"Authorization": pytest.token_type + " " + token}
    )
    actual = response.json()
    assert actual["success"]
    assert actual["error_code"] == 0
    assert actual["data"]
    assert isinstance(actual["data"], dict)

    response = client.get(
        f"/api/bot/{pytest.bot}/slots",
        headers={"Authorization": pytest.token_type + " " + token},
    )
    actual = response.json()
    assert actual == {"success":False, "message":"Access denied for this endpoint", "data":None, "error_code":422}

    response = client.post(
        f"/api/bot/{pytest.bot}/intents",
        json={"data": "happier"},
        headers={"Authorization": pytest.token_type + " " + token},
    )
    actual = response.json()
    assert actual == {"success": False, "message": "Access denied for this endpoint", "data": None, "error_code": 422}

    response = client.post(
        "/api/account/bot",
        json={"data": "covid-bot"},
        headers={"Authorization": pytest.token_type + " " + pytest.access_token},
    )
    response = response.json()
    assert response['error_code'] == 0

    response = client.get(
        "/api/account/bot",
        headers={"Authorization": pytest.token_type + " " + pytest.access_token},
    ).json()
    bot_2 = response['data']['account_owned'][1]['_id']

    response = client.get(
        f"/api/bot/{bot_2}/chat/client/config/{token}",
    )
    actual = response.json()
    assert actual == {"success": False, "message": "Invalid token", "data": None, "error_code": 422}

def test_get_client_config_using_uid_invalid_domains(monkeypatch):
    config_path = "./template/chat-client/default-config.json"
    config = json.load(open(config_path))
    config['headers'] = {}
    config['headers']['X-USER'] = 'kairon-user'
    config['whitelist'] = ["kairon.digite.com", "kairon-api.digite.com"]
    client.post(f"/api/bot/{pytest.bot}/chat/client/config",
                           json={'data': config},
                           headers={"Authorization": pytest.token_type + " " + pytest.access_token})

    monkeypatch.setitem(Utility.environment['model']['agent'], 'url', "http://localhost")
    chat_json = {"data": "Hi"}
    responses.add(
        responses.POST,
        f"http://localhost/api/bot/{pytest.bot}/chat",
        status=200,
        match=[
            responses.json_params_matcher(
                chat_json)],
        json={'success': True, 'error_code': 0, "data": None, 'message': "Bot has not been trained yet!"}
    )
    response = client.get(pytest.url, headers={"HTTP_REFERER": "http://www.attackers.com"})
    actual = response.json()
    assert not actual["success"]
    assert actual["error_code"] == 403
    assert not actual["data"]


def test_get_client_config_using_uid_valid_domains(monkeypatch):
    monkeypatch.setitem(Utility.environment['model']['agent'], 'url', "http://localhost")
    chat_json = {"data": "Hi"}
    responses.add(
        responses.POST,
        f"http://localhost/api/bot/{pytest.bot}/chat",
        status=200,
        match=[
            responses.json_params_matcher(
                chat_json)],
        json={'success': True, 'error_code': 0, "data": None, 'message': "Bot has not been trained yet!"}
    )
    response = client.get(pytest.url, headers={"HTTP_REFERER": "https://kairon-api.digite.com"})
    actual = response.json()
    assert actual["success"]
    assert actual["error_code"] == 0
    assert actual["data"]


def test_get_client_config_using_uid_invalid_domains_referer(monkeypatch):
    monkeypatch.setitem(Utility.environment['model']['agent'], 'url', "http://localhost")
    chat_json = {"data": "Hi"}
    responses.add(
        responses.POST,
        f"http://localhost/api/bot/{pytest.bot}/chat",
        status=200,
        match=[
            responses.json_params_matcher(
                chat_json)],
        json={'success': True, 'error_code': 0, "data": None, 'message': "Bot has not been trained yet!"}
    )
    response = client.get(pytest.url, headers={"referer": "http://www.attackers.com"})
    actual = response.json()
    assert not actual["success"]
    assert actual["error_code"] == 403
    assert not actual["data"]


def test_get_client_config_using_uid_valid_domains_referer(monkeypatch):
    monkeypatch.setitem(Utility.environment['model']['agent'], 'url', "http://localhost")
    chat_json = {"data": "Hi"}
    responses.add(
        responses.POST,
        f"http://localhost/api/bot/{pytest.bot}/chat",
        status=200,
        match=[
            responses.json_params_matcher(
                chat_json)],
        json={'success': True, 'error_code': 0, "data": None, 'message': "Bot has not been trained yet!"}
    )
    response = client.get(pytest.url, headers={"referer": "https://kairon-api.digite.com"})
    actual = response.json()
    assert actual["success"]
    assert actual["error_code"] == 0
    assert actual["data"]

def test_save_client_config_invalid_domain_format():
    config_path = "./template/chat-client/default-config.json"
    config = json.load(open(config_path))
    config['headers'] = {}
    config['headers']['X-USER'] = 'kairon-user'
    config["whitelist"] = ["invalid_domain_format"]
    response = client.post(f"/api/bot/{pytest.bot}/chat/client/config",
                           json={'data': config},
                           headers={"Authorization": pytest.token_type + " " + pytest.access_token})
    actual = response.json()
    assert not actual["success"]
    assert actual["error_code"] == 422
    assert actual["message"] == 'One of the domain is invalid'
>>>>>>> 37dc65d9

def test_delete_account():
    response_log = client.post(
        "/api/auth/login",
        data={"username": "integration@demo.ai", "password": "Welcome@1"},
    )
    actual = response_log.json()

    assert actual['success']
    assert actual['error_code'] == 0
    pytest.access_token_delete = actual["data"]["access_token"]
    pytest.token_type_delete = actual["data"]["token_type"]
    response = client.delete(
        "/api/account/delete",
        headers={"Authorization": pytest.token_type_delete + " " + pytest.access_token_delete},
    ).json()

    assert response["success"]
    assert response["message"] == "Account deleted"
    assert response["error_code"] == 0


def test_delete_account_already_deleted():
    response = client.delete(
        "/api/account/delete",
        headers={"Authorization": pytest.token_type_delete + " " + pytest.access_token_delete},
    ).json()
    print(response)
    assert not response["success"]
    assert response["message"] == "User does not exist!"


def test_get_responses_post_passwd_reset(monkeypatch):
    email = "active_session@demo.ai"
    regsiter_response = client.post(
        "/api/account/registration",
        json={
            "email": email,
            "first_name": "Demo",
            "last_name": "User",
            "password": "Welcome@1",
            "confirm_password": "Welcome@1",
            "account": "integration",
            "bot": "integration",
        },
    )
    actual = regsiter_response.json()
    login_response = client.post(
        "/api/auth/login",
        data={"username": email, "password": "Welcome@1"},
    )
    login_actual = login_response.json()
    pytest.access_token = login_actual["data"]["access_token"]
    pytest.token_type = login_actual["data"]["token_type"]
    bot_response = client.get(
        "/api/account/bot",
        headers={"Authorization": pytest.token_type + " " + pytest.access_token},
    ).json()

    pytest.bot = bot_response['data']['account_owned'][0]['_id']
    token = Authentication.create_access_token(data={'mail_id': email})

    def get_token(*args, **kwargs):
        return token

    monkeypatch.setattr(Authentication, "create_access_token", get_token)
    monkeypatch.setattr(Utility, 'trigger_smtp', mock_smtp)
    passwrd_change_response = client.post(
        "/api/account/password/change",
        json={
            "data": token,
            "password": "Welcome@21",
            "confirm_password": "Welcome@21"},
    )

    utter_response = client.get(
        f"/api/bot/{pytest.bot}/response/utter_greet",
        headers={"Authorization": pytest.token_type + " " + pytest.access_token},
    )
    actual = utter_response.json()
    message = actual["message"]
    error_code = actual['error_code']
    assert message == "Password is reset while session begin Active"
    assert error_code == 401

def test_create_access_token_with_iat():

    access_token = Authentication.create_access_token(
        data={"sub": "test@chat.com", 'access-limit': ['/api/bot/.+/intent']},
        token_type=TOKEN_TYPE.LOGIN.value
    )
    payload = Utility.decode_limited_access_token(access_token)
    assert payload.get("iat") is not None


def test_overwrite_password_for_matching_passwords(monkeypatch):
    monkeypatch.setattr(Utility, 'trigger_smtp', mock_smtp)
    response = client.post(
        "/api/account/password/change",
        json={
            "data": "eyJ0eXAiOiJKV1QiLCJhbGciOiJIUzI1NiJ9.eyJtYWlsX2lkIjoiaW50ZWcxQGdtYWlsLmNvbSJ9.Ycs1ROb1w6MMsx2WTA4vFu3-jRO8LsXKCQEB3fkoU20",
            "password": "Welcome@2",
            "confirm_password": "Welcome@2"},
    )
    actual = response.json()
    assert actual["success"]
    assert actual["error_code"] == 0
    assert actual["message"] == "Success! Your password has been changed"
    assert actual['data'] is None

def test_login_new_password():
    response = client.post(
        "/api/auth/login",
        data={"username": "integ1@gmail.com", "password": "Welcome@2"},
    )
    actual = response.json()

    assert actual["success"]
    assert actual["error_code"] == 0
    pytest.access_token = actual["data"]["access_token"]
    pytest.token_type = actual["data"]["token_type"]

def test_login_old_password():
    response = client.post(
        "/api/auth/login",
        data={"username": "integ1@gmail.com", "password": "Welcome@1"},
    )
    actual = response.json()
    assert not actual["success"]
    assert actual["error_code"] == 401
    assert actual["message"] == 'Incorrect username or password'
    assert actual['data'] is None<|MERGE_RESOLUTION|>--- conflicted
+++ resolved
@@ -9164,7 +9164,163 @@
     assert actual["data"] == Utility.system_metadata["roles"]
 
 
-<<<<<<< HEAD
+def test_generate_limited_access_temporary_token():
+    response = client.get(
+        f"/api/auth/{pytest.bot}/integration/token/temp",
+        headers={"Authorization": pytest.token_type + " " + pytest.access_token}
+    )
+    actual = response.json()
+    assert actual["success"]
+    assert actual["error_code"] == 0
+    assert actual["data"]["access_token"]
+    assert actual["data"]["token_type"]
+    assert actual["message"] == "This token will be shown only once. Please copy this somewhere safe." \
+                                "It is your responsibility to keep the token secret. If leaked, others may have access to your system."
+    token = actual["data"]["access_token"]
+
+    response = client.get(
+        f"/api/bot/{pytest.bot}/chat/client/config/{actual['data']['access_token']}",
+        headers={"Authorization": pytest.token_type + " " + token}
+    )
+    actual = response.json()
+    assert actual["success"]
+    assert actual["error_code"] == 0
+    assert actual["data"]
+    assert isinstance(actual["data"], dict)
+
+    response = client.get(
+        f"/api/bot/{pytest.bot}/slots",
+        headers={"Authorization": pytest.token_type + " " + token},
+    )
+    actual = response.json()
+    assert actual == {"success":False, "message":"Access denied for this endpoint", "data":None, "error_code":422}
+
+    response = client.post(
+        f"/api/bot/{pytest.bot}/intents",
+        json={"data": "happier"},
+        headers={"Authorization": pytest.token_type + " " + token},
+    )
+    actual = response.json()
+    assert actual == {"success": False, "message": "Access denied for this endpoint", "data": None, "error_code": 422}
+
+    response = client.post(
+        "/api/account/bot",
+        json={"data": "covid-bot"},
+        headers={"Authorization": pytest.token_type + " " + pytest.access_token},
+    )
+    response = response.json()
+    assert response['error_code'] == 0
+
+    response = client.get(
+        "/api/account/bot",
+        headers={"Authorization": pytest.token_type + " " + pytest.access_token},
+    ).json()
+    bot_2 = response['data']['account_owned'][1]['_id']
+
+    response = client.get(
+        f"/api/bot/{bot_2}/chat/client/config/{token}",
+    )
+    actual = response.json()
+    assert actual == {"success": False, "message": "Invalid token", "data": None, "error_code": 422}
+
+def test_get_client_config_using_uid_invalid_domains(monkeypatch):
+    config_path = "./template/chat-client/default-config.json"
+    config = json.load(open(config_path))
+    config['headers'] = {}
+    config['headers']['X-USER'] = 'kairon-user'
+    config['whitelist'] = ["kairon.digite.com", "kairon-api.digite.com"]
+    client.post(f"/api/bot/{pytest.bot}/chat/client/config",
+                           json={'data': config},
+                           headers={"Authorization": pytest.token_type + " " + pytest.access_token})
+
+    monkeypatch.setitem(Utility.environment['model']['agent'], 'url', "http://localhost")
+    chat_json = {"data": "Hi"}
+    responses.add(
+        responses.POST,
+        f"http://localhost/api/bot/{pytest.bot}/chat",
+        status=200,
+        match=[
+            responses.json_params_matcher(
+                chat_json)],
+        json={'success': True, 'error_code': 0, "data": None, 'message': "Bot has not been trained yet!"}
+    )
+    response = client.get(pytest.url, headers={"HTTP_REFERER": "http://www.attackers.com"})
+    actual = response.json()
+    assert not actual["success"]
+    assert actual["error_code"] == 403
+    assert not actual["data"]
+
+
+def test_get_client_config_using_uid_valid_domains(monkeypatch):
+    monkeypatch.setitem(Utility.environment['model']['agent'], 'url', "http://localhost")
+    chat_json = {"data": "Hi"}
+    responses.add(
+        responses.POST,
+        f"http://localhost/api/bot/{pytest.bot}/chat",
+        status=200,
+        match=[
+            responses.json_params_matcher(
+                chat_json)],
+        json={'success': True, 'error_code': 0, "data": None, 'message': "Bot has not been trained yet!"}
+    )
+    response = client.get(pytest.url, headers={"HTTP_REFERER": "https://kairon-api.digite.com"})
+    actual = response.json()
+    assert actual["success"]
+    assert actual["error_code"] == 0
+    assert actual["data"]
+
+
+def test_get_client_config_using_uid_invalid_domains_referer(monkeypatch):
+    monkeypatch.setitem(Utility.environment['model']['agent'], 'url', "http://localhost")
+    chat_json = {"data": "Hi"}
+    responses.add(
+        responses.POST,
+        f"http://localhost/api/bot/{pytest.bot}/chat",
+        status=200,
+        match=[
+            responses.json_params_matcher(
+                chat_json)],
+        json={'success': True, 'error_code': 0, "data": None, 'message': "Bot has not been trained yet!"}
+    )
+    response = client.get(pytest.url, headers={"referer": "http://www.attackers.com"})
+    actual = response.json()
+    assert not actual["success"]
+    assert actual["error_code"] == 403
+    assert not actual["data"]
+
+
+def test_get_client_config_using_uid_valid_domains_referer(monkeypatch):
+    monkeypatch.setitem(Utility.environment['model']['agent'], 'url', "http://localhost")
+    chat_json = {"data": "Hi"}
+    responses.add(
+        responses.POST,
+        f"http://localhost/api/bot/{pytest.bot}/chat",
+        status=200,
+        match=[
+            responses.json_params_matcher(
+                chat_json)],
+        json={'success': True, 'error_code': 0, "data": None, 'message': "Bot has not been trained yet!"}
+    )
+    response = client.get(pytest.url, headers={"referer": "https://kairon-api.digite.com"})
+    actual = response.json()
+    assert actual["success"]
+    assert actual["error_code"] == 0
+    assert actual["data"]
+
+def test_save_client_config_invalid_domain_format():
+    config_path = "./template/chat-client/default-config.json"
+    config = json.load(open(config_path))
+    config['headers'] = {}
+    config['headers']['X-USER'] = 'kairon-user'
+    config["whitelist"] = ["invalid_domain_format"]
+    response = client.post(f"/api/bot/{pytest.bot}/chat/client/config",
+                           json={'data': config},
+                           headers={"Authorization": pytest.token_type + " " + pytest.access_token})
+    actual = response.json()
+    assert not actual["success"]
+    assert actual["error_code"] == 422
+    assert actual["message"] == 'One of the domain is invalid'
+
 def test_multilingual_translate():
     response = client.post(
         f"/api/bot/{pytest.bot}/multilingual/translate",
@@ -9301,164 +9457,6 @@
     assert response['message'] == 'Event already in progress! Check logs.'
     assert not response["success"]
 
-=======
-def test_generate_limited_access_temporary_token():
-    response = client.get(
-        f"/api/auth/{pytest.bot}/integration/token/temp",
-        headers={"Authorization": pytest.token_type + " " + pytest.access_token}
-    )
-    actual = response.json()
-    assert actual["success"]
-    assert actual["error_code"] == 0
-    assert actual["data"]["access_token"]
-    assert actual["data"]["token_type"]
-    assert actual["message"] == "This token will be shown only once. Please copy this somewhere safe." \
-                                "It is your responsibility to keep the token secret. If leaked, others may have access to your system."
-    token = actual["data"]["access_token"]
-
-    response = client.get(
-        f"/api/bot/{pytest.bot}/chat/client/config/{actual['data']['access_token']}",
-        headers={"Authorization": pytest.token_type + " " + token}
-    )
-    actual = response.json()
-    assert actual["success"]
-    assert actual["error_code"] == 0
-    assert actual["data"]
-    assert isinstance(actual["data"], dict)
-
-    response = client.get(
-        f"/api/bot/{pytest.bot}/slots",
-        headers={"Authorization": pytest.token_type + " " + token},
-    )
-    actual = response.json()
-    assert actual == {"success":False, "message":"Access denied for this endpoint", "data":None, "error_code":422}
-
-    response = client.post(
-        f"/api/bot/{pytest.bot}/intents",
-        json={"data": "happier"},
-        headers={"Authorization": pytest.token_type + " " + token},
-    )
-    actual = response.json()
-    assert actual == {"success": False, "message": "Access denied for this endpoint", "data": None, "error_code": 422}
-
-    response = client.post(
-        "/api/account/bot",
-        json={"data": "covid-bot"},
-        headers={"Authorization": pytest.token_type + " " + pytest.access_token},
-    )
-    response = response.json()
-    assert response['error_code'] == 0
-
-    response = client.get(
-        "/api/account/bot",
-        headers={"Authorization": pytest.token_type + " " + pytest.access_token},
-    ).json()
-    bot_2 = response['data']['account_owned'][1]['_id']
-
-    response = client.get(
-        f"/api/bot/{bot_2}/chat/client/config/{token}",
-    )
-    actual = response.json()
-    assert actual == {"success": False, "message": "Invalid token", "data": None, "error_code": 422}
-
-def test_get_client_config_using_uid_invalid_domains(monkeypatch):
-    config_path = "./template/chat-client/default-config.json"
-    config = json.load(open(config_path))
-    config['headers'] = {}
-    config['headers']['X-USER'] = 'kairon-user'
-    config['whitelist'] = ["kairon.digite.com", "kairon-api.digite.com"]
-    client.post(f"/api/bot/{pytest.bot}/chat/client/config",
-                           json={'data': config},
-                           headers={"Authorization": pytest.token_type + " " + pytest.access_token})
-
-    monkeypatch.setitem(Utility.environment['model']['agent'], 'url', "http://localhost")
-    chat_json = {"data": "Hi"}
-    responses.add(
-        responses.POST,
-        f"http://localhost/api/bot/{pytest.bot}/chat",
-        status=200,
-        match=[
-            responses.json_params_matcher(
-                chat_json)],
-        json={'success': True, 'error_code': 0, "data": None, 'message': "Bot has not been trained yet!"}
-    )
-    response = client.get(pytest.url, headers={"HTTP_REFERER": "http://www.attackers.com"})
-    actual = response.json()
-    assert not actual["success"]
-    assert actual["error_code"] == 403
-    assert not actual["data"]
-
-
-def test_get_client_config_using_uid_valid_domains(monkeypatch):
-    monkeypatch.setitem(Utility.environment['model']['agent'], 'url', "http://localhost")
-    chat_json = {"data": "Hi"}
-    responses.add(
-        responses.POST,
-        f"http://localhost/api/bot/{pytest.bot}/chat",
-        status=200,
-        match=[
-            responses.json_params_matcher(
-                chat_json)],
-        json={'success': True, 'error_code': 0, "data": None, 'message': "Bot has not been trained yet!"}
-    )
-    response = client.get(pytest.url, headers={"HTTP_REFERER": "https://kairon-api.digite.com"})
-    actual = response.json()
-    assert actual["success"]
-    assert actual["error_code"] == 0
-    assert actual["data"]
-
-
-def test_get_client_config_using_uid_invalid_domains_referer(monkeypatch):
-    monkeypatch.setitem(Utility.environment['model']['agent'], 'url', "http://localhost")
-    chat_json = {"data": "Hi"}
-    responses.add(
-        responses.POST,
-        f"http://localhost/api/bot/{pytest.bot}/chat",
-        status=200,
-        match=[
-            responses.json_params_matcher(
-                chat_json)],
-        json={'success': True, 'error_code': 0, "data": None, 'message': "Bot has not been trained yet!"}
-    )
-    response = client.get(pytest.url, headers={"referer": "http://www.attackers.com"})
-    actual = response.json()
-    assert not actual["success"]
-    assert actual["error_code"] == 403
-    assert not actual["data"]
-
-
-def test_get_client_config_using_uid_valid_domains_referer(monkeypatch):
-    monkeypatch.setitem(Utility.environment['model']['agent'], 'url', "http://localhost")
-    chat_json = {"data": "Hi"}
-    responses.add(
-        responses.POST,
-        f"http://localhost/api/bot/{pytest.bot}/chat",
-        status=200,
-        match=[
-            responses.json_params_matcher(
-                chat_json)],
-        json={'success': True, 'error_code': 0, "data": None, 'message': "Bot has not been trained yet!"}
-    )
-    response = client.get(pytest.url, headers={"referer": "https://kairon-api.digite.com"})
-    actual = response.json()
-    assert actual["success"]
-    assert actual["error_code"] == 0
-    assert actual["data"]
-
-def test_save_client_config_invalid_domain_format():
-    config_path = "./template/chat-client/default-config.json"
-    config = json.load(open(config_path))
-    config['headers'] = {}
-    config['headers']['X-USER'] = 'kairon-user'
-    config["whitelist"] = ["invalid_domain_format"]
-    response = client.post(f"/api/bot/{pytest.bot}/chat/client/config",
-                           json={'data': config},
-                           headers={"Authorization": pytest.token_type + " " + pytest.access_token})
-    actual = response.json()
-    assert not actual["success"]
-    assert actual["error_code"] == 422
-    assert actual["message"] == 'One of the domain is invalid'
->>>>>>> 37dc65d9
 
 def test_delete_account():
     response_log = client.post(
