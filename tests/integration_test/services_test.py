import os
import re
import shutil
import tarfile
import tempfile
from io import BytesIO
from urllib.parse import urljoin
from zipfile import ZipFile

import pytest
import responses
from botocore.exceptions import ClientError
from fastapi.testclient import TestClient
from jira import JIRAError
from mongoengine import connect
from mongoengine.queryset.base import BaseQuerySet
from pipedrive.exceptions import UnauthorizedError
from pydantic import SecretStr
from rasa.shared.utils.io import read_config_file
from slack.web.slack_response import SlackResponse

from kairon.api.app.main import app
from kairon.events.definitions.multilingual import MultilingualEvent
from kairon.exceptions import AppException
from kairon.shared.actions.utils import ActionUtility
from kairon.shared.cloud.utils import CloudUtility
from kairon.shared.constants import EventClass
from kairon.shared.account.processor import AccountProcessor
from kairon.shared.actions.data_objects import ActionServerLogs
from kairon.shared.auth import Authentication
from kairon.shared.data.constant import UTTERANCE_TYPE, EVENT_STATUS, TOKEN_TYPE, AuditlogActions
from kairon.shared.data.data_objects import Stories, Intents, TrainingExamples, Responses, ChatClientConfig
from kairon.shared.data.model_processor import ModelProcessor
from kairon.shared.data.processor import MongoProcessor
from kairon.shared.data.training_data_generation_processor import TrainingDataGenerationProcessor
from kairon.shared.data.utils import DataUtility
from kairon.shared.metering.constants import MetricType
from kairon.shared.metering.metering_processor import MeteringProcessor
from kairon.shared.models import StoryEventType
from kairon.shared.models import User
from kairon.shared.multilingual.processor import MultilingualLogProcessor
from kairon.shared.sso.clients.google import GoogleSSO
from kairon.shared.utils import Utility
from kairon.shared.multilingual.utils.translator import Translator
import json
from unittest.mock import patch


os.environ["system_file"] = "./tests/testing_data/system.yaml"
client = TestClient(app)
access_token = None
token_type = None


@pytest.fixture(autouse=True, scope='class')
def setup():
    os.environ["system_file"] = "./tests/testing_data/system.yaml"
    Utility.load_environment()
    connect(**Utility.mongoengine_connection(Utility.environment['database']["url"]))
    AccountProcessor.load_system_properties()


def pytest_configure():
    return {'token_type': None,
            'access_token': None,
            'username': None,
            'bot': None
            }


async def mock_smtp(*args, **kwargs):
    return None


def complete_end_to_end_event_execution(bot, user, event_class, **kwargs):
    from kairon.events.definitions.data_importer import TrainingDataImporterEvent
    from kairon.events.definitions.model_training import ModelTrainingEvent
    from kairon.events.definitions.model_testing import ModelTestingEvent
    from kairon.events.definitions.history_delete import DeleteHistoryEvent

    if event_class == EventClass.data_importer:
        TrainingDataImporterEvent(bot, user, import_data=True, overwrite=True).execute()
    elif event_class == EventClass.model_training:
        ModelTrainingEvent(bot, user).execute()
    elif event_class == EventClass.model_testing:
        ModelTestingEvent(bot, user).execute()
    elif event_class == EventClass.delete_history:
        DeleteHistoryEvent(bot, user).execute()
    elif event_class == EventClass.multilingual:
        MultilingualEvent(bot, user, dest_lang=kwargs.get('kwargs'),
                          translate_responses=kwargs.get('translate_responses'),
                          translate_actions=kwargs.get('translate_actions')).execute()


def test_api_wrong_login():
    response = client.post(
        "/api/auth/login", data={"username": "test@demo.ai", "password": "Welcome@1"}
    )
    actual = response.json()
    assert actual["error_code"] == 422
    assert not actual["success"]
    assert actual["message"] == "User does not exist!"
    assert response.headers == {'content-length': '79', 'content-type': 'application/json', 'server': 'Secure',
                                'strict-transport-security': 'includeSubDomains; preload; max-age=31536000',
                                'x-frame-options': 'SAMEORIGIN', 'x-xss-protection': '0',
                                'x-content-type-options': 'nosniff',
                                'content-security-policy': "default-src 'self'; frame-ancestors 'self'; form-action 'self'; base-uri 'self'; connect-src 'self'; frame-src 'self'; style-src 'self' https: 'unsafe-inline'; img-src 'self' https:; script-src 'self' https: 'unsafe-inline'",
                                'referrer-policy': 'no-referrer', 'cache-control': 'must-revalidate',
                                'permissions-policy': 'accelerometer=(), autoplay=(), camera=(), document-domain=(), encrypted-media=(), fullscreen=(), vibrate=(), geolocation=(), gyroscope=(), magnetometer=(), microphone=(), midi=(), payment=(), picture-in-picture=(), sync-xhr=(), usb=()'}


def test_account_registration_error():
    response = client.post(
        "/api/account/registration",
        json={
            "email": "integration@demo.ai",
            "first_name": "Demo",
            "last_name": "User",
            "password": "welcome@1",
            "confirm_password": "welcome@1",
            "account": "integration",
            "bot": "integration",
        },
    )
    actual = response.json()
    assert actual["message"] == [
        {'loc': ['body', 'password'], 'msg': 'Missing 1 uppercase letter', 'type': 'value_error'}]
    assert not actual["success"]
    assert actual["error_code"] == 422
    assert actual["data"] is None


def test_recaptcha_verified_request(monkeypatch):
    monkeypatch.setitem(Utility.environment['security'], 'validate_recaptcha', True)
    monkeypatch.setitem(Utility.environment['security'], 'recaptcha_secret', 'asdfghjkl1234567890')

    with responses.RequestsMock() as rsps:
        rsps.add(
            "POST", f"{Utility.environment['security']['recaptcha_url']}?secret=asdfghjkl1234567890&response=1234567890",
            json={"success": True}
        )
        response = client.post(
            "/api/account/registration",
            json={
                "recaptcha_response": "1234567890",
                "email": "integration1234567890@demo.ai",
                "first_name": "Demo",
                "last_name": "User",
                "password": "Welcome@1",
                "confirm_password": "Welcome@1",
                "account": "integration1234567890",
                "bot": "integration",
            },
        )
        actual = response.json()
        assert actual["message"] == "Account Registered!"

        rsps.add(
            "POST", f"{Utility.environment['security']['recaptcha_url']}?secret=asdfghjkl1234567890&response=1234567890&remoteip=58.0.127.89",
            json={"success": True}
        )
        response = client.post(
            "/api/account/registration",
            json={
                "recaptcha_response": "1234567890",
                "remote_ip": "58.0.127.89",
                "email": "integration1234567@demo.ai",
                "first_name": "Demo",
                "last_name": "User",
                "password": "Welcome@1",
                "confirm_password": "Welcome@1",
                "account": "integration1234567",
                "bot": "integration",
                "add_trusted_device": True
            },
        )
        actual = response.json()
        assert actual["message"] == "Account Registered!"


def test_recaptcha_verified_request_invalid(monkeypatch):
    monkeypatch.setitem(Utility.environment['security'], 'validate_recaptcha', True)
    monkeypatch.setitem(Utility.environment['security'], 'recaptcha_secret', 'asdfghjkl1234567890')

    with responses.RequestsMock() as rsps:
        rsps.add(
            "POST", f"{Utility.environment['security']['recaptcha_url']}?secret=asdfghjkl1234567890&response=1234567890",
            json={"success": False}
        )
        response = client.post(
            "/api/account/registration",
            json={
                "recaptcha_response": "1234567890",
                "email": "integration1234567890@demo.ai",
                "first_name": "Demo",
                "last_name": "User",
                "password": "Welcome@1",
                "confirm_password": "Welcome@1",
                "account": "integration",
                "bot": "integration",
            },
        )
        actual = response.json()
        assert actual == {'success': False, 'message': 'Failed to validate recaptcha', 'data': None, 'error_code': 422}

        rsps.add(
            "POST",
            f"{Utility.environment['security']['recaptcha_url']}?secret=asdfghjkl1234567890&response=987654321",
            json={"success": True}, status=204
        )
        response = client.post(
            "/api/account/registration",
            json={
                "recaptcha_response": "987654321",
                "email": "integration1234567890@demo.ai",
                "first_name": "Demo",
                "last_name": "User",
                "password": "Welcome@1",
                "confirm_password": "Welcome@1",
                "account": "integration",
                "bot": "integration",
            },
        )
        actual = response.json()
        assert actual['success'] == False
        assert actual['message'].__contains__('Failed to validate recaptcha')
        assert actual['data'] is None
        assert actual['error_code'] == 422

        response = client.post(
            "/api/account/registration",
            json={
                "email": "integration1234567890@demo.ai",
                "first_name": "Demo",
                "last_name": "User",
                "password": "Welcome@1",
                "confirm_password": "Welcome@1",
                "account": "integration",
                "bot": "integration",
            },
        )
        actual = response.json()
        assert actual == {'success': False, 'message': 'recaptcha_response is required', 'data': None, 'error_code': 422}


def test_account_registration():
    response = client.post(
        "/api/account/registration",
        json={
            "email": "integration@demo.ai",
            "first_name": "Demo",
            "last_name": "User",
            "password": "Welcome@1",
            "confirm_password": "Welcome@1",
            "account": "integration",
            "bot": "integration",
        },
    )
    actual = response.json()
    assert actual["message"] == "Account Registered!"
    response = client.post(
        "/api/account/registration",
        json={
            "email": "INTEGRATION2@DEMO.AI",
            "first_name": "Demo",
            "last_name": "User",
            "password": "Welcome@1",
            "confirm_password": "Welcome@1",
            "account": "integration2",
            "bot": "integration2",
        },
    )
    actual = response.json()
    assert actual["message"] == "Account Registered!"
    assert response.headers == {'content-length': '75', 'content-type': 'application/json', 'server': 'Secure',
                                'strict-transport-security': 'includeSubDomains; preload; max-age=31536000',
                                'x-frame-options': 'SAMEORIGIN', 'x-xss-protection': '0',
                                'x-content-type-options': 'nosniff',
                                'content-security-policy': "default-src 'self'; frame-ancestors 'self'; form-action 'self'; base-uri 'self'; connect-src 'self'; frame-src 'self'; style-src 'self' https: 'unsafe-inline'; img-src 'self' https:; script-src 'self' https: 'unsafe-inline'",
                                'referrer-policy': 'no-referrer', 'cache-control': 'must-revalidate',
                                'permissions-policy': 'accelerometer=(), autoplay=(), camera=(), document-domain=(), encrypted-media=(), fullscreen=(), vibrate=(), geolocation=(), gyroscope=(), magnetometer=(), microphone=(), midi=(), payment=(), picture-in-picture=(), sync-xhr=(), usb=()'}


def test_api_wrong_password():
    response = client.post(
        "/api/auth/login", data={"username": "INTEGRATION@DEMO.AI", "password": "welcome@1"}
    )
    actual = response.json()
    assert actual["error_code"] == 401
    assert not actual["success"]
    assert actual["message"] == "Incorrect username or password"


def test_api_login_with_recaptcha(monkeypatch):
    email = "integration@demo.ai"
    monkeypatch.setitem(Utility.environment['security'], 'validate_recaptcha', True)
    monkeypatch.setitem(Utility.environment['security'], 'recaptcha_secret', 'asdfghjkl123456')

    with responses.RequestsMock() as rsps:
        rsps.add(
            "POST", f"{Utility.environment['security']['recaptcha_url']}?secret=asdfghjkl123456&response=asdfghjkl2345",
            json={"success": True}
        )
        response = client.post(
            "/api/auth/login",
            data={"username": email, "password": "Welcome@1", "recaptcha_response": "asdfghjkl2345"},
        )
        actual = response.json()
        assert all(
            [
                True if actual["data"][key] else False
                for key in ["access_token", "token_type"]
            ]
        )


def test_api_login_with_recaptcha_failed(monkeypatch):
    email = "integration@demo.ai"
    monkeypatch.setitem(Utility.environment['security'], 'validate_recaptcha', True)
    monkeypatch.setitem(Utility.environment['security'], 'recaptcha_secret', 'asdfghjkl123456')

    with responses.RequestsMock() as rsps:
        rsps.add(
            "POST", f"{Utility.environment['security']['recaptcha_url']}?secret=asdfghjkl123456&response=asdfghjkl23",
            json={"success": False}
        )
        response = client.post(
            "/api/auth/login",
            data={"username": email, "password": "Welcome@1", "recaptcha_response": "asdfghjkl23"},
        )
        actual = response.json()
        assert actual == {'success': False, 'message': 'Failed to validate recaptcha', 'data': None, 'error_code': 422}

        response = client.post(
            "/api/auth/login",
            data={"username": email, "password": "Welcome@1"},
        )
        actual = response.json()
        assert actual == {'success': False, 'message': 'recaptcha_response is required', 'data': None, 'error_code': 422}


def test_api_login():
    email = "integration@demo.ai"
    response = client.post(
        "/api/auth/login",
        data={"username": email, "password": "Welcome@1"},
    )
    actual = response.json()
    assert all(
        [
            True if actual["data"][key] else False
            for key in ["access_token", "token_type"]
        ]
    )
    assert actual["success"]
    assert actual["error_code"] == 0
    pytest.access_token = actual["data"]["access_token"]
    pytest.token_type = actual["data"]["token_type"]
    pytest.username = email
    response = client.get(
        "/api/user/details",
        headers={"Authorization": pytest.token_type + " " + pytest.access_token},
    ).json()
    assert response['data']['user']['_id']
    assert response['data']['user']['email'] == 'integration@demo.ai'
    assert response['data']['user']['bots']['account_owned'][0]['user'] == 'integration@demo.ai'
    assert response['data']['user']['bots']['account_owned'][0]['timestamp']
    assert response['data']['user']['bots']['account_owned'][0]['name']
    assert response['data']['user']['bots']['account_owned'][0]['_id']
    assert not response['data']['user']['bots']['shared']
    assert response['data']['user']['timestamp']
    assert response['data']['user']['status']
    assert response['data']['user']['account_name'] == 'integration'
    assert response['data']['user']['first_name'] == 'Demo'
    assert response['data']['user']['last_name'] == 'User'

    email = "integration2@demo.ai"
    response = client.post(
        "/api/auth/login",
        data={"username": email, "password": "Welcome@1"},
    )
    actual = response.json()
    assert all(
        [
            True if actual["data"][key] else False
            for key in ["access_token", "token_type"]
        ]
    )
    assert actual["success"]
    assert actual["error_code"] == 0
    response = client.get(
        "/api/user/details",
        headers={"Authorization": pytest.token_type + " " + pytest.access_token},
    ).json()
    account = response["data"]["user"]["account"]
    assert MeteringProcessor.get_metric_count(account, metric_type=MetricType.user_login.value) == 2


def test_add_bot():
    response = client.post(
        "/api/account/bot",
        json={"data": "covid-bot"},
        headers={"Authorization": pytest.token_type + " " + pytest.access_token},
    )
    assert response.headers == {'content-length': '67', 'content-type': 'application/json', 'server': 'Secure',
                                'strict-transport-security': 'includeSubDomains; preload; max-age=31536000',
                                'x-frame-options': 'SAMEORIGIN', 'x-xss-protection': '0',
                                'x-content-type-options': 'nosniff',
                                'content-security-policy': "default-src 'self'; frame-ancestors 'self'; form-action 'self'; base-uri 'self'; connect-src 'self'; frame-src 'self'; style-src 'self' https: 'unsafe-inline'; img-src 'self' https:; script-src 'self' https: 'unsafe-inline'",
                                'referrer-policy': 'no-referrer', 'cache-control': 'must-revalidate',
                                'permissions-policy': 'accelerometer=(), autoplay=(), camera=(), document-domain=(), encrypted-media=(), fullscreen=(), vibrate=(), geolocation=(), gyroscope=(), magnetometer=(), microphone=(), midi=(), payment=(), picture-in-picture=(), sync-xhr=(), usb=()'}
    response = response.json()
    assert response['message'] == 'Bot created'
    assert response['error_code'] == 0
    assert response['success']


def test_list_bots():
    response = client.get(
        "/api/account/bot",
        headers={"Authorization": pytest.token_type + " " + pytest.access_token},
    ).json()
    pytest.bot = response['data']['account_owned'][0]['_id']
    assert response['data']['account_owned'][0]['user'] == 'integration@demo.ai'
    assert response['data']['account_owned'][0]['timestamp']
    assert response['data']['account_owned'][0]['name'] == 'Hi-Hello'
    assert response['data']['account_owned'][0]['_id']
    assert response['data']['account_owned'][1]['user'] == 'integration@demo.ai'
    assert response['data']['account_owned'][1]['timestamp']
    assert response['data']['account_owned'][1]['name'] == 'covid-bot'
    assert response['data']['account_owned'][1]['_id']
    assert response['data']['shared'] == []


def test_list_entities_empty():
    response = client.get(
        f"/api/bot/{pytest.bot}/entities",
        headers={"Authorization": pytest.token_type + " " + pytest.access_token}
    )
    actual = response.json()
    assert actual["error_code"] == 0
    assert len(actual['data']) == 2
    assert actual["success"]


def test_update_bot_name():
    response = client.put(
        f"/api/account/bot/{pytest.bot}",
        json={"data": "Hi-Hello-bot"},
        headers={"Authorization": pytest.token_type + " " + pytest.access_token},
    ).json()
    assert response['message'] == 'Name updated'
    assert response['error_code'] == 0
    assert response['success']

    response = client.get(
        "/api/account/bot",
        headers={"Authorization": pytest.token_type + " " + pytest.access_token},
    ).json()
    assert len(response['data']) == 2
    pytest.bot = response['data']['account_owned'][0]['_id']
    assert response['data']['account_owned'][0]['name'] == 'Hi-Hello-bot'
    assert response['data']['account_owned'][1]['name'] == 'covid-bot'


@pytest.fixture()
def resource_test_upload_zip():
    data_path = 'tests/testing_data/yml_training_files'
    tmp_dir = tempfile.gettempdir()
    zip_file = os.path.join(tmp_dir, 'test')
    shutil.make_archive(zip_file, 'zip', data_path)
    pytest.zip = open(zip_file + '.zip', 'rb').read()
    yield "resource_test_upload_zip"
    os.remove(zip_file + '.zip')
    shutil.rmtree(os.path.join('training_data', pytest.bot))


@responses.activate
def test_upload_zip(resource_test_upload_zip):
    event_url = urljoin(Utility.environment['events']['server_url'], f"/api/events/execute/{EventClass.data_importer}")
    responses.reset()
    responses.add(
        "POST", event_url, json={"success": True, "message": "Event triggered successfully!"}
    )

    files = (('training_files', ("data.zip", pytest.zip)),
             ('training_files', ("domain.yml", open("tests/testing_data/all/domain.yml", "rb"))))
    response = client.post(
        f"/api/bot/{pytest.bot}/upload?import_data=true&overwrite=false",
        headers={"Authorization": pytest.token_type + " " + pytest.access_token},
        files=files,
    )
    actual = response.json()
    assert actual["message"] == "Upload in progress! Check logs."
    assert actual["error_code"] == 0
    assert actual["data"] is None
    assert actual["success"]

    complete_end_to_end_event_execution(pytest.bot, "integration@demo.ai", EventClass.data_importer)


@responses.activate
def test_upload():
    event_url = urljoin(Utility.environment['events']['server_url'], f"/api/events/execute/{EventClass.data_importer}")
    responses.reset()
    responses.add(
        "POST", event_url, json={"success": True, "message": "Event triggered successfully!"}
    )

    files = (('training_files', ("nlu.md", open("tests/testing_data/all/data/nlu.md", "rb"))),
             ('training_files', ("domain.yml", open("tests/testing_data/all/domain.yml", "rb"))),
             ('training_files', ("stories.md", open("tests/testing_data/all/data/stories.md", "rb"))),
             ('training_files', ("config.yml", open("tests/testing_data/all/config.yml", "rb"))))
    response = client.post(
        f"/api/bot/{pytest.bot}/upload?import_data=true&overwrite=true",
        headers={"Authorization": pytest.token_type + " " + pytest.access_token},
        files=files,
    )
    actual = response.json()
    assert actual["message"] == "Upload in progress! Check logs."
    assert actual["error_code"] == 0
    assert actual["data"] is None
    assert actual["success"]
    complete_end_to_end_event_execution(pytest.bot, "integration@demo.ai", EventClass.data_importer)


@responses.activate
def test_upload_yml():
    event_url = urljoin(Utility.environment['events']['server_url'], f"/api/events/execute/{EventClass.data_importer}")
    responses.reset()
    responses.add(
        "POST", event_url, json={"success": True, "message": "Event triggered successfully!"}
    )

    files = (('training_files', ("nlu.yml", open("tests/testing_data/valid_yml/data/nlu.yml", "rb"))),
             ('training_files', ("domain.yml", open("tests/testing_data/valid_yml/domain.yml", "rb"))),
             ('training_files', ("stories.yml", open("tests/testing_data/valid_yml/data/stories.yml", "rb"))),
             ('training_files', ("config.yml", open("tests/testing_data/valid_yml/config.yml", "rb"))),
             (
                 'training_files', ("actions.yml", open("tests/testing_data/valid_yml/actions.yml", "rb")))
             )
    response = client.post(
        f"/api/bot/{pytest.bot}/upload",
        headers={"Authorization": pytest.token_type + " " + pytest.access_token},
        files=files,
    )
    actual = response.json()
    assert actual["message"] == "Upload in progress! Check logs."
    assert actual["error_code"] == 0
    assert actual["data"] is None
    assert actual["success"]
    complete_end_to_end_event_execution(pytest.bot, "integration@demo.ai", EventClass.data_importer)


def test_list_entities():
    response = client.get(
        f"/api/bot/{pytest.bot}/entities",
        headers={"Authorization": pytest.token_type + " " + pytest.access_token}
    )
    actual = response.json()
    assert actual["error_code"] == 0
    assert {e['name'] for e in actual["data"]} == {'bot', 'file', 'category', 'file_text', 'ticketid', 'file_error',
                                                   'priority', 'requested_slot', 'fdresponse', 'kairon_action_response'}
    assert actual["success"]


def test_model_testing_no_existing_models():
    response = client.post(
        url=f"/api/bot/{pytest.bot}/test",
        headers={"Authorization": pytest.token_type + " " + pytest.access_token},
    )
    actual = response.json()
    assert actual["error_code"] == 422
    assert actual['message'] == 'No model trained yet. Please train a model to test'
    assert not actual["success"]


@responses.activate
def test_train(monkeypatch):
    def mongo_store(*arge, **kwargs):
        return None

    def _mock_training_limit(*arge, **kwargs):
        return False

    monkeypatch.setattr(Utility, "get_local_mongo_store", mongo_store)
    monkeypatch.setattr(ModelProcessor, "is_daily_training_limit_exceeded", _mock_training_limit)

    event_url = urljoin(Utility.environment['events']['server_url'], f"/api/events/execute/{EventClass.model_training}")
    responses.add(
        "POST", event_url, json={"success": True, "message": "Event triggered successfully!"}
    )

    response = client.post(
        f"/api/bot/{pytest.bot}/train",
        headers={"Authorization": pytest.token_type + " " + pytest.access_token},
    )
    actual = response.json()
    assert actual["success"]
    assert actual["error_code"] == 0
    assert actual["data"] is None
    assert actual["message"] == "Model training started."
    complete_end_to_end_event_execution(pytest.bot, "integration@demo.ai", EventClass.model_training)


def test_upload_limit_exceeded(monkeypatch):
    monkeypatch.setitem(Utility.environment['model']['data_importer'], 'limit_per_day', 2)
    response = client.post(
        f"/api/bot/{pytest.bot}/upload?import_data=true&overwrite=false",
        headers={"Authorization": pytest.token_type + " " + pytest.access_token},
        files={'training_files': ("nlu.yml", open("tests/testing_data/yml_training_files/data/nlu.yml", "rb"))}
    )
    actual = response.json()
    assert actual["message"] == 'Daily limit exceeded.'
    assert actual["error_code"] == 422
    assert actual["data"] is None
    assert not actual["success"]


@responses.activate
def test_upload_using_event_failure(monkeypatch):
    event_url = urljoin(Utility.environment['events']['server_url'], f"/api/events/execute/{EventClass.data_importer}")
    responses.add(
        "POST", event_url, json={"success": False, "message": "Failed to trigger url"}
    )

    response = client.post(
        f"/api/bot/{pytest.bot}/upload?import_data=true&overwrite=true",
        headers={"Authorization": pytest.token_type + " " + pytest.access_token},
        files=(('training_files', ("nlu.yml", open("tests/testing_data/yml_training_files/data/nlu.yml", "rb"))),
               ('training_files', ("domain.yml", open("tests/testing_data/yml_training_files/domain.yml", "rb"))),
               (
                   'training_files',
                   ("stories.yml", open("tests/testing_data/yml_training_files/data/stories.yml", "rb"))),
               ('training_files', ("config.yml", open("tests/testing_data/yml_training_files/config.yml", "rb"))),
               (
                   'training_files',
                   ("actions.yml", open("tests/testing_data/yml_training_files/actions.yml", "rb")))
               )
    )
    actual = response.json()
    assert not actual["success"]
    assert actual["error_code"] == 422
    assert actual["data"] is None
    assert actual["message"] == "Failed to trigger data_importer event: Failed to trigger url"


@responses.activate
def test_upload_using_event_append(monkeypatch):
    event_url = urljoin(Utility.environment['events']['server_url'], f"/api/events/execute/{EventClass.data_importer}")
    responses.add(
        responses.POST,
        event_url,
        json={"success": True},
        status=200,
        match=[
            responses.json_params_matcher(
                {'bot': pytest.bot, 'user': pytest.username, 'import_data': '--import-data', 'overwrite': ''})],
    )

    response = client.post(
        f"/api/bot/{pytest.bot}/upload?import_data=true&overwrite=false",
        headers={"Authorization": pytest.token_type + " " + pytest.access_token},
        files=(('training_files', ("nlu.yml", open("tests/testing_data/yml_training_files/data/nlu.yml", "rb"))),
               ('training_files', ("domain.yml", open("tests/testing_data/yml_training_files/domain.yml", "rb"))),
               (
                   'training_files',
                   ("stories.yml", open("tests/testing_data/yml_training_files/data/stories.yml", "rb"))),
               ('training_files', ("config.yml", open("tests/testing_data/yml_training_files/config.yml", "rb"))),
               (
                   'training_files',
                   ("actions.yml", open("tests/testing_data/yml_training_files/actions.yml", "rb")))
               )
    )
    actual = response.json()
    assert actual["success"]
    assert actual["error_code"] == 0
    assert actual["data"] is None
    assert actual["message"] == "Upload in progress! Check logs."
    complete_end_to_end_event_execution(pytest.bot, "test_user", EventClass.data_importer)


def test_model_testing_not_trained(monkeypatch):
    monkeypatch.setitem(Utility.environment['model']['test'], 'limit_per_day', 0)
    response = client.post(
        url=f"/api/bot/{pytest.bot}/test",
        headers={"Authorization": pytest.token_type + " " + pytest.access_token},
    )
    actual = response.json()
    assert actual["error_code"] == 422
    assert actual['message'] == 'Daily limit exceeded.'
    assert not actual["success"]


def test_get_data_importer_logs():
    response = client.get(
        f"/api/bot/{pytest.bot}/importer/logs",
        headers={"Authorization": pytest.token_type + " " + pytest.access_token},
    )
    actual = response.json()
    print(actual)
    assert actual["success"]
    assert actual["error_code"] == 0
    assert len(actual["data"]) == 4
    assert actual['data'][0]['event_status'] == EVENT_STATUS.COMPLETED.value
    assert set(actual['data'][0]['files_received']) == {'stories', 'nlu', 'domain', 'config', 'actions'}
    assert actual['data'][0]['is_data_uploaded']
    assert actual['data'][0]['start_timestamp']
    assert actual['data'][0]['end_timestamp']

    assert actual['data'][1]['event_status'] == EVENT_STATUS.COMPLETED.value
    assert actual['data'][1]['status'] == 'Success'
    assert set(actual['data'][1]['files_received']) == {'stories', 'nlu', 'domain', 'config', 'actions'}
    assert actual['data'][1]['is_data_uploaded']
    assert actual['data'][1]['start_timestamp']
    assert actual['data'][1]['end_timestamp']
    del actual['data'][1]['start_timestamp']
    del actual['data'][1]['end_timestamp']
    del actual['data'][1]['files_received']
    assert actual['data'][1] == {'intents': {'count': 14, 'data': []}, 'utterances': {'count': 14, 'data': []},
                                 'stories': {'count': 16, 'data': []}, 'training_examples': {'count': 192, 'data': []},
                                 'domain': {'intents_count': 19, 'actions_count': 27, 'slots_count': 10,
                                            'utterances_count': 14, 'forms_count': 2, 'entities_count': 8, 'data': []},
                                 'config': {'count': 0, 'data': []}, 'rules': {'count': 1, 'data': []},
                                 'actions': [{'type': 'http_actions', 'count': 5, 'data': []},
                                             {'type': 'slot_set_actions', 'count': 0, 'data': []},
                                             {'type': 'form_validation_actions', 'count': 0, 'data': []},
                                             {'type': 'email_actions', 'count': 0, 'data': []},
                                             {'type': 'google_search_actions', 'count': 0, 'data': []},
                                             {'type': 'jira_actions', 'count': 0, 'data': []},
                                             {'type': 'zendesk_actions', 'count': 0, 'data': []},
                                             {'type': 'pipedrive_leads_actions', 'count': 0, 'data': []}],
                                 'exception': '',
                                 'is_data_uploaded': True,
                                 'status': 'Success', 'event_status': 'Completed'}

    assert actual['data'][2]['event_status'] == EVENT_STATUS.COMPLETED.value
    assert actual['data'][2]['status'] == 'Failure'
    assert set(actual['data'][2]['files_received']) == {'stories', 'nlu', 'domain', 'config'}
    assert actual['data'][2]['is_data_uploaded']
    assert actual['data'][2]['start_timestamp']
    assert actual['data'][2]['end_timestamp']

    assert actual['data'][3]['event_status'] == EVENT_STATUS.COMPLETED.value
    assert actual['data'][3]['status'] == 'Failure'
    assert set(actual['data'][3]['files_received']) == {'rules', 'stories', 'nlu', 'domain', 'config', 'actions'}
    assert actual['data'][3]['is_data_uploaded']
    assert actual['data'][3]['start_timestamp']
    assert actual['data'][3]['end_timestamp']
    assert actual['data'][3]['intents']['count'] == 16
    assert len(actual['data'][3]['intents']['data']) == 21
    assert actual['data'][3]['utterances']['count'] == 25
    assert len(actual['data'][3]['utterances']['data']) == 13
    assert actual['data'][3]['stories']['count'] == 16
    assert len(actual['data'][3]['stories']['data']) == 1
    assert actual['data'][3]['rules']['count'] == 3
    assert len(actual['data'][3]['rules']['data']) == 0
    assert actual['data'][3]['training_examples']['count'] == 292
    assert len(actual['data'][3]['training_examples']['data']) == 0
    assert actual['data'][3]['domain'] == {'intents_count': 29, 'actions_count': 38, 'slots_count': 10,
                                           'utterances_count': 25, 'forms_count': 2, 'entities_count': 8, 'data': []}
    assert actual['data'][3]['config'] == {'count': 0, 'data': []}
    assert actual['data'][3]['actions'] == [{'type': 'http_actions', 'count': 5, 'data': []},
                                            {'type': 'slot_set_actions', 'count': 0, 'data': []},
                                            {'type': 'form_validation_actions', 'count': 0, 'data': []},
                                            {'type': 'email_actions', 'count': 0, 'data': []},
                                            {'type': 'google_search_actions', 'count': 0, 'data': []},
                                            {'type': 'jira_actions', 'count': 0, 'data': []},
                                            {'type': 'zendesk_actions', 'count': 0, 'data': []},
                                            {'type': 'pipedrive_leads_actions', 'count': 0, 'data': []}]
    assert actual['data'][3]['is_data_uploaded']
    assert set(actual['data'][3]['files_received']) == {'rules', 'stories', 'nlu', 'config', 'domain', 'actions'}


def test_get_slots():
    response = client.get(
        f"/api/bot/{pytest.bot}/slots",
        headers={"Authorization": pytest.token_type + " " + pytest.access_token},
    )
    actual = response.json()
    assert "data" in actual
    assert len(actual["data"]) == 9
    assert actual["success"]
    assert actual["error_code"] == 0
    assert Utility.check_empty_string(actual["message"])


def test_add_slots():
    response = client.post(
        f"/api/bot/{pytest.bot}/slots",
        json={"name": "bot_add", "type": "any", "initial_value": "bot", "influence_conversation": False},
        headers={"Authorization": pytest.token_type + " " + pytest.access_token},
    )

    actual = response.json()
    assert "data" in actual
    assert actual["message"] == "Slot added successfully!"
    assert actual["data"]["_id"]
    assert actual["success"]
    assert actual["error_code"] == 0


def test_add_slots_duplicate():
    response = client.post(
        f"/api/bot/{pytest.bot}/slots",
        json={"name": "bot_add", "type": "any", "initial_value": "bot", "influence_conversation": False},
        headers={"Authorization": pytest.token_type + " " + pytest.access_token},
    )

    actual = response.json()
    assert actual["message"] == "Slot already exists!"
    assert not actual["success"]
    assert actual["error_code"] == 422


def test_add_empty_slots():
    response = client.post(
        f"/api/bot/{pytest.bot}/slots",
        json={"name": "", "type": "any", "initial_value": "bot", "influence_conversation": False},
        headers={"Authorization": pytest.token_type + " " + pytest.access_token},
    )

    actual = response.json()
    assert not actual["success"]
    assert actual["error_code"] == 422
    assert actual["message"] == "Slot Name cannot be empty or blank spaces"


def test_add_invalid_slots_type():
    response = client.post(
        f"/api/bot/{pytest.bot}/slots",
        json={"name": "bot_invalid", "type": "invalid", "initial_value": "bot", "influence_conversation": False},
        headers={"Authorization": pytest.token_type + " " + pytest.access_token},
    )

    actual = response.json()
    assert actual["message"][0][
               'msg'] == "value is not a valid enumeration member; permitted: 'float', 'categorical', 'unfeaturized', 'list', 'text', 'bool', 'any'"
    assert not actual["success"]
    assert actual["error_code"] == 422


def test_edit_slots():
    response = client.put(
        f"/api/bot/{pytest.bot}/slots",
        json={"name": "bot", "type": "text", "initial_value": "bot", "influence_conversation": False},
        headers={"Authorization": pytest.token_type + " " + pytest.access_token},
    )

    actual = response.json()
    assert actual["success"]
    assert actual["error_code"] == 0
    assert actual["message"] == "Slot updated!"


def test_edit_empty_slots():
    response = client.put(
        f"/api/bot/{pytest.bot}/slots",
        json={"name": "", "type": "any", "initial_value": "bot", "influence_conversation": False},
        headers={"Authorization": pytest.token_type + " " + pytest.access_token},
    )

    actual = response.json()
    assert not actual["success"]
    assert actual["error_code"] == 422
    assert actual["message"] == "Slot Name cannot be empty or blank spaces"


def test_delete_slots():
    response = client.post(
        f"/api/bot/{pytest.bot}/slots",
        json={"name": "color", "type": "any", "initial_value": "bot", "influence_conversation": False},
        headers={"Authorization": pytest.token_type + " " + pytest.access_token},
    )
    print(response.json())

    response = client.delete(
        f"/api/bot/{pytest.bot}/slots/color",
        headers={"Authorization": pytest.token_type + " " + pytest.access_token}
    )

    actual = response.json()
    assert actual["message"] == "Slot deleted!"
    assert actual["success"]
    assert actual["error_code"] == 0


def test_edit_invalid_slots_type():
    response = client.put(
        f"/api/bot/{pytest.bot}/slots",
        json={"name": "bot", "type": "invalid", "initial_value": "bot", "influence_conversation": False},
        headers={"Authorization": pytest.token_type + " " + pytest.access_token},
    )

    actual = response.json()
    assert not actual["success"]
    assert actual["error_code"] == 422
    assert actual["message"][0][
               'msg'] == "value is not a valid enumeration member; permitted: 'float', 'categorical', 'unfeaturized', 'list', 'text', 'bool', 'any'"


def test_get_intents():
    response = client.get(
        f"/api/bot/{pytest.bot}/intents",
        headers={"Authorization": pytest.token_type + " " + pytest.access_token},
    )
    actual = response.json()
    assert "data" in actual
    assert len(actual["data"]) == 19
    assert actual["success"]
    assert actual["error_code"] == 0
    assert Utility.check_empty_string(actual["message"])


def test_get_all_intents():
    response = client.get(
        f"/api/bot/{pytest.bot}/intents/all",
        headers={"Authorization": pytest.token_type + " " + pytest.access_token},
    )
    actual = response.json()
    assert "data" in actual
    assert len(actual["data"]) == 19
    assert actual["success"]
    assert actual["error_code"] == 0
    assert Utility.check_empty_string(actual["message"])


def test_add_intents():
    response = client.post(
        f"/api/bot/{pytest.bot}/intents",
        json={"data": "happier"},
        headers={"Authorization": pytest.token_type + " " + pytest.access_token},
    )
    actual = response.json()
    assert actual["data"]["_id"]
    assert actual["success"]
    assert actual["error_code"] == 0
    assert actual["message"] == "Intent added successfully!"


def test_add_intents_duplicate():
    response = client.post(
        f"/api/bot/{pytest.bot}/intents",
        json={"data": "happier"},
        headers={"Authorization": pytest.token_type + " " + pytest.access_token},
    )
    actual = response.json()
    assert not actual["success"]
    assert actual["error_code"] == 422
    assert actual["message"] == "Intent already exists!"


def test_add_empty_intents():
    response = client.post(
        f"/api/bot/{pytest.bot}/intents",
        json={"data": ""},
        headers={"Authorization": pytest.token_type + " " + pytest.access_token},
    )
    actual = response.json()
    assert not actual["success"]
    assert actual["error_code"] == 422
    assert actual["message"] == "Intent Name cannot be empty or blank spaces"


def test_get_training_examples():
    response = client.get(
        f"/api/bot/{pytest.bot}/training_examples/greet",
        headers={"Authorization": pytest.token_type + " " + pytest.access_token},
    )
    actual = response.json()
    assert len(actual["data"]) == 8
    assert actual["success"]
    assert actual["error_code"] == 0
    assert Utility.check_empty_string(actual["message"])


def test_get_training_examples_empty_intent():
    response = client.get(
        f"/api/bot/{pytest.bot}/training_examples/ ",
        headers={"Authorization": pytest.token_type + " " + pytest.access_token},
    )
    actual = response.json()
    assert len(actual["data"]) == 0
    assert actual["success"]
    assert actual["error_code"] == 0
    assert Utility.check_empty_string(actual["message"])


def test_get_training_examples_as_dict(monkeypatch):
    training_examples = {'hi': 'greet', 'hello': 'greet', 'ok': 'affirm', 'no': 'deny'}

    def _mongo_aggregation(*args, **kwargs):
        return [{'training_examples': training_examples}]

    monkeypatch.setattr(BaseQuerySet, 'aggregate', _mongo_aggregation)

    response = client.get(
        f"/api/bot/{pytest.bot}/training_examples",
        headers={"Authorization": pytest.token_type + " " + pytest.access_token},
    )
    actual = response.json()
    assert actual["data"] == training_examples
    assert actual["success"]
    assert actual["error_code"] == 0


def test_add_training_examples():
    response = client.post(
        f"/api/bot/{pytest.bot}/training_examples/greet",
        json={"data": ["How do you do?"]},
        headers={"Authorization": pytest.token_type + " " + pytest.access_token},
    )
    actual = response.json()
    assert actual["data"][0]["_id"]
    assert actual["success"]
    assert actual["error_code"] == 0
    assert actual["message"] is None
    response = client.get(
        f"/api/bot/{pytest.bot}/training_examples/greet",
        headers={"Authorization": pytest.token_type + " " + pytest.access_token},
    )
    actual = response.json()
    assert len(actual["data"]) == 9


def test_add_training_examples_duplicate():
    response = client.post(
        f"/api/bot/{pytest.bot}/training_examples/greet",
        json={"data": ["How do you do?"]},
        headers={"Authorization": pytest.token_type + " " + pytest.access_token},
    )
    actual = response.json()
    assert actual["success"]
    assert actual["error_code"] == 0
    assert actual["data"][0]["message"] == 'Training Example exists in intent: [\'greet\']'
    assert actual["data"][0]["_id"] is None


def test_add_empty_training_examples():
    response = client.post(
        f"/api/bot/{pytest.bot}/training_examples/greet",
        json={"data": [""]},
        headers={"Authorization": pytest.token_type + " " + pytest.access_token},
    )
    actual = response.json()
    assert actual["success"]
    assert actual["error_code"] == 0
    assert (
            actual["data"][0]["message"]
            == "Training Example cannot be empty or blank spaces"
    )
    assert actual["data"][0]["_id"] is None


def test_remove_training_examples():
    training_examples = client.get(
        f"/api/bot/{pytest.bot}/training_examples/greet",
        headers={"Authorization": pytest.token_type + " " + pytest.access_token},
    )
    training_examples = training_examples.json()
    assert len(training_examples["data"]) == 9
    response = client.delete(
        f"/api/bot/{pytest.bot}/training_examples",
        json={"data": training_examples["data"][0]["_id"]},
        headers={"Authorization": pytest.token_type + " " + pytest.access_token},
    )
    actual = response.json()
    assert actual["success"]
    assert actual["error_code"] == 0
    assert actual["message"] == "Training Example removed!"
    training_examples = client.get(
        f"/api/bot/{pytest.bot}/training_examples/greet",
        headers={"Authorization": pytest.token_type + " " + pytest.access_token},
    )
    training_examples = training_examples.json()
    assert len(training_examples["data"]) == 8


def test_remove_training_examples_empty_id():
    response = client.delete(
        f"/api/bot/{pytest.bot}/training_examples",
        json={"data": ""},
        headers={"Authorization": pytest.token_type + " " + pytest.access_token},
    )
    actual = response.json()
    assert not actual["success"]
    assert actual["error_code"] == 422
    assert actual["message"] == "Unable to remove document"


def test_edit_training_examples():
    training_examples = client.get(
        f"/api/bot/{pytest.bot}/training_examples/greet",
        headers={"Authorization": pytest.token_type + " " + pytest.access_token},
    )
    training_examples = training_examples.json()
    response = client.put(
        f"/api/bot/{pytest.bot}/training_examples/greet/" + training_examples["data"][0]["_id"],
        json={"data": "hey, there"},
        headers={"Authorization": pytest.token_type + " " + pytest.access_token},
    )
    actual = response.json()
    assert actual["success"]
    assert actual["error_code"] == 0
    assert actual["message"] == "Training Example updated!"


def test_get_responses():
    response = client.get(
        f"/api/bot/{pytest.bot}/response/utter_greet",
        headers={"Authorization": pytest.token_type + " " + pytest.access_token},
    )
    actual = response.json()
    assert len(actual["data"]) == 1
    assert actual["success"]
    assert actual["error_code"] == 0
    assert Utility.check_empty_string(actual["message"])


def test_get_all_responses():
    response = client.get(
        f"/api/bot/{pytest.bot}/response/all",
        headers={"Authorization": pytest.token_type + " " + pytest.access_token},
    )
    actual = response.json()
    assert len(actual["data"]) == 14
    assert actual["data"][0]['name']
    assert actual["data"][0]['texts'][0]['text']
    assert not actual["data"][0]['customs']
    assert actual["success"]
    assert actual["error_code"] == 0
    assert Utility.check_empty_string(actual["message"])


def test_add_response_already_exists():
    response = client.post(
        f"/api/bot/{pytest.bot}/utterance",
        json={"data": "utter_greet"},
        headers={"Authorization": pytest.token_type + " " + pytest.access_token},
    )
    actual = response.json()
    assert not actual["success"]
    assert actual["error_code"] == 422
    assert actual["message"] == "Utterance exists"


def test_add_utterance_name():
    response = client.post(
        f"/api/bot/{pytest.bot}/utterance",
        json={"data": "utter_test_add_name"},
        headers={"Authorization": pytest.token_type + " " + pytest.access_token},
    )
    actual = response.json()
    assert actual["success"]
    assert actual["error_code"] == 0
    assert actual["message"] == "Utterance added!"


def test_add_utterance_name_empty():
    response = client.post(
        f"/api/bot/{pytest.bot}/utterance",
        json={"data": " "},
        headers={"Authorization": pytest.token_type + " " + pytest.access_token},
    )
    actual = response.json()
    assert not actual["success"]
    assert actual["error_code"] == 422


def test_get_utterances():
    response = client.get(
        f"/api/bot/{pytest.bot}/utterance",
        headers={"Authorization": pytest.token_type + " " + pytest.access_token},
    )
    actual = response.json()
    assert actual["success"]
    assert actual["error_code"] == 0
    assert len(actual['data']['utterances']) == 15
    assert type(actual['data']['utterances']) == list


def test_add_response():
    response = client.post(
        f"/api/bot/{pytest.bot}/response/utter_greet",
        json={"data": "Wow! How are you?"},
        headers={"Authorization": pytest.token_type + " " + pytest.access_token},
    )
    actual = response.json()
    assert actual["data"]["_id"]
    assert actual["success"]
    assert actual["error_code"] == 0
    assert actual["message"] == "Response added!"
    response = client.get(
        f"/api/bot/{pytest.bot}/response/utter_greet",
        headers={"Authorization": pytest.token_type + " " + pytest.access_token},
    )
    actual = response.json()
    assert len(actual["data"]) == 2


def test_add_custom_response():
    response = client.post(
        f"/api/bot/{pytest.bot}/response/json/utter_custom",
        json={"data":{"question": "Wow! How are you?"}},
        headers={"Authorization": pytest.token_type + " " + pytest.access_token},
    )
    actual = response.json()
    assert actual["data"]["_id"]
    assert actual["success"]
    assert actual["error_code"] == 0
    assert actual["message"] == "Response added!"
    response = client.get(
        f"/api/bot/{pytest.bot}/utterance",
        headers={"Authorization": pytest.token_type + " " + pytest.access_token},
    )
    actual = response.json()
    assert len(actual["data"]) == 1


def test_get_custom_responses():
    response = client.get(
        f"/api/bot/{pytest.bot}/response/utter_custom",
        headers={"Authorization": pytest.token_type + " " + pytest.access_token},
    )
    actual = response.json()
    assert len(actual["data"]) == 1
    assert actual["success"]
    assert actual["error_code"] == 0
    assert Utility.check_empty_string(actual["message"])


def test_add_response_upper_case():
    response = client.post(
        f"/api/bot/{pytest.bot}/response/Utter_Greet",
        json={"data": "Upper Greet Response"},
        headers={"Authorization": pytest.token_type + " " + pytest.access_token},
    )
    actual = response.json()
    assert actual["data"]["_id"]
    assert actual["success"]
    assert actual["error_code"] == 0
    assert actual["message"] == "Response added!"


def test_get_response_upper_case():
    response = client.get(
        f"/api/bot/{pytest.bot}/response/Utter_Greet",
        headers={"Authorization": pytest.token_type + " " + pytest.access_token},
    )
    actual = response.json()
    assert len(actual["data"]) == 3

    response_lower = client.get(
        f"/api/bot/{pytest.bot}/response/utter_greet",
        headers={"Authorization": pytest.token_type + " " + pytest.access_token},
    )
    actual_lower = response_lower.json()
    assert len(actual_lower["data"]) == 3
    assert actual_lower["data"] == actual["data"]


def test_add_response_duplicate():
    response = client.post(
        f"/api/bot/{pytest.bot}/response/utter_greet",
        json={"data": "Wow! How are you?"},
        headers={"Authorization": pytest.token_type + " " + pytest.access_token},
    )
    actual = response.json()
    assert not actual["success"]
    assert actual["error_code"] == 422
    assert actual["message"] == "Utterance already exists!"


def test_add_custom_response_duplicate():
    response = client.post(
        f"/api/bot/{pytest.bot}/response/json/utter_custom",
        json={"data":{"question": "Wow! How are you?"}},
        headers={"Authorization": pytest.token_type + " " + pytest.access_token},
    )
    actual = response.json()
    assert not actual["success"]
    assert actual["error_code"] == 422
    assert actual["message"] == "Utterance already exists!"


def test_add_empty_response():
    response = client.post(
        f"/api/bot/{pytest.bot}/response/utter_greet",
        json={"data": ""},
        headers={"Authorization": pytest.token_type + " " + pytest.access_token},
    )
    actual = response.json()
    assert not actual["success"]
    assert actual["error_code"] == 422
    assert actual["message"] == "Utterance text cannot be empty or blank spaces"


def test_add_custom_empty_response():
    response = client.post(
        f"/api/bot/{pytest.bot}/response/json/utter_custom",
        json={"data": ""},
        headers={"Authorization": pytest.token_type + " " + pytest.access_token},
    )
    actual = response.json()
    assert not actual["success"]
    assert actual["error_code"] == 422
    assert actual["message"] == "Utterance must be dict type and must not be empty"


def test_remove_response():
    training_examples = client.get(
        f"/api/bot/{pytest.bot}/response/utter_greet",
        headers={"Authorization": pytest.token_type + " " + pytest.access_token},
    )
    training_examples = training_examples.json()
    assert len(training_examples["data"]) == 3
    response = client.delete(
        f"/api/bot/{pytest.bot}/response/False",
        json={"data": training_examples["data"][0]["_id"]},
        headers={"Authorization": pytest.token_type + " " + pytest.access_token},
    )
    actual = response.json()
    assert actual["success"]
    assert actual["error_code"] == 0
    assert actual["message"] == "Utterance removed!"
    training_examples = client.get(
        f"/api/bot/{pytest.bot}/response/utter_greet",
        headers={"Authorization": pytest.token_type + " " + pytest.access_token},
    )
    training_examples = training_examples.json()
    assert len(training_examples["data"]) == 2


def test_remove_utterance_attached_to_story():
    response = client.post(
        f"/api/bot/{pytest.bot}/stories",
        json={
            "name": "test_remove_utterance_attached_to_story",
            "type": "STORY",
            "template_type": "Q&A",
            "steps": [
                {"name": "greet", "type": "INTENT"},
                {"name": "utter_greet", "type": "BOT"},
            ],
        },
        headers={"Authorization": pytest.token_type + " " + pytest.access_token},
    )
    actual = response.json()
    assert actual["success"]
    assert actual["error_code"] == 0
    assert actual["message"] == "Flow added successfully"
    response = client.delete(
        f"/api/bot/{pytest.bot}/response/True",
        json={"data": "utter_greet"},
        headers={"Authorization": pytest.token_type + " " + pytest.access_token},
    )
    actual = response.json()
    assert not actual["success"]
    assert actual["error_code"] == 422
    assert actual["message"] == 'Cannot remove action "utter_greet" linked to flow "greet again"'


def test_remove_utterance():
    client.post(
        f"/api/bot/{pytest.bot}/response/utter_remove_utterance",
        json={"data": "this will be removed"},
        headers={"Authorization": pytest.token_type + " " + pytest.access_token},
    )
    response = client.delete(
        f"/api/bot/{pytest.bot}/response/True",
        json={"data": "utter_remove_utterance"},
        headers={"Authorization": pytest.token_type + " " + pytest.access_token},
    )
    actual = response.json()
    assert actual["success"]
    assert actual["error_code"] == 0
    assert actual["message"] == "Utterance removed!"


def test_remove_utterance_non_existing():
    response = client.delete(
        f"/api/bot/{pytest.bot}/response/True",
        json={"data": "utter_delete_non_existing"},
        headers={"Authorization": pytest.token_type + " " + pytest.access_token},
    )
    actual = response.json()
    assert not actual["success"]
    assert actual["error_code"] == 422
    assert actual["message"] == "Utterance does not exists"


def test_remove_utterance_empty():
    response = client.delete(
        f"/api/bot/{pytest.bot}/response/True",
        json={"data": " "},
        headers={"Authorization": pytest.token_type + " " + pytest.access_token},
    )
    actual = response.json()
    assert not actual["success"]
    assert actual["error_code"] == 422
    assert actual["message"] == "Utterance cannot be empty or spaces"


def test_remove_response_empty_id():
    response = client.delete(
        f"/api/bot/{pytest.bot}/response/False",
        json={"data": ""},
        headers={"Authorization": pytest.token_type + " " + pytest.access_token},
    )
    actual = response.json()
    assert not actual["success"]
    assert actual["error_code"] == 422
    assert actual["message"] == "Utterance Id cannot be empty or spaces"


def test_edit_response():
    training_examples = client.get(
        f"/api/bot/{pytest.bot}/response/utter_greet",
        headers={"Authorization": pytest.token_type + " " + pytest.access_token},
    )
    training_examples = training_examples.json()
    response = client.put(
        f"/api/bot/{pytest.bot}/response/utter_greet/" + training_examples["data"][0]["_id"],
        json={"data": "Hello, How are you!"},
        headers={"Authorization": pytest.token_type + " " + pytest.access_token},
    )
    actual = response.json()
    assert actual["success"]
    assert actual["error_code"] == 0
    assert actual["message"] == "Utterance updated!"


def test_edit_custom_response():
    training_examples = client.get(
        f"/api/bot/{pytest.bot}/response/utter_custom",
        headers={"Authorization": pytest.token_type + " " + pytest.access_token},
    )
    training_examples = training_examples.json()
    response = client.put(
        f"/api/bot/{pytest.bot}/response/json/utter_custom/" + training_examples["data"][0]["_id"],
        json={"data": {"question": "How are you?"}},
        headers={"Authorization": pytest.token_type + " " + pytest.access_token},
    )
    actual = response.json()
    assert actual["success"]
    assert actual["error_code"] == 0
    assert actual["message"] == "Utterance updated!"

    training_examples = client.get(
        f"/api/bot/{pytest.bot}/response/utter_custom",
        headers={"Authorization": pytest.token_type + " " + pytest.access_token},
    )
    training_examples = training_examples.json()
    assert training_examples["data"][0]["_id"]
    assert training_examples["data"][0]['value'] == {'custom': {'question': 'How are you?'}}
    assert training_examples["data"][0]['type'] == 'json'


def test_remove_custom_utterance():
    response = client.post(
        f"/api/bot/{pytest.bot}/response/json/utter_custom",
        json={"data": {"question": "are you ok?"}},
        headers={"Authorization": pytest.token_type + " " + pytest.access_token},
    )
    actual = response.json()
    assert actual["data"]["_id"]
    response = client.delete(
        f"/api/bot/{pytest.bot}/response/False",
        json={"data": actual["data"]["_id"]},
        headers={"Authorization": pytest.token_type + " " + pytest.access_token},
    )
    actual = response.json()
    assert actual["success"]
    assert actual["error_code"] == 0
    assert actual["message"] == "Utterance removed!"

    response = client.delete(
        f"/api/bot/{pytest.bot}/response/True",
        json={"data": "utter_custom"},
        headers={"Authorization": pytest.token_type + " " + pytest.access_token},
    )
    actual = response.json()
    assert actual["success"]
    assert actual["error_code"] == 0
    assert actual["message"] == "Utterance removed!"


def test_add_story():
    response = client.post(
        f"/api/bot/{pytest.bot}/stories",
        json={
            "name": "test_path",
            "type": "STORY",
            "template_type": "Q&A",
            "steps": [
                {"name": "test_greet", "type": "INTENT"},
                {"name": "utter_test_greet", "type": "BOT"},
            ],
        },
        headers={"Authorization": pytest.token_type + " " + pytest.access_token},
    )
    actual = response.json()
    assert actual["message"] == "Flow added successfully"
    assert actual["data"]["_id"]
    assert actual["success"]
    assert actual["error_code"] == 0


def test_add_story_invalid_type():
    response = client.post(
        f"/api/bot/{pytest.bot}/stories",
        json={
            "name": "test_path",
            "type": "TEST",
            "template_type": "Q&A",
            "steps": [
                {"name": "greet", "type": "INTENT"},
                {"name": "utter_greet", "type": "BOT"},
            ],
        },
        headers={"Authorization": pytest.token_type + " " + pytest.access_token},
    )
    actual = response.json()
    assert not actual["success"]
    assert actual["error_code"] == 422
    assert actual["message"] == [{'ctx': {'enum_values': ['STORY', 'RULE']}, 'loc': ['body', 'type'],
                                  'msg': "value is not a valid enumeration member; permitted: 'STORY', 'RULE'",
                                  'type': 'type_error.enum'}]


def test_add_story_empty_event():
    response = client.post(
        f"/api/bot/{pytest.bot}/stories",
        json={"name": "test_add_story_empty_event", "type": "STORY", "steps": []},
        headers={"Authorization": pytest.token_type + " " + pytest.access_token},
    )
    actual = response.json()
    assert not actual["success"]
    assert actual["error_code"] == 422
    assert actual["message"] == [
        {'loc': ['body', 'steps'], 'msg': 'Steps are required to form Flow', 'type': 'value_error'}]


def test_add_story_lone_intent():
    response = client.post(
        f"/api/bot/{pytest.bot}/stories",
        json={
            "name": "test_add_story_lone_intent",
            "type": "STORY",
            "template_type": "Q&A",
            "steps": [
                {"name": "greet", "type": "INTENT"},
                {"name": "utter_greet", "type": "BOT"},
                {"name": "greet_again", "type": "INTENT"},
            ],
        },
        headers={"Authorization": pytest.token_type + " " + pytest.access_token},
    )
    actual = response.json()
    assert not actual["success"]
    assert actual["error_code"] == 422
    assert actual["message"] == [
        {'loc': ['body', 'steps'], 'msg': 'Intent should be followed by utterance or action', 'type': 'value_error'}]


def test_add_story_consecutive_intents():
    response = client.post(
        f"/api/bot/{pytest.bot}/stories",
        json={
            "name": "test_add_story_consecutive_intents",
            "type": "STORY",
            "template_type": "Q&A",
            "steps": [
                {"name": "greet", "type": "INTENT"},
                {"name": "utter_greet", "type": "INTENT"},
                {"name": "utter_greet", "type": "BOT"},
            ],
        },
        headers={"Authorization": pytest.token_type + " " + pytest.access_token},
    )
    actual = response.json()
    assert not actual["success"]
    assert actual["error_code"] == 422
    assert actual["message"] == [
        {'loc': ['body', 'steps'], 'msg': 'Found 2 consecutive intents', 'type': 'value_error'}]


def test_add_story_multiple_actions():
    response = client.post(
        f"/api/bot/{pytest.bot}/stories",
        json={
            "name": "test_add_story_consecutive_actions",
            "type": "STORY",
            "steps": [
                {"name": "greet", "type": "INTENT"},
                {"name": "utter_greet", "type": "HTTP_ACTION"},
                {"name": "utter_greet_again", "type": "HTTP_ACTION"},
            ],
        },
        headers={"Authorization": pytest.token_type + " " + pytest.access_token},
    )
    actual = response.json()
    assert actual["success"]
    assert actual["error_code"] == 0
    assert actual["message"] == "Flow added successfully"


def test_add_story_utterance_as_first_step():
    response = client.post(
        f"/api/bot/{pytest.bot}/stories",
        json={
            "name": "test_add_story_consecutive_intents",
            "type": "STORY",
            "template_type": "Q&A",
            "steps": [
                {"name": "greet", "type": "BOT"},
                {"name": "utter_greet", "type": "HTTP_ACTION"},
                {"name": "utter_greet_again", "type": "HTTP_ACTION"},
            ],
        },
        headers={"Authorization": pytest.token_type + " " + pytest.access_token},
    )
    actual = response.json()
    assert not actual["success"]
    assert actual["error_code"] == 422
    assert actual["message"] == [
        {'loc': ['body', 'steps'], 'msg': 'First step should be an intent', 'type': 'value_error'}]


def test_add_story_missing_event_type():
    response = client.post(
        f"/api/bot/{pytest.bot}/stories",
        json={
            "name": "test_path",
            "type": "STORY",
            "template_type": "Q&A",
            "steps": [{"name": "greet"}, {"name": "utter_greet", "type": "BOT"}],
        },
        headers={"Authorization": pytest.token_type + " " + pytest.access_token},
    )
    actual = response.json()
    assert not actual["success"]
    assert actual["error_code"] == 422
    assert (
            actual["message"]
            == [{'loc': ['body', 'steps', 0, 'type'], 'msg': 'field required', 'type': 'value_error.missing'}]
    )


def test_add_story_invalid_event_type():
    response = client.post(
        f"/api/bot/{pytest.bot}/stories",
        json={
            "name": "test_path",
            "type": "STORY",
            "template_type": "Q&A",
            "steps": [
                {"name": "greet", "type": "data"},
                {"name": "utter_greet", "type": "BOT"},
            ],
        },
        headers={"Authorization": pytest.token_type + " " + pytest.access_token},
    )
    actual = response.json()
    assert not actual["success"]
    assert actual["error_code"] == 422
    assert (
            actual["message"]
            == [{'ctx': {'enum_values': ['INTENT', 'FORM_START', 'FORM_END', 'BOT', 'HTTP_ACTION', 'ACTION', 'SLOT_SET_ACTION', 'FORM_ACTION', 'GOOGLE_SEARCH_ACTION', 'EMAIL_ACTION', 'JIRA_ACTION', 'ZENDESK_ACTION', 'PIPEDRIVE_LEADS_ACTION', 'HUBSPOT_FORMS_ACTION', 'TWO_STAGE_FALLBACK_ACTION']},
                 'loc': ['body', 'steps', 0, 'type'],
                 'msg': "value is not a valid enumeration member; permitted: 'INTENT', 'FORM_START', 'FORM_END', 'BOT', 'HTTP_ACTION', 'ACTION', 'SLOT_SET_ACTION', 'FORM_ACTION', 'GOOGLE_SEARCH_ACTION', 'EMAIL_ACTION', 'JIRA_ACTION', 'ZENDESK_ACTION', 'PIPEDRIVE_LEADS_ACTION', 'HUBSPOT_FORMS_ACTION', 'TWO_STAGE_FALLBACK_ACTION'",
                 'type': 'type_error.enum'}]
    )


def test_update_story():
    response = client.put(
        f"/api/bot/{pytest.bot}/stories",
        json={
            "name": "test_path",
            "type": "STORY",
            "template_type": "Q&A",
            "steps": [
                {"name": "greet", "type": "INTENT"},
                {"name": "utter_nonsense", "type": "BOT"},
            ],
        },
        headers={"Authorization": pytest.token_type + " " + pytest.access_token},
    )
    actual = response.json()
    assert actual["message"] == "Flow updated successfully"
    assert actual["data"]["_id"]
    assert actual["success"]
    assert actual["error_code"] == 0


def test_update_story_invalid_event_type():
    response = client.put(
        f"/api/bot/{pytest.bot}/stories",
        json={
            "name": "test_path",
            "type": "STORY",
            "template_type": "Q&A",
            "steps": [
                {"name": "greet", "type": "data"},
                {"name": "utter_nonsense", "type": "BOT"},
            ],
        },
        headers={"Authorization": pytest.token_type + " " + pytest.access_token},
    )
    actual = response.json()
    assert not actual["success"]
    assert actual["error_code"] == 422
    assert (
            actual["message"]
            == [{'ctx': {'enum_values': ['INTENT', 'FORM_START', 'FORM_END', 'BOT', 'HTTP_ACTION', 'ACTION', 'SLOT_SET_ACTION', 'FORM_ACTION', 'GOOGLE_SEARCH_ACTION', 'EMAIL_ACTION', 'JIRA_ACTION', 'ZENDESK_ACTION', 'PIPEDRIVE_LEADS_ACTION', 'HUBSPOT_FORMS_ACTION', 'TWO_STAGE_FALLBACK_ACTION']},
                 'loc': ['body', 'steps', 0, 'type'],
                 'msg': "value is not a valid enumeration member; permitted: 'INTENT', 'FORM_START', 'FORM_END', 'BOT', 'HTTP_ACTION', 'ACTION', 'SLOT_SET_ACTION', 'FORM_ACTION', 'GOOGLE_SEARCH_ACTION', 'EMAIL_ACTION', 'JIRA_ACTION', 'ZENDESK_ACTION', 'PIPEDRIVE_LEADS_ACTION', 'HUBSPOT_FORMS_ACTION', 'TWO_STAGE_FALLBACK_ACTION'",
                 'type': 'type_error.enum'}]
    )


def test_delete_story():
    response = client.post(
        f"/api/bot/{pytest.bot}/stories",
        json={
            "name": "test_path1",
            "type": "STORY",
            "template_type": "Q&A",
            "steps": [
                {"name": "greet", "type": "INTENT"},
                {"name": "utter_greet_delete", "type": "BOT"},
            ],
        },
        headers={"Authorization": pytest.token_type + " " + pytest.access_token},
    )
    actual = response.json()
    assert actual["message"] == "Flow added successfully"
    assert actual["success"]
    assert actual["error_code"] == 0

    response = client.delete(
        f"/api/bot/{pytest.bot}/stories/test_path1/STORY",
        headers={"Authorization": pytest.token_type + " " + pytest.access_token},
    )
    actual = response.json()
    assert actual["success"]
    assert actual["error_code"] == 0
    assert actual["message"] == "Flow deleted successfully"


def test_delete_non_existing_story():
    response = client.delete(
        f"/api/bot/{pytest.bot}/stories/test_path2/STORY",
        headers={"Authorization": pytest.token_type + " " + pytest.access_token},
    )
    actual = response.json()
    assert not actual["success"]
    assert actual["error_code"] == 422
    assert actual["message"] == "Flow does not exists"


def test_get_stories():
    response = client.get(
        f"/api/bot/{pytest.bot}/stories",
        headers={"Authorization": pytest.token_type + " " + pytest.access_token},
    )
    actual = response.json()
    assert actual["success"]
    assert actual["error_code"] == 0
    assert actual["data"]
    assert Utility.check_empty_string(actual["message"])
    assert actual["data"][0]['template_type'] == 'CUSTOM'
    assert actual["data"][1]['template_type'] == 'CUSTOM'
    assert actual["data"][16]['template_type'] == 'Q&A'
    assert actual["data"][17]['template_type'] == 'Q&A'
    assert not actual["data"][19].get('template_type')


def test_get_utterance_from_intent():
    response = client.get(
        f"/api/bot/{pytest.bot}/utterance_from_intent/greet",
        headers={"Authorization": pytest.token_type + " " + pytest.access_token},
    )
    actual = response.json()
    assert actual["success"]
    assert actual["error_code"] == 0
    assert actual["data"]["name"] == "utter_offer_help"
    assert actual["data"]["type"] == UTTERANCE_TYPE.BOT
    assert Utility.check_empty_string(actual["message"])


def test_get_utterance_from_not_exist_intent():
    response = client.get(
        f"/api/bot/{pytest.bot}/utterance_from_intent/greeting",
        headers={"Authorization": pytest.token_type + " " + pytest.access_token},
    )
    actual = response.json()
    assert actual["success"]
    assert actual["error_code"] == 0
    assert actual["data"]["name"] is None
    assert actual["data"]["type"] is None
    assert Utility.check_empty_string(actual["message"])


@responses.activate
def test_train_on_updated_data(monkeypatch):
    def mongo_store(*arge, **kwargs):
        return None

    def _mock_training_limit(*arge, **kwargs):
        return False

    monkeypatch.setattr(Utility, "get_local_mongo_store", mongo_store)
    monkeypatch.setattr(ModelProcessor, "is_daily_training_limit_exceeded", _mock_training_limit)

    event_url = urljoin(Utility.environment['events']['server_url'], f"/api/events/execute/{EventClass.model_training}")
    responses.add(
        "POST", event_url, json={"success": True, "message": "Event triggered successfully!"}
    )

    response = client.post(
        f"/api/bot/{pytest.bot}/train",
        headers={"Authorization": pytest.token_type + " " + pytest.access_token},
    )
    actual = response.json()
    assert actual["success"]
    assert actual["error_code"] == 0
    assert actual["data"] is None
    assert actual["message"] == "Model training started."
    complete_end_to_end_event_execution(pytest.bot, "integration@demo.ai", EventClass.model_training)


@pytest.fixture
def mock_is_training_inprogress_exception(monkeypatch):
    def _inprogress_execption_response(*args, **kwargs):
        raise AppException("Previous model training in progress.")

    monkeypatch.setattr(ModelProcessor, "is_training_inprogress", _inprogress_execption_response)


def test_train_inprogress(mock_is_training_inprogress_exception):
    response = client.post(
        f"/api/bot/{pytest.bot}/train",
        headers={"Authorization": pytest.token_type + " " + pytest.access_token},
    )
    actual = response.json()
    assert actual["success"] is False
    assert actual["error_code"] == 422
    assert actual["data"] is None
    assert actual["message"] == "Previous model training in progress."


@pytest.fixture
def mock_is_training_inprogress(monkeypatch):
    def _inprogress_response(*args, **kwargs):
        return False

    monkeypatch.setattr(ModelProcessor, "is_training_inprogress", _inprogress_response)


def test_train_daily_limit_exceed(mock_is_training_inprogress):
    response = client.post(
        f"/api/bot/{pytest.bot}/train",
        headers={"Authorization": pytest.token_type + " " + pytest.access_token},
    )
    actual = response.json()
    assert not actual["success"]
    assert actual["error_code"] == 422
    assert actual["data"] is None
    assert actual["message"] == "Daily model training limit exceeded."


def test_get_model_training_history():
    response = client.get(
        f"/api/bot/{pytest.bot}/train/history",
        headers={"Authorization": pytest.token_type + " " + pytest.access_token},
    )
    actual = response.json()
    assert actual["success"] is True
    assert actual["error_code"] == 0
    assert actual["data"]
    assert "training_history" in actual["data"]


def test_model_testing_limit_exceeded(monkeypatch):
    monkeypatch.setitem(Utility.environment['model']['test'], 'limit_per_day', 0)
    response = client.post(
        url=f"/api/bot/{pytest.bot}/test",
        headers={"Authorization": pytest.token_type + " " + pytest.access_token},
    )
    actual = response.json()
    assert actual["error_code"] == 422
    assert actual['message'] == 'Daily limit exceeded.'
    assert not actual["success"]


@responses.activate
def test_model_testing_event(monkeypatch):
    event_url = urljoin(Utility.environment['events']['server_url'], f"/api/events/execute/{EventClass.model_testing}")
    responses.add(
        "POST", event_url, json={"success": True, "message": "Event triggered successfully!"}

    )
    response = client.post(
        url=f"/api/bot/{pytest.bot}/test",
        headers={"Authorization": pytest.token_type + " " + pytest.access_token},
    )
    actual = response.json()
    assert actual["error_code"] == 0
    assert actual['message'] == 'Testing in progress! Check logs.'
    assert actual["success"]


@responses.activate
def test_model_testing_in_progress():
    event_url = urljoin(Utility.environment['events']['server_url'], f"/api/events/execute/{EventClass.model_testing}")
    responses.add(
        "POST", event_url, json={"success": True, "message": "Event triggered successfully!"}
    )

    response = client.post(
        url=f"/api/bot/{pytest.bot}/test",
        headers={"Authorization": pytest.token_type + " " + pytest.access_token},
    )
    actual = response.json()
    assert actual["error_code"] == 422
    assert actual['message'] == 'Event already in progress! Check logs.'
    assert not actual["success"]
    complete_end_to_end_event_execution(pytest.bot, "integration@demo.ai", EventClass.model_testing)


def test_get_model_testing_logs():
    response = client.get(
        url=f"/api/bot/{pytest.bot}/logs/test",
        headers={"Authorization": pytest.token_type + " " + pytest.access_token},
    )
    actual = response.json()
    assert actual["error_code"] == 0
    assert actual['data']
    assert actual["success"]

    response = client.get(
        url=f"/api/bot/{pytest.bot}/logs/test?log_type=stories&reference_id={actual['data'][0]['reference_id']}",
        headers={"Authorization": pytest.token_type + " " + pytest.access_token},
    )
    actual = response.json()
    assert actual["error_code"] == 0
    assert actual["success"]


def test_get_file_training_history():
    response = client.get(
        f"/api/bot/{pytest.bot}/data/generation/history",
        headers={"Authorization": pytest.token_type + " " + pytest.access_token},
    )
    actual = response.json()
    assert actual["success"] is True
    assert actual["error_code"] == 0
    assert actual["data"]
    assert "training_history" in actual["data"]


def test_deploy_missing_configuration():
    response = client.post(
        f"/api/bot/{pytest.bot}/deploy",
        headers={"Authorization": pytest.token_type + " " + pytest.access_token},
    )
    actual = response.json()
    assert actual["success"]
    assert actual["error_code"] == 0
    assert actual["data"] is None
    assert actual["message"] == "Please configure the bot endpoint for deployment!"


def endpoint_response(*args, **kwargs):
    return {"bot_endpoint": {"url": "http://localhost:5000"}}


@pytest.fixture
def mock_endpoint(monkeypatch):
    monkeypatch.setattr(MongoProcessor, "get_endpoints", endpoint_response)


@pytest.fixture
def mock_endpoint_with_token(monkeypatch):
    def _endpoint_response(*args, **kwargs):
        return {
            "bot_endpoint": {
                "url": "http://localhost:5000",
                "token": "AGTSUDH!@#78JNKLD",
                "token_type": "Bearer",
            }
        }

    monkeypatch.setattr(MongoProcessor, "get_endpoints", _endpoint_response)


def test_deploy_connection_error(mock_endpoint):
    response = client.post(
        f"/api/bot/{pytest.bot}/deploy",
        headers={"Authorization": pytest.token_type + " " + pytest.access_token},
    )

    actual = response.json()
    assert actual["success"]
    assert actual["error_code"] == 0
    assert actual["data"] is None
    assert actual["message"] == "Host is not reachable"


@responses.activate
def test_deploy(mock_endpoint):
    responses.add(
        responses.PUT,
        "http://localhost:5000/model",
        status=204,
    )
    response = client.post(
        f"/api/bot/{pytest.bot}/deploy",
        headers={"Authorization": pytest.token_type + " " + pytest.access_token},
    )

    actual = response.json()
    assert actual["success"]
    assert actual["error_code"] == 0
    assert actual["data"] is None
    assert actual["message"] == "Model was successfully replaced."


@responses.activate
def test_deployment_history():
    response = client.get(
        f"/api/bot/{pytest.bot}/deploy/history",
        headers={"Authorization": pytest.token_type + " " + pytest.access_token},
    )

    actual = response.json()
    assert actual["success"]
    assert actual["error_code"] == 0
    assert len(actual["data"]['deployment_history']) == 3
    assert actual["message"] is None


@responses.activate
def test_deploy_with_token(mock_endpoint_with_token):
    responses.add(
        responses.PUT,
        "http://localhost:5000/model",
        json="Model was successfully replaced.",
        headers={"Content-type": "application/json",
                 "Accept": "text/plain",
                 "Authorization": "Bearer AGTSUDH!@#78JNKLD"},
        status=200,
    )
    response = client.post(
        f"/api/bot/{pytest.bot}/deploy",
        headers={"Authorization": pytest.token_type + " " + pytest.access_token},
    )

    actual = response.json()
    assert actual["success"]
    assert actual["error_code"] == 0
    assert actual["data"] is None
    assert actual["message"] == "Model was successfully replaced."


@responses.activate
def test_deploy_bad_request(mock_endpoint):
    responses.add(
        responses.PUT,
        "http://localhost:5000/model",
        json={
            "version": "1.0.0",
            "status": "failure",
            "reason": "BadRequest",
            "code": 400,
        },
        status=200,
    )
    response = client.post(
        f"/api/bot/{pytest.bot}/deploy",
        headers={"Authorization": pytest.token_type + " " + pytest.access_token},
    )

    actual = response.json()
    assert actual["success"]
    assert actual["error_code"] == 0
    assert actual["data"] is None
    assert actual["message"] == "BadRequest"


@responses.activate
def test_deploy_server_error(mock_endpoint):
    responses.add(
        responses.PUT,
        "http://localhost:5000/model",
        json={
            "version": "1.0.0",
            "status": "ServerError",
            "message": "An unexpected error occurred.",
            "code": 500,
        },
        status=200,
    )
    response = client.post(
        f"/api/bot/{pytest.bot}/deploy",
        headers={"Authorization": pytest.token_type + " " + pytest.access_token},
    )

    actual = response.json()
    assert actual["success"]
    assert actual["error_code"] == 0
    assert actual["data"] is None
    assert actual["message"] == "An unexpected error occurred."


def test_integration_token():
    response = client.post(
        f"/api/auth/{pytest.bot}/integration/token",
        json={'name': 'integration 1', 'expiry_minutes': 1440, 'role': 'designer'},
        headers={"Authorization": pytest.token_type + " " + pytest.access_token},
    )

    token = response.json()
    assert token["success"]
    assert token["error_code"] == 0
    assert token["data"]["access_token"]
    assert token["data"]["token_type"]
    assert (
            token["message"]
            == """This token will be shown only once. Please copy this somewhere safe. 
            It is your responsibility to keep the token secret. If leaked, others may have access to your system."""
    )

    response = client.get(
        "/api/user/details",
        headers={"Authorization": token["data"]["token_type"] + " " + token["data"]["access_token"],
                 "X-USER": 'integration'},
    ).json()
    assert len(response['data']['user']['bots']['account_owned']) == 1
    assert len(response['data']['user']['bots']['shared']) == 0

    response = client.get(
        "/api/account/bot",
        headers={"Authorization": token["data"]["token_type"] + " " + token["data"]["access_token"],
                 "X-USER": 'integration'},
    ).json()
    assert len(response['data']['account_owned']) == 1
    assert len(response['data']['shared']) == 0

    response = client.get(
        "/api/user/details",
        headers={"Authorization": pytest.token_type + " " + pytest.access_token},
    ).json()
    assert len(response['data']['user']['bots']['account_owned']) == 2

    response = client.get(
        f"/api/bot/{pytest.bot}/intents",
        headers={
            "Authorization": token["data"]["token_type"]
                             + " "
                             + token["data"]["access_token"],
            "X-USER": "integration",
        },
    )
    actual = response.json()
    assert "data" in actual
    assert len(actual["data"]) == 20
    assert actual["success"]
    assert actual["error_code"] == 0
    assert Utility.check_empty_string(actual["message"])
    response = client.post(
        f"/api/bot/{pytest.bot}/intents",
        headers={
            "Authorization": token["data"]["token_type"]
                             + " "
                             + token["data"]["access_token"],
            "X-USER": "integration",
        },
        json={"data": "integration"},
    )
    actual = response.json()
    assert actual["data"]["_id"]
    assert actual["success"]
    assert actual["error_code"] == 0
    assert actual["message"] == "Intent added successfully!"


def test_integration_token_missing_x_user():
    response = client.post(
        f"/api/auth/{pytest.bot}/integration/token",
        json={'name': 'integration 2'},
        headers={"Authorization": pytest.token_type + " " + pytest.access_token},
    )

    actual = response.json()
    assert actual["success"]
    assert actual["error_code"] == 0
    assert actual["data"]["access_token"]
    assert actual["data"]["token_type"]
    assert (
            actual["message"]
            == """This token will be shown only once. Please copy this somewhere safe. 
            It is your responsibility to keep the token secret. If leaked, others may have access to your system."""
    )
    response = client.get(
        f"/api/bot/{pytest.bot}/intents",
        headers={
            "Authorization": actual["data"]["token_type"]
                             + " "
                             + actual["data"]["access_token"]
        },
    )
    actual = response.json()
    assert actual["data"] is None
    assert not actual["success"]
    assert actual["error_code"] == 422
    assert actual["message"] == "Alias user missing for integration"


@responses.activate
def test_augment_paraphrase_gpt():
    responses.add(
        responses.POST,
        url="http://localhost:8000/paraphrases/gpt",
        match=[responses.json_params_matcher(
            {"api_key": "MockKey", "data": ["Where is digite located?"], "engine": "davinci", "temperature": 0.75,
             "max_tokens": 100, "num_responses": 10})],
        json={
            "success": True,
            "data": {
                "paraphrases": ['Where is digite located?',
                                'Where is digite situated?']
            },
            "message": None,
            "error_code": 0,
        },
        status=200
    )
    response = client.post(
        "/api/augment/paraphrases/gpt",
        json={"data": ["Where is digite located?"], "api_key": "MockKey"},
        headers={"Authorization": pytest.token_type + " " + pytest.access_token},
    )

    actual = response.json()

    assert actual["success"]
    assert actual["error_code"] == 0
    assert actual["data"] == {
        "paraphrases": ['Where is digite located?',
                        'Where is digite situated?']
    }
    assert Utility.check_empty_string(actual["message"])


def test_augment_paraphrase_gpt_validation():
    response = client.post(
        "/api/augment/paraphrases/gpt",
        json={"data": [], "api_key": "MockKey"},
        headers={"Authorization": pytest.token_type + " " + pytest.access_token},
    )

    actual = response.json()
    assert not actual["success"]
    assert actual["error_code"] == 422
    assert actual["data"] is None
    assert actual["message"] == [{'loc': ['body', 'data'], 'msg': 'Question Please!', 'type': 'value_error'}]

    response = client.post(
        "/api/augment/paraphrases/gpt",
        json={"data": ["hi", "hello", "thanks", "hello", "bye", "how are you"], "api_key": "MockKey"},
        headers={"Authorization": pytest.token_type + " " + pytest.access_token},
    )

    actual = response.json()
    assert not actual["success"]
    assert actual["error_code"] == 422
    assert actual["data"] is None
    assert actual["message"] == [
        {'loc': ['body', 'data'], 'msg': 'Max 5 Questions are allowed!', 'type': 'value_error'}]


@responses.activate
def test_augment_paraphrase_gpt_fail():
    key_error_message = "Incorrect API key provided: InvalidKey. You can find your API key at https://beta.openai.com."
    responses.add(
        responses.POST,
        url="http://localhost:8000/paraphrases/gpt",
        match=[responses.json_params_matcher(
            {"api_key": "InvalidKey", "data": ["Where is digite located?"], "engine": "davinci", "temperature": 0.75,
             "max_tokens": 100, "num_responses": 10})],
        json={
            "success": False,
            "data": None,
            "message": key_error_message,
        },
        status=200,
    )
    response = client.post(
        "/api/augment/paraphrases/gpt",
        json={"data": ["Where is digite located?"], "api_key": "InvalidKey"},
        headers={"Authorization": pytest.token_type + " " + pytest.access_token},
    )

    actual = response.json()

    assert not actual["success"]
    assert actual["data"] is None
    assert actual["message"] == key_error_message


@responses.activate
def test_augment_paraphrase():
    responses.add(
        responses.POST,
        "http://localhost:8000/paraphrases",
        json={
            "success": True,
            "data": {
                "questions": ['Where is digite located?',
                              'Where is digite?',
                              'What is the location of digite?',
                              'Where is the digite located?',
                              'Where is it located?',
                              'What location is digite located?',
                              'Where is the digite?',
                              'where is digite located?',
                              'Where is digite situated?',
                              'digite is located where?']
            },
            "message": None,
            "error_code": 0,
        },
        status=200,
        match=[responses.json_params_matcher(["where is digite located?"])]
    )
    response = client.post(
        "/api/augment/paraphrases",
        headers={"Authorization": pytest.token_type + " " + pytest.access_token},
        json={"data": ["where is digite located?"]},
    )

    actual = response.json()
    assert actual["success"]
    assert actual["error_code"] == 0
    assert actual["data"]
    assert Utility.check_empty_string(actual["message"])


def test_augment_paraphrase_no_of_questions():
    response = client.post(
        "/api/augment/paraphrases",
        headers={"Authorization": pytest.token_type + " " + pytest.access_token},
        json={"data": []},
    )

    actual = response.json()
    assert not actual["success"]
    assert actual["error_code"] == 422
    assert actual["data"] is None
    assert actual["message"] == [{'loc': ['body', 'data'], 'msg': 'Question Please!', 'type': 'value_error'}]

    response = client.post(
        "/api/augment/paraphrases",
        headers={"Authorization": pytest.token_type + " " + pytest.access_token},
        json={"data": ["Hi", "Hello", "How are you", "Bye", "Thanks", "Welcome"]},
    )

    actual = response.json()
    assert not actual["success"]
    assert actual["error_code"] == 422
    assert actual["data"] is None
    assert actual["message"] == [
        {'loc': ['body', 'data'], 'msg': 'Max 5 Questions are allowed!', 'type': 'value_error'}]


def test_get_user_details():
    response = client.get(
        "/api/user/details",
        headers={"Authorization": pytest.token_type + " " + pytest.access_token},
    )

    actual = response.json()
    assert actual["success"]
    assert actual["error_code"] == 0
    assert actual["data"]
    assert Utility.check_empty_string(actual["message"])


def test_download_data():
    response = client.get(
        f"/api/bot/{pytest.bot}/download/data",
        headers={"Authorization": pytest.token_type + " " + pytest.access_token},
    )
    file_bytes = BytesIO(response.content)
    zip_file = ZipFile(file_bytes, mode='r')
    assert zip_file.filelist.__len__()
    zip_file.close()
    file_bytes.close()


def test_download_model():
    response = client.get(
        f"/api/bot/{pytest.bot}/download/model",
        headers={"Authorization": pytest.token_type + " " + pytest.access_token},
    )
    d = response.headers['content-disposition']
    fname = re.findall("filename=(.+)", d)[0]
    file_bytes = BytesIO(response.content)
    tar = tarfile.open(fileobj=file_bytes, mode='r', name=fname)
    assert tar.members.__len__()
    tar.close()
    file_bytes.close()


def test_get_endpoint():
    response = client.get(
        f"/api/bot/{pytest.bot}/endpoint",
        headers={"Authorization": pytest.token_type + " " + pytest.access_token},
    )

    actual = response.json()
    assert actual['data']
    assert actual['error_code'] == 0
    assert actual['message'] is None
    assert actual['success']


def test_save_endpoint_error():
    response = client.put(
        f"/api/bot/{pytest.bot}/endpoint",
        headers={"Authorization": pytest.token_type + " " + pytest.access_token},
    )

    actual = response.json()
    assert actual['data'] is None
    assert actual['error_code'] == 422
    assert actual['message'] == [{'loc': ['body'], 'msg': 'field required', 'type': 'value_error.missing'}]
    assert not actual['success']


def test_save_empty_endpoint():
    response = client.put(
        f"/api/bot/{pytest.bot}/endpoint",
        headers={"Authorization": pytest.token_type + " " + pytest.access_token},
        json={}
    )

    actual = response.json()
    assert actual['data'] is None
    assert actual['error_code'] == 0
    assert actual['message'] == 'Endpoint saved successfully!'
    assert actual['success']


def test_save_history_endpoint():
    response = client.put(
        f"/api/bot/{pytest.bot}/endpoint",
        headers={"Authorization": pytest.token_type + " " + pytest.access_token},
        json={"history_endpoint": {
            "url": "http://localhost:27019/",
            "token": "kairon-history-user",
        }}
    )

    actual = response.json()
    assert actual['data'] is None
    assert actual['error_code'] == 0
    assert actual['message'] == 'Endpoint saved successfully!'
    assert actual['success']


@responses.activate
def test_save_endpoint(monkeypatch):
    def mongo_store(*args, **kwargs):
        return None

    monkeypatch.setattr(Utility, "get_local_mongo_store", mongo_store)
    monkeypatch.setitem(Utility.environment['action'], "url", None)
    monkeypatch.setitem(Utility.environment['model']['agent'], "url", "http://localhost/")

    responses.add(
        responses.GET,
        f"http://localhost/api/bot/{pytest.bot}/reload",
        status=200,
        json={'success': True, 'error_code': 0, "data": None, 'message': "Reloading Model!"}
    )

    response = client.put(
        f"/api/bot/{pytest.bot}/endpoint",
        headers={"Authorization": pytest.token_type + " " + pytest.access_token},
        json={"bot_endpoint": {"url": "http://localhost:5005/"},
              "action_endpoint": {"url": "http://localhost:5000/"},
              "history_endpoint": {"url": "http://localhost", "token": "rasa234568"}}
    )

    actual = response.json()
    assert actual['data'] is None
    assert actual['error_code'] == 0
    assert actual['message'] == 'Endpoint saved successfully!'
    assert actual['success']
    response = client.get(
        f"/api/bot/{pytest.bot}/endpoint",
        headers={"Authorization": pytest.token_type + " " + pytest.access_token},
    )

    actual = response.json()
    assert actual['data']['endpoint'].get('bot_endpoint')
    assert actual['data']['endpoint'].get('action_endpoint')
    assert actual['data']['endpoint'].get('history_endpoint')


def test_save_empty_history_endpoint():
    response = client.put(
        f"/api/bot/{pytest.bot}/endpoint",
        headers={"Authorization": pytest.token_type + " " + pytest.access_token},
        json={"history_endpoint": {
            "url": " ",
            "token": "testing-endpoint"
        }}
    )

    actual = response.json()
    assert actual['data'] is None
    assert actual['error_code'] == 422
    assert actual['message'] == 'url cannot be blank or empty spaces'
    assert not actual['success']


def test_get_history_endpoint():
    response = client.get(
        f"/api/bot/{pytest.bot}/endpoint",
        headers={"Authorization": pytest.token_type + " " + pytest.access_token},
    )

    actual = response.json()
    assert actual['data']['endpoint']['history_endpoint']['url'] == "http://localhost"
    assert actual['data']['endpoint']['history_endpoint']['token'] == "rasa234***"
    assert actual['error_code'] == 0
    assert actual['message'] is None
    assert actual['success']


def test_delete_endpoint():
    response = client.delete(
        f"/api/bot/{pytest.bot}/endpoint/history_endpoint",
        headers={"Authorization": pytest.token_type + " " + pytest.access_token}
    )

    actual = response.json()
    assert actual['data'] is None
    assert actual['error_code'] == 0
    assert actual['message'] == 'Endpoint removed'
    assert actual['success']


def test_get_templates():
    response = client.get(
        f"/api/bot/{pytest.bot}/templates/use-case",
        headers={"Authorization": pytest.token_type + " " + pytest.access_token},
    )

    actual = response.json()
    assert "Hi-Hello" in actual['data']['use-cases']
    assert actual['error_code'] == 0
    assert actual['message'] is None
    assert actual['success']


def test_set_templates():
    response = client.post(
        f"/api/bot/{pytest.bot}/templates/use-case",
        headers={"Authorization": pytest.token_type + " " + pytest.access_token},
        json={"data": "Hi-Hello"}
    )

    actual = response.json()
    assert actual['data'] is None
    assert actual['error_code'] == 0
    assert actual['message'] == "Data applied!"
    assert actual['success']


def test_set_templates_invalid():
    response = client.post(
        f"/api/bot/{pytest.bot}/templates/use-case",
        headers={"Authorization": pytest.token_type + " " + pytest.access_token},
        json={"data": "Hi"}
    )

    actual = response.json()
    assert actual['data'] is None
    assert actual['error_code'] == 422
    assert actual['message'] == "Invalid template!"
    assert not actual['success']


def test_set_templates_insecure():
    response = client.post(
        f"/api/bot/{pytest.bot}/templates/use-case",
        headers={"Authorization": pytest.token_type + " " + pytest.access_token},
        json={"data": "../Hi-Hello"}
    )

    actual = response.json()
    assert actual['data'] is None
    assert actual['error_code'] == 0
    assert actual['message'] == "Data applied!"
    assert actual['success']


@responses.activate
def test_reload_model(monkeypatch):
    def mongo_store(*arge, **kwargs):
        return None

    monkeypatch.setattr(Utility, "get_local_mongo_store", mongo_store)
    monkeypatch.setitem(Utility.environment['action'], "url", None)
    monkeypatch.setitem(Utility.environment['model']['agent'], "url", "http://localhost/")

    responses.add(
        responses.GET,
        f"http://localhost/api/bot/{pytest.bot}/reload",
        status=200,
        json={'success': True, 'error_code': 0, "data": None, 'message': "Reloading Model!"}
    )

    response = client.get(
        f"/api/bot/{pytest.bot}/model/reload",
        headers={"Authorization": pytest.token_type + " " + pytest.access_token}
    )

    actual = response.json()
    assert actual['data'] is None
    assert actual['error_code'] == 0
    assert actual['message'] == "Reloading Model!"
    assert actual['success']


def test_get_config_templates():
    response = client.get(
        f"/api/bot/{pytest.bot}/templates/config",
        headers={"Authorization": pytest.token_type + " " + pytest.access_token},
    )

    actual = response.json()
    templates = {template['name'] for template in actual['data']['config-templates']}
    print(templates)
    assert templates == {'long-answer', 'rasa-default', 'contextual', 'word-embedding', 'kairon-default'}
    assert actual['error_code'] == 0
    assert actual['message'] is None
    assert actual['success']


def test_set_config_templates():
    response = client.post(
        f"/api/bot/{pytest.bot}/templates/config",
        headers={"Authorization": pytest.token_type + " " + pytest.access_token},
        json={"data": "rasa-default"}
    )

    actual = response.json()
    assert actual['data'] is None
    assert actual['error_code'] == 0
    assert actual['message'] == "Config applied!"
    assert actual['success']


def test_set_config_templates_invalid():
    response = client.post(
        f"/api/bot/{pytest.bot}/templates/config",
        headers={"Authorization": pytest.token_type + " " + pytest.access_token},
        json={"data": "test"}
    )

    actual = response.json()
    assert actual['data'] is None
    assert actual['error_code'] == 422
    assert actual['message'] == "Invalid config!"
    assert not actual['success']


def test_set_config_templates_insecure():
    response = client.post(
        f"/api/bot/{pytest.bot}/templates/config",
        headers={"Authorization": pytest.token_type + " " + pytest.access_token},
        json={"data": "../rasa-default"}
    )

    actual = response.json()
    assert actual['data'] is None
    assert actual['error_code'] == 0
    assert actual['message'] == "Config applied!"
    assert actual['success']


def test_get_config():
    response = client.get(
        f"/api/bot/{pytest.bot}/config",
        headers={"Authorization": pytest.token_type + " " + pytest.access_token},
    )

    actual = response.json()
    assert all(key in ["language", "pipeline", "policies"] for key in actual['data']['config'].keys())
    assert actual['error_code'] == 0
    assert actual['message'] is None
    assert actual['success']


def test_set_config():
    response = client.put(
        f"/api/bot/{pytest.bot}/config",
        headers={"Authorization": pytest.token_type + " " + pytest.access_token},
        json=read_config_file('./template/config/kairon-default.yml')
    )

    actual = response.json()
    assert actual['data'] is None
    assert actual['error_code'] == 0
    assert actual['message'] == "Config saved!"
    assert actual['success']


def test_set_config_policy_error():
    data = read_config_file('./template/config/kairon-default.yml')
    data['policies'].append({"name": "TestPolicy"})
    response = client.put(
        f"/api/bot/{pytest.bot}/config",
        headers={"Authorization": pytest.token_type + " " + pytest.access_token},
        json=data
    )

    actual = response.json()
    assert actual['data'] is None
    assert actual['error_code'] == 422
    assert actual[
               'message'] == "Invalid policy TestPolicy"
    assert not actual['success']


def test_set_config_pipeline_error():
    data = read_config_file('./template/config/kairon-default.yml')
    data['pipeline'].append({"name": "TestFeaturizer"})
    response = client.put(
        f"/api/bot/{pytest.bot}/config",
        headers={"Authorization": pytest.token_type + " " + pytest.access_token},
        json=data
    )

    actual = response.json()
    assert actual['data'] is None
    assert actual['error_code'] == 422
    assert str(actual['message']).__contains__("Invalid component TestFeaturizer")
    assert not actual['success']


def test_set_config_pipeline_error_empty_policies():
    data = read_config_file('./template/config/kairon-default.yml')
    data['policies'] = []
    response = client.put(
        f"/api/bot/{pytest.bot}/config",
        headers={"Authorization": pytest.token_type + " " + pytest.access_token},
        json=data
    )

    actual = response.json()
    assert actual['data'] is None
    assert str(actual['message']).__contains__("You didn't define any policies")
    assert actual['error_code'] == 422
    assert not actual['success']


def test_delete_intent():
    client.post(
        f"/api/bot/{pytest.bot}/intents",
        json={"data": "happier"},
        headers={"Authorization": pytest.token_type + " " + pytest.access_token},
    )
    response = client.delete(
        f"/api/bot/{pytest.bot}/intents/happier/True",
        headers={"Authorization": pytest.token_type + " " + pytest.access_token},
    )
    actual = response.json()
    assert actual['data'] is None
    assert actual['error_code'] == 0
    assert actual['message'] == "Intent deleted!"
    assert actual['success']


def test_api_login_with_account_not_verified():
    Utility.email_conf["email"]["enable"] = True
    response = client.post(
        "/api/auth/login",
        data={"username": "integration@demo.ai", "password": "Welcome@1"},
    )
    actual = response.json()
    Utility.email_conf["email"]["enable"] = False

    assert not actual['success']
    assert actual['error_code'] == 422
    assert actual['data'] is None
    assert actual['message'] == 'Please verify your mail'


def test_account_registration_with_confirmation(monkeypatch):
    monkeypatch.setattr(Utility, 'trigger_smtp', mock_smtp)
    Utility.email_conf["email"]["enable"] = True
    response = client.post(
        "/api/account/registration",
        json={
            "email": "integ1@gmail.com",
            "first_name": "Dem",
            "last_name": "User22",
            "password": "Welcome@1",
            "confirm_password": "Welcome@1",
            "account": "integration33",
            "bot": "integration33",
        },
    )
    actual = response.json()
    assert actual["message"] == "Account Registered! A confirmation link has been sent to your mail"
    assert actual['success']
    assert actual['error_code'] == 0
    assert actual['data'] is None

    response = client.post("/api/account/email/confirmation",
                           json={
                               'data': 'eyJ0eXAiOiJKV1QiLCJhbGciOiJIUzI1NiJ9.eyJtYWlsX2lkIjoiaW50ZWcxQGdtYWlsLmNvbSJ9.Ycs1ROb1w6MMsx2WTA4vFu3-jRO8LsXKCQEB3fkoU20'},
                           )
    actual = response.json()
    Utility.email_conf["email"]["enable"] = False

    assert actual['message'] == "Account Verified!"
    assert actual['data'] is None
    assert actual['success']
    assert actual['error_code'] == 0

    response = client.post(
        "/api/auth/login",
        data={"username": 'integ1@gmail.com', "password": "Welcome@1"},
    )
    actual = response.json()
    pytest.add_member_token = actual["data"]["access_token"]
    pytest.add_member_token_type = actual["data"]["token_type"]
    response = client.get(
        "/api/account/bot",
        headers={"Authorization": pytest.add_member_token_type + " " + pytest.add_member_token},
    ).json()
    pytest.add_member_bot = response['data']['account_owned'][0]['_id']


def test_invalid_token_for_confirmation():
    response = client.post("/api/account/email/confirmation",
                           json={
                               'data': 'hello'},
                           )
    actual = response.json()

    assert actual['message'] == "Invalid token"
    assert actual['data'] is None
    assert not actual['success']
    assert actual['error_code'] == 422


def test_add_member(monkeypatch):
    monkeypatch.setattr(Utility, 'trigger_smtp', mock_smtp)
    monkeypatch.setitem(Utility.email_conf["email"], "enable", True)

    response = client.post(
        f"/api/user/{pytest.add_member_bot}/member",
        json={"email": "integration@demo.ai", "role": "tester"},
        headers={"Authorization": pytest.add_member_token_type + " " + pytest.add_member_token},
    ).json()
    assert response['message'] == 'An invitation has been sent to the user'
    assert response['error_code'] == 0
    assert response['success']

    response = client.post(
        f"/api/user/{pytest.add_member_bot}/member",
        json={"email": "integration2@demo.ai", "role": "designer"},
        headers={"Authorization": pytest.add_member_token_type + " " + pytest.add_member_token},
    ).json()
    assert response['message'] == 'An invitation has been sent to the user'
    assert response['error_code'] == 0
    assert response['success']


def test_add_member_as_owner(monkeypatch):
    response = client.post(
        f"/api/user/{pytest.add_member_bot}/member",
        json={"email": "integration@demo.ai", "role": "owner"},
        headers={"Authorization": pytest.add_member_token_type + " " + pytest.add_member_token},
    ).json()
    assert response['message'] == [{'loc': ['body', 'role'], 'msg': 'There can be only 1 owner per bot', 'type': 'value_error'}]
    assert response['error_code'] == 422
    assert not response['success']


def test_list_bot_invites():
    response = client.post(
        "/api/auth/login",
        data={"username": "integration@demo.ai", "password": "Welcome@1"},
    ).json()

    response = client.get(
        "/api/user/invites/active",
        headers={"Authorization": response['data']['token_type'] + " " + response['data']['access_token']},
    ).json()
    assert response['data']['active_invites'][0]['accessor_email'] == "integration@demo.ai"
    assert response['data']['active_invites'][0]['role'] == 'tester'
    assert response['data']['active_invites'][0]['bot_name'] == 'Hi-Hello'
    assert response['error_code'] == 0
    assert response['success']


def test_search_users(monkeypatch):
    def __mock_list_bot_invites(*args, **kwargs):
        for item in ["integration@demo.ai", "integration2@demo.com"]:
            yield item

    monkeypatch.setattr(AccountProcessor, "search_user", __mock_list_bot_invites)

    response = client.post(
        f"/api/user/search",
        json={'data': 'inte'},
        headers={"Authorization": pytest.add_member_token_type + " " + pytest.add_member_token},
    ).json()
    assert response['data']['matching_users'] == ["integration@demo.ai", "integration2@demo.com"]
    assert response['error_code'] == 0
    assert response['success']


def test_transfer_ownership_to_user_not_a_member(monkeypatch):
    monkeypatch.setitem(Utility.email_conf["email"], "enable", True)
    response = client.put(
        f"/api/user/{pytest.add_member_bot}/owner/change",
        json={"data": "integration@demo.ai"},
        headers={"Authorization": pytest.add_member_token_type + " " + pytest.add_member_token},
    ).json()
    assert response['message'] == 'User is yet to accept the invite'
    assert response['error_code'] == 422
    assert not response['success']


def test_accept_bot_invite(monkeypatch):
    def __mock_verify_token(*args, **kwargs):
        return {"mail_id" : "integration@demo.ai"}

    monkeypatch.setattr(Utility, 'verify_token', __mock_verify_token)
    monkeypatch.setattr(Utility, 'trigger_smtp', mock_smtp)
    monkeypatch.setattr(AccountProcessor, 'get_user_details', mock_smtp)
    monkeypatch.setitem(Utility.email_conf["email"], "enable", True)
    response = client.post(
        f"/api/user/{pytest.add_member_bot}/invite/accept",
        json={"data": "eyJ0eXAiOiJKV1QiLCJhbGciOiJIUzI1NiJ9.eyJtYWlsX2lkIjoidXNlckBrYWlyb24uY"}
    ).json()
    assert response['message'] == 'Invitation accepted'
    assert response['error_code'] == 0
    assert response['success']


def test_accept_bot_invite_logged_in_user():
    response = client.post(
        "/api/auth/login",
        data={"username": "integration2@demo.ai", "password": "Welcome@1"},
    )
    actual = response.json()
    assert all([True if actual["data"][key] else False for key in ["access_token", "token_type"]])
    assert actual["success"]
    assert actual["error_code"] == 0

    response = client.get(
        "/api/user/invites/active",
        headers={"Authorization": actual['data']['token_type'] + " " + actual['data']['access_token']},
    ).json()
    assert response['data']['active_invites'][0]['accessor_email'] == "integration2@demo.ai"
    assert response['data']['active_invites'][0]['role'] == 'designer'
    assert response['data']['active_invites'][0]['bot_name'] == 'Hi-Hello'

    response = client.post(
        f"/api/user/{pytest.add_member_bot}/member/invite/accept",
        headers={"Authorization": actual['data']['token_type'] + " " + actual['data']['access_token']},
    ).json()
    assert response['message'] == 'Invitation accepted'
    assert response['error_code'] == 0
    assert response['success']


def test_list_bot_invites_none():
    response = client.get(
        f"/api/user/invites/active",
        headers={"Authorization": pytest.add_member_token_type + " " + pytest.add_member_token},
    ).json()
    assert response['data']['active_invites'] == []
    assert response['error_code'] == 0
    assert response['success']


def test_add_member_email_disabled():
    response = client.post(
        f"/api/user/{pytest.add_member_bot}/member",
        json={"email": "integration_email_false@demo.ai", "role": "designer"},
        headers={"Authorization": pytest.add_member_token_type + " " + pytest.add_member_token},
    ).json()
    assert response['message'] == 'User added'
    assert response['error_code'] == 0
    assert response['success']


def test_list_members():
    response = client.get(
        f"/api/user/{pytest.add_member_bot}/member",
        headers={"Authorization": pytest.add_member_token_type + " " + pytest.add_member_token},
    ).json()
    assert response['error_code'] == 0
    assert response['success']
    assert response['data'][0]['accessor_email'] == 'integ1@gmail.com'
    assert response['data'][0]['role'] == 'owner'
    assert response['data'][1]['status']
    assert response['data'][1]['accessor_email'] == 'integration@demo.ai'
    assert response['data'][1]['role'] == 'tester'
    assert response['data'][1]['status']
    assert response['data'][2]['accessor_email'] == 'integration2@demo.ai'
    assert response['data'][2]['role'] == 'designer'
    assert response['data'][2]['status']
    assert response['data'][3]['accessor_email'] == 'integration_email_false@demo.ai'
    assert response['data'][3]['role'] == 'designer'
    assert response['data'][3]['status']


def test_transfer_ownership(monkeypatch):
    monkeypatch.setitem(Utility.email_conf["email"], "enable", True)
    monkeypatch.setattr(Utility, 'trigger_smtp', mock_smtp)
    response = client.put(
        f"/api/user/{pytest.add_member_bot}/owner/change",
        json={"data": "integration@demo.ai"},
        headers={"Authorization": pytest.add_member_token_type + " " + pytest.add_member_token},
    ).json()
    assert response['message'] == 'Ownership transferred'
    assert response['error_code'] == 0
    assert response['success']

    response = client.get(
        f"/api/user/{pytest.add_member_bot}/member",
        headers={"Authorization": pytest.add_member_token_type + " " + pytest.add_member_token},
    ).json()
    assert response['error_code'] == 0
    assert response['success']
    assert response['data'][0]['accessor_email'] == 'integ1@gmail.com'
    assert response['data'][0]['role'] == 'admin'
    assert response['data'][1]['status']
    assert response['data'][1]['accessor_email'] == 'integration@demo.ai'
    assert response['data'][1]['role'] == 'owner'
    assert response['data'][1]['status']
    assert response['data'][2]['accessor_email'] == 'integration2@demo.ai'
    assert response['data'][2]['role'] == 'designer'
    assert response['data'][2]['status']
    assert response['data'][3]['accessor_email'] == 'integration_email_false@demo.ai'
    assert response['data'][3]['role'] == 'designer'
    assert response['data'][3]['status']


def test_list_members_2():
    response = client.get(
        "/api/account/bot",
        headers={"Authorization": pytest.token_type + " " + pytest.access_token},
    ).json()
    bot = response['data']['account_owned'][1]['_id']
    response = client.get(
        f"/api/user/{bot}/member",
        headers={"Authorization": pytest.add_member_token_type + " " + pytest.add_member_token},
    ).json()
    assert response['error_code'] == 422
    assert not response['success']
    assert not response['data']
    assert response['message'] == 'Access to bot is denied'


def test_update_member_role_not_exists(monkeypatch):
    response = client.post(
        "/api/account/registration",
        json={
            "email": "user@kairon.ai",
            "first_name": "Demo",
            "last_name": "User",
            "password": "Welcome@1",
            "confirm_password": "Welcome@1",
            "account": "user@kairon.ai",
        },
    )
    actual = response.json()
    assert actual["message"] == "Account Registered!"

    response = client.put(
        f"/api/user/{pytest.add_member_bot}/member",
        json={"email": "user@kairon.ai", "role": "admin", "status": "inactive"},
        headers={"Authorization": pytest.add_member_token_type + " " + pytest.add_member_token},
    ).json()
    assert response['message'] == 'User not yet invited to collaborate'
    assert response['error_code'] == 422
    assert not response['success']


def test_update_member_role(monkeypatch):
    response = client.put(
        f"/api/user/{pytest.add_member_bot}/member",
        json={"email": "integration_email_false@demo.ai", "role": "admin", "status": "inactive"},
        headers={"Authorization": pytest.add_member_token_type + " " + pytest.add_member_token},
    ).json()
    assert response['message'] == 'User does not exist!'
    assert response['error_code'] == 422
    assert not response['success']

    response = client.post(
        "/api/account/registration",
        json={
            "email": "integration_email_false@demo.ai",
            "first_name": "Demo",
            "last_name": "User",
            "password": "Welcome@1",
            "confirm_password": "Welcome@1",
            "account": "integration_email_false@demo.ai",
        },
    )
    actual = response.json()
    assert actual["message"] == "Account Registered!"

    monkeypatch.setitem(Utility.email_conf["email"], "enable", True)
    monkeypatch.setattr(Utility, 'trigger_smtp', mock_smtp)
    response = client.put(
        f"/api/user/{pytest.add_member_bot}/member",
        json={"email": "integration_email_false@demo.ai", "role": "admin", "status": "inactive"},
        headers={"Authorization": pytest.add_member_token_type + " " + pytest.add_member_token},
    ).json()
    assert response['message'] == 'User access updated'
    assert response['error_code'] == 0
    assert response['success']


def test_delete_member():
    response = client.delete(
        f"/api/user/{pytest.add_member_bot}/member/integration_email_false@demo.ai",
        headers={"Authorization": pytest.add_member_token_type + " " + pytest.add_member_token},
    ).json()
    assert response['message'] == 'User removed'
    assert response['error_code'] == 0
    assert response['success']


def test_add_deleted_member_and_updated_role():
    response = client.post(
        f"/api/user/{pytest.add_member_bot}/member",
        json={"email": "integration_email_false@demo.ai", "role": "designer"},
        headers={"Authorization": pytest.add_member_token_type + " " + pytest.add_member_token},
    ).json()
    assert response['message'] == 'User added'
    assert response['error_code'] == 0
    assert response['success']

    response = client.put(
        f"/api/user/{pytest.add_member_bot}/member",
        json={"email": "integration_email_false@demo.ai", "role": "admin", "status": "inactive"},
        headers={"Authorization": pytest.add_member_token_type + " " + pytest.add_member_token},
    ).json()
    assert response['message'] == 'User access updated'
    assert response['error_code'] == 0
    assert response['success']


def test_remove_self():
    response = client.delete(
        f"/api/user/{pytest.add_member_bot}/member/integ1@gmail.com",
        headers={"Authorization": pytest.add_member_token_type + " " + pytest.add_member_token},
    ).json()
    assert response['message'] == 'User cannot remove himself'
    assert response['error_code'] == 422
    assert not response['success']


def test_add_intents_no_bot():
    response = client.post(
        "/api/bot/ /intents",
        json={"data": "greet"},
        headers={"Authorization": pytest.token_type + " " + pytest.access_token},
    )
    actual = response.json()
    assert not actual["success"]
    assert actual["error_code"] == 422
    assert actual["message"] == 'Bot is required'


def test_add_intents_not_authorised():
    response = client.post(
        "/api/bot/5ea8127db7c285f4055129a4/intents",
        json={"data": "greet"},
        headers={"Authorization": pytest.token_type + " " + pytest.access_token},
    )
    actual = response.json()
    assert not actual["success"]
    assert actual["error_code"] == 422
    assert actual["message"] == 'Access to bot is denied'


def test_add_intents_inactive_bot(monkeypatch):
    def _mock_bot(*args, **kwargs):
        return {'status': False}

    async def _mock_user(*args, **kwargs):
        return User(
            email='test',
            first_name='test',
            last_name='test',
            account=2,
            status=True,
            is_integration_user=False)

    def _mock_role(*args, **kwargs):
        return {'role': 'admin'}

    monkeypatch.setattr(AccountProcessor, 'get_bot', _mock_bot)
    monkeypatch.setattr(Authentication, 'get_current_user', _mock_user)
    monkeypatch.setattr(AccountProcessor, 'fetch_role_for_user', _mock_role)

    response = client.post(
        "/api/bot/5ea8127db7c285f4055129a4/intents",
        json={"data": "greet"},
        headers={"Authorization": pytest.token_type + " " + pytest.access_token},
    )
    actual = response.json()
    assert not actual["success"]
    assert actual["error_code"] == 422
    assert actual["message"] == 'Inactive Bot Please contact system admin!'


def test_add_intents_invalid_auth_token():
    token = 'Bearer eyJhbGciOiJIUzI1NiIsInR5cCI6IkpXVCJ9.eyJuYW1lIjoiSm9obiBEb2UiLCJpYXQiOjE1MTYyMzkwMjJ9.hqWGSaFpvbrXkOWc6lrnffhNWR19W_S1YKFBx2arWBk'
    response = client.post(
        "/api/bot/ /intents",
        json={"data": "greet"},
        headers={"Authorization": token},
    )
    actual = response.json()
    assert not actual["success"]
    assert actual["error_code"] == 401
    assert actual["message"] == "Could not validate credentials"


def test_add_intents_invalid_auth_token_2():
    token = 'Bearer eyJhbGciOiJIUzI1NiIsInR5cCI6IkpXVCJ9'
    response = client.post(
        "/api/bot/ /intents",
        json={"data": "greet"},
        headers={"Authorization": token},
    )
    actual = response.json()
    assert not actual["success"]
    assert actual["error_code"] == 401
    assert actual["message"] == "Could not validate credentials"


def test_add_intents_to_different_bot():
    response = client.get(
        "/api/account/bot",
        headers={"Authorization": pytest.token_type + " " + pytest.access_token},
    ).json()
    pytest.bot_2 = response['data']['account_owned'][1]['_id']

    response = client.post(
        f"/api/bot/{pytest.bot_2}/intents",
        json={"data": "greet"},
        headers={"Authorization": pytest.token_type + " " + pytest.access_token},
    )
    actual = response.json()
    assert actual["data"]["_id"]
    assert actual["success"]
    assert actual["error_code"] == 0
    assert actual["message"] == "Intent added successfully!"


def test_add_training_examples_to_different_bot():
    response = client.post(
        f"/api/bot/{pytest.bot_2}/training_examples/greet",
        json={"data": ["Hi"]},
        headers={"Authorization": pytest.token_type + " " + pytest.access_token},
    )
    actual = response.json()
    assert actual["data"][0]["_id"]
    assert actual["success"]
    assert actual["error_code"] == 0
    assert actual["message"] is None
    response = client.get(
        f"/api/bot/{pytest.bot_2}/training_examples/greet",
        headers={"Authorization": pytest.token_type + " " + pytest.access_token},
    )
    actual = response.json()
    assert len(actual["data"]) == 1


def test_add_response_different_bot():
    response = client.post(
        f"/api/bot/{pytest.bot_2}/response/utter_greet",
        json={"data": "Hi! How are you?"},
        headers={"Authorization": pytest.token_type + " " + pytest.access_token},
    )
    actual = response.json()
    assert actual["data"]["_id"]
    assert actual["success"]
    assert actual["error_code"] == 0
    assert actual["message"] == "Response added!"
    response = client.get(
        f"/api/bot/{pytest.bot_2}/response/utter_greet",
        headers={"Authorization": pytest.token_type + " " + pytest.access_token},
    )
    actual = response.json()
    assert len(actual["data"]) == 1


def test_add_story_to_different_bot():
    response = client.post(
        f"/api/bot/{pytest.bot_2}/stories",
        json={
            "name": "greet user",
            "type": "STORY",
            "template_type": "Q&A",
            "steps": [
                {"name": "greet", "type": "INTENT"},
                {"name": "utter_greet", "type": "BOT"},
            ],
        },
        headers={"Authorization": pytest.token_type + " " + pytest.access_token},
    )
    actual = response.json()
    assert actual["message"] == "Flow added successfully"
    assert actual["data"]["_id"]
    assert actual["success"]
    assert actual["error_code"] == 0


@responses.activate
def test_train_on_different_bot(monkeypatch):
    def mongo_store(*arge, **kwargs):
        return None

    def _mock_training_limit(*arge, **kwargs):
        return False

    monkeypatch.setattr(Utility, "get_local_mongo_store", mongo_store)
    monkeypatch.setattr(ModelProcessor, "is_daily_training_limit_exceeded", _mock_training_limit)
    monkeypatch.setattr(DataUtility, "validate_existing_data_train", mongo_store)

    event_url = urljoin(Utility.environment['events']['server_url'], f"/api/events/execute/{EventClass.model_training}")
    responses.add(
        "POST", event_url, json={"success": True, "message": "Event triggered successfully!"}
    )

    response = client.post(
        f"/api/bot/{pytest.bot_2}/train",
        headers={"Authorization": pytest.token_type + " " + pytest.access_token},
    )
    actual = response.json()
    assert actual["success"]
    assert actual["error_code"] == 0
    assert actual["data"] is None
    assert actual["message"] == "Model training started."
    complete_end_to_end_event_execution(pytest.bot_2, "integration@demo.ai", EventClass.model_training)


def test_train_insufficient_data(monkeypatch):
    def mongo_store(*arge, **kwargs):
        return None

    def _mock_training_limit(*arge, **kwargs):
        return False

    monkeypatch.setattr(Utility, "get_local_mongo_store", mongo_store)
    monkeypatch.setattr(ModelProcessor, "is_daily_training_limit_exceeded", _mock_training_limit)

    response = client.post(
        f"/api/bot/{pytest.bot_2}/train",
        headers={"Authorization": pytest.token_type + " " + pytest.access_token},
    )
    actual = response.json()
    assert not actual["success"]
    assert actual["error_code"] == 422
    assert actual["data"] is None
    assert actual["message"] == "Please add at least 2 flows and 2 intents before training the bot!"


def test_delete_bot():
    response = client.get(
        "/api/account/bot",
        headers={"Authorization": pytest.token_type + " " + pytest.access_token},
    ).json()
    bot = response['data']['account_owned'][1]['_id']

    response = client.delete(
        f"/api/account/bot/{bot}",
        headers={"Authorization": pytest.token_type + " " + pytest.access_token},
    ).json()
    assert response['message'] == 'Bot removed'
    assert response['error_code'] == 0
    assert response['success']


def test_login_for_verified():
    Utility.email_conf["email"]["enable"] = True
    response = client.post(
        "/api/auth/login",
        data={"username": "integ1@gmail.com", "password": "Welcome@1"},
    )
    actual = response.json()
    Utility.email_conf["email"]["enable"] = False

    assert actual["success"]
    assert actual["error_code"] == 0
    pytest.access_token = actual["data"]["access_token"]
    pytest.token_type = actual["data"]["token_type"]


def test_list_bots_for_different_user():
    response = client.get(
        "/api/account/bot",
        headers={"Authorization": pytest.token_type + " " + pytest.access_token},
    ).json()
    print(response)
    assert len(response['data']['shared']) == 1
    pytest.bot = response['data']['shared'][0]['_id']


def test_reset_password_for_valid_id(monkeypatch):
    monkeypatch.setattr(Utility, 'trigger_smtp', mock_smtp)
    Utility.email_conf["email"]["enable"] = True
    response = client.post(
        "/api/account/password/reset",
        json={"data": "integ1@gmail.com"},
    )
    actual = response.json()
    Utility.email_conf["email"]["enable"] = False
    assert actual["success"]
    assert actual["error_code"] == 0
    assert actual["message"] == "Success! A password reset link has been sent to your mail id"
    assert actual['data'] is None


def test_reset_password_for_invalid_id():
    Utility.email_conf["email"]["enable"] = True
    response = client.post(
        "/api/account/password/reset",
        json={"data": "sasha.41195@gmail.com"},
    )
    actual = response.json()
    Utility.email_conf["email"]["enable"] = False
    assert not actual["success"]
    assert actual["error_code"] == 422
    assert actual["message"] == "Error! There is no user with the following mail id"
    assert actual['data'] is None


def test_list_bots_for_different_user_2():
    response = client.get(
        "/api/account/bot",
        headers={"Authorization": pytest.token_type + " " + pytest.access_token},
    ).json()
    print(response)
    assert len(response['data']['shared']) == 1
    pytest.bot = response['data']['shared'][0]['_id']
    pytest.account = response['data']['shared'][0]['account']


def test_send_link_for_valid_id(monkeypatch):
    monkeypatch.setattr(Utility, 'trigger_smtp', mock_smtp)
    Utility.email_conf["email"]["enable"] = True
    response = client.post("/api/account/email/confirmation/link",
                           json={
                               'data': 'integration@demo.ai'},
                           )
    actual = response.json()
    Utility.email_conf["email"]["enable"] = False
    assert actual["success"]
    assert actual["error_code"] == 0
    assert actual["message"] == 'Success! Confirmation link sent'
    assert actual['data'] is None


def test_send_link_for_confirmed_id():
    Utility.email_conf["email"]["enable"] = True
    response = client.post("/api/account/email/confirmation/link",
                           json={
                               'data': 'integ1@gmail.com'},
                           )
    actual = response.json()
    Utility.email_conf["email"]["enable"] = False
    assert not actual["success"]
    assert actual["error_code"] == 422
    assert actual["message"] == 'Email already confirmed!'
    assert actual['data'] is None


def test_overwrite_password_for_non_matching_passwords():
    Utility.email_conf["email"]["enable"] = True
    response = client.post(
        "/api/account/password/change",
        json={
            "data": "eyJ0eXAiOiJKV1QiLCJhbGciOiJIUzI1NiJ9.eyJtYWlsX2lkIjoiaW50ZWcxQGdtYWlsLmNvbSJ9.Ycs1ROb1w6MMsx2WTA4vFu3-jRO8LsXKCQEB3fkoU20",
            "password": "Welcome@2",
            "confirm_password": "Welcume@2"},
    )
    actual = response.json()
    Utility.email_conf["email"]["enable"] = False
    assert not actual["success"]
    assert actual["error_code"] == 422
    assert actual['data'] is None


def test_add_and_delete_intents_by_integration_user():
    response = client.post(
        f"/api/auth/{pytest.bot}/integration/token",
        json={'name': 'integration 1', 'role': 'designer'},
        headers={"Authorization": pytest.token_type + " " + pytest.access_token},
    )

    token = response.json()
    assert token["success"]
    assert token["error_code"] == 0
    assert token["data"]["access_token"]
    assert token["data"]["token_type"]

    response = client.post(
        f"/api/bot/{pytest.bot}/intents",
        headers={
            "Authorization": token["data"]["token_type"]
                             + " "
                             + token["data"]["access_token"],
            "X-USER": "integration",
        },
        json={"data": "integration_intent"},
    )
    actual = response.json()
    assert actual["data"]["_id"]
    assert actual["success"]
    assert actual["error_code"] == 0
    assert actual["message"] == "Intent added successfully!"

    response = client.delete(
        f"/api/bot/{pytest.bot}/intents/integration_intent/True",
        headers={
            "Authorization": token["data"]["token_type"]
                             + " "
                             + token["data"]["access_token"],
            "X-USER": "integration1",
        },
    )

    actual = response.json()
    assert actual['data'] is None
    assert actual['error_code'] == 0
    assert actual['message'] == "Intent deleted!"
    assert actual['success']


def test_add_non_integration_intent_and_delete_intent_by_integration_user():
    response = client.post(
        f"/api/auth/{pytest.bot}/integration/token",
        json={'name': 'integration 3', 'role': 'designer'},
        headers={"Authorization": pytest.token_type + " " + pytest.access_token},
    )

    token = response.json()
    assert token["success"]
    assert token["error_code"] == 0
    assert token["data"]["access_token"]
    assert token["data"]["token_type"]
    pytest.disable_token = f'{token["data"]["token_type"]} {token["data"]["access_token"]}'

    response = client.post(
        f"/api/bot/{pytest.bot}/intents",
        headers={"Authorization": pytest.token_type + " " + pytest.access_token},
        json={"data": "non_integration_intent"},
    )
    actual = response.json()
    assert actual["data"]["_id"]
    assert actual["success"]
    assert actual["error_code"] == 0
    assert actual["message"] == "Intent added successfully!"

    response = client.delete(
        f"/api/bot/{pytest.bot}/intents/non_integration_intent/True",
        headers={
            "Authorization": token["data"]["token_type"]
                             + " "
                             + token["data"]["access_token"],
            "X-USER": "integration1",
        },
    )

    actual = response.json()
    assert actual['data'] is None
    assert actual['error_code'] == 422
    assert actual['message'] == "This intent cannot be deleted by an integration user"
    assert not actual['success']


def test_list_keys_none():
    response = client.get(
        f"/api/bot/{pytest.bot}/secrets/keys",
        headers={"Authorization": pytest.token_type + " " + pytest.access_token},
    )
    actual = response.json()
    assert actual['data'] == []
    assert actual['error_code'] == 0
    assert Utility.check_empty_string(actual['message'])
    assert actual['success']


def test_add_secret():
    request = {
        "key": "AWS_KEY", "value": "123456789asdfghjk"
    }
    response = client.post(
        f"/api/bot/{pytest.bot}/secrets/add",
        headers={"Authorization": pytest.token_type + " " + pytest.access_token},
        json=request
    )
    actual = response.json()
    assert not Utility.check_empty_string(actual['data']["key_id"])
    assert actual['error_code'] == 0
    assert actual['message'] == "Secret added!"
    assert actual['success']


def test_add_secret_invalid_request():
    request = {
        "key": None, "value": "123456789asdfghjk"
    }
    response = client.post(
        f"/api/bot/{pytest.bot}/secrets/add",
        headers={"Authorization": pytest.token_type + " " + pytest.access_token},
        json=request
    )
    actual = response.json()
    print(actual)
    assert actual['data'] is None
    assert actual['error_code'] == 422
    assert not actual['success']

    request = {
        "key": "AWS_KEY", "value": None
    }
    response = client.post(
        f"/api/bot/{pytest.bot}/secrets/add",
        headers={"Authorization": pytest.token_type + " " + pytest.access_token},
        json=request
    )
    actual = response.json()
    print(actual)
    assert actual['data'] is None
    assert actual['error_code'] == 422
    assert not actual['success']


def test_add_secret_already_exists():
    request = {
        "key": "AWS_KEY", "value": "123456789asdfghjk"
    }
    response = client.post(
        f"/api/bot/{pytest.bot}/secrets/add",
        headers={"Authorization": pytest.token_type + " " + pytest.access_token},
        json=request
    )
    actual = response.json()
    assert actual['data'] is None
    assert actual['error_code'] == 422
    assert actual['message'] == "Key exists!"
    assert not actual['success']


def test_get_secret_not_exists():
    response = client.get(
        f"/api/bot/{pytest.bot}/secrets/keys/GOOGLE_KEY",
        headers={"Authorization": pytest.token_type + " " + pytest.access_token}
    )
    actual = response.json()
    assert actual['data'] is None
    assert actual['error_code'] == 422
    assert not actual['success']
    assert actual['message'] == "key 'GOOGLE_KEY' does not exists!"


def test_get_secret():
    response = client.get(
        f"/api/bot/{pytest.bot}/secrets/keys/AWS_KEY",
        headers={"Authorization": pytest.token_type + " " + pytest.access_token}
    )
    actual = response.json()
    assert actual['data'] == "123456789asdfghjk"
    assert actual['error_code'] == 0
    assert actual['success']


def test_update_secret():
    request = {
        "key": "AWS_KEY", "value": "123456789"
    }
    response = client.put(
        f"/api/bot/{pytest.bot}/secrets/update",
        headers={"Authorization": pytest.token_type + " " + pytest.access_token},
        json=request
    )
    actual = response.json()
    assert not Utility.check_empty_string(actual['data']['key_id'])
    assert actual['error_code'] == 0
    assert actual['message'] == "Secret updated!"
    assert actual['success']


def test_add_secret_2():
    request = {
        "key": "GOOGLE_KEY", "value": "sdfghj45678"
    }
    response = client.post(
        f"/api/bot/{pytest.bot}/secrets/add",
        headers={"Authorization": pytest.token_type + " " + pytest.access_token},
        json=request
    )
    actual = response.json()
    assert not Utility.check_empty_string(actual['data']['key_id'])
    assert actual['error_code'] == 0
    assert actual['message'] == "Secret added!"
    assert actual['success']


def test_update_secret_invalid_request():
    request = {
        "key": "  ", "value": "123456789"
    }
    response = client.put(
        f"/api/bot/{pytest.bot}/secrets/update",
        headers={"Authorization": pytest.token_type + " " + pytest.access_token},
        json=request
    )
    actual = response.json()
    assert Utility.check_empty_string(actual['data'])
    assert actual['error_code'] == 422
    assert actual['message'] == [{'loc': ['body', 'key'], 'msg': 'key is required', 'type': 'value_error'}]
    assert not actual['success']

    request = {
        "key": "AWS_KEY", "value": "  "
    }
    response = client.put(
        f"/api/bot/{pytest.bot}/secrets/update",
        headers={"Authorization": pytest.token_type + " " + pytest.access_token},
        json=request
    )
    actual = response.json()
    assert Utility.check_empty_string(actual['data'])
    assert actual['error_code'] == 422
    assert actual['message'] == [{'loc': ['body', 'value'], 'msg': 'value is required', 'type': 'value_error'}]
    assert not actual['success']


def test_update_secret_not_exists():
    request = {
        "key": "GCP_KEY", "value": "123456789"
    }
    response = client.put(
        f"/api/bot/{pytest.bot}/secrets/update",
        headers={"Authorization": pytest.token_type + " " + pytest.access_token},
        json=request
    )
    actual = response.json()
    print(actual)
    assert Utility.check_empty_string(actual['data'])
    assert actual['error_code'] == 422
    assert actual['message'] == "key 'GCP_KEY' does not exists!"
    assert not actual['success']


def test_list_keys():
    response = client.get(
        f"/api/bot/{pytest.bot}/secrets/keys",
        headers={"Authorization": pytest.token_type + " " + pytest.access_token},
    )
    actual = response.json()
    assert actual['data'] == ['AWS_KEY', 'GOOGLE_KEY']
    assert actual['error_code'] == 0
    assert Utility.check_empty_string(actual['message'])
    assert actual['success']


def test_delete_secret():
    response = client.delete(
        f"/api/bot/{pytest.bot}/secrets/AWS_KEY",
        headers={"Authorization": pytest.token_type + " " + pytest.access_token},
    )
    actual = response.json()
    assert actual['data'] is None
    assert actual['error_code'] == 0
    assert actual['message'] == "Secret deleted!"
    assert actual['success']


def test_delete_secret_not_exists():
    response = client.delete(
        f"/api/bot/{pytest.bot}/secrets/AWS_KEY",
        headers={"Authorization": pytest.token_type + " " + pytest.access_token},
    )
    actual = response.json()
    assert actual['data'] is None
    assert actual['error_code'] == 422
    assert actual['message'] == "key 'AWS_KEY' does not exists!"
    assert not actual['success']


def test_add_secret_with_deleted_key():
    request = {
        "key": "AWS_KEY", "value": "123456789asdfghjk"
    }
    response = client.post(
        f"/api/bot/{pytest.bot}/secrets/add",
        headers={"Authorization": pytest.token_type + " " + pytest.access_token},
        json=request
    )
    actual = response.json()
    assert not Utility.check_empty_string(actual['data']['key_id'])
    assert actual['error_code'] == 0
    assert actual['message'] == "Secret added!"
    assert actual['success']


def test_get_secret_2():
    response = client.get(
        f"/api/bot/{pytest.bot}/secrets/keys/AWS_KEY",
        headers={"Authorization": pytest.token_type + " " + pytest.access_token}
    )
    actual = response.json()
    assert actual['data'] == "123456789asdfghjk"
    assert actual['error_code'] == 0
    assert actual['success']


def test_add_http_action_malformed_url():
    request_body = {
        "auth_token": "",
        "action_name": "new_http_action",
        "response": {"value": "", "dispatch": False, "evaluation_type": "script"},
        "http_url": "192.168.104.1/api/test",
        "request_method": "GET",
        "http_params_list": [{
            "key": "testParam1",
            "parameter_type": "value",
            "value": "testValue1"
        }]
    }
    response = client.post(
        url=f"/api/bot/{pytest.bot}/action/httpaction",
        json=request_body,
        headers={"Authorization": pytest.token_type + " " + pytest.access_token},
    )

    actual = response.json()
    assert actual["error_code"] == 422
    assert actual["message"]
    assert not actual["success"]


def test_add_http_action_missing_parameters():
    request_body = {
        "action_name": "new_http_action2",
        "response": {"value": "", "dispatch": False, "evaluation_type": "script"},
        "http_url": "http://www.google.com",
        "request_method": "put",
        "params_list": [{
            "key": "",
            "parameter_type": "",
            "value": ""
        }]
    }
    response = client.post(
        url=f"/api/bot/{pytest.bot}/action/httpaction",
        json=request_body,
        headers={"Authorization": pytest.token_type + " " + pytest.access_token},
    )

    actual = response.json()
    assert actual["error_code"] == 422
    assert actual["message"]
    assert not actual["success"]


def test_add_http_action_invalid_req_method():
    request_body = {
        "auth_token": "",
        "action_name": "new_http_action",
        "response": {"value": "", "dispatch": False},
        "http_url": "http://www.google.com",
        "request_method": "TUP",
        "http_params_list": [{
            "key": "testParam1",
            "parameter_type": "value",
            "value": "testValue1"
        }]
    }
    response = client.post(
        url=f"/api/bot/{pytest.bot}/action/httpaction",
        json=request_body,
        headers={"Authorization": pytest.token_type + " " + pytest.access_token},
    )

    actual = response.json()
    assert actual["error_code"] == 422
    assert actual["message"]
    assert not actual["success"]


def test_add_http_action_no_action_name():
    request_body = {
        "auth_token": "",
        "action_name": "",
        "response": {"value": "string"},
        "http_url": "http://www.google.com",
        "request_method": "GET",
        "http_params_list": [{
            "key": "testParam1",
            "parameter_type": "value",
            "value": "testValue1"
        }]
    }

    response = client.post(
        url=f"/api/bot/{pytest.bot}/action/httpaction",
        json=request_body,
        headers={"Authorization": pytest.token_type + " " + pytest.access_token},
    )

    actual = response.json()
    assert actual["error_code"] == 422
    assert actual["message"]
    assert not actual["success"]


def test_add_http_action_no_token():
    request_body = {
        "auth_token": "",
        "action_name": "test_add_http_action_no_token",
        "response": {"value": "string"},
        "http_url": "http://www.google.com",
        "request_method": "GET",
        "http_params_list": [{
            "key": "testParam1",
            "parameter_type": "value",
            "value": "testValue1"
        }]
    }

    response = client.post(
        url=f"/api/bot/{pytest.bot}/action/httpaction",
        json=request_body,
        headers={"Authorization": pytest.token_type + " " + pytest.access_token},
    )

    actual = response.json()
    assert actual["error_code"] == 0
    assert actual["message"]
    assert actual["success"]


def test_add_http_action_with_sender_id_parameter_type():
    request_body = {
        "auth_token": "",
        "action_name": "test_add_http_action_with_sender_id_parameter_type",
        "response": {"value": "string"},
        "http_url": "http://www.google.com",
        "request_method": "GET",
        "params_list": [{
            "key": "testParam1",
            "parameter_type": "sender_id",
            "value": "testValue1", "encrypt": True
        }, {
            "key": "testParam2",
            "parameter_type": "slot",
            "value": "testValue2", "encrypt": True
        }, {
            "key": "testParam3", "encrypt": True,
            "parameter_type": "user_message",
        }, {
            "key": "testParam4",
            "parameter_type": "chat_log", "encrypt": True
        }, {
            "key": "testParam5",
            "parameter_type": "intent", "encrypt": True
        }, {
            "key": "testParam6",
            "parameter_type": "value", "encrypt": True,
            'value': "12345"
        }, {
            "key": "testParam7",
            "parameter_type": "key_vault", "encrypt": False,
            'value': "ACCESS_KEY"
        }],
        "headers": [{
            "key": "testParam1",
            "parameter_type": "sender_id",
            "value": "testValue1"
        }, {
            "key": "testParam2",
            "parameter_type": "slot",
            "value": "testValue2"
        }, {
            "key": "testParam3",
            "parameter_type": "user_message",
        }, {
            "key": "testParam4",
            "parameter_type": "chat_log",
        }, {
            "key": "testParam5",
            "parameter_type": "intent",
        }, {
            "key": "testParam6",
            "parameter_type": "value",
            'value': "12345"
        }, {
            "key": "testParam7",
            "parameter_type": "key_vault", "encrypt": False,
            'value': "SECRET_KEY"
        }]
    }

    response = client.post(
        url=f"/api/bot/{pytest.bot}/action/httpaction",
        json=request_body,
        headers={"Authorization": pytest.token_type + " " + pytest.access_token},
    )

    actual = response.json()
    assert actual["error_code"] == 0
    assert actual["message"]
    assert actual["success"]


def test_get_http_action():
    response = client.get(
        url=f"/api/bot/{pytest.bot}/action/httpaction/test_add_http_action_with_sender_id_parameter_type",
        headers={"Authorization": pytest.token_type + " " + pytest.access_token},
    )
    actual = response.json()
    print(actual)
    assert actual["error_code"] == 0
    assert actual["data"]['action_name'] == 'test_add_http_action_with_sender_id_parameter_type'
    assert actual["data"]['response'] == {"value": 'string', "dispatch": True, "evaluation_type": "expression"}
    assert actual["data"]['http_url'] == 'http://www.google.com'
    assert actual["data"]['request_method'] == 'GET'
    assert actual["data"]['params_list'] == [
        {'key': 'testParam1', 'value': 'testValue1', 'parameter_type': 'sender_id', 'encrypt': True},
        {'key': 'testParam2', 'value': 'testvalue2', 'parameter_type': 'slot', 'encrypt': True},
        {'key': 'testParam3', 'value': '', 'parameter_type': 'user_message', 'encrypt': True},
        {'key': 'testParam4', 'value': '', 'parameter_type': 'chat_log', 'encrypt': True},
        {'key': 'testParam5', 'value': '', 'parameter_type': 'intent', 'encrypt': True},
        {'key': 'testParam6', 'value': '12345', 'parameter_type': 'value', 'encrypt': True},
        {'key': 'testParam7', 'value': 'ACCESS_KEY', 'parameter_type': 'key_vault', 'encrypt': True}
    ]
    assert actual["data"]['headers'] == [
        {'key': 'testParam1', 'value': 'testValue1', 'parameter_type': 'sender_id', 'encrypt': False},
        {'key': 'testParam2', 'value': 'testvalue2', 'parameter_type': 'slot', 'encrypt': False},
        {'key': 'testParam3', 'value': '', 'parameter_type': 'user_message', 'encrypt': False},
        {'key': 'testParam4', 'value': '', 'parameter_type': 'chat_log', 'encrypt': False},
        {'key': 'testParam5', 'value': '', 'parameter_type': 'intent', 'encrypt': False},
        {'key': 'testParam6', 'value': '12345', 'parameter_type': 'value', 'encrypt': False},
        {'key': 'testParam7', 'value': 'SECRET_KEY', 'parameter_type': 'key_vault', 'encrypt': True}
    ]
    assert not actual["message"]
    assert actual["success"]


def test_add_http_action_invalid_parameter_type():
    request_body = {
        "auth_token": "",
        "action_name": "test_add_http_action_invalid_parameter_type",
        "response": {"value": "string"},
        "http_url": "http://www.google.com",
        "request_method": "GET",
        "params_list": [{
            "key": "testParam1",
            "parameter_type": "val",
            "value": "testValue1"
        }]
    }

    response = client.post(
        url=f"/api/bot/{pytest.bot}/action/httpaction",
        json=request_body,
        headers={"Authorization": pytest.token_type + " " + pytest.access_token},
    )

    actual = response.json()
    assert actual["error_code"] == 422
    assert actual["message"]
    assert not actual["success"]


def test_add_http_action_with_token():
    request_body = {
        "action_name": "test_add_http_action_with_token_and_story",
        "response": {"value": "string", "evaluation_type": "script"},
        "http_url": "http://www.google.com",
        "request_method": "GET",
        "headers": [{
            "key": "Authorization", "parameter_type": "value",
            "value": "bearer dfiuhdfishifoshfoishnfoshfnsif***", 'encrypt': True
        }, {
            "key": "testParam1", "parameter_type": "value",
            "value": "testVal***", 'encrypt': True
        }, {
            "key": "testParam1", "parameter_type": "value",
            "value": "testVal***", 'encrypt': True
        }]
    }

    response = client.post(
        url=f"/api/bot/{pytest.bot}/action/httpaction",
        json=request_body,
        headers={"Authorization": pytest.token_type + " " + pytest.access_token},
    )

    actual = response.json()
    assert actual["error_code"] == 0
    assert actual["message"]
    assert actual["success"]

    response = client.get(
        url=f"/api/bot/{pytest.bot}/action/httpaction/test_add_http_action_with_token_and_story",
        headers={"Authorization": pytest.token_type + " " + pytest.access_token},
    )
    actual = response.json()
    assert actual["error_code"] == 0
    assert actual['data']["response"] == {'dispatch': True, 'evaluation_type': 'script', 'value': 'string'}
    assert actual['data']["headers"] == [{
            "key": "Authorization", "parameter_type": "value",
            "value": "bearer dfiuhdfishifoshfoishnfoshfnsif***", 'encrypt': True
        }, {
            "key": "testParam1", "parameter_type": "value",
            "value": "testVal***", 'encrypt': True
        }, {
            "key": "testParam1", "parameter_type": "value",
            "value": "testVal***", 'encrypt': True
        }]
    assert actual['data']["http_url"] == "http://www.google.com"
    assert actual['data']["request_method"] == "GET"
    assert len(actual['data']["headers"]) == 3
    assert actual["success"]


def test_add_http_action_no_params():
    request_body = {
        "auth_token": "",
        "action_name": "test_add_http_action_no_params",
        "response": {"value": "string", "dispatch": False},
        "http_url": "http://www.google.com",
        "request_method": "GET",
        "params_list": []
    }

    response = client.post(
        url=f"/api/bot/{pytest.bot}/action/httpaction",
        json=request_body,
        headers={"Authorization": pytest.token_type + " " + pytest.access_token},
    )

    actual = response.json()
    assert actual["error_code"] == 0
    assert actual["message"]
    assert actual["success"]


def test_add_http_action_existing():
    request_body = {
        "auth_token": "",
        "action_name": "test_add_http_action_existing",
        "response": {"value": "string", "dispatch": False, "evaluation_type": "script"},
        "http_url": "http://www.google.com",
        "request_method": "GET",
        "params_list": [{
            "key": "testParam1",
            "parameter_type": "value",
            "value": "testValue1"
        }],
        "set_slots": [{"name": "bot", "value": "${RESPONSE}", "evaluation_type": "script"}]
    }

    response = client.post(
        url=f"/api/bot/{pytest.bot}/action/httpaction",
        json=request_body,
        headers={"Authorization": pytest.token_type + " " + pytest.access_token},
    )
    actual = response.json()
    assert actual["error_code"] == 0

    response = client.post(
        url=f"/api/bot/{pytest.bot}/action/httpaction",
        json=request_body,
        headers={"Authorization": pytest.token_type + " " + pytest.access_token},
    )

    actual = response.json()
    assert actual["error_code"] == 422
    assert actual["message"]
    assert not actual["success"]


def test_get_http_action_non_exisitng():
    response = client.get(
        url=f"/api/bot/{pytest.bot}/action/httpaction/never_added",
        headers={"Authorization": pytest.token_type + " " + pytest.access_token},
    )
    actual = response.json()
    assert actual["error_code"] == 422
    assert actual["message"] is not None
    assert not actual["success"]


def test_update_http_action():
    request_body = {
        "action_name": "test_update_http_action",
        "response": {"value": "", "dispatch": False},
        "http_url": "http://www.google.com",
        "request_method": "GET",
        "params_list": [{
            "key": "testParam1",
            "parameter_type": "value",
            "value": "testValue1"
        }]
    }

    response = client.post(
        url=f"/api/bot/{pytest.bot}/action/httpaction",
        json=request_body,
        headers={"Authorization": pytest.token_type + " " + pytest.access_token},
    )
    actual = response.json()
    assert actual["error_code"] == 0

    request_body = {
        "action_name": "test_update_http_action",
        "content_type": "application/x-www-form-urlencoded",
        "response": {"value": "json", "dispatch": False, "evaluation_type": "script"},
        "http_url": "http://www.alphabet.com",
        "request_method": "POST",
        "params_list": [{
            "key": "testParam1", "parameter_type": "value",  "value": "testValue1", "encrypt": True
        }, {
            "key": "testParam2", "parameter_type": "slot", "value": "testValue1", "encrypt": True
        }],
        "headers": [{
            "key": "Authorization", "parameter_type": "value", "value": "bearer token", "encrypt": True
        }],
        "set_slots": [{"name": "bot", "value": "${RESPONSE}", "evaluation_type": "script"}]
    }
    response = client.put(
        url=f"/api/bot/{pytest.bot}/action/httpaction",
        json=request_body,
        headers={"Authorization": pytest.token_type + " " + pytest.access_token},
    )
    actual = response.json()
    assert actual["error_code"] == 0

    response = client.get(
        url=f"/api/bot/{pytest.bot}/action/httpaction/test_update_http_action",
        headers={"Authorization": pytest.token_type + " " + pytest.access_token},
    )
    actual = response.json()
    print(actual)
    assert actual["error_code"] == 0
    assert actual['data']["response"] == {"value": "json", "dispatch": False, 'evaluation_type': 'script'}
    assert actual['data']["http_url"] == "http://www.alphabet.com"
    assert actual['data']["request_method"] == "POST"
    assert len(actual['data']["params_list"]) == 2
    assert actual['data']["params_list"] == [{'key': 'testParam1', 'value': 'testValue1', 'parameter_type': 'value', 'encrypt': True}, {'key': 'testParam2', 'value': 'testvalue1', 'parameter_type': 'slot', 'encrypt': True}]
    assert actual['data']["headers"] == [{'key': 'Authorization', 'value': 'bearer token', 'parameter_type': 'value', 'encrypt': True}]
    assert actual["success"]


def test_update_http_action_wrong_parameter():
    request_body = {
        "auth_token": "",
        "action_name": "test_update_http_action_6",
        "response": {"value": "", "dispatch": False},
        "http_url": "http://www.google.com",
        "request_method": "GET",
        "params_list": [{
            "key": "testParam1",
            "parameter_type": "value",
            "value": "testValue1"
        }]
    }

    response = client.post(
        url=f"/api/bot/{pytest.bot}/action/httpaction",
        json=request_body,
        headers={"Authorization": pytest.token_type + " " + pytest.access_token},
    )
    actual = response.json()
    assert actual["error_code"] == 0

    request_body = {
        "auth_token": "bearer hjklfsdjsjkfbjsbfjsvhfjksvfjksvfjksvf",
        "action_name": "test_update_http_action_6",
        "response": {"value": "json"},
        "http_url": "http://www.alphabet.com",
        "request_method": "POST",
        "params_list": [{
            "key": "testParam1",
            "parameter_type": "val",
            "value": "testValue1"
        }, {
            "key": "testParam2",
            "parameter_type": "slot",
            "value": "testValue1"
        }]
    }
    response = client.put(
        url=f"/api/bot/{pytest.bot}/action/httpaction",
        json=request_body,
        headers={"Authorization": pytest.token_type + " " + pytest.access_token},
    )
    actual = response.json()
    assert actual["error_code"] == 422
    assert actual["message"]
    assert not actual["success"]

    request_body = {
        "auth_token": "bearer hjklfsdjsjkfbjsbfjsvhfjksvfjksvfjksvf",
        "action_name": "test_update_http_action_6",
        "response": {"value": "json"},
        "http_url": "http://www.alphabet.com",
        "request_method": "POST",
        "params_list": [{
            "key": "testParam1",
            "parameter_type": "val",
            "value": "testValue1"
        }, {
            "key": "testParam2",
            "parameter_type": "slot",
            "value": "testValue1"
        }],
        "set_slots": [{"name": " ", "value": "${RESPONSE}", "evaluation_type": "script"}]
    }
    response = client.put(
        url=f"/api/bot/{pytest.bot}/action/httpaction",
        json=request_body,
        headers={"Authorization": pytest.token_type + " " + pytest.access_token},
    )
    actual = response.json()
    assert actual["error_code"] == 422
    print(actual["message"])
    assert actual["message"] == [{'loc': ['body', 'params_list', 0, 'parameter_type'],
                                  'msg': "value is not a valid enumeration member; permitted: 'value', 'slot', 'sender_id', 'user_message', 'intent', 'chat_log', 'key_vault'",
                                  'type': 'type_error.enum', 'ctx': {
            'enum_values': ['value', 'slot', 'sender_id', 'user_message', 'intent', 'chat_log', 'key_vault']}},
                                 {'loc': ['body', 'set_slots', 0, 'name'], 'msg': 'slot name is required',
                                  'type': 'value_error'}]
    assert not actual["success"]

    request_body = {
        "auth_token": "bearer hjklfsdjsjkfbjsbfjsvhfjksvfjksvfjksvf",
        "action_name": "test_update_http_action_6",
        "response": {"value": "json"},
        "http_url": "http://www.alphabet.com",
        "request_method": "POST",
        "params_list": [{
            "key": "testParam1",
            "parameter_type": "val",
            "value": "testValue1"
        }, {
            "key": "testParam2",
            "parameter_type": "slot",
            "value": "testValue1"
        }],
        "set_slots": [{"name": "bot", "value": " ", "evaluation_type": "script"}]
    }
    response = client.put(
        url=f"/api/bot/{pytest.bot}/action/httpaction",
        json=request_body,
        headers={"Authorization": pytest.token_type + " " + pytest.access_token},
    )
    actual = response.json()
    assert actual["error_code"] == 422
    print(actual["message"])
    assert actual["message"] == [{'loc': ['body', 'params_list', 0, 'parameter_type'],
                                  'msg': "value is not a valid enumeration member; permitted: 'value', 'slot', 'sender_id', 'user_message', 'intent', 'chat_log', 'key_vault'",
                                  'type': 'type_error.enum', 'ctx': {
            'enum_values': ['value', 'slot', 'sender_id', 'user_message', 'intent', 'chat_log', 'key_vault']}},
                                 {'loc': ['body', 'set_slots', 0, 'value'],
                                  'msg': 'expression is required to evaluate value of slot', 'type': 'value_error'}]
    assert not actual["success"]

    request_body = {
        "auth_token": "bearer hjklfsdjsjkfbjsbfjsvhfjksvfjksvfjksvf",
        "action_name": "test_update_http_action_6",
        "response": {"value": " ", "dispatch": True},
        "http_url": "http://www.alphabet.com",
        "request_method": "POST",
        "params_list": [{
            "key": "testParam1",
            "parameter_type": "val",
            "value": "testValue1"
        }, {
            "key": "testParam2",
            "parameter_type": "slot",
            "value": "testValue1"
        }],
        "set_slots": [{"name": "bot", "value": " ", "evaluation_type": "script"}]
    }
    response = client.put(
        url=f"/api/bot/{pytest.bot}/action/httpaction",
        json=request_body,
        headers={"Authorization": pytest.token_type + " " + pytest.access_token},
    )
    actual = response.json()
    assert actual["error_code"] == 422
    print(actual["message"])
    assert actual["message"] == [
        {'loc': ['body', 'response', '__root__'], 'msg': 'response is required for dispatch', 'type': 'value_error'},
        {'loc': ['body', 'params_list', 0, 'parameter_type'],
         'msg': "value is not a valid enumeration member; permitted: 'value', 'slot', 'sender_id', 'user_message', 'intent', 'chat_log', 'key_vault'",
         'type': 'type_error.enum',
         'ctx': {'enum_values': ['value', 'slot', 'sender_id', 'user_message', 'intent', 'chat_log', 'key_vault']}},
        {'loc': ['body', 'set_slots', 0, 'value'], 'msg': 'expression is required to evaluate value of slot',
         'type': 'value_error'}]
    assert not actual["success"]


def test_update_http_action_non_existing():
    request_body = {
        "auth_token": "",
        "action_name": "test_update_http_action_non_existing",
        "response": {"value": "", "dispatch": False},
        "http_url": "http://www.google.com",
        "request_method": "GET",
        "params_list": []
    }

    response = client.post(
        url=f"/api/bot/{pytest.bot}/action/httpaction",
        json=request_body,
        headers={"Authorization": pytest.token_type + " " + pytest.access_token},
    )

    request_body = {
        "auth_token": "bearer hjklfsdjsjkfbjsbfjsvhfjksvfjksvfjksvf",
        "action_name": "test_update_http_action_non_existing_new",
        "response": "json",
        "http_url": "http://www.alphabet.com",
        "request_method": "POST",
        "params_list": [{
            "key": "param1",
            "value": "value1",
            "parameter_type": "value"},
            {
                "key": "param2",
                "value": "value2",
                "parameter_type": "slot"}]
    }
    response = client.put(
        url=f"/api/bot/{pytest.bot}/action/httpaction",
        json=request_body,
        headers={"Authorization": pytest.token_type + " " + pytest.access_token},
    )
    actual = response.json()
    assert actual["error_code"] == 422
    assert actual["message"]
    assert not actual["success"]


def test_delete_http_action():
    request_body = {
        "auth_token": "",
        "action_name": "test_delete_http_action",
        "response": {"value": "", "dispatch": False},
        "http_url": "http://www.google.com",
        "request_method": "GET",
        "params_list": []
    }

    response = client.post(
        url=f"/api/bot/{pytest.bot}/action/httpaction",
        json=request_body,
        headers={"Authorization": pytest.token_type + " " + pytest.access_token},
    )

    response = client.delete(
        url=f"/api/bot/{pytest.bot}/action/test_delete_http_action",
        headers={"Authorization": pytest.token_type + " " + pytest.access_token},
    )
    actual = response.json()
    assert actual["error_code"] == 0
    assert actual["message"]
    assert actual["success"]


def test_delete_http_action_non_existing():
    request_body = {
        "auth_token": "",
        "action_name": "new_http_action4",
        "response": {"value": "", "dispatch": False},
        "http_url": "http://www.google.com",
        "request_method": "GET",
        "params_list": []
    }

    client.post(
        url=f"/api/bot/{pytest.bot}/action/httpaction",
        json=request_body,
        headers={"Authorization": pytest.token_type + " " + pytest.access_token},
    )

    response = client.delete(
        url=f"/api/bot/{pytest.bot}/action/new_http_action_never_added",
        headers={"Authorization": pytest.token_type + " " + pytest.access_token},
    )
    actual = response.json()
    assert actual["error_code"] == 422
    assert actual["message"]
    assert not actual["success"]


def test_list_actions():
    response = client.post(
        f"/api/bot/{pytest.bot}/stories",
        json={
            "name": "test_path_action",
            "type": "STORY",
            "template_type": "Q&A",
            "steps": [
                {"name": "greet", "type": "INTENT"},
                {"name": "action_greet", "type": "ACTION"},
            ],
        },
        headers={"Authorization": pytest.token_type + " " + pytest.access_token},
    )
    actual = response.json()
    assert actual["error_code"] == 0
    assert actual["message"] == "Flow added successfully"
    assert actual['data']["_id"]
    assert actual["success"]

    response = client.get(
        url=f"/api/bot/{pytest.bot}/actions",
        headers={"Authorization": pytest.token_type + " " + pytest.access_token},
    )
    actual = response.json()
    assert actual["error_code"] == 0
    assert Utility.check_empty_string(actual["message"])
    print(actual['data']['http_action'])
    assert actual['data'] == {
        'actions': ['action_greet'], 'email_action': [], 'form_validation_action': [], 'google_search_action': [],
        'hubspot_forms_action': [], 'two_stage_fallback': [],
        'http_action': ['test_add_http_action_no_token',
                        'test_add_http_action_with_sender_id_parameter_type',
                        'test_add_http_action_with_token_and_story',
                        'test_add_http_action_no_params',
                        'test_add_http_action_existing',
                        'test_update_http_action',
                        'test_update_http_action_6',
                        'test_update_http_action_non_existing',
                        'new_http_action4'],
        'slot_set_action': [], 'jira_action': [], 'zendesk_action': [], 'pipedrive_leads_action': [],
        'utterances': ['utter_greet',
                       'utter_cheer_up',
                       'utter_did_that_help',
                       'utter_happy',
                       'utter_goodbye',
                       'utter_iamabot',
                       'utter_default',
                       'utter_please_rephrase']
    }

    assert actual["success"]


@responses.activate
def test_train_using_event(monkeypatch):
    event_url = urljoin(Utility.environment['events']['server_url'], f"/api/events/execute/{EventClass.model_training}")
    responses.add(
        "POST", event_url, json={"success": True, "message": "Event triggered successfully!"}
    )
    response = client.post(
        f"/api/bot/{pytest.bot}/train",
        headers={"Authorization": pytest.token_type + " " + pytest.access_token},
    )
    actual = response.json()
    assert actual["success"]
    assert actual["error_code"] == 0
    assert actual["data"] is None
    assert actual["message"] == "Model training started."
    complete_end_to_end_event_execution(pytest.bot, "integration@demo.ai", EventClass.model_training)


def test_update_training_data_generator_status(monkeypatch):
    request_body = {
        "status": EVENT_STATUS.INITIATED
    }
    response = client.put(
        f"/api/bot/{pytest.bot}/update/data/generator/status",
        json=request_body,
        headers={"Authorization": pytest.token_type + " " + pytest.access_token},
    )
    actual = response.json()
    assert actual["success"]
    assert actual["error_code"] == 0
    assert actual["data"] is None
    assert actual["message"] == "Status updated successfully!"


def test_get_training_data_history(monkeypatch):
    response = client.get(
        f"/api/bot/{pytest.bot}/data/generation/history",
        headers={"Authorization": pytest.token_type + " " + pytest.access_token},
    )
    actual = response.json()
    assert actual["success"]
    assert actual["error_code"] == 0
    response = actual["data"]
    assert response is not None
    response['status'] = 'Initiated'
    assert actual["message"] is None


def test_update_training_data_generator_status_completed(monkeypatch):
    training_data = [{
        "intent": "intent1_test_add_training_data",
        "training_examples": ["example1", "example2"],
        "response": "response1"},
        {"intent": "intent2_test_add_training_data",
         "training_examples": ["example3", "example4"],
         "response": "response2"}]
    request_body = {
        "status": EVENT_STATUS.COMPLETED,
        "response": training_data
    }
    response = client.put(
        f"/api/bot/{pytest.bot}/update/data/generator/status",
        json=request_body,
        headers={"Authorization": pytest.token_type + " " + pytest.access_token},
    )
    actual = response.json()
    assert actual["success"]
    assert actual["error_code"] == 0
    assert actual["data"] is None
    assert actual["message"] == "Status updated successfully!"


def test_update_training_data_generator_wrong_status(monkeypatch):
    training_data = [{
        "intent": "intent1_test_add_training_data",
        "training_examples": ["example1", "example2"],
        "response": "response1"},
        {"intent": "intent2_test_add_training_data",
         "training_examples": ["example3", "example4"],
         "response": "response2"}]
    request_body = {
        "status": "test",
        "response": training_data
    }
    response = client.put(
        f"/api/bot/{pytest.bot}/update/data/generator/status",
        json=request_body,
        headers={"Authorization": pytest.token_type + " " + pytest.access_token},
    )
    actual = response.json()
    assert actual['data'] is None
    assert actual['error_code'] == 422
    assert str(actual['message']).__contains__("value is not a valid enumeration member")
    assert not actual['success']


def test_add_training_data(monkeypatch):
    response = client.get(
        f"/api/bot/{pytest.bot}/data/generation/history",
        headers={"Authorization": pytest.token_type + " " + pytest.access_token},
    )
    actual = response.json()
    assert actual["success"]
    assert actual["error_code"] == 0
    response = actual["data"]
    assert response is not None
    response['status'] = 'Initiated'
    assert actual["message"] is None
    doc_id = response['training_history'][0]['_id']
    training_data = {
        "history_id": doc_id,
        "training_data": [{
            "intent": "intent1_test_add_training_data",
            "training_examples": ["example1", "example2"],
            "response": "response1"},
            {"intent": "intent2_test_add_training_data",
             "training_examples": ["example3", "example4"],
             "response": "response2"}]}
    response = client.post(
        f"/api/bot/{pytest.bot}/data/bulk",
        json=training_data,
        headers={"Authorization": pytest.token_type + " " + pytest.access_token},
    )
    actual = response.json()
    assert actual["success"]
    assert actual["error_code"] == 0
    assert actual["data"] is not None
    assert actual["message"] == "Training data added successfully!"

    assert Intents.objects(name="intent1_test_add_training_data").get() is not None
    assert Intents.objects(name="intent2_test_add_training_data").get() is not None
    training_examples = list(TrainingExamples.objects(intent="intent1_test_add_training_data"))
    assert training_examples is not None
    assert len(training_examples) == 2
    training_examples = list(TrainingExamples.objects(intent="intent2_test_add_training_data"))
    assert len(training_examples) == 2
    assert Responses.objects(name="utter_intent1_test_add_training_data") is not None
    assert Responses.objects(name="utter_intent2_test_add_training_data") is not None
    story = Stories.objects(block_name="path_intent1_test_add_training_data").get()
    assert story is not None
    assert story['events'][0]['name'] == 'intent1_test_add_training_data'
    assert story['events'][0]['type'] == StoryEventType.user
    assert story['events'][1]['name'] == "utter_intent1_test_add_training_data"
    assert story['events'][1]['type'] == StoryEventType.action
    story = Stories.objects(block_name="path_intent2_test_add_training_data").get()
    assert story is not None
    assert story['events'][0]['name'] == 'intent2_test_add_training_data'
    assert story['events'][0]['type'] == StoryEventType.user
    assert story['events'][1]['name'] == "utter_intent2_test_add_training_data"
    assert story['events'][1]['type'] == StoryEventType.action


def test_get_training_data_history_1(monkeypatch):
    response = client.get(
        f"/api/bot/{pytest.bot}/data/generation/history",
        headers={"Authorization": pytest.token_type + " " + pytest.access_token},
    )
    actual = response.json()
    assert actual["success"]
    assert actual["error_code"] == 0
    assert actual["message"] is None
    training_data = actual["data"]['training_history'][0]

    assert training_data['status'] == EVENT_STATUS.COMPLETED.value
    end_timestamp = training_data['end_timestamp']
    assert end_timestamp is not None
    assert training_data['last_update_timestamp'] == end_timestamp
    response = training_data['response']
    assert response is not None
    assert response[0]['intent'] == 'intent1_test_add_training_data'
    assert response[0]['training_examples'][0]['training_example'] == "example1"
    assert response[0]['training_examples'][0]['is_persisted']
    assert response[0]['training_examples'][1]['training_example'] == "example2"
    assert response[0]['training_examples'][1]['is_persisted']
    assert response[0]['response'] == 'response1'
    assert response[1]['intent'] == 'intent2_test_add_training_data'
    assert response[1]['training_examples'][0]['training_example'] == "example3"
    assert response[1]['training_examples'][0]['is_persisted']
    assert response[1]['training_examples'][1]['training_example'] == "example4"
    assert response[1]['training_examples'][1]['is_persisted']
    assert response[1]['response'] == 'response2'


def test_update_training_data_generator_status_exception(monkeypatch):
    request_body = {
        "status": EVENT_STATUS.INITIATED,
    }
    response = client.put(
        f"/api/bot/{pytest.bot}/update/data/generator/status",
        json=request_body,
        headers={"Authorization": pytest.token_type + " " + pytest.access_token},
    )
    actual = response.json()
    assert actual["success"]
    assert actual["error_code"] == 0
    assert actual["data"] is None
    assert actual["message"] == "Status updated successfully!"

    request_body = {
        "status": EVENT_STATUS.FAIL,
        "exception": 'Exception message'
    }
    response = client.put(
        f"/api/bot/{pytest.bot}/update/data/generator/status",
        json=request_body,
        headers={"Authorization": pytest.token_type + " " + pytest.access_token},
    )
    actual = response.json()
    assert actual["success"]
    assert actual["error_code"] == 0
    assert actual["data"] is None
    assert actual["message"] == "Status updated successfully!"


def test_get_training_data_history_2(monkeypatch):
    response = client.get(
        f"/api/bot/{pytest.bot}/data/generation/history",
        headers={"Authorization": pytest.token_type + " " + pytest.access_token},
    )
    actual = response.json()
    assert actual["success"]
    assert actual["error_code"] == 0
    assert actual["message"] is None
    training_data = actual["data"]['training_history'][0]
    assert training_data['status'] == EVENT_STATUS.FAIL.value
    end_timestamp = training_data['end_timestamp']
    assert end_timestamp is not None
    assert training_data['last_update_timestamp'] == end_timestamp
    assert training_data['exception'] == 'Exception message'


def test_fetch_latest(monkeypatch):
    request_body = {
        "status": EVENT_STATUS.INITIATED,
    }
    response = client.put(
        f"/api/bot/{pytest.bot}/update/data/generator/status",
        json=request_body,
        headers={"Authorization": pytest.token_type + " " + pytest.access_token},
    )

    response = client.get(
        f"/api/bot/{pytest.bot}/data/generation/latest",
        headers={"Authorization": pytest.token_type + " " + pytest.access_token},
    )
    actual = response.json()
    assert actual["success"]
    assert actual["error_code"] == 0
    assert actual["data"]['status'] == EVENT_STATUS.INITIATED.value
    assert actual["message"] is None


async def mock_upload(doc):
    if not (doc.filename.lower().endswith('.pdf') or doc.filename.lower().endswith('.docx')):
        raise AppException("Invalid File Format")


@pytest.fixture
def mock_file_upload(monkeypatch):
    def _in_progress_mock(*args, **kwargs):
        return None

    def _daily_limit_mock(*args, **kwargs):
        return None

    def _set_status_mock(*args, **kwargs):
        return None

    def _train_data_gen(*args, **kwargs):
        return None

    monkeypatch.setattr(TrainingDataGenerationProcessor, "is_in_progress", _in_progress_mock)
    monkeypatch.setattr(TrainingDataGenerationProcessor, "check_data_generation_limit", _daily_limit_mock)
    monkeypatch.setattr(TrainingDataGenerationProcessor, "set_status", _set_status_mock)
    monkeypatch.setattr(DataUtility, "trigger_data_generation_event", _train_data_gen)


def test_file_upload_docx(mock_file_upload, monkeypatch):
    monkeypatch.setattr(Utility, "upload_document", mock_upload)

    response = client.post(
        f"/api/bot/{pytest.bot}/upload/data_generation/file",
        headers={"Authorization": pytest.token_type + " " + pytest.access_token},
        files={"doc": (
            "tests/testing_data/file_data/sample1.docx",
            open("tests/testing_data/file_data/sample1.docx", "rb"))})

    actual = response.json()
    assert actual["message"] == "File uploaded successfully and training data generation has begun"
    assert actual["error_code"] == 0
    assert actual["data"] is None
    assert actual["success"]


def test_file_upload_pdf(mock_file_upload, monkeypatch):
    monkeypatch.setattr(Utility, "upload_document", mock_upload)

    response = client.post(
        f"/api/bot/{pytest.bot}/upload/data_generation/file",
        headers={"Authorization": pytest.token_type + " " + pytest.access_token},
        files={"doc": (
            "tests/testing_data/file_data/sample1.pdf",
            open("tests/testing_data/file_data/sample1.pdf", "rb"))})

    actual = response.json()
    assert actual["message"] == "File uploaded successfully and training data generation has begun"
    assert actual["error_code"] == 0
    assert actual["data"] is None
    assert actual["success"]


def test_file_upload_error(mock_file_upload, monkeypatch):
    monkeypatch.setattr(Utility, "upload_document", mock_upload)

    response = client.post(
        f"/api/bot/{pytest.bot}/upload/data_generation/file",
        headers={"Authorization": pytest.token_type + " " + pytest.access_token},
        files={"doc": (
            "nlu.md",
            open("tests/testing_data/all/data/nlu.md", "rb"))})

    actual = response.json()
    assert actual["message"] == "Invalid File Format"
    assert actual["error_code"] == 422
    assert not actual["success"]


def test_list_action_server_logs_empty():
    response = client.get(
        f"/api/bot/{pytest.bot}/actions/logs",
        headers={"Authorization": pytest.token_type + " " + pytest.access_token})

    actual = response.json()
    assert actual['data']['logs'] == []
    assert actual['data']['total'] == 0


def test_list_action_server_logs():
    bot = pytest.bot
    bot_2 = "integration2"
    request_params = {"key": "value", "key2": "value2"}
    expected_intents = ["intent13", "intent11", "intent9", "intent8", "intent7", "intent6", "intent5",
                        "intent4", "intent3", "intent2"]
    ActionServerLogs(intent="intent1", action="http_action", sender="sender_id", timestamp='2021-04-05T07:59:08.771000',
                     request_params=request_params, api_response="Response", bot_response="Bot Response",
                     bot=bot).save()
    ActionServerLogs(intent="intent2", action="http_action", sender="sender_id",
                     url="http://kairon-api.digite.com/api/bot",
                     request_params=request_params, api_response="Response", bot_response="Bot Response", bot=bot,
                     status="FAILURE").save()
    ActionServerLogs(intent="intent1", action="http_action", sender="sender_id",
                     request_params=request_params, api_response="Response", bot_response="Bot Response",
                     bot=bot_2).save()
    ActionServerLogs(intent="intent3", action="http_action", sender="sender_id",
                     request_params=request_params, api_response="Response", bot_response="Bot Response", bot=bot,
                     status="FAILURE").save()
    ActionServerLogs(intent="intent4", action="http_action", sender="sender_id",
                     request_params=request_params, api_response="Response", bot_response="Bot Response",
                     bot=bot).save()
    ActionServerLogs(intent="intent5", action="http_action", sender="sender_id",
                     request_params=request_params, api_response="Response", bot_response="Bot Response", bot=bot,
                     status="FAILURE").save()
    ActionServerLogs(intent="intent6", action="http_action", sender="sender_id",
                     request_params=request_params, api_response="Response", bot_response="Bot Response",
                     bot=bot).save()
    ActionServerLogs(intent="intent7", action="http_action", sender="sender_id",
                     request_params=request_params, api_response="Response", bot_response="Bot Response",
                     bot=bot).save()
    ActionServerLogs(intent="intent8", action="http_action", sender="sender_id",
                     request_params=request_params, api_response="Response", bot_response="Bot Response",
                     bot=bot).save()
    ActionServerLogs(intent="intent9", action="http_action", sender="sender_id",
                     request_params=request_params, api_response="Response", bot_response="Bot Response",
                     bot=bot).save()
    ActionServerLogs(intent="intent10", action="http_action", sender="sender_id",
                     request_params=request_params, api_response="Response", bot_response="Bot Response",
                     bot=bot_2).save()
    ActionServerLogs(intent="intent11", action="http_action", sender="sender_id",
                     request_params=request_params, api_response="Response", bot_response="Bot Response",
                     bot=bot).save()
    ActionServerLogs(intent="intent12", action="http_action", sender="sender_id",
                     request_params=request_params, api_response="Response", bot_response="Bot Response", bot=bot_2,
                     status="FAILURE").save()
    ActionServerLogs(intent="intent13", action="http_action", sender="sender_id_13",
                     request_params=request_params, api_response="Response", bot_response="Bot Response", bot=bot,
                     status="FAILURE").save()
    response = client.get(
        f"/api/bot/{pytest.bot}/actions/logs",
        headers={"Authorization": pytest.token_type + " " + pytest.access_token})

    actual = response.json()
    assert actual["error_code"] == 0
    assert actual["success"]
    assert len(actual['data']['logs']) == 10
    assert actual['data']['total'] == 11
    assert [log['intent'] in expected_intents for log in actual['data']['logs']]
    assert actual['data']['logs'][0]['action'] == "http_action"
    assert any([log['request_params'] == request_params for log in actual['data']['logs']])
    assert any([log['sender'] == "sender_id_13" for log in actual['data']['logs']])
    assert any([log['bot_response'] == "Bot Response" for log in actual['data']['logs']])
    assert any([log['api_response'] == "Response" for log in actual['data']['logs']])
    assert any([log['status'] == "FAILURE" for log in actual['data']['logs']])
    assert any([log['status'] == "SUCCESS" for log in actual['data']['logs']])

    response = client.get(
        f"/api/bot/{pytest.bot}/actions/logs?start_idx=0&page_size=15",
        headers={"Authorization": pytest.token_type + " " + pytest.access_token})
    actual = response.json()
    assert len(actual['data']['logs']) == 11
    assert actual['data']['total'] == 11

    response = client.get(
        f"/api/bot/{pytest.bot}/actions/logs?start_idx=10&page_size=1",
        headers={"Authorization": pytest.token_type + " " + pytest.access_token})
    actual = response.json()
    assert actual["error_code"] == 0
    assert actual["success"]
    assert len(actual['data']['logs']) == 1
    assert actual['data']['total'] == 11


def test_add_training_data_invalid_id(monkeypatch):
    request_body = {
        "status": EVENT_STATUS.INITIATED
    }
    client.put(
        f"/api/bot/{pytest.bot}/update/data/generator/status",
        json=request_body,
        headers={"Authorization": pytest.token_type + " " + pytest.access_token},
    )
    response = client.get(
        f"/api/bot/{pytest.bot}/data/generation/history",
        headers={"Authorization": pytest.token_type + " " + pytest.access_token},
    )
    actual = response.json()
    assert actual["success"]
    assert actual["error_code"] == 0
    response = actual["data"]
    assert response is not None
    response['status'] = 'Initiated'
    assert actual["message"] is None
    doc_id = response['training_history'][0]['_id']
    training_data = {
        "history_id": doc_id,
        "training_data": [{
            "intent": "intent1_test_add_training_data",
            "training_examples": ["example1", "example2"],
            "response": "response1"},
            {"intent": "intent2_test_add_training_data",
             "training_examples": ["example3", "example4"],
             "response": "response2"}]}
    response = client.post(
        f"/api/bot/{pytest.bot}/data/bulk",
        json=training_data,
        headers={"Authorization": pytest.token_type + " " + pytest.access_token},
    )
    actual = response.json()
    assert not actual["success"]
    assert actual["error_code"] == 422
    assert actual["data"] is None
    assert actual["message"] == "No Training Data Generated"


def test_feedback():
    request = {
        'rating': 5.0, 'scale': 5.0, 'feedback': 'The product is better than rasa.'
    }
    response = client.post(
        f"/api/account/feedback",
        headers={"Authorization": pytest.token_type + " " + pytest.access_token},
        json=request
    )
    actual = response.json()
    assert actual["success"]
    assert actual["error_code"] == 0
    assert not actual["data"]
    assert actual["message"] == 'Thanks for your feedback!'


def test_add_rule():
    response = client.post(
        f"/api/bot/{pytest.bot}/stories",
        json={
            "name": "test_path",
            "type": "RULE",
            "steps": [
                {"name": "greet", "type": "INTENT"},
                {"name": "utter_greet", "type": "BOT"},
            ],
        },
        headers={"Authorization": pytest.token_type + " " + pytest.access_token},
    )
    actual = response.json()
    assert actual["success"]
    assert actual["error_code"] == 0
    assert actual["message"] == "Flow added successfully"
    assert actual["data"]["_id"]


def test_add_rule_invalid_type():
    response = client.post(
        f"/api/bot/{pytest.bot}/stories",
        json={
            "name": "test_path",
            "type": "TEST",
            "template_type": "Q&A",
            "steps": [
                {"name": "greet", "type": "INTENT"},
                {"name": "utter_greet", "type": "BOT"},
            ],
        },
        headers={"Authorization": pytest.token_type + " " + pytest.access_token},
    )
    actual = response.json()
    assert not actual["success"]
    assert actual["error_code"] == 422
    assert actual["message"] == [{'ctx': {'enum_values': ['STORY', 'RULE']}, 'loc': ['body', 'type'],
                                  'msg': "value is not a valid enumeration member; permitted: 'STORY', 'RULE'",
                                  'type': 'type_error.enum'}]


def test_add_rule_empty_event():
    response = client.post(
        f"/api/bot/{pytest.bot}/stories",
        json={"name": "test_add_rule_empty_event", "type": "RULE", "steps": []},
        headers={"Authorization": pytest.token_type + " " + pytest.access_token},
    )
    actual = response.json()
    assert not actual["success"]
    assert actual["error_code"] == 422
    assert actual["message"] == [
        {'loc': ['body', 'steps'], 'msg': 'Steps are required to form Flow', 'type': 'value_error'}]


def test_add_rule_lone_intent():
    response = client.post(
        f"/api/bot/{pytest.bot}/stories",
        json={
            "name": "test_add_rule_lone_intent",
            "type": "RULE",
            "steps": [
                {"name": "greet", "type": "INTENT"},
                {"name": "utter_greet", "type": "BOT"},
                {"name": "greet_again", "type": "INTENT"},
            ],
        },
        headers={"Authorization": pytest.token_type + " " + pytest.access_token},
    )
    actual = response.json()
    assert not actual["success"]
    assert actual["error_code"] == 422
    assert actual["message"] == [
        {'loc': ['body', 'steps'], 'msg': 'Intent should be followed by utterance or action', 'type': 'value_error'}]


def test_add_rule_consecutive_intents():
    response = client.post(
        f"/api/bot/{pytest.bot}/stories",
        json={
            "name": "test_add_rule_consecutive_intents",
            "type": "RULE",
            "steps": [
                {"name": "greet", "type": "INTENT"},
                {"name": "utter_greet", "type": "INTENT"},
                {"name": "utter_greet", "type": "BOT"},
            ],
        },
        headers={"Authorization": pytest.token_type + " " + pytest.access_token},
    )
    actual = response.json()
    assert not actual["success"]
    assert actual["error_code"] == 422
    assert actual["message"] == [
        {'loc': ['body', 'steps'], 'msg': 'Found 2 consecutive intents', 'type': 'value_error'}]


def test_add_rule_multiple_actions():
    response = client.post(
        f"/api/bot/{pytest.bot}/stories",
        json={
            "name": "test_add_rule_consecutive_actions",
            "type": "RULE",
            "steps": [
                {"name": "greet", "type": "INTENT"},
                {"name": "utter_greet", "type": "HTTP_ACTION"},
                {"name": "utter_greet_again", "type": "HTTP_ACTION"},
            ],
        },
        headers={"Authorization": pytest.token_type + " " + pytest.access_token},
    )
    actual = response.json()
    assert actual["success"]
    assert actual["error_code"] == 0
    assert actual["message"] == "Flow added successfully"


def test_add_rule_utterance_as_first_step():
    response = client.post(
        f"/api/bot/{pytest.bot}/stories",
        json={
            "name": "test_add_rule_consecutive_intents",
            "type": "RULE",
            "steps": [
                {"name": "greet", "type": "BOT"},
                {"name": "utter_greet", "type": "HTTP_ACTION"},
                {"name": "utter_greet_again", "type": "HTTP_ACTION"},
            ],
        },
        headers={"Authorization": pytest.token_type + " " + pytest.access_token},
    )
    actual = response.json()
    assert not actual["success"]
    assert actual["error_code"] == 422
    assert actual["message"] == [
        {'loc': ['body', 'steps'], 'msg': 'First step should be an intent', 'type': 'value_error'}]


def test_add_rule_missing_event_type():
    response = client.post(
        f"/api/bot/{pytest.bot}/stories",
        json={
            "name": "test_path",
            "type": "RULE",
            "steps": [{"name": "greet"}, {"name": "utter_greet", "type": "BOT"}],
        },
        headers={"Authorization": pytest.token_type + " " + pytest.access_token},
    )
    actual = response.json()
    assert not actual["success"]
    assert actual["error_code"] == 422
    assert (
            actual["message"]
            == [{'loc': ['body', 'steps', 0, 'type'], 'msg': 'field required', 'type': 'value_error.missing'}]
    )


def test_add_rule_invalid_event_type():
    response = client.post(
        f"/api/bot/{pytest.bot}/stories",
        json={
            "name": "test_path",
            "type": "RULE",
            "steps": [
                {"name": "greet", "type": "data"},
                {"name": "utter_greet", "type": "BOT"},
            ],
        },
        headers={"Authorization": pytest.token_type + " " + pytest.access_token},
    )
    actual = response.json()
    assert not actual["success"]
    assert actual["error_code"] == 422
    assert (
            actual["message"]
            == [{'ctx': {'enum_values': ['INTENT', 'FORM_START', 'FORM_END', 'BOT', 'HTTP_ACTION', 'ACTION', 'SLOT_SET_ACTION', 'FORM_ACTION', 'GOOGLE_SEARCH_ACTION', 'EMAIL_ACTION', 'JIRA_ACTION', 'ZENDESK_ACTION', 'PIPEDRIVE_LEADS_ACTION', 'HUBSPOT_FORMS_ACTION', 'TWO_STAGE_FALLBACK_ACTION']},
                 'loc': ['body', 'steps', 0, 'type'],
                 'msg': "value is not a valid enumeration member; permitted: 'INTENT', 'FORM_START', 'FORM_END', 'BOT', 'HTTP_ACTION', 'ACTION', 'SLOT_SET_ACTION', 'FORM_ACTION', 'GOOGLE_SEARCH_ACTION', 'EMAIL_ACTION', 'JIRA_ACTION', 'ZENDESK_ACTION', 'PIPEDRIVE_LEADS_ACTION', 'HUBSPOT_FORMS_ACTION', 'TWO_STAGE_FALLBACK_ACTION'",
                 'type': 'type_error.enum'}]
    )


def test_update_rule():
    response = client.put(
        f"/api/bot/{pytest.bot}/stories",
        json={
            "name": "test_path",
            "type": "RULE",
            "steps": [
                {"name": "greet", "type": "INTENT"},
                {"name": "utter_nonsense", "type": "BOT"},
            ],
        },
        headers={"Authorization": pytest.token_type + " " + pytest.access_token},
    )
    actual = response.json()
    assert actual["success"]
    assert actual["error_code"] == 0
    assert actual["message"] == "Flow updated successfully"
    assert actual["data"]["_id"]


def test_update_rule_invalid_event_type():
    response = client.put(
        f"/api/bot/{pytest.bot}/stories",
        json={
            "name": "test_path",
            "type": "RULE",
            "steps": [
                {"name": "greet", "type": "data"},
                {"name": "utter_nonsense", "type": "BOT"},
            ],
        },
        headers={"Authorization": pytest.token_type + " " + pytest.access_token},
    )
    actual = response.json()
    assert not actual["success"]
    assert actual["error_code"] == 422
    assert (
            actual["message"]
            == [{'ctx': {'enum_values': ['INTENT', 'FORM_START', 'FORM_END', 'BOT', 'HTTP_ACTION', 'ACTION', 'SLOT_SET_ACTION', 'FORM_ACTION', 'GOOGLE_SEARCH_ACTION', 'EMAIL_ACTION', 'JIRA_ACTION', 'ZENDESK_ACTION', 'PIPEDRIVE_LEADS_ACTION', 'HUBSPOT_FORMS_ACTION', 'TWO_STAGE_FALLBACK_ACTION']},
                 'loc': ['body', 'steps', 0, 'type'],
                 'msg': "value is not a valid enumeration member; permitted: 'INTENT', 'FORM_START', 'FORM_END', 'BOT', 'HTTP_ACTION', 'ACTION', 'SLOT_SET_ACTION', 'FORM_ACTION', 'GOOGLE_SEARCH_ACTION', 'EMAIL_ACTION', 'JIRA_ACTION', 'ZENDESK_ACTION', 'PIPEDRIVE_LEADS_ACTION', 'HUBSPOT_FORMS_ACTION', 'TWO_STAGE_FALLBACK_ACTION'",
                 'type': 'type_error.enum'}]
    )


def test_delete_rule():
    response = client.post(
        f"/api/bot/{pytest.bot}/stories",
        json={
            "name": "test_path1",
            "type": "RULE",
            "steps": [
                {"name": "greet", "type": "INTENT"},
                {"name": "utter_greet", "type": "BOT"},
            ],
        },
        headers={"Authorization": pytest.token_type + " " + pytest.access_token},
    )
    actual = response.json()
    assert actual["success"]
    assert actual["error_code"] == 0
    assert actual["message"] == "Flow added successfully"

    response = client.delete(
        f"/api/bot/{pytest.bot}/stories/test_path1/RULE",
        headers={"Authorization": pytest.token_type + " " + pytest.access_token},
    )
    actual = response.json()
    assert actual["success"]
    assert actual["error_code"] == 0
    assert actual["message"] == "Flow deleted successfully"


def test_delete_non_existing_rule():
    response = client.delete(
        f"/api/bot/{pytest.bot}/stories/test_path2/RULE",
        headers={"Authorization": pytest.token_type + " " + pytest.access_token},
    )
    actual = response.json()
    assert not actual["success"]
    assert actual["error_code"] == 422
    assert actual["message"] == "Flow does not exists"


def test_add_rule_with_multiple_intents():
    response = client.post(
        f"/api/bot/{pytest.bot}/stories",
        json={
            "name": "test_path",
            "type": "RULE",
            "steps": [
                {"name": "greet", "type": "INTENT"},
                {"name": "utter_greet", "type": "BOT"},
                {"name": "location", "type": "INTENT"},
                {"name": "utter_location", "type": "BOT"},
            ],
        },
        headers={"Authorization": pytest.token_type + " " + pytest.access_token},
    )
    actual = response.json()
    assert not actual["success"]
    assert actual["error_code"] == 422
    assert actual["message"] == [{'loc': ['body', 'steps'],
                                  'msg': "Found rules 'test_path' that contain more than intent.\nPlease use stories for this case",
                                  'type': 'value_error'}]
    assert actual["data"] is None


@responses.activate
def test_validate():
    event_url = urljoin(Utility.environment['events']['server_url'], f"/api/events/execute/{EventClass.data_importer}")
    responses.add(
        "POST", event_url, json={"success": True, "message": "Event triggered successfully!"}
    )

    response = client.post(
        f"/api/bot/{pytest.bot}/validate",
        headers={"Authorization": pytest.token_type + " " + pytest.access_token},
    )
    actual = response.json()
    assert actual["success"]
    assert actual["error_code"] == 0
    assert not actual["data"]
    assert actual["message"] == 'Event triggered! Check logs.'
    complete_end_to_end_event_execution(pytest.bot, "test_user", EventClass.data_importer)


@responses.activate
def test_upload_missing_data():
    event_url = urljoin(Utility.environment['events']['server_url'], f"/api/events/execute/{EventClass.data_importer}")
    responses.add(
        "POST", event_url, json={"success": True, "message": "Event triggered successfully!"}
    )
    files = (('training_files', ("domain.yml", BytesIO(open("tests/testing_data/all/domain.yml", "rb").read()))),
             ('training_files', ("stories.md", BytesIO(open("tests/testing_data/all/data/stories.md", "rb").read()))),
             ('training_files', ("config.yml", BytesIO(open("tests/testing_data/all/config.yml", "rb").read()))),
             )
    response = client.post(
        f"/api/bot/{pytest.bot}/upload",
        headers={"Authorization": pytest.token_type + " " + pytest.access_token},
        files=files,
    )
    actual = response.json()
    assert actual["message"] == 'Upload in progress! Check logs.'
    assert actual["error_code"] == 0
    assert actual["data"] is None
    assert actual["success"]
    complete_end_to_end_event_execution(pytest.bot, "test_user", EventClass.data_importer)


@responses.activate
def test_upload_valid_and_invalid_data():
    event_url = urljoin(Utility.environment['events']['server_url'], f"/api/events/execute/{EventClass.data_importer}")
    responses.add(
        "POST", event_url, json={"success": True, "message": "Event triggered successfully!"}
    )
    files = (('training_files', ("nlu_1.md", None)),
             ('training_files', ("domain_5.yml", open("tests/testing_data/all/domain.yml", "rb"))),
             ('training_files', ("stories.md", open("tests/testing_data/all/data/stories.md", "rb"))),
             ('training_files', ("config_6.yml", open("tests/testing_data/all/config.yml", "rb"))))
    response = client.post(
        f"/api/bot/{pytest.bot}/upload",
        headers={"Authorization": pytest.token_type + " " + pytest.access_token},
        files=files,
    )
    actual = response.json()
    assert actual["message"] == 'Upload in progress! Check logs.'
    assert actual["error_code"] == 0
    assert actual["data"] is None
    assert actual["success"]
    complete_end_to_end_event_execution(pytest.bot, "test_user", EventClass.data_importer)


def test_upload_with_http_error():
    config = Utility.load_yaml("./tests/testing_data/yml_training_files/config.yml")
    config.get('pipeline').append({'name': "XYZ"})
    files = (('training_files', ("config.yml", json.dumps(config).encode())),
             ('training_files', ("actions.yml", open("tests/testing_data/error/actions.yml", "rb"))))

    response = client.post(
        f"/api/bot/{pytest.bot}/upload",
        headers={"Authorization": pytest.token_type + " " + pytest.access_token},
        files=files,
    )
    actual = response.json()
    assert actual["message"] == "Upload in progress! Check logs."
    assert actual["error_code"] == 0
    assert actual["data"] is None
    assert actual["success"]

    response = client.get(
        f"/api/bot/{pytest.bot}/importer/logs",
        headers={"Authorization": pytest.token_type + " " + pytest.access_token},
    )
    actual = response.json()
    assert actual["success"]
    assert actual["error_code"] == 0
    assert len(actual["data"]) == 4
    assert actual['data'][0]['status'] == 'Failure'
    assert actual['data'][0]['event_status'] == EVENT_STATUS.COMPLETED.value
    assert actual['data'][0]['is_data_uploaded']
    assert actual['data'][0]['start_timestamp']
    assert actual['data'][0]['start_timestamp']
    assert actual['data'][0]['start_timestamp']
    print(actual['data'][0]['actions'])
    assert 'Required http action fields' in actual['data'][0]['actions'][0]['data'][0]
    assert actual['data'][0]['config']['data'] == ['Invalid component XYZ']


def test_upload_actions_and_config():
    files = (('training_files', ("config.yml", open("tests/testing_data/yml_training_files/config.yml", "rb"))),
             ('training_files',
              ("actions.yml", open("tests/testing_data/yml_training_files/actions.yml", "rb"))))

    response = client.post(
        f"/api/bot/{pytest.bot}/upload",
        headers={"Authorization": pytest.token_type + " " + pytest.access_token},
        files=files,
    )
    actual = response.json()
    assert actual["message"] == "Upload in progress! Check logs."
    assert actual["error_code"] == 0
    assert actual["data"] is None
    assert actual["success"]

    response = client.get(
        f"/api/bot/{pytest.bot}/importer/logs",
        headers={"Authorization": pytest.token_type + " " + pytest.access_token},
    )
    actual = response.json()
    assert actual["success"]
    assert actual["error_code"] == 0
    assert len(actual["data"]) == 5
    assert actual['data'][0]['status'] == 'Success'
    assert actual['data'][0]['event_status'] == EVENT_STATUS.COMPLETED.value
    assert actual['data'][0]['is_data_uploaded']
    assert actual['data'][0]['start_timestamp']
    assert actual['data'][0]['end_timestamp']
    assert actual['data'][0]['actions'] == [{'type': 'http_actions', 'count': 5, 'data': []},
                                            {'type': 'slot_set_actions', 'count': 0, 'data': []},
                                            {'type': 'form_validation_actions', 'count': 0, 'data': []},
                                            {'type': 'email_actions', 'count': 0, 'data': []},
                                            {'type': 'google_search_actions', 'count': 0, 'data': []},
                                            {'type': 'jira_actions', 'count': 0, 'data': []},
                                            {'type': 'zendesk_actions', 'count': 0, 'data': []},
                                            {'type': 'pipedrive_leads_actions', 'data': [], 'count': 0}]
    assert not actual['data'][0]['config']['data']

    response = client.get(
        f"/api/bot/{pytest.bot}/action/httpaction",
        headers={"Authorization": pytest.token_type + " " + pytest.access_token},
    )
    actual = response.json()
    assert actual["success"]
    assert actual["error_code"] == 0
    assert len(actual["data"]) == 5


def test_get_editable_config():
    response = client.get(f"/api/bot/{pytest.bot}/config/properties",
                          headers={"Authorization": pytest.token_type + " " + pytest.access_token})
    actual = response.json()
    assert actual["success"]
    assert actual["error_code"] == 0
    assert actual['data'] == {'nlu_confidence_threshold': 0.7, 'action_fallback': 'action_default_fallback',
                              'action_fallback_threshold': 0.3,
                              'ted_epochs': 5, 'nlu_epochs': 5, 'response_epochs': 5}


def test_set_epoch_and_fallback():
    request = {"nlu_epochs": 200,
               "response_epochs": 100,
               "ted_epochs": 150,
               "nlu_confidence_threshold": 0.7,
               'action_fallback_threshold': 0.3,
               "action_fallback": "action_default_fallback"}
    response = client.post(
        f"/api/bot/{pytest.bot}/response/utter_default",
        json={"data": "Sorry I didnt get that. Can you rephrase?"},
        headers={"Authorization": pytest.token_type + " " + pytest.access_token},
    )
    actual = response.json()
    assert actual["data"]["_id"]
    assert actual["success"]
    assert actual["error_code"] == 0
    assert actual["message"] == "Response added!"

    response = client.put(f"/api/bot/{pytest.bot}/config/properties",
                          headers={"Authorization": pytest.token_type + " " + pytest.access_token},
                          json=request)
    actual = response.json()
    assert actual["success"]
    assert actual["error_code"] == 0
    assert actual["message"] == 'Config saved'


def test_get_config_all():
    response = client.get(f"/api/bot/{pytest.bot}/config/properties",
                          headers={"Authorization": pytest.token_type + " " + pytest.access_token})
    actual = response.json()
    assert actual["success"]
    assert actual["error_code"] == 0
    assert actual['data']


def test_set_epoch_and_fallback_modify_action_only():
    request = {"nlu_confidence_threshold": 0.3,
               "action_fallback": "utter_default"}
    response = client.put(f"/api/bot/{pytest.bot}/config/properties",
                          headers={"Authorization": pytest.token_type + " " + pytest.access_token},
                          json=request)
    actual = response.json()
    assert actual["success"]
    assert actual["error_code"] == 0
    assert actual["message"] == 'Config saved'


def test_set_epoch_and_fallback_empty_pipeline_and_policies():
    request = {"nlu_confidence_threshold": 20}
    response = client.put(f"/api/bot/{pytest.bot}/config/properties",
                          headers={"Authorization": pytest.token_type + " " + pytest.access_token},
                          json=request)
    actual = response.json()
    assert not actual["success"]
    assert actual["error_code"] == 422
    assert actual["message"] == [
        {'loc': ['body', 'nlu_confidence_threshold'], 'msg': 'Please choose a threshold between 0.3 and 0.9',
         'type': 'value_error'}]


def test_set_epoch_and_fallback_empty_request():
    response = client.put(f"/api/bot/{pytest.bot}/config/properties",
                          headers={"Authorization": pytest.token_type + " " + pytest.access_token},
                          json={})
    actual = response.json()
    assert not actual["success"]
    assert actual["error_code"] == 422
    assert actual["message"] == 'At least one field is required'


def test_set_epoch_and_fallback_negative_epochs():
    response = client.put(f"/api/bot/{pytest.bot}/config/properties",
                          headers={"Authorization": pytest.token_type + " " + pytest.access_token},
                          json={'nlu_epochs': 0})
    actual = response.json()
    assert not actual["success"]
    assert actual["error_code"] == 422
    assert actual["message"] == [
        {'loc': ['body', 'nlu_epochs'], 'msg': 'Choose a positive number as epochs', 'type': 'value_error'}]

    response = client.put(f"/api/bot/{pytest.bot}/config/properties",
                          headers={"Authorization": pytest.token_type + " " + pytest.access_token},
                          json={'response_epochs': -1, 'ted_epochs': 0, 'nlu_epochs': 200})
    actual = response.json()
    assert not actual["success"]
    assert actual["error_code"] == 422
    assert actual["message"][0] == {'loc': ['body', 'response_epochs'], 'msg': 'Choose a positive number as epochs',
                                    'type': 'value_error'}
    assert actual["message"][1] == {'loc': ['body', 'ted_epochs'], 'msg': 'Choose a positive number as epochs',
                                    'type': 'value_error'}


def test_set_epoch_and_fallback_max_epochs():

    epoch_max_limit = Utility.environment['model']['config_properties']['epoch_max_limit']
    response = client.put(f"/api/bot/{pytest.bot}/config/properties",
                          headers={"Authorization": pytest.token_type + " " + pytest.access_token},
                          json={'nlu_epochs': epoch_max_limit+1})
    actual = response.json()
    assert not actual["success"]
    assert actual["error_code"] == 422
    assert actual["message"] == [
        {'loc': ['body', 'nlu_epochs'], 'msg': f'Please choose a epoch between 1 and {epoch_max_limit}',
         'type': 'value_error'}]

    response = client.put(f"/api/bot/{pytest.bot}/config/properties",
                          headers={"Authorization": pytest.token_type + " " + pytest.access_token},
                          json={'response_epochs': -1, 'ted_epochs': epoch_max_limit+1, 'nlu_epochs': 200})
    actual = response.json()
    assert not actual["success"]
    assert actual["error_code"] == 422
    assert actual["message"][0] == {'loc': ['body', 'response_epochs'], 'msg': 'Choose a positive number as epochs',
                                    'type': 'value_error'}
    assert actual["message"][1] == {'loc': ['body', 'ted_epochs'], 'msg': f'Please choose a epoch between 1 and {epoch_max_limit}',
                                    'type': 'value_error'}


def test_get_synonyms():
    response = client.get(
        f"/api/bot/{pytest.bot}/entity/synonyms",
        headers={"Authorization": pytest.token_type + " " + pytest.access_token},
    )
    actual = response.json()
    assert "data" in actual
    assert len(actual["data"]) == 0
    assert actual["success"]
    assert actual["error_code"] == 0
    assert Utility.check_empty_string(actual["message"])


def test_add_synonyms():
    response = client.post(
        f"/api/bot/{pytest.bot}/entity/synonyms",
        json={"name": "bot_add", "value": ["any"]},
        headers={"Authorization": pytest.token_type + " " + pytest.access_token},
    )
    actual = response.json()
    assert actual["success"]
    assert actual["error_code"] == 0
    assert actual["message"] == "Synonym and values added successfully!"

    client.post(
        f"/api/bot/{pytest.bot}/entity/synonyms",
        json={"name": "bot_add", "value": ["any1"]},
        headers={"Authorization": pytest.token_type + " " + pytest.access_token},
    )

    response = client.get(
        f"/api/bot/{pytest.bot}/entity/synonyms",
        headers={"Authorization": pytest.token_type + " " + pytest.access_token},
    )

    actual = response.json()
    assert actual['data'] == [{"any": "bot_add"}, {"any1": "bot_add"}]


def test_get_specific_synonym_values():
    response = client.get(
        f"/api/bot/{pytest.bot}/entity/synonyms/bot_add",
        headers={"Authorization": pytest.token_type + " " + pytest.access_token},
    )

    actual = response.json()
    assert len(actual['data']) == 2


def test_add_synonyms_duplicate():
    response = client.post(
        f"/api/bot/{pytest.bot}/entity/synonyms",
        json={"name": "bot_add", "value": ["any"]},
        headers={"Authorization": pytest.token_type + " " + pytest.access_token},
    )
    actual = response.json()
    assert not actual["success"]
    assert actual["error_code"] == 422
    assert actual["message"] == "Synonym value already exists"


def test_add_synonyms_value_empty():
    response = client.post(
        f"/api/bot/{pytest.bot}/entity/synonyms",
        json={"name": "bot_add", "value": []},
        headers={"Authorization": pytest.token_type + " " + pytest.access_token},
    )
    actual = response.json()
    assert not actual["success"]
    assert actual["error_code"] == 422
    assert actual["message"][0]['msg'] == "value field cannot be empty"


def test_add_synonyms_empty():
    response = client.post(
        f"/api/bot/{pytest.bot}/entity/synonyms",
        json={"name": "", "value": ["h"]},
        headers={"Authorization": pytest.token_type + " " + pytest.access_token},
    )
    actual = response.json()
    assert not actual["success"]
    assert actual["error_code"] == 422
    assert actual["message"][0]['msg'] == "synonym cannot be empty"


def test_edit_synonyms():
    response = client.get(
        f"/api/bot/{pytest.bot}/entity/synonyms/bot_add",
        headers={"Authorization": pytest.token_type + " " + pytest.access_token},
    )

    actual = response.json()
    response = client.put(
        f"/api/bot/{pytest.bot}/entity/synonyms/bot_add/{actual['data'][0]['_id']}",
        json={"data": "any4"},
        headers={"Authorization": pytest.token_type + " " + pytest.access_token},
    )
    actual = response.json()
    assert actual["success"]
    assert actual["error_code"] == 0
    assert actual["message"] == "Synonym updated!"

    response = client.get(
        f"/api/bot/{pytest.bot}/entity/synonyms",
        headers={"Authorization": pytest.token_type + " " + pytest.access_token},
    )

    actual = response.json()
    assert len(actual['data']) == 2
    value_list = [list(actual['data'][0].keys())[0], list(actual['data'][1].keys())[0]]
    assert "any4" in value_list


def test_delete_synonym_one_value():
    response = client.get(
        f"/api/bot/{pytest.bot}/entity/synonyms/bot_add",
        headers={"Authorization": pytest.token_type + " " + pytest.access_token},
    )

    actual = response.json()
    response = client.delete(
        f"/api/bot/{pytest.bot}/entity/synonyms/False",
        json={"data": actual['data'][0]['_id']},
        headers={"Authorization": pytest.token_type + " " + pytest.access_token},
    )
    actual = response.json()
    assert actual["success"]
    assert actual["error_code"] == 0
    assert actual["message"] == "Synonym removed!"

    response = client.get(
        f"/api/bot/{pytest.bot}/entity/synonyms",
        headers={"Authorization": pytest.token_type + " " + pytest.access_token},
    )

    actual = response.json()
    assert len(actual['data']) == 1


def test_delete_synonym():
    response = client.delete(
        f"/api/bot/{pytest.bot}/entity/synonyms/True",
        json={"data": "bot_add"},
        headers={"Authorization": pytest.token_type + " " + pytest.access_token},
    )
    actual = response.json()
    assert actual["success"]
    assert actual["error_code"] == 0
    assert actual["message"] == "Synonym removed!"

    response = client.get(
        f"/api/bot/{pytest.bot}/entity/synonyms",
        headers={"Authorization": pytest.token_type + " " + pytest.access_token},
    )

    actual = response.json()
    assert actual['data'] == []


def test_add_synonyms_empty_value_element():
    response = client.post(
        f"/api/bot/{pytest.bot}/entity/synonyms",
        json={"name": "bot_add", "value": ['df', '']},
        headers={"Authorization": pytest.token_type + " " + pytest.access_token},
    )
    actual = response.json()
    assert not actual["success"]
    assert actual["error_code"] == 422
    assert actual["message"][0]['msg'] == "value cannot be an empty string"


def test_get_training_data_count(monkeypatch):
    def _mock_training_data_count(*args, **kwargs):
        return {
            'intents': [{'name': 'greet', 'count': 5}, {'name': 'affirm', 'count': 3}],
            'utterances': [{'name': 'utter_greet', 'count': 4}, {'name': 'utter_affirm', 'count': 11}]
        }

    monkeypatch.setattr(MongoProcessor, 'get_training_data_count', _mock_training_data_count)
    response = client.get(f"/api/bot/{pytest.bot}/data/count",
                          headers={"Authorization": pytest.token_type + " " + pytest.access_token})
    actual = response.json()
    assert actual["success"]
    assert actual["error_code"] == 0
    assert actual["data"] == _mock_training_data_count()


@responses.activate
def test_chat(monkeypatch):
    monkeypatch.setitem(Utility.environment['model']['agent'], 'url', "http://localhost")
    chat_json = {"data": "Hi"}
    responses.add(
        responses.POST,
        f"http://localhost/api/bot/{pytest.bot}/chat",
        status=200,
        match=[
            responses.json_params_matcher(
                chat_json)],
        json={'success': True, 'error_code': 0, "data": {'response': [{'bot': 'Hi'}]}, 'message': None}
    )
    response = client.post(f"/api/bot/{pytest.bot}/chat",
                           json=chat_json,
                           headers={"Authorization": pytest.token_type + " " + pytest.access_token})
    actual = response.json()
    assert actual["success"]
    assert actual["error_code"] == 0
    assert actual["data"]['response']


@responses.activate
def test_chat_user(monkeypatch):
    monkeypatch.setitem(Utility.environment['model']['agent'], 'url', "http://localhost")
    chat_json = {"data": "Hi"}
    responses.add(
        responses.POST,
        f"http://localhost/api/bot/{pytest.bot}/chat",
        status=200,
        match=[
            responses.json_params_matcher(
                chat_json)],
        json={'success': True, 'error_code': 0, "data": {'response': [{'bot': 'Hi'}]}, 'message': None}
    )
    response = client.post(f"/api/bot/{pytest.bot}/chat",
                           json=chat_json,
                           headers={"Authorization": pytest.token_type + " " + pytest.access_token})
    actual = response.json()
    assert actual["success"]
    assert actual["error_code"] == 0
    assert actual["data"]['response']


@responses.activate
def test_chat_augment_user(monkeypatch):
    monkeypatch.setitem(Utility.environment['model']['agent'], 'url', "http://localhost")
    chat_json = {"data": "Hi"}
    responses.add(
        responses.POST,
        f"http://localhost/api/bot/{pytest.bot}/chat",
        status=200,
        match=[
            responses.json_params_matcher(
                chat_json)],
        json={'success': True, 'error_code': 0, "data": {'response': [{'bot': 'Hi'}]}, 'message': None}
    )
    response = client.post(f"/api/bot/{pytest.bot}/chat/testUser",
                           json=chat_json,
                           headers={"Authorization": pytest.token_type + " " + pytest.access_token})
    actual = response.json()
    assert actual["success"]
    assert actual["error_code"] == 0
    assert actual["data"]['response']


def test_get_client_config():
    response = client.get(f"/api/bot/{pytest.bot}/chat/client/config",
                          headers={"Authorization": pytest.token_type + " " + pytest.access_token})
    actual = response.json()
    assert actual["success"]
    assert actual["error_code"] == 0
    assert actual["data"]
    assert actual["data"]["whitelist"] == ["*"]


def test_get_client_config_url():
    response = client.get(f"/api/bot/{pytest.bot}/chat/client/config/url",
                          headers={"Authorization": pytest.token_type + " " + pytest.access_token})
    actual = response.json()
    assert actual["success"]
    assert actual["error_code"] == 0
    assert actual["data"]
    pytest.url = actual["data"]


def test_get_client_config_using_invalid_uid():
    response = client.get(f'/api/bot/{pytest.bot}/chat/client/config/ecmkfnufjsufysfbksjnfaksn')
    actual = response.json()
    assert not actual["success"]
    assert actual["error_code"] == 422
    assert not actual["data"]


def test_save_client_config():
    config_path = "./template/chat-client/default-config.json"
    config = json.load(open(config_path))
    config['headers'] = {}
    config['headers']['X-USER'] = 'kairon-user'
    response = client.post(f"/api/bot/{pytest.bot}/chat/client/config",
                           json={'data': config},
                           headers={"Authorization": pytest.token_type + " " + pytest.access_token})
    actual = response.json()
    assert actual["success"]
    assert actual["error_code"] == 0
    assert actual["message"] == 'Config saved'

    config = ChatClientConfig.objects(bot=pytest.bot).get()
    assert config.config
    assert config.config['headers']['X-USER']
    assert not config.config['headers'].get('authorization')


@responses.activate
def test_get_client_config_using_uid(monkeypatch):
    monkeypatch.setitem(Utility.environment['model']['agent'], 'url', "http://localhost")
    chat_json = {"data": "Hi"}
    responses.add(
        responses.POST,
        f"http://localhost/api/bot/{pytest.bot}/chat",
        status=200,
        match=[
            responses.json_params_matcher(
                chat_json)],
        json={'success': True, 'error_code': 0, "data": None, 'message': "Bot has not been trained yet!"}
    )
    response = client.get(pytest.url)
    actual = response.json()
    assert actual["success"]
    assert actual["error_code"] == 0
    assert actual["data"]
    assert None == actual.get("data").get('whitelist')

    auth_token = actual['data']['headers']['authorization']
    response = client.post(
        f"/api/bot/{pytest.bot}/chat",
        json=chat_json,
        headers={
            "Authorization": auth_token, 'X-USER': 'hacker'
        },
    )
    actual = response.json()
    assert actual["message"] == "Bot has not been trained yet!"

    response = client.get(
        f"/api/bot/{pytest.bot}/intents",
        headers={
            "Authorization": auth_token, 'X-USER': 'hacker'
        },
    )
    actual = response.json()
    assert actual["error_code"] == 422
    assert not actual["success"]
    assert actual["message"] == 'Access denied for this endpoint'


@responses.activate
def test_get_client_config_refresh(monkeypatch):
    monkeypatch.setitem(Utility.environment['model']['agent'], 'url', "http://localhost")
    chat_json = {"data": "Hi"}
    responses.add(
        responses.POST,
        f"http://localhost/api/bot/{pytest.bot}/chat",
        status=200,
        match=[
            responses.json_params_matcher(
                chat_json)],
        json={'success': True, 'error_code': 0, "data": None, 'message': "Bot has not been trained yet!"}
    )
    response = client.get(pytest.url)
    actual = response.json()
    assert actual["success"]
    assert actual["error_code"] == 0
    assert actual["data"]
    assert actual['data']['headers']['X-USER'] == 'kairon-user'
    assert None == actual.get("data").get('whitelist')

    auth_token = actual['data']['headers']['authorization']
    user = actual['data']['headers']['X-USER']
    response = client.post(
        f"/api/bot/{pytest.bot}/chat",
        json=chat_json,
        headers={
            "Authorization": auth_token, 'X-USER': user
        },
    )
    actual = response.json()
    assert actual["message"] == "Bot has not been trained yet!"

    response = client.get(
        f"/api/bot/{pytest.bot}/intents",
        headers={
            "Authorization": auth_token, 'X-USER': user
        },
    )
    actual = response.json()
    assert actual["error_code"] == 422
    assert not actual["success"]
    assert actual["message"] == 'Access denied for this endpoint'


<<<<<<< HEAD
def test_get_metering():
    response = client.get(
        f"/api/bot/{pytest.bot}/metric/test_chat",
        headers={"Authorization": pytest.token_type + " " + pytest.access_token},
    )
    actual = response.json()
    assert actual == {'success': True, 'message': None, 'data': 0, 'error_code': 0}
    response = client.get(
        f"/api/bot/{pytest.bot}/metric/prod_chat",
        headers={"Authorization": pytest.token_type + " " + pytest.access_token},
    )
    actual = response.json()
    assert actual == {'success': True, 'message': None, 'data': 0, 'error_code': 0}
=======
def test_get_chat_client_config_multilingual_enabled_no_bots_enabled():
    from bson import ObjectId

    response = client.get(f"/api/bot/{pytest.bot}/chat/client/config",
                          headers={"Authorization": pytest.token_type + " " + pytest.access_token})
    actual = response.json()
    assert actual["success"]
    assert actual["error_code"] == 0
    actual["data"]['multilingual']['enable'] = True
    actual["data"]['multilingual']['bots'] = [{"id": ObjectId().__str__(), "is_enabled": True}]

    response = client.post(f"/api/bot/{pytest.bot}/chat/client/config",
                           json={'data': actual["data"]},
                           headers={"Authorization": pytest.token_type + " " + pytest.access_token})
    actual = response.json()
    assert actual["success"]
    assert actual["error_code"] == 0
    assert actual["message"] == 'Config saved'

    response = client.get(pytest.url)
    actual = response.json()
    assert not actual["success"]
    assert actual["error_code"] == 422
    assert not actual["data"]
    assert actual["message"] == "Bot is disabled. Please use a valid bot."

    response = client.get(f"/api/bot/{pytest.bot}/chat/client/config",
                          headers={"Authorization": pytest.token_type + " " + pytest.access_token})
    actual = response.json()
    assert actual["success"]
    assert actual["error_code"] == 0


def test_save_chat_client_config_enable_multilingual_bots():
    AccountProcessor.add_bot(
        name="demo-hi", account=pytest.account, user='integ1@gmail.com',
        metadata={"language": "hi", "source_bot_id": pytest.bot, "source_language": "en"}
    )
    response = client.get(f"/api/bot/{pytest.bot}/chat/client/config",
                          headers={"Authorization": pytest.token_type + " " + pytest.access_token})
    actual = response.json()
    assert actual["success"]
    assert actual["error_code"] == 0
    assert actual["data"]['multilingual']['enable']
    actual["data"]['multilingual']['bots'][0]['is_enabled'] = True

    response = client.post(f"/api/bot/{pytest.bot}/chat/client/config",
                           json={'data': actual["data"]},
                           headers={"Authorization": pytest.token_type + " " + pytest.access_token})
    actual = response.json()
    assert actual["success"]
    assert actual["error_code"] == 0
    assert actual["message"] == 'Config saved'


def test_save_chat_client_config_enable_multilingual_bots_no_bot_enabled():
    response = client.get(f"/api/bot/{pytest.bot}/chat/client/config",
                          headers={"Authorization": pytest.token_type + " " + pytest.access_token})
    actual = response.json()
    assert actual["success"]
    assert actual["error_code"] == 0
    assert actual["data"]['multilingual']['enable']
    actual["data"]['multilingual']['bots'][0]['is_enabled'] = False

    response = client.post(f"/api/bot/{pytest.bot}/chat/client/config",
                           json={'data': actual["data"]},
                           headers={"Authorization": pytest.token_type + " " + pytest.access_token})
    actual = response.json()
    assert not actual["success"]
    assert actual["error_code"] == 422
    assert actual["message"] == "At least one bot should be enabled!"


def test_get_chat_client_config_multilingual_enabled():
    response = client.get(pytest.url)
    actual = response.json()
    assert actual["success"]
    assert actual["error_code"] == 0
    assert len(actual["data"]['multilingual']['bots']) == 1
    assert actual["data"]['multilingual']['bots'][0]['is_enabled']

    AccountProcessor.add_bot(
        name="demo-mr", account=pytest.account, user='integ1@gmail.com',
        metadata={"language": "hi", "source_bot_id": pytest.bot, "source_language": "en"}
    )

    response = client.get(pytest.url)
    actual = response.json()
    assert actual["success"]
    assert actual["error_code"] == 0
    assert len(actual["data"]['multilingual']['bots']) == 1
    assert actual["data"]['multilingual']['bots'][0]['is_enabled']

    response = client.get(f"/api/bot/{pytest.bot}/chat/client/config",
                          headers={"Authorization": pytest.token_type + " " + pytest.access_token})
    actual = response.json()
    assert actual["success"]
    assert actual["error_code"] == 0
    assert len(actual["data"]['multilingual']['bots']) == 3
    assert actual["data"]['multilingual']['bots'][0]['is_enabled']
    assert not actual["data"]['multilingual']['bots'][1]['is_enabled']
>>>>>>> e68564e7


def test_add_story_with_no_type():
    response = client.post(
        f"/api/bot/{pytest.bot}/stories",
        json={
            "name": "test_add_story_with_no_type",
            "type": "STORY",
            "steps": [
                {"name": "greet", "type": "INTENT"},
                {"name": "utter_greet", "type": "BOT"},
            ],
        },
        headers={"Authorization": pytest.token_type + " " + pytest.access_token},
    )
    actual = response.json()
    assert actual["success"]
    assert actual["error_code"] == 0
    assert actual["message"] == "Flow added successfully"

    response = client.post(
        f"/api/bot/{pytest.bot}/stories",
        json={
            "name": "test_path",
            "type": "STORY",
            "steps": [
                {"name": "test_greet", "type": "INTENT"},
                {"name": "utter_test_greet", "type": "ACTION"},
            ],
        },
        headers={"Authorization": pytest.token_type + " " + pytest.access_token},
    )
    actual = response.json()
    assert actual["message"] == "Flow added successfully"
    assert actual["success"]
    assert actual["error_code"] == 0


def test_get_stories_another_bot():
    response = client.get(
        f"/api/bot/{pytest.bot}/stories",
        headers={"Authorization": pytest.token_type + " " + pytest.access_token},
    )
    actual = response.json()
    assert actual["success"]
    assert actual["error_code"] == 0
    assert actual["data"]
    assert actual["data"][0]['template_type'] == 'CUSTOM'
    assert actual["data"][1]['template_type'] == 'CUSTOM'
    assert actual["data"][8]['template_type'] == 'Q&A'
    assert actual["data"][8]['name'] == 'test_add_story_with_no_type'
    assert actual["data"][9]['template_type'] == 'CUSTOM'
    assert actual["data"][9]['name'] == 'test_path'


def test_add_regex_invalid():
    response = client.post(
        f"/api/bot/{pytest.bot}/regex",
        json={"name": "bot_add", "pattern": "[0-9]++"},
        headers={"Authorization": pytest.token_type + " " + pytest.access_token},
    )
    actual = response.json()
    assert not actual["success"]
    assert actual["error_code"] == 422
    assert actual["message"] == 'invalid regular expression'


def test_add_regex_empty_name():
    response = client.post(
        f"/api/bot/{pytest.bot}/regex",
        json={"name": "", "pattern": "q"},
        headers={"Authorization": pytest.token_type + " " + pytest.access_token},
    )
    actual = response.json()
    assert not actual["success"]
    assert actual["error_code"] == 422
    assert actual["message"][0]['msg'] == 'Regex name cannot be empty or a blank space'


def test_add_regex_empty_pattern():
    response = client.post(
        f"/api/bot/{pytest.bot}/regex",
        json={"name": "b", "pattern": ""},
        headers={"Authorization": pytest.token_type + " " + pytest.access_token},
    )
    actual = response.json()
    assert not actual["success"]
    assert actual["error_code"] == 422
    assert actual["message"][0]['msg'] == 'Regex pattern cannot be empty or a blank space'


def test_add_regex_():
    response = client.post(
        f"/api/bot/{pytest.bot}/regex",
        json={"name": "b", "pattern": "bb"},
        headers={"Authorization": pytest.token_type + " " + pytest.access_token},
    )
    actual = response.json()
    assert actual["success"]
    assert actual["error_code"] == 0
    assert actual["message"] == "Regex pattern added successfully!"


def test_get_regex():
    response = client.get(
        f"/api/bot/{pytest.bot}/regex",
        headers={"Authorization": pytest.token_type + " " + pytest.access_token},
    )
    actual = response.json()
    assert "data" in actual
    assert len(actual["data"]) == 1
    assert actual["success"]
    assert actual["error_code"] == 0
    assert Utility.check_empty_string(actual["message"])
    assert "b" in actual['data'][0].values()
    assert "bb" in actual['data'][0].values()


def test_edit_regex():
    response = client.put(
        f"/api/bot/{pytest.bot}/regex",
        json={"name": "b", "pattern": "bbb"},
        headers={"Authorization": pytest.token_type + " " + pytest.access_token},
    )
    actual = response.json()
    assert actual["success"]
    assert actual["error_code"] == 0
    assert actual["message"] == 'Regex pattern modified successfully!'

    response = client.get(
        f"/api/bot/{pytest.bot}/regex",
        headers={"Authorization": pytest.token_type + " " + pytest.access_token},
    )
    actual = response.json()
    assert "data" in actual
    assert len(actual["data"]) == 1
    assert actual["success"]
    assert actual["error_code"] == 0
    assert Utility.check_empty_string(actual["message"])
    assert "b" in actual['data'][0].values()
    assert "bbb" in actual['data'][0].values()


def test_delete_regex():
    response = client.delete(
        f"/api/bot/{pytest.bot}/regex/b",
        headers={"Authorization": pytest.token_type + " " + pytest.access_token},
    )
    actual = response.json()
    assert actual["success"]
    assert actual["error_code"] == 0
    assert actual["message"] == 'Regex pattern deleted!'

    response = client.get(
        f"/api/bot/{pytest.bot}/regex",
        headers={"Authorization": pytest.token_type + " " + pytest.access_token},
    )
    actual = response.json()
    assert "data" in actual
    assert len(actual["data"]) == 0
    assert actual["success"]
    assert actual["error_code"] == 0
    assert Utility.check_empty_string(actual["message"])


def test_add_and_move_training_examples_to_different_intent():
    response = client.post(
        f"/api/bot/{pytest.bot}/training_examples/greet",
        json={"data": ["hey, there [bot](bot)!!"]},
        headers={"Authorization": pytest.token_type + " " + pytest.access_token},
    )
    actual = response.json()
    assert actual["data"][0]["_id"]
    assert actual["success"]
    assert actual["error_code"] == 0
    assert actual["message"] is None
    response = client.get(
        f"/api/bot/{pytest.bot}/training_examples/greet",
        headers={"Authorization": pytest.token_type + " " + pytest.access_token},
    )
    actual = response.json()
    assert len(actual["data"]) == 7

    response = client.post(
        f"/api/bot/{pytest.bot}/intents",
        json={"data": "test_add_and_move"},
        headers={"Authorization": pytest.token_type + " " + pytest.access_token},
    )
    actual = response.json()
    assert actual["data"]["_id"]
    assert actual["success"]
    assert actual["error_code"] == 0
    assert actual["message"] == "Intent added successfully!"

    response = client.post(
        f"/api/bot/{pytest.bot}/training_examples/move/test_add_and_move",
        json={"data": ["this will be moved", "this is a new [example](example)", " ", "", "hey, there [bot](bot)!!"]},
        headers={"Authorization": pytest.token_type + " " + pytest.access_token},
    )
    actual = response.json()
    assert actual["data"][0]["_id"]
    assert actual["success"]
    assert actual["error_code"] == 0
    assert actual["message"] is None
    response = client.get(
        f"/api/bot/{pytest.bot}/training_examples/test_add_and_move",
        headers={"Authorization": pytest.token_type + " " + pytest.access_token},
    )
    actual = response.json()
    assert len(actual["data"]) == 3


def test_add_and_move_training_examples_to_different_intent_not_exists():
    response = client.post(
        f"/api/bot/{pytest.bot}/training_examples/move/greeting",
        json={"data": ["this will be moved", "this is a new [example](example)", " ", "", "hey, there [bot](bot)!!"]},
        headers={"Authorization": pytest.token_type + " " + pytest.access_token},
    )
    actual = response.json()
    assert not actual["success"]
    assert actual["error_code"] == 422
    assert actual["message"] == 'Intent does not exists'


def test_get_lookup_tables():
    response = client.get(
        f"/api/bot/{pytest.bot}/lookup/tables",
        headers={"Authorization": pytest.token_type + " " + pytest.access_token},
    )
    actual = response.json()
    assert "data" in actual
    assert len(actual["data"]) == 0
    assert actual["success"]
    assert actual["error_code"] == 0
    assert Utility.check_empty_string(actual["message"])


def test_add_lookup_tables():
    response = client.post(
        f"/api/bot/{pytest.bot}/lookup/tables",
        json={"name": "country", "value": ["india", "australia"]},
        headers={"Authorization": pytest.token_type + " " + pytest.access_token},
    )
    actual = response.json()
    assert actual["success"]
    assert actual["error_code"] == 0
    assert actual["message"] == "Lookup table and values added successfully!"

    client.post(
        f"/api/bot/{pytest.bot}/lookup/tables",
        json={"name": "number", "value": ["one", "two"]},
        headers={"Authorization": pytest.token_type + " " + pytest.access_token},
    )

    response = client.get(
        f"/api/bot/{pytest.bot}/lookup/tables",
        headers={"Authorization": pytest.token_type + " " + pytest.access_token},
    )

    actual = response.json()
    assert actual['data'] == [{'name': 'country', 'elements': ['india', 'australia']},
                              {'name': 'number', 'elements': ['one', 'two']}]


def test_get_lookup_table_values():
    response = client.get(
        f"/api/bot/{pytest.bot}/lookup/tables/country",
        headers={"Authorization": pytest.token_type + " " + pytest.access_token},
    )
    actual = response.json()
    assert len(actual['data']) == 2


def test_add_lookup_duplicate():
    response = client.post(
        f"/api/bot/{pytest.bot}/lookup/tables",
        json={"name": "country", "value": ["india"]},
        headers={"Authorization": pytest.token_type + " " + pytest.access_token},
    )
    actual = response.json()
    assert not actual["success"]
    assert actual["error_code"] == 422
    assert actual["message"] == "Lookup table value already exists"


def test_add_lookup_empty():
    response = client.post(
        f"/api/bot/{pytest.bot}/lookup/tables",
        json={"name": "country", "value": []},
        headers={"Authorization": pytest.token_type + " " + pytest.access_token},
    )
    actual = response.json()
    assert not actual["success"]
    assert actual["error_code"] == 422
    assert actual["message"][0]['msg'] == "value field cannot be empty"


def test_edit_lookup():
    response = client.get(
        f"/api/bot/{pytest.bot}/lookup/tables/country",
        headers={"Authorization": pytest.token_type + " " + pytest.access_token},
    )

    actual = response.json()
    response = client.put(
        f"/api/bot/{pytest.bot}/lookup/tables/country/{actual['data'][0]['_id']}",
        json={"data": "japan"},
        headers={"Authorization": pytest.token_type + " " + pytest.access_token},
    )
    actual = response.json()
    assert actual["success"]
    assert actual["error_code"] == 0
    assert actual["message"] == "Lookup table updated!"


def test_add_lookup_empty_name():
    response = client.post(
        f"/api/bot/{pytest.bot}/lookup/tables",
        json={"name": "", "value": ["h"]},
        headers={"Authorization": pytest.token_type + " " + pytest.access_token},
    )
    actual = response.json()
    assert not actual["success"]
    assert actual["error_code"] == 422
    assert actual["message"][0]['msg'] == "name cannot be empty or a blank space"


def test_delete_lookup_one_value():
    response = client.get(
        f"/api/bot/{pytest.bot}/lookup/tables/country",
        headers={"Authorization": pytest.token_type + " " + pytest.access_token},
    )

    actual = response.json()
    response = client.delete(
        f"/api/bot/{pytest.bot}/lookup/tables/False",
        json={"data": actual['data'][0]['_id']},
        headers={"Authorization": pytest.token_type + " " + pytest.access_token},
    )
    actual = response.json()
    assert actual["success"]
    assert actual["error_code"] == 0
    assert actual["message"] == "Lookup Table removed!"

    response = client.get(
        f"/api/bot/{pytest.bot}/lookup/tables",
        headers={"Authorization": pytest.token_type + " " + pytest.access_token},
    )

    actual = response.json()
    assert len(actual['data']) == 2


def test_delete_lookup():
    response = client.delete(
        f"/api/bot/{pytest.bot}/lookup/tables/True",
        json={"data": "country"},
        headers={"Authorization": pytest.token_type + " " + pytest.access_token},
    )
    actual = response.json()
    assert actual["success"]
    assert actual["error_code"] == 0
    assert actual["message"] == "Lookup Table removed!"

    response = client.get(
        f"/api/bot/{pytest.bot}/lookup/tables",
        headers={"Authorization": pytest.token_type + " " + pytest.access_token},
    )

    actual = response.json()
    assert len(actual['data']) == 1


def test_add_lookup_empty_value_element():
    response = client.post(
        f"/api/bot/{pytest.bot}/lookup/tables",
        json={"name": "country", "value": ['df', '']},
        headers={"Authorization": pytest.token_type + " " + pytest.access_token},
    )
    actual = response.json()
    assert not actual["success"]
    assert actual["error_code"] == 422
    assert actual["message"][0]['msg'] == "lookup value cannot be empty or a blank space"


def test_list_form_none_exists():
    response = client.get(
        f"/api/bot/{pytest.bot}/forms",
        headers={"Authorization": pytest.token_type + " " + pytest.access_token},
    )
    actual = response.json()
    assert actual["success"]
    assert actual["error_code"] == 0
    assert actual["data"] == []


def test_list_slot_validation_operators():
    response = client.get(
        f"/api/bot/{pytest.bot}/forms/validations/list",
        headers={"Authorization": pytest.token_type + " " + pytest.access_token},
    )
    actual = response.json()
    assert actual["success"]
    assert actual["error_code"] == 0
    assert actual["data"]['list']
    assert actual["data"]['text']
    assert actual["data"]['float']
    assert actual["data"]['bool']
    assert actual["data"]['categorical']
    assert actual["data"]['any']


def test_add_form_invalid_parameters():
    path = [{'ask_questions': [], 'slot': 'name'},
            {'ask_questions': ['seats required?'], 'slot': 'num_people'}]
    request = {'name': 'restaurant_form', 'settings': path}
    response = client.post(
        f"/api/bot/{pytest.bot}/forms",
        json=request,
        headers={"Authorization": pytest.token_type + " " + pytest.access_token},
    )
    actual = response.json()
    assert not actual["success"]
    assert actual["error_code"] == 422
    assert actual["message"] == [
        {'loc': ['body', 'settings', 0, 'ask_questions'], 'msg': 'Questions cannot be empty or contain spaces',
         'type': 'value_error'}]

    path = [{'ask_questions': [" "], 'slot': 'name'},
            {'ask_questions': ['seats required?'], 'slot': 'num_people'}]
    request = {'name': 'restaurant_form', 'settings': path}
    response = client.post(
        f"/api/bot/{pytest.bot}/forms",
        json=request,
        headers={"Authorization": pytest.token_type + " " + pytest.access_token},
    )
    actual = response.json()
    assert not actual["success"]
    assert actual["error_code"] == 422
    assert actual["message"] == [
        {'loc': ['body', 'settings', 0, 'ask_questions'], 'msg': 'Questions cannot be empty or contain spaces',
         'type': 'value_error'}]

    path = [{'ask_questions': ["name ?"], 'slot': ''},
            {'ask_questions': ['seats required?'], 'slot': 'num_people'}]
    request = {'name': 'restaurant_form', 'settings': path}
    response = client.post(
        f"/api/bot/{pytest.bot}/forms",
        json=request,
        headers={"Authorization": pytest.token_type + " " + pytest.access_token},
    )
    actual = response.json()
    assert not actual["success"]
    assert actual["error_code"] == 422
    assert actual["message"] == [{'loc': ['body', 'settings', 0, 'slot'], 'msg': 'Slot is required', 'type': 'value_error'}]


def test_get_slot_mapping_empty():
    response = client.get(
        f"/api/bot/{pytest.bot}/slots/mapping",
        headers={"Authorization": pytest.token_type + " " + pytest.access_token},
    )
    actual = response.json()
    print(actual)
    assert actual["success"]
    assert actual['data'] == []


def test_add_slot_mapping():
    response = client.post(
        f"/api/bot/{pytest.bot}/slots",
        json={"name": "name", "type": "text"},
        headers={"Authorization": pytest.token_type + " " + pytest.access_token},
    )

    actual = response.json()
    assert actual["message"] == "Slot added successfully!"
    assert actual["success"]
    assert actual["error_code"] == 0
    response = client.post(
        f"/api/bot/{pytest.bot}/slots/mapping",
        json={"slot": "name", 'mapping': [{'type': 'from_text', 'value': 'user', 'entity': 'name'},
                                          {'type': 'from_entity', 'entity': 'name'}]},
        headers={"Authorization": pytest.token_type + " " + pytest.access_token},
    )
    actual = response.json()
    assert actual["message"] == "Slot mapping added"
    assert actual["success"]
    assert actual["error_code"] == 0


def test_add_empty_slot_mapping():
    response = client.post(
        f"/api/bot/{pytest.bot}/slots/mapping",
        json={"slot": "num_people", 'mapping': []},
        headers={"Authorization": pytest.token_type + " " + pytest.access_token},
    )
    actual = response.json()
    assert actual["error_code"] == 422
    assert not actual["success"]
    assert actual["message"] == [{'loc': ['body', 'mapping'], 'msg': 'At least one mapping is required', 'type': 'value_error'}]

    response = client.post(
        f"/api/bot/{pytest.bot}/slots/mapping",
        json={"slot": "num_people", 'mapping': [{}]},
        headers={"Authorization": pytest.token_type + " " + pytest.access_token},
    )
    actual = response.json()
    assert actual["error_code"] == 422
    assert not actual["success"]
    assert actual["message"] == [{'loc': ['body', 'mapping', 0, 'type'], 'msg': 'field required', 'type': 'value_error.missing'}]


def test_add_form():
    response = client.post(
        f"/api/bot/{pytest.bot}/slots",
        json={"name": "num_people", "type": "float"},
        headers={"Authorization": pytest.token_type + " " + pytest.access_token},
    )
    actual = response.json()
    assert actual["message"] == "Slot added successfully!"
    assert actual["success"]
    response = client.post(
        f"/api/bot/{pytest.bot}/slots/mapping",
        json={"slot": "num_people",
              'mapping': [{'type': 'from_entity', 'intent': ['inform', 'request_restaurant'], 'entity': 'number'}]},
        headers={"Authorization": pytest.token_type + " " + pytest.access_token},
    )
    actual = response.json()
    assert actual["message"] == "Slot mapping added"
    assert actual["success"]

    response = client.post(
        f"/api/bot/{pytest.bot}/slots",
        json={"name": "cuisine", "type": "text"},
        headers={"Authorization": pytest.token_type + " " + pytest.access_token},
    )
    actual = response.json()
    assert actual["message"] == "Slot added successfully!"
    assert actual["success"]
    response = client.post(
        f"/api/bot/{pytest.bot}/slots/mapping",
        json={"slot": "cuisine", 'mapping': [{'type': 'from_entity', 'entity': 'cuisine'}]},
        headers={"Authorization": pytest.token_type + " " + pytest.access_token},
    )
    actual = response.json()
    assert actual["message"] == "Slot mapping added"
    assert actual["success"]

    response = client.post(
        f"/api/bot/{pytest.bot}/slots",
        json={"name": "outdoor_seating", "type": "text"},
        headers={"Authorization": pytest.token_type + " " + pytest.access_token},
    )
    actual = response.json()
    assert actual["message"] == "Slot added successfully!"
    assert actual["success"]
    response = client.post(
        f"/api/bot/{pytest.bot}/slots/mapping",
        json={"slot": "outdoor_seating", 'mapping': [{'type': 'from_entity', 'entity': 'seating'},
                                                     {'type': 'from_intent', 'intent': ['affirm'], 'value': True},
                                                     {'type': 'from_intent', 'intent': ['deny'], 'value': False}]},
        headers={"Authorization": pytest.token_type + " " + pytest.access_token},
    )
    actual = response.json()
    assert actual["message"] == "Slot mapping added"
    assert actual["success"]

    response = client.post(
        f"/api/bot/{pytest.bot}/slots",
        json={"name": "preferences", "type": "text"},
        headers={"Authorization": pytest.token_type + " " + pytest.access_token},
    )
    actual = response.json()
    assert actual["message"] == "Slot added successfully!"
    assert actual["success"]
    response = client.post(
        f"/api/bot/{pytest.bot}/slots/mapping",
        json={"slot": "preferences", 'mapping': [{'type': 'from_text', 'not_intent': ['affirm']},
                                                 {'type': 'from_intent', 'intent': ['affirm'],
                                                  'value': 'no additional preferences'}]},
        headers={"Authorization": pytest.token_type + " " + pytest.access_token},
    )
    actual = response.json()
    assert actual["message"] == "Slot mapping added"
    assert actual["success"]

    response = client.post(
        f"/api/bot/{pytest.bot}/slots",
        json={"name": "feedback", "type": "text"},
        headers={"Authorization": pytest.token_type + " " + pytest.access_token},
    )
    actual = response.json()
    assert actual["message"] == "Slot added successfully!"
    assert actual["success"]
    response = client.post(
        f"/api/bot/{pytest.bot}/slots/mapping",
        json={"slot": "feedback", 'mapping': [{'type': 'from_text'},
                                              {'type': 'from_entity', 'entity': 'feedback'}]},
        headers={"Authorization": pytest.token_type + " " + pytest.access_token},
    )
    actual = response.json()
    assert actual["message"] == "Slot mapping added"
    assert actual["success"]

    path = [{'ask_questions': ['please give us your name?'], 'slot': 'name'},
            {'ask_questions': ['seats required?'], 'slot': 'num_people'},
            {'ask_questions': ['type of cuisine?'], 'slot': 'cuisine'},
            {'ask_questions': ['outdoor seating required?'], 'slot': 'outdoor_seating'},
            {'ask_questions': ['any preferences?'], 'slot': 'preferences'},
            {'ask_questions': ['Please give your feedback on your experience so far'], 'slot': 'feedback'},
            ]
    request = {'name': 'restaurant_form', 'settings': path}
    response = client.post(
        f"/api/bot/{pytest.bot}/forms",
        json=request,
        headers={"Authorization": pytest.token_type + " " + pytest.access_token},
    )
    actual = response.json()
    assert actual["success"]
    assert actual["error_code"] == 0
    assert actual["message"] == "Form added"


def test_add_utterance_to_form():
    response = client.post(
        f"/api/bot/{pytest.bot}/response/utter_ask_restaurant_form_num_people?form_attached=restaurant_form",
        json={"data": "num people?"},
        headers={"Authorization": pytest.token_type + " " + pytest.access_token},
    )
    actual = response.json()
    assert actual["data"]["_id"]
    assert actual["success"]
    assert actual["error_code"] == 0
    assert actual["message"] == "Response added!"


def test_delete_utterance_in_form():
    response = client.get(
        f"/api/bot/{pytest.bot}/response/utter_ask_restaurant_form_num_people",
        json={"data": "num people?"},
        headers={"Authorization": pytest.token_type + " " + pytest.access_token},
    )
    actual = response.json()
    assert actual["data"]
    assert actual["success"]
    assert actual["error_code"] == 0

    response = client.delete(
        f"/api/bot/{pytest.bot}/response/False",
        json={"data": actual["data"][0]["_id"]},
        headers={"Authorization": pytest.token_type + " " + pytest.access_token},
    )
    actual = response.json()
    assert actual["success"]
    assert actual["error_code"] == 0
    assert actual["message"] == "Utterance removed!"


def test_create_rule_with_form_invalid_step():
    steps = [
        {"name": None, "type": "INTENT"},
        {"name": "know_user", "type": "FORM_ACTION"},
        {"name": "know_user", "type": "FORM_START"},
        {"type": "FORM_END"},
        {"name": "utter_submit", "type": "BOT"},
    ]
    story_dict = {'name': "activate form", 'steps': steps, 'type': 'RULE', 'template_type': 'CUSTOM'}
    response = client.post(
        f"/api/bot/{pytest.bot}/stories",
        json=story_dict,
        headers={"Authorization": pytest.token_type + " " + pytest.access_token},
    )
    actual = response.json()
    assert actual["message"] == [{'loc': ['body', 'steps'], 'msg': 'Only FORM_END step type can have empty name', 'type': 'value_error'}]
    assert not actual["data"]
    assert not actual["success"]
    assert actual["error_code"] == 422

    steps = [
        {"name": "greet", "type": "INTENT"},
        {"name": "   ", "type": "FORM_ACTION"},
        {"name": "know_user", "type": "FORM_START"},
        {"type": "FORM_END"},
        {"name": "utter_submit", "type": "BOT"},
    ]
    story_dict = {'name': "activate form", 'steps': steps, 'type': 'RULE', 'template_type': 'CUSTOM'}
    response = client.post(
        f"/api/bot/{pytest.bot}/stories",
        json=story_dict,
        headers={"Authorization": pytest.token_type + " " + pytest.access_token},
    )
    actual = response.json()
    assert actual["message"] == [
        {'loc': ['body', 'steps'], 'msg': 'Only FORM_END step type can have empty name', 'type': 'value_error'}]
    assert not actual["data"]
    assert not actual["success"]
    assert actual["error_code"] == 422


def test_create_rule_with_form():
    steps = [
        {"name": "greet", "type": "INTENT"},
        {"name": "know_user", "type": "FORM_ACTION"},
        {"name": "know_user", "type": "FORM_START"},
        {"type": "FORM_END"},
        {"name": "utter_submit", "type": "BOT"},
    ]
    story_dict = {'name': "activate form", 'steps': steps, 'type': 'RULE', 'template_type': 'CUSTOM'}
    response = client.post(
        f"/api/bot/{pytest.bot}/stories",
        json=story_dict,
        headers={"Authorization": pytest.token_type + " " + pytest.access_token},
    )
    actual = response.json()
    assert actual["message"] == "Flow added successfully"
    assert actual["data"]["_id"]
    assert actual["success"]
    assert actual["error_code"] == 0

    response = client.get(
        f"/api/bot/{pytest.bot}/stories",
        headers={"Authorization": pytest.token_type + " " + pytest.access_token},
    )
    actual = response.json()
    assert actual["success"]
    assert actual["error_code"] == 0


def test_create_stories_with_form():
    steps = [
        {"name": "greet", "type": "INTENT"},
        {"name": "know_user", "type": "FORM_ACTION"},
        {"name": "know_user", "type": "FORM_START"},
        {"name": "deny", "type": "INTENT"},
        {"name": "utter_ask_continue", "type": "BOT"},
        {"name": "affirm", "type": "INTENT"},
        {"type": "FORM_END"},
        {"name": "utter_submit", "type": "BOT"},
    ]
    story_dict = {'name': "stop form + continue", 'steps': steps, 'type': 'STORY', 'template_type': 'CUSTOM'}
    response = client.post(
        f"/api/bot/{pytest.bot}/stories",
        json=story_dict,
        headers={"Authorization": pytest.token_type + " " + pytest.access_token},
    )
    actual = response.json()
    assert actual["message"] == "Flow added successfully"
    assert actual["data"]["_id"]
    assert actual["success"]
    assert actual["error_code"] == 0

    response = client.get(
        f"/api/bot/{pytest.bot}/stories",
        headers={"Authorization": pytest.token_type + " " + pytest.access_token},
    )
    actual = response.json()
    assert actual["success"]
    assert actual["error_code"] == 0


def test_get_form_with_no_validations():
    response = client.get(
        f"/api/bot/{pytest.bot}/forms",
        headers={"Authorization": pytest.token_type + " " + pytest.access_token},
    )
    actual = response.json()
    assert actual["success"]
    assert actual["error_code"] == 0
    form_id = actual["data"][0]['_id']

    response = client.get(
        f"/api/bot/{pytest.bot}/forms/{form_id}",
        headers={"Authorization": pytest.token_type + " " + pytest.access_token},
    )
    actual = response.json()
    assert actual["success"]
    assert actual["error_code"] == 0
    form = actual["data"]
    assert len(form['settings']) == 6
    assert form['settings'][0]['slot'] == 'name'
    assert form['settings'][1]['slot'] == 'num_people'
    assert form['settings'][2]['slot'] == 'cuisine'
    assert form['settings'][3]['slot'] == 'outdoor_seating'
    assert form['settings'][4]['slot'] == 'preferences'
    assert form['settings'][5]['slot'] == 'feedback'
    assert form['settings'][0]['ask_questions'][0]['_id']
    assert form['settings'][1]['ask_questions'][0]['_id']
    assert form['settings'][2]['ask_questions'][0]['_id']
    assert form['settings'][3]['ask_questions'][0]['_id']
    assert form['settings'][4]['ask_questions'][0]['_id']
    assert form['settings'][5]['ask_questions'][0]['_id']
    assert form['settings'][0]['ask_questions'][0]['value']['text'] == 'please give us your name?'
    assert form['settings'][1]['ask_questions'][0]['value']['text'] == 'seats required?'
    assert form['settings'][2]['ask_questions'][0]['value']['text'] == 'type of cuisine?'
    assert form['settings'][3]['ask_questions'][0]['value']['text'] == 'outdoor seating required?'
    assert form['settings'][4]['ask_questions'][0]['value']['text'] == 'any preferences?'
    assert form['settings'][5]['ask_questions'][0]['value']['text'] == 'Please give your feedback on your experience so far'

    response = client.get(
        f"/api/bot/{pytest.bot}/response/all",
        headers={"Authorization": pytest.token_type + " " + pytest.access_token},
    )
    actual = response.json()
    saved_responses = {response['name'] for response in actual["data"]}
    assert len({'utter_ask_restaurant_form_name', 'utter_ask_restaurant_form_num_people',
                'utter_ask_restaurant_form_cuisine', 'utter_ask_restaurant_form_outdoor_seating',
                'utter_ask_restaurant_form_preferences', 'utter_ask_restaurant_form_feedback'}.difference(
        saved_responses)) == 0
    assert actual["success"]
    assert actual["error_code"] == 0


def test_add_form_slot_not_present():
    path = [{'ask_questions': ['please give us your location?'], 'slot': 'location',
             'mapping': [{'type': 'from_text', 'value': 'user', 'entity': 'name'},
                         {'type': 'from_entity', 'entity': 'name'}]},
            {'ask_questions': ['seats required?'], 'slot': 'num_people',
             'mapping': [{'type': 'from_entity', 'intent': ['inform', 'request_restaurant'], 'entity': 'number'}]},
            {'ask_questions': ['type of cuisine?'], 'slot': 'cuisine',
             'mapping': [{'type': 'from_entity', 'entity': 'cuisine'}]},
            {'ask_questions': ['outdoor seating required?'], 'slot': 'outdoor_seating',
             'mapping': [{'type': 'from_entity', 'entity': 'seating'},
                         {'type': 'from_intent', 'intent': ['affirm'], 'value': True},
                         {'type': 'from_intent', 'intent': ['deny'], 'value': False}]},
            {'ask_questions': ['any preferences?'], 'slot': 'preferences',
             'mapping': [{'type': 'from_text', 'not_intent': ['affirm']},
                         {'type': 'from_intent', 'intent': ['affirm'], 'value': 'no additional preferences'}]},
            {'ask_questions': ['Please give your feedback on your experience so far'], 'slot': 'feedback',
             'mapping': [{'type': 'from_text'},
                         {'type': 'from_entity', 'entity': 'feedback'}]},
            ]
    request = {'name': 'know_user', 'settings': path}
    response = client.post(
        f"/api/bot/{pytest.bot}/forms",
        json=request,
        headers={"Authorization": pytest.token_type + " " + pytest.access_token},
    )
    actual = response.json()
    assert not actual["success"]
    assert actual["error_code"] == 422
    assert actual["message"].__contains__('slots not exists: {')


def test_add_form_with_validations():
    response = client.post(
        f"/api/bot/{pytest.bot}/slots",
        json={"name": "age", "type": "float"},
        headers={"Authorization": pytest.token_type + " " + pytest.access_token},
    )
    actual = response.json()
    assert actual["message"] == "Slot added successfully!"
    assert actual["success"]
    response = client.post(
        f"/api/bot/{pytest.bot}/slots/mapping",
        json={"slot": "age",
              'mapping': [{'type': 'from_intent', 'intent': ['get_age'], 'entity': 'age', 'value': '18'}]},
        headers={"Authorization": pytest.token_type + " " + pytest.access_token},
    )
    actual = response.json()
    assert actual["message"] == "Slot mapping added"
    assert actual["success"]

    response = client.post(
        f"/api/bot/{pytest.bot}/slots",
        json={"name": "location", "type": "text"},
        headers={"Authorization": pytest.token_type + " " + pytest.access_token},
    )
    actual = response.json()
    assert actual["message"] == "Slot added successfully!"
    assert actual["success"]
    response = client.post(
        f"/api/bot/{pytest.bot}/slots/mapping",
        json={"slot": "location", 'mapping': [{'type': 'from_entity', 'entity': 'location'}]},
        headers={"Authorization": pytest.token_type + " " + pytest.access_token},
    )
    actual = response.json()
    assert actual["message"] == "Slot mapping added"
    assert actual["success"]

    response = client.post(
        f"/api/bot/{pytest.bot}/slots",
        json={"name": "occupation", "type": "text"},
        headers={"Authorization": pytest.token_type + " " + pytest.access_token},
    )
    actual = response.json()
    assert actual["message"] == "Slot added successfully!"
    assert actual["success"]
    response = client.post(
        f"/api/bot/{pytest.bot}/slots/mapping",
        json={"slot": "occupation",
              'mapping': [
                  {'type': 'from_intent', 'intent': ['get_occupation'], 'entity': 'occupation', 'value': 'business'},
                  {'type': 'from_text', 'entity': 'occupation', 'value': 'engineer'},
                  {'type': 'from_entity', 'entity': 'occupation'},
                  {'type': 'from_trigger_intent', 'entity': 'occupation', 'value': 'tester',
                   'intent': ['get_business', 'is_engineer', 'is_tester'], 'not_intent': ['get_age', 'get_name']}]},
        headers={"Authorization": pytest.token_type + " " + pytest.access_token},
    )
    actual = response.json()
    assert actual["message"] == "Slot mapping added"
    assert actual["success"]

    name_validation = {'logical_operator': 'and',
                       'expressions': [{'validations': [{'operator': 'has_length_greater_than', 'value': 1},
                                                        {'operator': 'has_no_whitespace'}]}]}
    age_validation = {'logical_operator': 'and',
                      'expressions': [{'validations': [{'operator': '>', 'value': 10},
                                                       {'operator': '<', 'value': 70},
                                                       {'operator': 'startswith', 'value': 'valid'},
                                                       {'operator': 'endswith', 'value': 'value'}]}]}
    occupation_validation = {'logical_operator': 'and', 'expressions': [
        {'logical_operator': 'and',
         'validations': [{'operator': 'in', 'value': ['teacher', 'programmer', 'student', 'manager']},
                         {'operator': 'has_no_whitespace'},
                         {'operator': 'endswith', 'value': 'value'}]},
        {'logical_operator': 'or',
         'validations': [{'operator': 'has_length_greater_than', 'value': 20},
                         {'operator': 'has_no_whitespace'},
                         {'operator': 'matches_regex', 'value': '^[e]+.*[e]$'}]}]}
    path = [{'ask_questions': ['what is your name?', 'name?'], 'slot': 'name',
             'validation': name_validation,
             'valid_response': 'got it',
             'invalid_response': 'please rephrase'},
            {'ask_questions': ['what is your age?', 'age?'], 'slot': 'age',
             'validation': age_validation,
             'valid_response': 'valid entry',
             'invalid_response': 'please enter again'
             },
            {'ask_questions': ['what is your location?', 'location?'], 'slot': 'location'},
            {'ask_questions': ['what is your occupation?', 'occupation?'], 'slot': 'occupation',
             'validation': occupation_validation}]
    request = {'name': 'know_user_form', 'settings': path}
    response = client.post(
        f"/api/bot/{pytest.bot}/forms",
        json=request,
        headers={"Authorization": pytest.token_type + " " + pytest.access_token},
    )
    actual = response.json()
    assert actual["success"]
    assert actual["error_code"] == 0
    assert actual["message"] == "Form added"


def test_get_form_with_validations():
    response = client.get(
        f"/api/bot/{pytest.bot}/forms",
        headers={"Authorization": pytest.token_type + " " + pytest.access_token},
    )
    actual = response.json()
    assert actual["success"]
    assert actual["error_code"] == 0
    form_id = actual["data"][1]['_id']

    response = client.get(
        f"/api/bot/{pytest.bot}/forms/{form_id}",
        headers={"Authorization": pytest.token_type + " " + pytest.access_token},
    )
    actual = response.json()
    assert actual["success"]
    assert actual["error_code"] == 0
    form = actual["data"]
    assert len(form['settings']) == 4
    assert form['settings'][0]['slot'] == 'name'
    assert form['settings'][1]['slot'] == 'age'
    assert form['settings'][2]['slot'] == 'location'
    assert form['settings'][3]['slot'] == 'occupation'
    assert form['settings'][0]['ask_questions'][0]['_id']
    assert form['settings'][1]['ask_questions'][0]['_id']
    assert form['settings'][2]['ask_questions'][0]['_id']
    assert form['settings'][0]['ask_questions'][0]['value']['text']
    assert form['settings'][1]['ask_questions'][0]['value']['text']
    assert form['settings'][2]['ask_questions'][0]['value']['text']
    assert form['settings'][3]['ask_questions'][0]['value']['text']
    assert form['settings'][0]['validation'] == {
        'and': [{'operator': 'has_length_greater_than', 'value': 1}, {'operator': 'has_no_whitespace', 'value': None}]}
    assert form['settings'][1]['validation'] == {
        'and': [{'operator': '>', 'value': 10}, {'operator': '<', 'value': 70},
                {'operator': 'startswith', 'value': 'valid'}, {'operator': 'endswith', 'value': 'value'}]}
    assert not form['settings'][2]['validation']
    assert form['settings'][3]['validation'] == {'and': [{'and': [
        {'operator': 'in', 'value': ['teacher', 'programmer', 'student', 'manager']},
        {'operator': 'has_no_whitespace', 'value': None}, {'operator': 'endswith', 'value': 'value'}]}, {'or': [
        {'operator': 'has_length_greater_than', 'value': 20}, {'operator': 'has_no_whitespace', 'value': None},
        {'operator': 'matches_regex', 'value': '^[e]+.*[e]$'}]}]}


def test_edit_form_add_validations():
    name_validation = {'logical_operator': 'and',
                       'expressions': [{'validations': [{'operator': 'has_length_greater_than', 'value': 4},
                                                        {'operator': 'has_no_whitespace'}]}]}
    num_people_validation = {'logical_operator': 'and',
                             'expressions': [{'validations': [{'operator': '>', 'value': 1},
                                                              {'operator': '<', 'value': 10}]}]}
    path = [{'ask_questions': ['please give us your name?'], 'slot': 'name',
             'mapping': [{'type': 'from_text', 'value': 'user', 'entity': 'name'},
                         {'type': 'from_entity', 'entity': 'name'}],
             'validation': name_validation},
            {'ask_questions': ['seats required?'], 'slot': 'num_people',
             'mapping': [{'type': 'from_entity', 'intent': ['inform', 'request_restaurant'], 'entity': 'number'}],
             'validation': num_people_validation,
             'valid_response': 'valid value',
             'invalid_response': 'invalid value. please enter again'},
            {'ask_questions': ['type of cuisine?'], 'slot': 'cuisine',
             'mapping': [{'type': 'from_entity', 'entity': 'cuisine'}]},
            {'ask_questions': ['outdoor seating required?'], 'slot': 'outdoor_seating',
             'mapping': [{'type': 'from_entity', 'entity': 'seating'},
                         {'type': 'from_intent', 'intent': ['affirm'], 'value': True},
                         {'type': 'from_intent', 'intent': ['deny'], 'value': False}]},
            {'ask_questions': ['any preferences?'], 'slot': 'preferences',
             'mapping': [{'type': 'from_text', 'not_intent': ['affirm']},
                         {'type': 'from_intent', 'intent': ['affirm'], 'value': 'no additional preferences'}]},
            {'ask_questions': ['Please give your feedback on your experience so far'], 'slot': 'feedback',
             'mapping': [{'type': 'from_text'},
                         {'type': 'from_entity', 'entity': 'feedback'}]},
            ]
    request = {'name': 'restaurant_form', 'settings': path}
    response = client.put(
        f"/api/bot/{pytest.bot}/forms",
        json=request,
        headers={"Authorization": pytest.token_type + " " + pytest.access_token},
    )
    actual = response.json()
    assert actual["success"]
    assert actual["error_code"] == 0
    assert actual["message"] == "Form updated"


def test_edit_form_remove_validations():
    path = [{'ask_questions': ['what is your name?', 'name?'], 'slot': 'name',
             'valid_response': 'got it',
             'invalid_response': 'please rephrase'},
            {'ask_questions': ['what is your age?', 'age?'], 'slot': 'age',
             'valid_response': 'valid entry',
             'invalid_response': 'please enter again'},
            {'ask_questions': ['what is your location?', 'location?'], 'slot': 'location'},
            {'ask_questions': ['what is your occupation?', 'occupation?'], 'slot': 'occupation'}]
    request = {'name': 'know_user_form', 'settings': path}
    response = client.put(
        f"/api/bot/{pytest.bot}/forms",
        json=request,
        headers={"Authorization": pytest.token_type + " " + pytest.access_token},
    )
    actual = response.json()
    assert actual["success"]
    assert actual["error_code"] == 0
    assert actual["message"] == "Form updated"


def test_list_form():
    response = client.get(
        f"/api/bot/{pytest.bot}/forms",
        headers={"Authorization": pytest.token_type + " " + pytest.access_token},
    )
    actual = response.json()
    assert actual["success"]
    assert actual["error_code"] == 0
    assert actual["data"][0]['name'] == 'restaurant_form'
    assert actual["data"][0]['required_slots'] == ['name', 'num_people', 'cuisine', 'outdoor_seating', 'preferences', 'feedback']
    assert actual["data"][1]['name'] == 'know_user_form'
    assert actual["data"][1]['required_slots'] == ['name', 'age', 'location', 'occupation']


def test_get_form_after_edit():
    response = client.get(
        f"/api/bot/{pytest.bot}/forms",
        headers={"Authorization": pytest.token_type + " " + pytest.access_token},
    )
    actual = response.json()
    assert actual["success"]
    assert actual["error_code"] == 0
    form_1 = actual["data"][0]['_id']

    response = client.get(
        f"/api/bot/{pytest.bot}/forms/{form_1}",
        headers={"Authorization": pytest.token_type + " " + pytest.access_token},
    )
    actual = response.json()
    assert actual["success"]
    assert actual["error_code"] == 0
    form = actual["data"]
    assert len(form['settings']) == 6
    assert form['settings'][0]['slot'] == 'name'
    assert form['settings'][1]['slot'] == 'num_people'
    assert form['settings'][2]['slot'] == 'cuisine'
    assert form['settings'][3]['slot'] == 'outdoor_seating'
    assert form['settings'][4]['slot'] == 'preferences'
    assert form['settings'][5]['slot'] == 'feedback'
    assert form['settings'][0]['ask_questions'][0]['_id']
    assert form['settings'][1]['ask_questions'][0]['_id']
    assert form['settings'][2]['ask_questions'][0]['_id']
    assert form['settings'][3]['ask_questions'][0]['_id']
    assert form['settings'][4]['ask_questions'][0]['_id']
    assert form['settings'][5]['ask_questions'][0]['_id']
    assert form['settings'][0]['ask_questions'][0]['value']['text'] == 'please give us your name?'
    assert form['settings'][1]['ask_questions'][0]['value']['text'] == 'seats required?'
    assert form['settings'][2]['ask_questions'][0]['value']['text'] == 'type of cuisine?'
    assert form['settings'][3]['ask_questions'][0]['value']['text'] == 'outdoor seating required?'
    assert form['settings'][4]['ask_questions'][0]['value']['text'] == 'any preferences?'
    assert form['settings'][5]['ask_questions'][0]['value'][
               'text'] == 'Please give your feedback on your experience so far'
    assert form['settings'][0]['validation'] == {
        'and': [{'operator': 'has_length_greater_than', 'value': 4}, {'operator': 'has_no_whitespace', 'value': None}]}
    assert form['settings'][1]['validation'] == {
        'and': [{'operator': '>', 'value': 1}, {'operator': '<', 'value': 10}]}
    assert not form['settings'][2]['validation']
    assert not form['settings'][3]['validation']
    assert not form['settings'][4]['validation']

    response = client.get(
        f"/api/bot/{pytest.bot}/response/all",
        headers={"Authorization": pytest.token_type + " " + pytest.access_token},
    )
    actual = response.json()
    saved_responses = {response['name'] for response in actual["data"]}
    assert len({'utter_ask_restaurant_form_name', 'utter_ask_restaurant_form_num_people',
                'utter_ask_restaurant_form_cuisine', 'utter_ask_restaurant_form_outdoor_seating',
                'utter_ask_restaurant_form_preferences', 'utter_ask_restaurant_form_feedback'}.difference(
        saved_responses)) == 0
    assert actual["success"]
    assert actual["error_code"] == 0


def test_edit_form():
    response = client.post(
        f"/api/bot/{pytest.bot}/slots",
        json={"name": "ac_required", "type": "text"},
        headers={"Authorization": pytest.token_type + " " + pytest.access_token},
    )
    actual = response.json()
    assert actual["message"] == "Slot added successfully!"
    assert actual["success"]
    response = client.post(
        f"/api/bot/{pytest.bot}/slots/mapping",
        json={"slot": "ac_required",
              'mapping': [{'type': 'from_intent', 'intent': ['affirm'], 'value': True},
                          {'type': 'from_intent', 'intent': ['deny'], 'value': False}]},
        headers={"Authorization": pytest.token_type + " " + pytest.access_token},
    )
    actual = response.json()
    assert actual["message"] == "Slot mapping added"
    assert actual["success"]

    path = [{'ask_questions': ['which location would you prefer?'], 'slot': 'location',
             'mapping': [{'type': 'from_text', 'value': 'user', 'entity': 'location'},
                         {'type': 'from_entity', 'entity': 'location'}]},
            {'ask_questions': ['seats required?'], 'slot': 'num_people',
             'mapping': [{'type': 'from_entity', 'intent': ['inform', 'request_restaurant'], 'entity': 'number'}]},
            {'ask_questions': ['type of cuisine?'], 'slot': 'cuisine',
             'mapping': [{'type': 'from_entity', 'entity': 'cuisine'}]},
            {'ask_questions': ['outdoor seating required?'], 'slot': 'outdoor_seating',
             'mapping': [{'type': 'from_entity', 'entity': 'seating'},
                         {'type': 'from_intent', 'intent': ['affirm'], 'value': True},
                         {'type': 'from_intent', 'intent': ['deny'], 'value': False}]},
            {'ask_questions': ['any preferences?'], 'slot': 'preferences',
             'mapping': [{'type': 'from_text', 'not_intent': ['affirm']},
                         {'type': 'from_intent', 'intent': ['affirm'], 'value': 'no additional preferences'}]},
            {'ask_questions': ['do you want to go with an AC room?'], 'slot': 'ac_required'},
            {'ask_questions': ['Please give your feedback on your experience so far'], 'slot': 'feedback',
             'mapping': [{'type': 'from_text'},
                         {'type': 'from_entity', 'entity': 'feedback'}]}
            ]
    request = {'name': 'restaurant_form', 'settings': path}
    response = client.put(
        f"/api/bot/{pytest.bot}/forms",
        json=request,
        headers={"Authorization": pytest.token_type + " " + pytest.access_token},
    )
    actual = response.json()
    assert actual["success"]
    assert actual["error_code"] == 0
    assert actual["message"] == "Form updated"


def test_edit_slot_mapping():
    response = client.put(
        f"/api/bot/{pytest.bot}/slots/mapping",
        json={"slot": "cuisine", 'mapping': [{'type': 'from_intent', 'intent': ['order', 'menu'], 'value': 'cuisine'}]},
        headers={"Authorization": pytest.token_type + " " + pytest.access_token},
    )
    actual = response.json()
    assert actual["message"] == "Slot mapping updated"
    assert actual["success"]
    assert actual["error_code"] == 0


def test_get_slot_mapping():
    response = client.get(
        f"/api/bot/{pytest.bot}/slots/mapping",
        headers={"Authorization": pytest.token_type + " " + pytest.access_token},
    )
    actual = response.json()
    print(actual)
    assert actual["success"]
    assert actual['data'] == [{'slot': 'name', 'mapping': [{'type': 'from_text', 'value': 'user'},
                                                           {'type': 'from_entity', 'entity': 'name'}]},
                              {'slot': 'num_people', 'mapping': [{'type': 'from_entity', 'entity': 'number',
                                                                  'intent': ['inform', 'request_restaurant']}]},
                              {'slot': 'cuisine',
                               'mapping': [{'type': 'from_intent', 'intent': ['order', 'menu'], 'value': 'cuisine'}]},
                              {'slot': 'outdoor_seating', 'mapping': [{'type': 'from_entity', 'entity': 'seating'},
                                                                      {'type': 'from_intent', 'value': True,
                                                                       'intent': ['affirm']},
                                                                      {'type': 'from_intent', 'value': False,
                                                                       'intent': ['deny']}]}, {'slot': 'preferences',
                                                                                               'mapping': [
                                                                                                   {'type': 'from_text',
                                                                                                    'not_intent': [
                                                                                                        'affirm']}, {
                                                                                                       'type': 'from_intent',
                                                                                                       'value': 'no additional preferences',
                                                                                                       'intent': [
                                                                                                           'affirm']}]},
                              {'slot': 'feedback',
                               'mapping': [{'type': 'from_text'}, {'type': 'from_entity', 'entity': 'feedback'}]},
                              {'slot': 'age',
                               'mapping': [{'type': 'from_intent', 'value': '18', 'intent': ['get_age']}]},
                              {'slot': 'location', 'mapping': [{'type': 'from_entity', 'entity': 'location'}]},
                              {'slot': 'occupation',
                               'mapping': [{'type': 'from_intent', 'value': 'business', 'intent': ['get_occupation']},
                                           {'type': 'from_text', 'value': 'engineer'},
                                           {'type': 'from_entity', 'entity': 'occupation'},
                                           {'type': 'from_trigger_intent', 'value': 'tester',
                                            'intent': ['get_business', 'is_engineer', 'is_tester'],
                                            'not_intent': ['get_age', 'get_name']}]}, {'slot': 'ac_required',
                                                                                       'mapping': [
                                                                                           {'type': 'from_intent',
                                                                                            'value': True,
                                                                                            'intent': ['affirm']},
                                                                                           {'type': 'from_intent',
                                                                                            'value': False,
                                                                                            'intent': ['deny']}]}]
    assert actual["error_code"] == 0


def test_delete_form():
    response = client.delete(
        f"/api/bot/{pytest.bot}/forms",
        json={'data': 'restaurant_form'},
        headers={"Authorization": pytest.token_type + " " + pytest.access_token},
    )
    actual = response.json()
    assert actual["success"]
    assert actual["error_code"] == 0
    assert actual["message"] == "Form deleted"


def test_delete_form_already_deleted():
    response = client.delete(
        f"/api/bot/{pytest.bot}/forms",
        json={'data': 'restaurant_form'},
        headers={"Authorization": pytest.token_type + " " + pytest.access_token},
    )
    actual = response.json()
    assert not actual["success"]
    assert actual["error_code"] == 422
    assert actual["message"] == 'Form "restaurant_form" does not exists'


def test_delete_form_not_exists():
    response = client.delete(
        f"/api/bot/{pytest.bot}/forms",
        json={'data': 'form_not_exists'},
        headers={"Authorization": pytest.token_type + " " + pytest.access_token},
    )
    actual = response.json()
    assert not actual["success"]
    assert actual["error_code"] == 422
    assert actual["message"] == 'Form "form_not_exists" does not exists'


def test_delete_slot_mapping():
    response = client.delete(
        f"/api/bot/{pytest.bot}/slots/mapping/ac_required",
        headers={"Authorization": pytest.token_type + " " + pytest.access_token},
    )
    actual = response.json()
    assert actual["success"]
    assert actual["error_code"] == 0
    assert actual["message"] == 'Slot mapping deleted'


def test_delete_slot_mapping_non_existing():
    response = client.delete(
        f"/api/bot/{pytest.bot}/slots/mapping/ac_required",
        headers={"Authorization": pytest.token_type + " " + pytest.access_token},
    )
    actual = response.json()
    assert not actual["success"]
    assert actual["error_code"] == 422
    assert actual["message"] == 'No slot mapping exists for slot: ac_required'


def test_add_slot_set_action():
    request = {'name': 'action_set_name_slot', 'set_slots': [
        {'name': 'name', 'type': 'from_value', 'value': 5}, {'name': 'age', 'type': 'reset_slot'}]}
    response = client.post(
        f"/api/bot/{pytest.bot}/action/slotset",
        json=request,
        headers={"Authorization": pytest.token_type + " " + pytest.access_token},
    )
    actual = response.json()
    assert actual["success"]
    assert actual["error_code"] == 0
    assert actual["message"] == "Action added"


def test_add_slot_set_action_slot_not_exists():
    request = {'name': 'action_set_new_user_slot', 'set_slots': [{'name': 'new_user', 'type': 'from_value', 'value': False}]}
    response = client.post(
        f"/api/bot/{pytest.bot}/action/slotset",
        json=request,
        headers={"Authorization": pytest.token_type + " " + pytest.access_token},
    )
    actual = response.json()
    assert not actual["success"]
    assert actual["error_code"] == 422
    assert actual["message"] == 'Slot with name "new_user" not found'


def test_list_slot_set_actions():
    response = client.get(
        f"/api/bot/{pytest.bot}/action/slotset",
        headers={"Authorization": pytest.token_type + " " + pytest.access_token},
    )
    actual = response.json()
    assert actual["success"]
    assert actual["error_code"] == 0
    assert len(actual["data"]) == 1
    assert actual["data"][0] == {'name': 'action_set_name_slot', 'set_slots': [
        {'name': 'name', 'type': 'from_value', 'value': 5}, {'name': 'age', 'type': 'reset_slot'}]}


def test_edit_slot_set_action():
    request = {'name': 'action_set_name_slot', 'set_slots': [{'name': 'name', 'type': 'from_value', 'value': 'age'}]}
    response = client.put(
        f"/api/bot/{pytest.bot}/action/slotset",
        json=request,
        headers={"Authorization": pytest.token_type + " " + pytest.access_token},
    )
    actual = response.json()
    assert actual["success"]
    assert actual["error_code"] == 0
    assert actual["message"] == 'Action updated'


def test_edit_slot_set_action_slot_not_exists():
    request = {'name': 'action_set_name_slot', 'set_slots': [{'name': 'non_existant', 'type': 'from_value', 'value': 'age'}]}
    response = client.put(
        f"/api/bot/{pytest.bot}/action/slotset",
        json=request,
        headers={"Authorization": pytest.token_type + " " + pytest.access_token},
    )
    actual = response.json()
    assert not actual["success"]
    assert actual["error_code"] == 422
    assert actual["message"] == 'Slot with name "non_existant" not found'


def test_delete_slot_set_action_not_exists():
    response = client.delete(
        f"/api/bot/{pytest.bot}/action/non_existant",
        headers={"Authorization": pytest.token_type + " " + pytest.access_token},
    )
    actual = response.json()
    assert not actual["success"]
    assert actual["error_code"] == 422
    assert actual["message"] == 'Action with name "non_existant" not found'


def test_delete_slot_set_action():
    response = client.delete(
        f"/api/bot/{pytest.bot}/action/action_set_name_slot",
        headers={"Authorization": pytest.token_type + " " + pytest.access_token},
    )
    actual = response.json()
    assert actual["success"]
    assert actual["error_code"] == 0
    assert actual["message"] == 'Action deleted'


def test_list_slot_set_action_none_present():
    response = client.get(
        f"/api/bot/{pytest.bot}/action/slotset",
        headers={"Authorization": pytest.token_type + " " + pytest.access_token},
    )
    actual = response.json()
    assert actual["success"]
    assert actual["error_code"] == 0
    assert actual["data"] == []


def test_add_intent_case_insensitivity():
    response = client.post(
        f"/api/bot/{pytest.bot}/intents",
        json={"data": "CASE_INSENSITIVE_INTENT"},
        headers={"Authorization": pytest.token_type + " " + pytest.access_token},
    )
    actual = response.json()
    assert actual["data"]["_id"]
    assert actual["success"]
    assert actual["error_code"] == 0
    assert actual["message"] == "Intent added successfully!"

    response = client.get(
        f"/api/bot/{pytest.bot}/intents",
        headers={"Authorization": pytest.token_type + " " + pytest.access_token},
    )
    actual = response.json()
    assert "data" in actual
    intents_added = [i['name'] for i in actual["data"]]
    assert 'CASE_INSENSITIVE_INTENT' not in intents_added
    assert 'case_insensitive_intent' in intents_added
    assert actual["success"]
    assert actual["error_code"] == 0

    response = client.post(
        f"/api/bot/{pytest.bot}/training_examples/CASE_INSENSITIVE_INTENT",
        json={"data": ["IS THIS CASE_INSENSITIVE_INTENT?"]},
        headers={"Authorization": pytest.token_type + " " + pytest.access_token},
    )
    actual = response.json()
    assert actual["success"]
    assert actual["error_code"] == 0
    assert actual["data"][0]["message"] == "Training Example added"

    response = client.get(
        f"/api/bot/{pytest.bot}/training_examples/case_insensitive_intent",
        headers={"Authorization": pytest.token_type + " " + pytest.access_token},
    )
    actual = response.json()
    training_examples = [t['text'] for t in actual["data"]]
    assert "IS THIS CASE_INSENSITIVE_INTENT?" in training_examples
    assert actual["success"]
    assert actual["error_code"] == 0


def test_add_training_example_case_insensitivity():
    response = client.post(
        f"/api/bot/{pytest.bot}/training_examples/CASE_INSENSITIVE_TRAINING_EX_INTENT",
        json={"data": ["IS THIS CASE_INSENSITIVE_TRAINING_EX_INTENT?"]},
        headers={"Authorization": pytest.token_type + " " + pytest.access_token},
    )
    actual = response.json()
    assert actual["success"]
    assert actual["error_code"] == 0
    assert actual["data"][0]["message"] == "Training Example added"

    response = client.get(
        f"/api/bot/{pytest.bot}/training_examples/case_insensitive_training_ex_intent",
        headers={"Authorization": pytest.token_type + " " + pytest.access_token},
    )
    actual = response.json()
    assert "IS THIS CASE_INSENSITIVE_TRAINING_EX_INTENT?" in [t['text'] for t in actual["data"]]
    assert actual["success"]
    assert actual["error_code"] == 0


def test_add_utterances_case_insensitivity():
    response = client.post(
        f"/api/bot/{pytest.bot}/utterance",
        json={"data": "utter_CASE_INSENSITIVE_UTTERANCE"},
        headers={"Authorization": pytest.token_type + " " + pytest.access_token},
    )
    actual = response.json()
    assert actual["success"]
    assert actual["error_code"] == 0
    assert actual["message"] == "Utterance added!"

    response = client.get(
        f"/api/bot/{pytest.bot}/utterance",
        headers={"Authorization": pytest.token_type + " " + pytest.access_token},
    )
    actual = response.json()
    assert actual["success"]
    assert actual["error_code"] == 0
    utterances_added = [u['name'] for u in actual['data']['utterances']]
    assert 'utter_CASE_INSENSITIVE_UTTERANCE' not in utterances_added
    assert 'utter_case_insensitive_utterance' in utterances_added


def test_add_responses_case_insensitivity():
    response = client.post(
        f"/api/bot/{pytest.bot}/response/utter_CASE_INSENSITIVE_RESPONSE",
        json={"data": "yes, this is utter_CASE_INSENSITIVE_RESPONSE"},
        headers={"Authorization": pytest.token_type + " " + pytest.access_token},
    )
    actual = response.json()
    assert actual["data"]["_id"]
    assert actual["success"]
    assert actual["error_code"] == 0
    assert actual["message"] == "Response added!"

    response = client.get(
        f"/api/bot/{pytest.bot}/response/utter_CASE_INSENSITIVE_RESPONSE",
        headers={"Authorization": pytest.token_type + " " + pytest.access_token},
    )
    actual = response.json()
    assert actual["success"]
    assert actual["error_code"] == 0
    assert actual["data"][0]['value'] == {'text': 'yes, this is utter_CASE_INSENSITIVE_RESPONSE'}

    response = client.get(
        f"/api/bot/{pytest.bot}/response/utter_case_insensitive_response",
        headers={"Authorization": pytest.token_type + " " + pytest.access_token},
    )
    actual = response.json()
    assert actual["success"]
    assert actual["error_code"] == 0
    assert len(actual["data"]) == 1


def test_add_story_case_insensitivity():
    response = client.post(
        f"/api/bot/{pytest.bot}/stories",
        json={
            "name": "CASE_INSENSITIVE_STORY",
            "type": "STORY",
            "template_type": "Q&A",
            "steps": [
                {"name": "case_insensitive_training_ex_intent", "type": "INTENT"},
                {"name": "utter_case_insensitive_response", "type": "BOT"},
            ],
        },
        headers={"Authorization": pytest.token_type + " " + pytest.access_token},
    )
    actual = response.json()
    assert actual["message"] == "Flow added successfully"
    assert actual["data"]["_id"]
    assert actual["success"]
    assert actual["error_code"] == 0

    response = client.get(
        f"/api/bot/{pytest.bot}/stories",
        headers={"Authorization": pytest.token_type + " " + pytest.access_token},
    )
    actual = response.json()
    assert actual["success"]
    assert actual["error_code"] == 0
    assert actual["data"]
    assert Utility.check_empty_string(actual["message"])
    stories_added = [s['name'] for s in actual["data"]]
    assert 'CASE_INSENSITIVE_STORY' not in stories_added
    assert 'case_insensitive_story' in stories_added

    response = client.delete(
        f"/api/bot/{pytest.bot}/stories/case_insensitive_story/STORY",
        headers={"Authorization": pytest.token_type + " " + pytest.access_token},
    )
    actual = response.json()
    assert actual["success"]
    assert actual["error_code"] == 0
    assert actual["message"] == "Flow deleted successfully"


def test_add_rule_case_insensitivity():
    response = client.post(
        f"/api/bot/{pytest.bot}/stories",
        json={
            "name": "CASE_INSENSITIVE_RULE",
            "type": "RULE",
            "steps": [
                {"name": "case_insensitive_training_ex_intent", "type": "INTENT"},
                {"name": "utter_case_insensitive_response", "type": "BOT"},
            ],
        },
        headers={"Authorization": pytest.token_type + " " + pytest.access_token},
    )
    actual = response.json()
    assert actual["message"] == "Flow added successfully"
    assert actual["data"]["_id"]
    assert actual["success"]
    assert actual["error_code"] == 0

    response = client.get(
        f"/api/bot/{pytest.bot}/stories",
        headers={"Authorization": pytest.token_type + " " + pytest.access_token},
    )
    actual = response.json()
    assert actual["success"]
    assert actual["error_code"] == 0
    assert actual["data"]
    assert Utility.check_empty_string(actual["message"])
    stories_added = [s['name'] for s in actual["data"]]
    assert 'CASE_INSENSITIVE_RULE' not in stories_added
    assert 'case_insensitive_rule' in stories_added


def test_add_regex_case_insensitivity():
    response = client.post(
        f"/api/bot/{pytest.bot}/regex",
        json={"name": "CASE_INSENSITIVE_REGEX", "pattern": "b*b"},
        headers={"Authorization": pytest.token_type + " " + pytest.access_token},
    )
    actual = response.json()
    assert actual["success"]
    assert actual["error_code"] == 0
    assert actual["message"] == "Regex pattern added successfully!"

    response = client.get(
        f"/api/bot/{pytest.bot}/regex",
        headers={"Authorization": pytest.token_type + " " + pytest.access_token},
    )
    actual = response.json()
    assert actual["success"]
    assert actual["error_code"] == 0
    assert Utility.check_empty_string(actual["message"])
    assert "CASE_INSENSITIVE_REGEX" != actual['data'][0]['name']
    assert "case_insensitive_regex" == actual['data'][0]['name']


def test_add_lookup_table_case_insensitivity():
    response = client.post(
        f"/api/bot/{pytest.bot}/lookup/tables",
        json={"name": "CASE_INSENSITIVE_LOOKUP", "value": ["test1", "test2"]},
        headers={"Authorization": pytest.token_type + " " + pytest.access_token},
    )
    actual = response.json()
    assert actual["success"]
    assert actual["error_code"] == 0
    assert actual["message"] == "Lookup table and values added successfully!"

    response = client.get(
        f"/api/bot/{pytest.bot}/lookup/tables",
        headers={"Authorization": pytest.token_type + " " + pytest.access_token},
    )

    actual = response.json()
    lookups_added = [l['name'] for l in actual['data']]
    assert 'CASE_INSENSITIVE_LOOKUP' not in lookups_added
    assert 'case_insensitive_lookup' in lookups_added


def test_add_entity_synonym_case_insensitivity():
    response = client.post(
        f"/api/bot/{pytest.bot}/entity/synonyms",
        json={"name": "CASE_INSENSITIVE", "value": ["CASE_INSENSITIVE_SYNONYM"]},
        headers={"Authorization": pytest.token_type + " " + pytest.access_token},
    )
    actual = response.json()
    assert actual["success"]
    assert actual["error_code"] == 0
    assert actual["message"] == "Synonym and values added successfully!"

    response = client.get(
        f"/api/bot/{pytest.bot}/entity/synonyms",
        headers={"Authorization": pytest.token_type + " " + pytest.access_token},
    )

    actual = response.json()
    assert actual['data'] == [{'CASE_INSENSITIVE_SYNONYM': 'case_insensitive'}]


def test_add_slot_case_insensitivity():
    response = client.post(
        f"/api/bot/{pytest.bot}/slots",
        json={"name": "CASE_INSENSITIVE_SLOT", "type": "any", "initial_value": "bot", "influence_conversation": False},
        headers={"Authorization": pytest.token_type + " " + pytest.access_token},
    )

    actual = response.json()
    assert "data" in actual
    assert actual["message"] == "Slot added successfully!"
    assert actual["data"]["_id"]
    assert actual["success"]
    assert actual["error_code"] == 0

    response = client.get(
        f"/api/bot/{pytest.bot}/slots",
        headers={"Authorization": pytest.token_type + " " + pytest.access_token},
    )
    actual = response.json()
    assert "data" in actual
    assert len(actual["data"])
    assert actual["success"]
    assert actual["error_code"] == 0


def test_add_form_case_insensitivity():
    path = [{'ask_questions': ['please give us your name?'], 'slot': 'name',
             'mapping': [{'type': 'from_text', 'value': 'user', 'entity': 'name'},
                         {'type': 'from_entity', 'entity': 'name'}]},
            ]
    request = {'name': 'CASE_INSENSITIVE_FORM', 'settings': path}
    response = client.post(
        f"/api/bot/{pytest.bot}/forms",
        json=request,
        headers={"Authorization": pytest.token_type + " " + pytest.access_token},
    )
    actual = response.json()
    assert actual["success"]
    assert actual["error_code"] == 0
    assert actual["message"] == "Form added"

    response = client.get(
        f"/api/bot/{pytest.bot}/forms",
        headers={"Authorization": pytest.token_type + " " + pytest.access_token},
    )
    actual = response.json()
    assert actual["success"]
    assert actual["error_code"] == 0
    form_1 = actual["data"][1]['_id']

    response = client.get(
        f"/api/bot/{pytest.bot}/forms/{form_1}",
        headers={"Authorization": pytest.token_type + " " + pytest.access_token},
    )
    actual = response.json()
    assert actual["success"]
    assert actual["error_code"] == 0
    assert actual['data']['name'] == 'case_insensitive_form'


def test_add_slot_set_action_case_insensitivity():
    request = {'name': 'CASE_INSENSITIVE_SLOT_SET_ACTION', 'set_slots': [{'name': 'name', 'type': 'from_value', 'value': 5}]}
    response = client.post(
        f"/api/bot/{pytest.bot}/action/slotset",
        json=request,
        headers={"Authorization": pytest.token_type + " " + pytest.access_token},
    )
    actual = response.json()
    assert actual["success"]
    assert actual["error_code"] == 0
    assert actual["message"] == "Action added"

    response = client.get(
        f"/api/bot/{pytest.bot}/action/slotset",
        headers={"Authorization": pytest.token_type + " " + pytest.access_token},
    )
    actual = response.json()
    assert actual["success"]
    assert actual["error_code"] == 0
    assert len(actual["data"]) == 1
    assert actual["data"][0] == {'name': 'case_insensitive_slot_set_action', 'set_slots': [{'name': 'name', 'type': 'from_value',
                                 'value': 5}]}


def test_add_http_action_case_insensitivity():
    request_body = {
        "action_name": "CASE_INSENSITIVE_HTTP_ACTION",
        "response": {"value": "string"},
        "http_url": "http://www.google.com",
        "request_method": "GET",
        "params_list": [{
            "key": "testParam1",
            "parameter_type": "value",
            "value": "testValue1"
        }]
    }

    response = client.post(
        url=f"/api/bot/{pytest.bot}/action/httpaction",
        json=request_body,
        headers={"Authorization": pytest.token_type + " " + pytest.access_token},
    )

    actual = response.json()
    assert actual["error_code"] == 0
    assert actual["message"]
    assert actual["success"]

    response = client.get(
        url=f"/api/bot/{pytest.bot}/action/httpaction/CASE_INSENSITIVE_HTTP_ACTION",
        headers={"Authorization": pytest.token_type + " " + pytest.access_token},
    )
    actual = response.json()
    assert actual["error_code"] == 422
    assert not actual['data']

    response = client.get(
        url=f"/api/bot/{pytest.bot}/action/httpaction/case_insensitive_http_action",
        headers={"Authorization": pytest.token_type + " " + pytest.access_token},
    )
    actual = response.json()
    assert actual["error_code"] == 0
    assert actual['data']
    assert actual["success"]


def test_get_ui_config_empty():
    response = client.get(
        url=f"/api/account/config/ui",
        headers={"Authorization": pytest.token_type + " " + pytest.access_token},
    )
    actual = response.json()
    assert actual["error_code"] == 0
    assert actual['data'] == {}
    assert actual["success"]


def test_add_ui_config():
    response = client.put(
        url=f"/api/account/config/ui",
        json={'data': {'has_stepper': True, 'has_tour': False, 'theme': 'white'}},
        headers={"Authorization": pytest.token_type + " " + pytest.access_token},
    )
    actual = response.json()
    assert actual["error_code"] == 0
    assert not actual['data']
    assert actual["success"]
    assert actual["message"] == 'Config saved!'

    response = client.put(
        url=f"/api/account/config/ui",
        json={'data': {'has_stepper': True, 'has_tour': False, 'theme': 'black'}},
        headers={"Authorization": pytest.token_type + " " + pytest.access_token},
    )
    actual = response.json()
    assert actual["error_code"] == 0
    assert not actual['data']
    assert actual["success"]
    assert actual["message"] == 'Config saved!'


def test_get_ui_config():
    response = client.get(
        url=f"/api/account/config/ui",
        headers={"Authorization": pytest.token_type + " " + pytest.access_token},
    )
    actual = response.json()
    assert actual["error_code"] == 0
    assert actual['data'] == {'has_stepper': True, 'has_tour': False, 'theme': 'black'}
    assert actual["success"]


def test_sso_redirect_url_invalid_type():
    response = client.get(
        url=f"/api/auth/login/sso/ethereum"
    )
    actual = response.json()
    assert actual["error_code"] == 422
    assert actual['message'] == 'ethereum login is not supported'
    assert not actual["success"]


def test_list_sso_not_enabled():
    response = client.get(
        url=f"/api/auth/login/sso/list/enabled", allow_redirects=False
    )
    actual = response.json()
    assert actual["error_code"] == 0
    assert actual["success"]
    assert actual["data"] == {
            'facebook': False,
            'linkedin': False,
            'google': False
        }


def test_sso_redirect_url_not_enabled():
    response = client.get(
        url=f"/api/auth/login/sso/google", allow_redirects=False
    )
    actual = response.json()
    assert actual["error_code"] == 422
    assert actual['message'] == 'google login is not enabled'
    assert not actual["success"]

    response = client.get(
        url=f"/api/auth/login/sso/linkedin", allow_redirects=False
    )
    actual = response.json()
    assert actual["error_code"] == 422
    assert actual['message'] == 'linkedin login is not enabled'
    assert not actual["success"]

    response = client.get(
        url=f"/api/auth/login/sso/facebook", allow_redirects=False
    )
    actual = response.json()
    assert actual["error_code"] == 422
    assert actual['message'] == 'facebook login is not enabled'
    assert not actual["success"]


def test_sso_redirect_url(monkeypatch):
    discovery_url = 'https://accounts.google.com/o/oauth2/v2/auth?response_type=code&client_id='

    async def _mock_get_discovery_doc(*args, **kwargs):
        return {'authorization_endpoint': discovery_url}

    Utility.environment['sso']['linkedin']['enable'] = True
    Utility.environment['sso']['google']['enable'] = True
    Utility.environment['sso']['facebook']['enable'] = True
    monkeypatch.setattr(GoogleSSO, 'get_discovery_document', _mock_get_discovery_doc)

    response = client.get(
        url=f"/api/auth/login/sso/google", allow_redirects=False
    )
    assert response.status_code == 303
    assert response.headers['location'].__contains__(discovery_url)

    response = client.get(
        url=f"/api/auth/login/sso/linkedin", allow_redirects=False
    )
    assert response.status_code == 303
    assert response.headers['location'].__contains__(
        'https://www.linkedin.com/oauth/v2/authorization?response_type=code&client_id=')

    response = client.get(
        url=f"/api/auth/login/sso/facebook", allow_redirects=False
    )
    assert response.status_code == 303
    assert response.headers['location'].__contains__(
        'https://www.facebook.com/v9.0/dialog/oauth?response_type=code&client_id=')


def test_list_sso_enabled():
    Utility.environment['sso']['linkedin']['enable'] = True
    Utility.environment['sso']['google']['enable'] = True

    response = client.get(
        url=f"/api/auth/login/sso/list/enabled", allow_redirects=False
    )
    actual = response.json()
    assert actual["error_code"] == 0
    assert actual["success"]
    assert actual["data"] == {
            'facebook': False,
            'linkedin': True,
            'google': True
        }


def test_sso_get_login_token_invalid_type():
    response = client.get(
        url=f"/api/auth/login/sso/callback/ethereum"
    )
    actual = response.json()
    assert actual["error_code"] == 422
    assert actual['message'] == 'ethereum login is not supported'
    assert not actual["success"]


def test_sso_get_login_token(monkeypatch):
    async def __mock_verify_and_process(*args, **kwargs):
        return True, {}, 'fgyduhsaifusijfisofwh87eyfhw98yqwhfc8wufchwufehwncj'

    monkeypatch.setattr(Authentication, 'verify_and_process', __mock_verify_and_process)
    response = client.get(
        url=f"/api/auth/login/sso/callback/google?code=123456789", allow_redirects=False
    )
    actual = response.json()
    assert all(
        [
            True if actual["data"][key] else False
            for key in ["access_token", "token_type"]
        ]
    )
    assert actual["success"]
    assert actual["error_code"] == 0

    response = client.get(
        url=f"/api/auth/login/sso/callback/linkedin?code=123456789", allow_redirects=False
    )
    actual = response.json()
    assert all(
        [
            True if actual["data"][key] else False
            for key in ["access_token", "token_type"]
        ]
    )
    assert actual["success"]
    assert actual["error_code"] == 0

    response = client.get(
        url=f"/api/auth/login/sso/callback/facebook?code=123456789", allow_redirects=False
    )
    actual = response.json()
    assert all(
        [
            True if actual["data"][key] else False
            for key in ["access_token", "token_type"]
        ]
    )
    assert actual["success"]
    assert actual["error_code"] == 0


def test_trigger_mail_on_new_signup_with_sso(monkeypatch):
    token = 'fgyduhsaifusijfisofwh87eyfhw98yqwhfc8wufchwufehwncj'

    async def __mock_verify_and_process(*args, **kwargs):
        return False, {'email': 'new_user@digite.com', 'first_name': 'new', 'password': SecretStr('123456789')}, token

    monkeypatch.setattr(Authentication, 'verify_and_process', __mock_verify_and_process)
    monkeypatch.setattr(Utility, 'trigger_smtp', mock_smtp)
    Utility.email_conf["email"]["enable"] = True
    response = client.get(
        url=f"/api/auth/login/sso/callback/google?code=123456789", allow_redirects=False
    )
    actual = response.json()
    Utility.email_conf["email"]["enable"] = False
    assert actual["success"]
    assert actual["error_code"] == 0
    assert not Utility.check_empty_string(actual["message"])
    actual = response.json()
    assert actual["data"]["access_token"] == token
    assert actual["data"]["token_type"] == 'bearer'


@patch("kairon.shared.utils.SMTP", autospec=True)
def test_add_email_action(mock_smtp):
    request = {"action_name": "email_config",
               "smtp_url": "test.test.com",
               "smtp_port": 25,
               "smtp_userid": None,
               "smtp_password": {'value': "test"},
               "from_email": "test@demo.com",
               "to_email": ["test@test.com","test1@test.com"],
               "subject": "Test Subject",
               "response": "Test Response",
               "tls": False
               }
    response = client.post(
        f"/api/bot/{pytest.bot}/action/email",
        json=request,
        headers={"Authorization": pytest.token_type + " " + pytest.access_token},
    )
    actual = response.json()
    print(actual)
    assert actual["success"]
    assert actual["error_code"] == 0
    assert actual["message"] == "Action added"


@patch("kairon.shared.utils.SMTP", autospec=True)
def test_add_email_action_from_different_parameter_type(mock_smtp):
    request = {"action_name": "email_config_with_slot",
               "smtp_url": "test.test.com",
               "smtp_port": 25,
               "smtp_userid": None,
               "smtp_password": {'value': "test", "parameter_type": "slot"},
               "from_email": "test@demo.com",
               "to_email": ["test@test.com","test1@test.com"],
               "subject": "Test Subject",
               "response": "Test Response",
               "tls": False
               }
    response = client.post(
        f"/api/bot/{pytest.bot}/action/email",
        json=request,
        headers={"Authorization": pytest.token_type + " " + pytest.access_token},
    )
    actual = response.json()
    assert actual["success"]
    assert actual["error_code"] == 0
    assert actual["message"] == "Action added"

    request = {"action_name": "email_config_with_key_vault",
               "smtp_url": "test.test.com",
               "smtp_port": 25,
               "smtp_userid": None,
               "smtp_password": {'value': "test", "parameter_type": "key_vault"},
               "from_email": "test@demo.com",
               "to_email": ["test@test.com","test1@test.com"],
               "subject": "Test Subject",
               "response": "Test Response",
               "tls": False
               }
    response = client.post(
        f"/api/bot/{pytest.bot}/action/email",
        json=request,
        headers={"Authorization": pytest.token_type + " " + pytest.access_token},
    )
    actual = response.json()
    assert actual["success"]
    assert actual["error_code"] == 0
    assert actual["message"] == "Action added"


@patch("kairon.shared.utils.SMTP", autospec=True)
def test_add_email_action_from_invalid_parameter_type(mock_smtp):
    request = {"action_name": "email_config_invalid_parameter_type",
               "smtp_url": "test.test.com",
               "smtp_port": 25,
               "smtp_userid": None,
               "smtp_password": {'value': "test", "parameter_type": "intent"},
               "from_email": "test@demo.com",
               "to_email": ["test@test.com","test1@test.com"],
               "subject": "Test Subject",
               "response": "Test Response",
               "tls": False
               }
    response = client.post(
        f"/api/bot/{pytest.bot}/action/email",
        json=request,
        headers={"Authorization": pytest.token_type + " " + pytest.access_token},
    )
    actual = response.json()
    assert not actual["success"]
    assert actual["error_code"] == 422

    request = {"action_name": "email_config_invalid_parameter_type",
               "smtp_url": "test.test.com",
               "smtp_port": 25,
               "smtp_userid": None,
               "smtp_password": {'value': "", "parameter_type": "slot"},
               "from_email": "test@demo.com",
               "to_email": ["test@test.com", "test1@test.com"],
               "subject": "Test Subject",
               "response": "Test Response",
               "tls": False
               }
    response = client.post(
        f"/api/bot/{pytest.bot}/action/email",
        json=request,
        headers={"Authorization": pytest.token_type + " " + pytest.access_token},
    )
    actual = response.json()
    assert not actual["success"]
    assert actual["error_code"] == 422

    request = {"action_name": "email_config_invalid_parameter_type",
               "smtp_url": "test.test.com",
               "smtp_port": 25,
               "smtp_userid": None,
               "smtp_password": {'value': "", "parameter_type": "key_vault"},
               "from_email": "test@demo.com",
               "to_email": ["test@test.com", "test1@test.com"],
               "subject": "Test Subject",
               "response": "Test Response",
               "tls": False
               }
    response = client.post(
        f"/api/bot/{pytest.bot}/action/email",
        json=request,
        headers={"Authorization": pytest.token_type + " " + pytest.access_token},
    )
    actual = response.json()
    assert not actual["success"]
    assert actual["error_code"] == 422


def test_list_email_actions():
    response = client.get(
        f"/api/bot/{pytest.bot}/action/email",
        headers={"Authorization": pytest.token_type + " " + pytest.access_token},
    )
    actual = response.json()
    print(actual)
    assert actual["success"]
    assert actual["error_code"] == 0
    assert len(actual["data"]) == 3
    assert actual["data"] == [{'action_name': 'email_config', 'smtp_url': 'test.test.com', 'smtp_port': 25,
                               'smtp_password': {'_cls': 'CustomActionRequestParameters', 'key': 'smtp_password',
                                                 'encrypt': False, 'value': 'test', 'parameter_type': 'value'},
                               'from_email': 'test@demo.com', 'subject': 'Test Subject',
                               'to_email': ['test@test.com', 'test1@test.com'], 'response': 'Test Response',
                               'tls': False},
                              {'action_name': 'email_config_with_slot', 'smtp_url': 'test.test.com', 'smtp_port': 25,
                               'smtp_password': {'_cls': 'CustomActionRequestParameters', 'key': 'smtp_password',
                                                 'encrypt': False, 'value': 'test', 'parameter_type': 'slot'},
                               'from_email': 'test@demo.com', 'subject': 'Test Subject',
                               'to_email': ['test@test.com', 'test1@test.com'], 'response': 'Test Response',
                               'tls': False},
                              {'action_name': 'email_config_with_key_vault', 'smtp_url': 'test.test.com',
                               'smtp_port': 25,
                               'smtp_password': {'_cls': 'CustomActionRequestParameters', 'key': 'smtp_password',
                                                 'encrypt': False, 'value': 'test', 'parameter_type': 'key_vault'},
                               'from_email': 'test@demo.com', 'subject': 'Test Subject',
                               'to_email': ['test@test.com', 'test1@test.com'], 'response': 'Test Response',
                               'tls': False}]


@patch("kairon.shared.utils.SMTP", autospec=True)
def test_edit_email_action(mock_smtp):
    request = {"action_name": "email_config",
               "smtp_url": "test.test.com",
               "smtp_port": 25,
               "smtp_userid": None,
               "smtp_password": {'value': "test"},
               "from_email": "test@demo.com",
               "to_email": ["test@test.com","test1@test.com"],
               "subject": "Test Subject",
               "response": "Test Response",
               "tls": False
               }
    response = client.put(
        f"/api/bot/{pytest.bot}/action/email",
        json=request,
        headers={"Authorization": pytest.token_type + " " + pytest.access_token},
    )
    actual = response.json()
    assert actual["success"]
    assert actual["error_code"] == 0
    assert actual["message"] == 'Action updated'


@patch("kairon.shared.utils.SMTP", autospec=True)
def test_edit_email_action_different_parameter_type(mock_smtp):
    request = {"action_name": "email_config_with_slot",
               "smtp_url": "test.test.com",
               "smtp_port": 25,
               "smtp_userid": None,
               "smtp_password": {'value': "test", "parameter_type": "slot"},
               "from_email": "test@demo.com",
               "to_email": ["test@test.com", "test1@test.com"],
               "subject": "Test Subject",
               "response": "Test Response",
               "tls": False
               }
    response = client.put(
        f"/api/bot/{pytest.bot}/action/email",
        json=request,
        headers={"Authorization": pytest.token_type + " " + pytest.access_token},
    )
    actual = response.json()
    assert actual["success"]
    assert actual["error_code"] == 0
    assert actual["message"] == 'Action updated'

    request = {"action_name": "email_config_with_key_vault",
               "smtp_url": "test.test.com",
               "smtp_port": 25,
               "smtp_userid": None,
               "smtp_password": {'value': "test", "parameter_type": "key_vault"},
               "from_email": "test@demo.com",
               "to_email": ["test@test.com", "test1@test.com"],
               "subject": "Test Subject",
               "response": "Test Response",
               "tls": False
               }
    response = client.put(
        f"/api/bot/{pytest.bot}/action/email",
        json=request,
        headers={"Authorization": pytest.token_type + " " + pytest.access_token},
    )
    actual = response.json()
    assert actual["success"]
    assert actual["error_code"] == 0
    assert actual["message"] == 'Action updated'


@patch("kairon.shared.utils.SMTP", autospec=True)
def test_edit_email_action_invalid_parameter_type(mock_smtp):
    request = {"action_name": "email_config_with_slot",
               "smtp_url": "test.test.com",
               "smtp_port": 25,
               "smtp_userid": None,
               "smtp_password": {'value': "test", "parameter_type": "intent"},
               "from_email": "test@demo.com",
               "to_email": ["test@test.com", "test1@test.com"],
               "subject": "Test Subject",
               "response": "Test Response",
               "tls": False
               }
    response = client.put(
        f"/api/bot/{pytest.bot}/action/email",
        json=request,
        headers={"Authorization": pytest.token_type + " " + pytest.access_token},
    )
    actual = response.json()
    assert not actual["success"]
    assert actual["error_code"] == 422


@patch("kairon.shared.utils.SMTP", autospec=True)
def test_edit_email_action_does_not_exists(mock_smtp):
    request = {"action_name": "email_config1",
               "smtp_url": "test.test.com",
               "smtp_port": 25,
               "smtp_userid": None,
               "smtp_password": {'value': "test"},
               "from_email": "test@demo.com",
               "to_email":["test@test.com","test1@test.com"],
               "subject": "Test Subject",
               "response": "Test Response",
               "tls": False
               }
    response = client.put(
        f"/api/bot/{pytest.bot}/action/email",
        json=request,
        headers={"Authorization": pytest.token_type + " " + pytest.access_token},
    )
    actual = response.json()
    assert not actual["success"]
    assert actual["error_code"] == 422
    assert actual["message"] == 'Action with name "email_config1" not found'


def test_delete_email_action_not_exists():
    response = client.delete(
        f"/api/bot/{pytest.bot}/action/non_existant",
        headers={"Authorization": pytest.token_type + " " + pytest.access_token},
    )
    actual = response.json()
    assert not actual["success"]
    assert actual["error_code"] == 422
    assert actual["message"] == 'Action with name "non_existant" not found'


def test_delete_email_action():
    response = client.delete(
        f"/api/bot/{pytest.bot}/action/email_config",
        headers={"Authorization": pytest.token_type + " " + pytest.access_token},
    )
    actual = response.json()
    assert actual["success"]
    assert actual["error_code"] == 0
    assert actual["message"] == 'Action deleted'


def test_list_google_search_action_no_actions():
    response = client.get(
        f"/api/bot/{pytest.bot}/action/googlesearch",
        headers={"Authorization": pytest.token_type + " " + pytest.access_token},
    )
    actual = response.json()
    assert actual["success"]
    assert actual["error_code"] == 0
    assert len(actual["data"]) == 0


def test_add_google_search_action():
    action = {
        'name': 'google_custom_search',
        'api_key': {'value': '12345678'},
        'search_engine_id': 'asdfg:123456',
        'failure_response': 'I have failed to process your request',
    }
    response = client.post(
        f"/api/bot/{pytest.bot}/action/googlesearch",
        json=action,
        headers={"Authorization": pytest.token_type + " " + pytest.access_token},
    )
    actual = response.json()
    assert actual["success"]
    assert actual["error_code"] == 0
    assert actual["message"] == "Action added"


def test_add_google_search_exists():
    action = {
        'name': 'google_custom_search',
        'api_key': {'value': '12345678'},
        'search_engine_id': 'asdfg:123456',
        'failure_response': 'I have failed to process your request',
    }
    response = client.post(
        f"/api/bot/{pytest.bot}/action/googlesearch",
        json=action,
        headers={"Authorization": pytest.token_type + " " + pytest.access_token},
    )
    actual = response.json()
    assert not actual["success"]
    assert actual["error_code"] == 422
    assert actual["message"] == 'Action with name "google_custom_search" exists'


def test_add_google_search_different_parameter_types():
    action = {
        'name': 'google_custom_search_slot',
        'api_key': {'value': '12345678', "parameter_type": "slot"},
        'search_engine_id': 'asdfg:123456',
        'failure_response': 'I have failed to process your request',
    }
    response = client.post(
        f"/api/bot/{pytest.bot}/action/googlesearch",
        json=action,
        headers={"Authorization": pytest.token_type + " " + pytest.access_token},
    )
    actual = response.json()
    assert actual["success"]
    assert actual["error_code"] == 0
    assert actual["message"] == 'Action added'

    action = {
        'name': 'google_custom_search_key_vault',
        'api_key': {'value': '12345678', "parameter_type": "key_vault"},
        'search_engine_id': 'asdfg:123456',
        'failure_response': 'I have failed to process your request',
    }
    response = client.post(
        f"/api/bot/{pytest.bot}/action/googlesearch",
        json=action,
        headers={"Authorization": pytest.token_type + " " + pytest.access_token},
    )
    actual = response.json()
    assert actual["success"]
    assert actual["error_code"] == 0
    assert actual["message"] == 'Action added'


def test_add_google_search_invalid_parameter_types():
    action = {
        'name': 'google_custom_search_slot',
        'api_key': {'value': '12345678', "parameter_type": "chat_log"},
        'search_engine_id': 'asdfg:123456',
        'failure_response': 'I have failed to process your request',
    }
    response = client.post(
        f"/api/bot/{pytest.bot}/action/googlesearch",
        json=action,
        headers={"Authorization": pytest.token_type + " " + pytest.access_token},
    )
    actual = response.json()
    assert not actual["success"]
    assert actual["error_code"] == 422


def test_edit_google_search_action_not_exists():
    action = {
        'name': 'custom_search',
        'api_key': {'value': '12345678'},
        'search_engine_id': 'asdfg:123456',
        'failure_response': 'I have failed to process your request',
    }
    response = client.put(
        f"/api/bot/{pytest.bot}/action/googlesearch",
        json=action,
        headers={"Authorization": pytest.token_type + " " + pytest.access_token},
    )
    actual = response.json()
    assert not actual["success"]
    assert actual["error_code"] == 422
    assert actual["message"] == 'Google search action with name "custom_search" not found'


def test_edit_google_search_action():
    action = {
        'name': 'google_custom_search',
        'api_key': {"value": '1234567889'},
        'search_engine_id': 'asdfg:12345689',
        'failure_response': 'Failed to perform search',
    }
    response = client.put(
        f"/api/bot/{pytest.bot}/action/googlesearch",
        json=action,
        headers={"Authorization": pytest.token_type + " " + pytest.access_token},
    )
    actual = response.json()
    assert actual["success"]
    assert actual["error_code"] == 0
    assert actual["message"] == 'Action updated'


def test_edit_google_search_action_different_parameter_types():
    action = {
        'name': 'google_custom_search_slot',
        'api_key': {"value": '1234567889', "parameter_type": "key_vault"},
        'search_engine_id': 'asdfg:12345689',
        'failure_response': 'Failed to perform search',
    }
    response = client.put(
        f"/api/bot/{pytest.bot}/action/googlesearch",
        json=action,
        headers={"Authorization": pytest.token_type + " " + pytest.access_token},
    )
    actual = response.json()
    assert actual["success"]
    assert actual["error_code"] == 0
    assert actual["message"] == 'Action updated'

    action = {
        'name': 'google_custom_search_key_vault',
        'api_key': {"value": '1234567889', "parameter_type": "slot"},
        'search_engine_id': 'asdfg:12345689',
        'failure_response': 'Failed to perform search',
    }
    response = client.put(
        f"/api/bot/{pytest.bot}/action/googlesearch",
        json=action,
        headers={"Authorization": pytest.token_type + " " + pytest.access_token},
    )
    actual = response.json()
    assert actual["success"]
    assert actual["error_code"] == 0
    assert actual["message"] == 'Action updated'


def test_edit_google_search_action_invalid_parameter_type():
    action = {
        'name': 'google_custom_search_key_vault',
        'api_key': {'value': '12345678', "parameter_type": "user_message"},
        'search_engine_id': 'asdfg:123456',
        'failure_response': 'I have failed to process your request',
    }
    response = client.put(
        f"/api/bot/{pytest.bot}/action/googlesearch",
        json=action,
        headers={"Authorization": pytest.token_type + " " + pytest.access_token},
    )
    actual = response.json()
    assert not actual["success"]
    assert actual["error_code"] == 422


def test_list_google_search_action():
    response = client.get(
        f"/api/bot/{pytest.bot}/action/googlesearch",
        headers={"Authorization": pytest.token_type + " " + pytest.access_token},
    )
    actual = response.json()
    assert actual["success"]
    assert actual["error_code"] == 0
    assert len(actual["data"]) == 3
    print(actual["data"])
    assert actual["data"][0]['name'] == 'google_custom_search'
    assert actual["data"][0]['api_key'] == {'_cls': 'CustomActionRequestParameters', 'encrypt': False, 'key': 'api_key', 'parameter_type': 'value', "value": '1234567889'}
    assert actual["data"][0]['search_engine_id'] == 'asdfg:12345689'
    assert actual["data"][0]['failure_response'] == 'Failed to perform search'
    assert actual["data"][0]['num_results'] == 1


def test_delete_google_search_action():
    response = client.delete(
        f"/api/bot/{pytest.bot}/action/google_custom_search",
        headers={"Authorization": pytest.token_type + " " + pytest.access_token},
    )
    actual = response.json()
    assert actual["success"]
    assert actual["error_code"] == 0
    assert actual["message"] == 'Action deleted'


def test_delete_google_search_action_not_exists():
    response = client.delete(
        f"/api/bot/{pytest.bot}/action/google_custom_search",
        headers={"Authorization": pytest.token_type + " " + pytest.access_token},
    )
    actual = response.json()
    assert not actual["success"]
    assert actual["error_code"] == 422
    assert actual["message"] == 'Action with name "google_custom_search" not found'


def test_list_hubspot_forms_action_no_actions():
    response = client.get(
        f"/api/bot/{pytest.bot}/action/hubspot/forms",
        headers={"Authorization": pytest.token_type + " " + pytest.access_token},
    )
    actual = response.json()
    assert actual["success"]
    assert actual["error_code"] == 0
    assert len(actual["data"]) == 0


def test_add_hubspot_forms_action():
    action = {
        'name': 'action_hubspot_forms',
        'portal_id': '12345678',
        'form_guid': 'asdfg:123456',
        'fields': [
            {"key": 'email', 'value': 'email_slot', 'parameter_type': 'slot'},
            {"key": 'firstname', 'value': 'firstname_slot', 'parameter_type': 'slot'}
        ],
        'response': 'Form submitted'
    }
    response = client.post(
        f"/api/bot/{pytest.bot}/action/hubspot/forms",
        json=action,
        headers={"Authorization": pytest.token_type + " " + pytest.access_token},
    )
    actual = response.json()
    assert actual["success"]
    assert actual["error_code"] == 0
    assert actual["message"] == "Action added"


def test_add_hubspot_forms_action_invalid_param_type():
    action = {
        'name': 'action_hubspot_forms',
        'portal_id': '12345678',
        'form_guid': 'asdfg:123456',
        'fields': [
            {"key": 'email', 'value': 'email_slot', 'parameter_type': 'header'},
            {"key": 'firstname', 'value': 'firstname_slot', 'parameter_type': 'slot'}
        ],
        'response': 'Form submitted'
    }
    response = client.post(
        f"/api/bot/{pytest.bot}/action/hubspot/forms",
        json=action,
        headers={"Authorization": pytest.token_type + " " + pytest.access_token},
    )
    actual = response.json()
    assert not actual["success"]
    assert actual["error_code"] == 422
    print(actual["message"])
    assert actual["message"] == [{'loc': ['body', 'fields', 0, 'parameter_type'],
                                  'msg': "value is not a valid enumeration member; permitted: 'value', 'slot', 'sender_id', 'user_message', 'intent', 'chat_log', 'key_vault'",
                                  'type': 'type_error.enum', 'ctx': {
            'enum_values': ['value', 'slot', 'sender_id', 'user_message', 'intent', 'chat_log', 'key_vault']}}]


def test_add_hubspot_forms_exists():
    action = {
        'name': 'action_hubspot_forms',
        'portal_id': '12345678',
        'form_guid': 'asdfg:123456',
        'fields': [
            {"key": 'email', 'value': 'email_slot', 'parameter_type': 'slot'},
            {"key": 'firstname', 'value': 'firstname_slot', 'parameter_type': 'slot'}
        ],
        'response': 'Form submitted'
    }
    response = client.post(
        f"/api/bot/{pytest.bot}/action/hubspot/forms",
        json=action,
        headers={"Authorization": pytest.token_type + " " + pytest.access_token},
    )
    actual = response.json()
    assert not actual["success"]
    assert actual["error_code"] == 422
    assert actual["message"] == 'Action exists!'


def test_edit_hubspot_forms_action_not_exists():
    action = {
        'name': 'hubspot_forms_action',
        'portal_id': '12345678',
        'form_guid': 'asdfg:123456',
        'fields': [
            {"key": 'email', 'value': 'email_slot', 'parameter_type': 'slot'},
            {"key": 'firstname', 'value': 'firstname_slot', 'parameter_type': 'slot'}
        ],
        'response': 'Form submitted'
    }
    response = client.put(
        f"/api/bot/{pytest.bot}/action/hubspot/forms",
        json=action,
        headers={"Authorization": pytest.token_type + " " + pytest.access_token},
    )
    actual = response.json()
    assert not actual["success"]
    assert actual["error_code"] == 422
    assert actual["message"] == 'Action with name "hubspot_forms_action" not found'


def test_edit_hubspot_forms_action():
    action = {
        'name': 'action_hubspot_forms',
        'portal_id': '123456785787',
        'form_guid': 'asdfg:12345678787',
        'fields': [
            {"key": 'email', 'value': 'email_slot', 'parameter_type': 'slot'},
            {"key": 'fullname', 'value': 'fullname_slot', 'parameter_type': 'slot'},
            {"key": 'company', 'value': 'digite', 'parameter_type': 'value'},
            {"key": 'phone', 'value': 'phone_slot', 'parameter_type': 'slot'}
        ],
        'response': 'Hubspot Form submitted'
    }
    response = client.put(
        f"/api/bot/{pytest.bot}/action/hubspot/forms",
        json=action,
        headers={"Authorization": pytest.token_type + " " + pytest.access_token},
    )
    actual = response.json()
    assert actual["success"]
    assert actual["error_code"] == 0
    assert actual["message"] == 'Action updated'


def test_list_hubspot_forms_action():
    response = client.get(
        f"/api/bot/{pytest.bot}/action/hubspot/forms",
        headers={"Authorization": pytest.token_type + " " + pytest.access_token},
    )
    actual = response.json()
    assert actual["success"]
    assert actual["error_code"] == 0
    assert len(actual["data"]) == 1
    assert actual["data"][0]['name'] == 'action_hubspot_forms'
    assert actual["data"][0]['portal_id'] == '123456785787'
    assert actual["data"][0]['form_guid'] == 'asdfg:12345678787'
    assert actual["data"][0]['fields'] == [{'_cls': 'HttpActionRequestBody', 'key': 'email', 'value': 'email_slot', 'parameter_type': 'slot', 'encrypt': False},
                                    {'_cls': 'HttpActionRequestBody', 'key': 'fullname', 'value': 'fullname_slot', 'parameter_type': 'slot', 'encrypt': False},
                                    {'_cls': 'HttpActionRequestBody', 'key': 'company', 'value': 'digite', 'parameter_type': 'value', 'encrypt': False},
                                    {'_cls': 'HttpActionRequestBody', 'key': 'phone', 'value': 'phone_slot', 'parameter_type': 'slot', 'encrypt': False}]
    assert actual["data"][0]['response'] == 'Hubspot Form submitted'


def test_delete_hubspot_forms_action():
    response = client.delete(
        f"/api/bot/{pytest.bot}/action/action_hubspot_forms",
        headers={"Authorization": pytest.token_type + " " + pytest.access_token},
    )
    actual = response.json()
    assert actual["success"]
    assert actual["error_code"] == 0
    assert actual["message"] == 'Action deleted'


def test_disable_integration_token():
    response = client.put(
        f"/api/auth/{pytest.bot}/integration/token",
        json={'name': 'integration 3', 'status': 'inactive'},
        headers={"Authorization": pytest.token_type + " " + pytest.access_token},
    )
    actual = response.json()
    assert actual["success"]
    assert actual["error_code"] == 0
    assert actual['message'] == 'Integration status updated!'


def test_list_integrations_after_disable():
    response = client.get(
        f"/api/auth/{pytest.bot}/integration/token/list",
        headers={"Authorization": pytest.token_type + " " + pytest.access_token},
    )
    actual = response.json()
    assert actual["data"][0]['name'] == 'integration 1'
    assert actual["data"][0]['user'] == 'integ1@gmail.com'
    assert actual["data"][0]['iat']
    assert actual["data"][0]['status'] == 'active'
    assert actual["data"][0]['role'] == 'designer'
    assert actual["data"][1]['name'] == 'integration 3'
    assert actual["data"][1]['user'] == 'integ1@gmail.com'
    assert actual["data"][1]['iat']
    assert actual["data"][1]['status'] == 'inactive'
    assert actual["data"][1]['role'] == 'designer'
    assert actual["success"]
    assert actual["error_code"] == 0


def test_use_inactive_token():
    response = client.get(
        f"/api/bot/{pytest.bot}/intents",
        headers={
            "Authorization": pytest.disable_token,
            "X-USER": "integration",
        },
    )
    actual = response.json()
    assert actual["message"] == 'Access to bot is denied'
    assert not actual["success"]
    assert actual["error_code"] == 401

    response = client.put(
        f"/api/auth/{pytest.bot}/integration/token",
        json={'name': 'integration 3', 'status': 'active', 'role': 'tester'},
        headers={"Authorization": pytest.token_type + " " + pytest.access_token},
    )
    actual = response.json()
    print(actual)
    assert actual["success"]
    assert actual["error_code"] == 0

    response = client.get(
        f"/api/bot/{pytest.bot}/intents",
        headers={
            "Authorization": pytest.disable_token,
            "X-USER": "integration",
        },
    )
    actual = response.json()
    print(actual)
    assert actual["success"]
    assert actual["error_code"] == 0
    assert actual['data']


def test_delete_integration_token():
    response = client.put(
        f"/api/auth/{pytest.bot}/integration/token",
        json={'name': 'integration 3', 'status': 'deleted'},
        headers={"Authorization": pytest.token_type + " " + pytest.access_token},
    )
    actual = response.json()
    assert actual["success"]
    assert actual["error_code"] == 0
    assert actual['message'] == 'Integration status updated!'

    response = client.get(
        f"/api/auth/{pytest.bot}/integration/token/list",
        headers={"Authorization": pytest.token_type + " " + pytest.access_token},
    )
    actual = response.json()
    assert len(actual["data"]) == 1


def test_integration_token_from_one_bot_on_another_bot():
    response = client.post(
        "/api/account/bot",
        json={"data": "demo-bot"},
        headers={"Authorization": pytest.token_type + " " + pytest.access_token},
    ).json()
    assert response['message'] == 'Bot created'
    assert response['error_code'] == 0
    assert response['success']

    response = client.get(
        "/api/account/bot",
        headers={"Authorization": pytest.token_type + " " + pytest.access_token},
    ).json()
    assert len(response['data']['account_owned']) == 1
    assert len(response['data']['shared']) == 3
    bot1 = response['data']['account_owned'][0]['_id']
    bot2 = response['data']['shared'][0]['_id']

    response = client.post(
        f"/api/auth/{bot2}/integration/token",
        json={'name': 'integration 4', 'expiry_minutes': 1440},
        headers={"Authorization": pytest.token_type + " " + pytest.access_token},
    )
    token = response.json()
    assert token["success"]
    assert token["error_code"] == 0
    assert token["data"]["access_token"]
    assert token["data"]["token_type"]

    response = client.get(
        f"/api/bot/{bot1}/intents",
        headers={
            "Authorization": token["data"]["token_type"]
                             + " "
                             + token["data"]["access_token"],
            "X-USER": "integration",
        },
    )
    actual = response.json()
    assert actual["message"] == 'Access to bot is denied'
    assert not actual["success"]
    assert actual["error_code"] == 401

    response = client.get(
        f"/api/bot/{pytest.bot}/intents",
        headers={
            "Authorization": token["data"]["token_type"]
                             + " "
                             + token["data"]["access_token"],
            "X-USER": "integration",
        },
    )
    actual = response.json()
    assert actual["message"] == "['owner', 'admin', 'designer', 'tester'] access is required to perform this operation on the bot"
    assert not actual["success"]
    assert actual["error_code"] == 401

    response = client.post(
        f"/api/bot/{pytest.bot}/chat",
        json={'data': 'hi'},
        headers={
            "Authorization": token["data"]["token_type"]
                             + " "
                             + token["data"]["access_token"],
            "X-USER": "integration",
        },
    )
    actual = response.json()
    assert actual["error_code"] != 401


def test_integration_limit_reached():
    response = client.post(
        f"/api/auth/{pytest.bot}/integration/token",
        json={'name': 'integration 4', 'expiry_minutes': 1440},
        headers={"Authorization": pytest.token_type + " " + pytest.access_token},
    )
    token = response.json()
    assert not token["success"]
    assert token["error_code"] == 422
    assert token['message'] == 'Integrations limit reached!'
    assert not token["data"]


def test_list_integrations():
    response = client.get(
        f"/api/auth/{pytest.bot}/integration/token/list",
        headers={"Authorization": pytest.token_type + " " + pytest.access_token},
    )
    actual = response.json()
    assert actual["data"][0]['name'] == 'integration 1'
    assert actual["data"][0]['user'] == 'integ1@gmail.com'
    assert actual["data"][0]['iat']
    assert actual["data"][0]['status'] == 'active'
    assert actual["data"][1]['name'] == 'integration 4'
    assert actual["data"][1]['user'] == 'integ1@gmail.com'
    assert actual["data"][1]['iat']
    assert actual["data"][1]['expiry']
    assert actual["data"][1]['status'] == 'active'
    assert actual["success"]
    assert actual["error_code"] == 0


def test_add_channel_config_error():
    data = {"connector_type": "custom",
            "config": {
                "bot_user_oAuth_token": "xoxb-801939352912-801478018484-v3zq6MYNu62oSs8vammWOY8K",
                "slack_signing_secret": "79f036b9894eef17c064213b90d1042b",
                "client_id": "3396830255712.3396861654876869879",
                "client_secret": "cf92180a7634d90bf42a217408376878"
            }}
    response = client.post(
        f"/api/bot/{pytest.bot}/channels",
        json=data,
        headers={"Authorization": pytest.token_type + " " + pytest.access_token},
    )
    actual = response.json()
    assert not actual["success"]
    assert actual["error_code"] == 422
    assert actual["message"] == [
        {'loc': ['body', '__root__'], 'msg': 'Invalid channel type custom', 'type': 'value_error'}]

    data = {"connector_type": "slack",
            "config": {
                "slack_signing_secret": "79f036b9894eef17c064213b90d1042b"}}

    response = client.post(
        f"/api/bot/{pytest.bot}/channels",
        json=data,
        headers={"Authorization": pytest.token_type + " " + pytest.access_token},
    )
    actual = response.json()
    assert not actual["success"]
    assert actual["error_code"] == 422
    assert actual["message"] == [
        {'loc': ['body', '__root__'], 'msg': "Missing ['bot_user_oAuth_token', 'slack_signing_secret', 'client_id', 'client_secret'] all or any in config",
         'type': 'value_error'}]

    data = {"connector_type": "slack",
            "config": {
                "bot_user_oAuth_token": "xoxb-801939352912-801478018484-v3zq6MYNu62oSs8vammWOY8K"}}
    response = client.post(
        f"/api/bot/{pytest.bot}/channels",
        json=data,
        headers={"Authorization": pytest.token_type + " " + pytest.access_token},
    )
    actual = response.json()
    assert not actual["success"]
    assert actual["error_code"] == 422
    assert actual["message"] == [
        {'loc': ['body', '__root__'], 'msg': "Missing ['bot_user_oAuth_token', 'slack_signing_secret', 'client_id', 'client_secret'] all or any in config",
         'type': 'value_error'}]

    data = {"connector_type": "slack",
            "config": {
                "bot_user_oAuth_token": "xoxb-801939352912-801478018484-v3zq6MYNu62oSs8vammWOY8K",
                "slack_signing_secret": "79f036b9894eef17c064213b90d1042b",
                "client_id": "3396830255712.3396861654876869879",
                "client_secret": "cf92180a7634d90bf42a217408376878", "is_primary": False
            }}
    response = client.post(
        f"/api/bot/{pytest.bot}/channels",
        json=data,
        headers={"Authorization": pytest.token_type + " " + pytest.access_token},
    )
    actual = response.json()
    assert not actual["success"]
    assert actual["error_code"] == 422
    assert actual["message"] == 'Cannot edit secondary slack app. Please delete and install the app again using oAuth.'


def test_add_channel_config(monkeypatch):
    monkeypatch.setitem(Utility.environment['model']['agent'], 'url', "http://localhost:5056")
    data = {"connector_type": "slack",
            "config": {
                "bot_user_oAuth_token": "xoxb-801939352912-801478018484-v3zq6MYNu62oSs8vammWOY8K",
                "slack_signing_secret": "79f036b9894eef17c064213b90d1042b",
                "client_id": "3396830255712.3396861654876869879",
                "client_secret": "cf92180a7634d90bf42a217408376878"
            }}
    with patch("slack.web.client.WebClient.team_info") as mock_slack_resp:
        mock_slack_resp.return_value = SlackResponse(
            client=None,
            http_verb="POST",
            api_url="https://slack.com/api/team.info",
            req_args={},
            data={
                "ok": True,
                "team": {
                    "id": "T03BNQE7HLX",
                    "name": "helicopter",
                    "avatar_base_url": "https://ca.slack-edge.com/",
                    "is_verified": False
                }
            },
            headers=dict(),
            status_code=200,
            use_sync_aiohttp=False,
        ).validate()
        response = client.post(
            f"/api/bot/{pytest.bot}/channels",
            json=data,
            headers={"Authorization": pytest.token_type + " " + pytest.access_token},
        )
    actual = response.json()
    assert actual["success"]
    assert actual["error_code"] == 0
    assert actual["message"] == "Channel added"
    assert actual["data"].startswith(f"http://localhost:5056/api/bot/slack/{pytest.bot}/e")


def test_get_channel_endpoint(monkeypatch):
    monkeypatch.setitem(Utility.environment['model']['agent'], 'url', "http://localhost:5056")
    response = client.get(
        f"/api/bot/{pytest.bot}/channels/slack/endpoint",
        headers={"Authorization": pytest.token_type + " " + pytest.access_token},
    )
    actual = response.json()
    assert actual["success"]
    assert actual["error_code"] == 0
    assert actual["data"].startswith(f"http://localhost:5056/api/bot/slack/{pytest.bot}/e")


def test_get_channels_config():
    response = client.get(
        f"/api/bot/{pytest.bot}/channels",
        headers={"Authorization": pytest.token_type + " " + pytest.access_token},
    )
    actual = response.json()
    assert actual["success"]
    assert actual["error_code"] == 0
    assert actual["message"] is None
    assert len(actual['data']) == 1
    pytest.slack_channel_id = actual['data'][0]['_id']


def test_delete_channels_config():
    response = client.delete(
        f"/api/bot/{pytest.bot}/channels/{pytest.slack_channel_id}",
        headers={"Authorization": pytest.token_type + " " + pytest.access_token},
    )
    actual = response.json()
    assert actual["success"]
    assert actual["error_code"] == 0
    assert actual["message"] == "Channel deleted"


def _mock_error(*args, **kwargs):
    raise JIRAError(status_code=404, url='https://test1-digite.atlassian.net')


def test_add_jira_action_invalid_config(monkeypatch):
    url = 'https://test_add_jira_action_invalid_config.net'
    action = {
        'name': 'jira_action_new', 'url': url, 'user_name': 'test@digite.com',
        'api_token': {'value': 'ASDFGHJKL'}, 'project_key': 'HEL', 'issue_type': 'Bug', 'summary': 'new user',
        'response': 'We have logged a ticket'
    }
    monkeypatch.setattr(ActionUtility, 'get_jira_client', _mock_error)
    response = client.post(
        f"/api/bot/{pytest.bot}/action/jira",
        json=action,
        headers={"Authorization": pytest.token_type + " " + pytest.access_token},
    )
    actual = response.json()
    assert not actual["success"]
    assert actual["error_code"] == 422
    assert actual["message"] == "JiraError HTTP 404 url: https://test1-digite.atlassian.net\n\t"


def test_list_jira_action_empty():
    response = client.get(
        f"/api/bot/{pytest.bot}/action/jira",
        headers={"Authorization": pytest.token_type + " " + pytest.access_token},
    )
    actual = response.json()
    assert actual["success"]
    assert actual["error_code"] == 0
    assert actual["data"] == []


@responses.activate
def test_add_jira_action():
    url = 'https://test-digite.atlassian.net'
    action = {
        'name': 'jira_action', 'url': url, 'user_name': 'test@digite.com', 'api_token': {'value': 'ASDFGHJKL'},
        'project_key': 'HEL', 'issue_type': 'Bug', 'summary': 'new user', 'response': 'We have logged a ticket'
    }
    responses.add(
        'GET',
        f'{url}/rest/api/2/serverInfo',
        json={'baseUrl': 'https://udit-pandey.atlassian.net', 'version': '1001.0.0-SNAPSHOT',
              'versionNumbers': [1001, 0, 0], 'deploymentType': 'Cloud', 'buildNumber': 100191,
              'buildDate': '2022-02-11T05:35:40.000+0530', 'serverTime': '2022-02-15T10:54:09.906+0530',
              'scmInfo': '831671b3b59f40b5108ef3f9491df89a1317ecaa', 'serverTitle': 'Jira',
              'defaultLocale': {'locale': 'en_US'}}
    )
    responses.add(
        'GET',
        f'{url}/rest/api/2/project/HEL',
        json={'expand': 'description,lead,issueTypes,url,projectKeys,permissions,insight',
              'self': 'https://udit-pandey.atlassian.net/rest/api/2/project/10000', 'id': '10000', 'key': 'HEL',
              'description': '', 'lead': {
                'self': 'https://udit-pandey.atlassian.net/rest/api/2/user?accountId=6205e1585d18ad00729aa75f',
                'accountId': '6205e1585d18ad00729aa75f', 'avatarUrls': {
                    '48x48': 'https://secure.gravatar.com/avatar/6864b14113f03cbe6d55af5006b12efe?d=https%3A%2F%2Favatar-management--avatars.us-west-2.prod.public.atl-paas.net%2Finitials%2FUP-0.png',
                    '24x24': 'https://secure.gravatar.com/avatar/6864b14113f03cbe6d55af5006b12efe?d=https%3A%2F%2Favatar-management--avatars.us-west-2.prod.public.atl-paas.net%2Finitials%2FUP-0.png',
                    '16x16': 'https://secure.gravatar.com/avatar/6864b14113f03cbe6d55af5006b12efe?d=https%3A%2F%2Favatar-management--avatars.us-west-2.prod.public.atl-paas.net%2Finitials%2FUP-0.png',
                    '32x32': 'https://secure.gravatar.com/avatar/6864b14113f03cbe6d55af5006b12efe?d=https%3A%2F%2Favatar-management--avatars.us-west-2.prod.public.atl-paas.net%2Finitials%2FUP-0.png'},
                'displayName': 'Udit Pandey', 'active': True}, 'components': [], 'issueTypes': [
                {'self': 'https://udit-pandey.atlassian.net/rest/api/2/issuetype/10001', 'id': '10001',
                 'description': 'A small, distinct piece of work.',
                 'iconUrl': 'https://udit-pandey.atlassian.net/rest/api/2/universal_avatar/view/type/issuetype/avatar/10318?size=medium',
                 'name': 'Task', 'subtask': False, 'avatarId': 10318, 'hierarchyLevel': 0},
                {'self': 'https://udit-pandey.atlassian.net/rest/api/2/issuetype/10002', 'id': '10002',
                 'description': 'A collection of related bugs, stories, and tasks.',
                 'iconUrl': 'https://udit-pandey.atlassian.net/rest/api/2/universal_avatar/view/type/issuetype/avatar/10307?size=medium',
                 'name': 'Epic', 'subtask': False, 'avatarId': 10307, 'hierarchyLevel': 1},
                {'self': 'https://udit-pandey.atlassian.net/rest/api/2/issuetype/10003', 'id': '10003',
                 'description': 'Subtasks track small pieces of work that are part of a larger task.',
                 'iconUrl': 'https://udit-pandey.atlassian.net/rest/api/2/universal_avatar/view/type/issuetype/avatar/10316?size=medium',
                 'name': 'Bug', 'subtask': True, 'avatarId': 10316, 'hierarchyLevel': -1}],
              'assigneeType': 'UNASSIGNED', 'versions': [], 'name': 'helicopter', 'roles': {
                'atlassian-addons-project-access': 'https://udit-pandey.atlassian.net/rest/api/2/project/10000/role/10007',
                'Administrator': 'https://udit-pandey.atlassian.net/rest/api/2/project/10000/role/10004',
                'Viewer': 'https://udit-pandey.atlassian.net/rest/api/2/project/10000/role/10006',
                'Member': 'https://udit-pandey.atlassian.net/rest/api/2/project/10000/role/10005'}, 'avatarUrls': {
                '48x48': 'https://udit-pandey.atlassian.net/rest/api/2/universal_avatar/view/type/project/avatar/10408',
                '24x24': 'https://udit-pandey.atlassian.net/rest/api/2/universal_avatar/view/type/project/avatar/10408?size=small',
                '16x16': 'https://udit-pandey.atlassian.net/rest/api/2/universal_avatar/view/type/project/avatar/10408?size=xsmall',
                '32x32': 'https://udit-pandey.atlassian.net/rest/api/2/universal_avatar/view/type/project/avatar/10408?size=medium'},
              'projectTypeKey': 'software', 'simplified': True, 'style': 'next-gen', 'isPrivate': False,
              'properties': {}, 'entityId': '8a851ebf-72eb-461d-be68-4c2c28805440',
              'uuid': '8a851ebf-72eb-461d-be68-4c2c28805440'}
    )
    response = client.post(
        f"/api/bot/{pytest.bot}/action/jira",
        json=action,
        headers={"Authorization": pytest.token_type + " " + pytest.access_token},
    )
    actual = response.json()
    assert actual["success"]
    assert actual["error_code"] == 0
    assert actual["message"] == "Action added"


@patch("kairon.shared.actions.utils.ActionUtility.get_jira_client", autospec=True)
@patch("kairon.shared.actions.utils.ActionUtility.validate_jira_action", autospec=True)
def test_add_jira_action_different_parameter_type(mock_jira_client, mock_validate):
    url = 'https://test-digite.atlassian.net'
    action = {
        'name': 'jira_action_slot', 'url': url, 'user_name': 'test@digite.com',
        'api_token': {'value': 'ASDFGHJKL', "parameter_type": "slot"},
        'project_key': 'HEL', 'issue_type': 'Bug', 'summary': 'new user', 'response': 'We have logged a ticket'
    }

    response = client.post(
        f"/api/bot/{pytest.bot}/action/jira",
        json=action,
        headers={"Authorization": pytest.token_type + " " + pytest.access_token},
    )
    actual = response.json()
    assert actual["success"]
    assert actual["error_code"] == 0
    assert actual["message"] == "Action added"

    action = {
        'name': 'jira_action_key_vault', 'url': url, 'user_name': 'test@digite.com',
        'api_token': {'value': 'AWS_KEY', "parameter_type": "key_vault"},
        'project_key': 'HEL', 'issue_type': 'Bug', 'summary': 'new user', 'response': 'We have logged a ticket'
    }

    response = client.post(
        f"/api/bot/{pytest.bot}/action/jira",
        json=action,
        headers={"Authorization": pytest.token_type + " " + pytest.access_token},
    )
    actual = response.json()
    assert actual["success"]
    assert actual["error_code"] == 0
    assert actual["message"] == "Action added"


@patch("kairon.shared.actions.data_objects.JiraAction.validate", autospec=True)
def test_add_jira_action_invalid_parameter_type(moack_jira):
    url = 'https://test-digite.atlassian.net'
    action = {
        'name': 'jira_action_slot', 'url': url, 'user_name': 'test@digite.com',
        'api_token': {'value': 'ASDFGHJKL', "parameter_type": "user_message"},
        'project_key': 'HEL', 'issue_type': 'Bug', 'summary': 'new user', 'response': 'We have logged a ticket'
    }

    response = client.post(
        f"/api/bot/{pytest.bot}/action/jira",
        json=action,
        headers={"Authorization": pytest.token_type + " " + pytest.access_token},
    )
    actual = response.json()
    assert not actual["success"]
    assert actual["error_code"] == 422


def test_list_jira_action():
    response = client.get(
        f"/api/bot/{pytest.bot}/action/jira",
        headers={"Authorization": pytest.token_type + " " + pytest.access_token},
    )
    actual = response.json()
    assert actual["success"]
    assert actual["error_code"] == 0
    print(actual["data"])
    assert actual["data"] == [
        {'name': 'jira_action', 'url': 'https://test-digite.atlassian.net', 'user_name': 'test@digite.com',
         'api_token': {'_cls': 'CustomActionRequestParameters', 'key': 'api_token', 'encrypt': False,
                       'value': 'ASDFGHJKL', 'parameter_type': 'value'}, 'project_key': 'HEL', 'issue_type': 'Bug',
         'summary': 'new user', 'response': 'We have logged a ticket'},
        {'name': 'jira_action_slot', 'url': 'https://test-digite.atlassian.net', 'user_name': 'test@digite.com',
         'api_token': {'_cls': 'CustomActionRequestParameters', 'key': 'api_token', 'encrypt': False,
                       'value': 'ASDFGHJKL', 'parameter_type': 'slot'}, 'project_key': 'HEL', 'issue_type': 'Bug',
         'summary': 'new user', 'response': 'We have logged a ticket'},
        {'name': 'jira_action_key_vault', 'url': 'https://test-digite.atlassian.net', 'user_name': 'test@digite.com',
         'api_token': {'_cls': 'CustomActionRequestParameters', 'key': 'api_token', 'encrypt': False,
                       'value': 'AWS_KEY', 'parameter_type': 'key_vault'}, 'project_key': 'HEL', 'issue_type': 'Bug',
         'summary': 'new user', 'response': 'We have logged a ticket'}]


@responses.activate
def test_edit_jira_action():
    url = 'https://test-digite.atlassian.net'
    action = {
        'name': 'jira_action', 'url': url, 'user_name': 'test@digite.com',
        'api_token': {'value': 'ASDFGHJKL'}, 'project_key': 'HEL', 'issue_type': 'Subtask', 'parent_key': 'HEL-4',
        'summary': 'new user',
        'response': 'We have logged a ticket'
    }
    responses.add(
        'GET',
        f'{url}/rest/api/2/serverInfo',
        json={'baseUrl': 'https://udit-pandey.atlassian.net', 'version': '1001.0.0-SNAPSHOT',
              'versionNumbers': [1001, 0, 0], 'deploymentType': 'Cloud', 'buildNumber': 100191,
              'buildDate': '2022-02-11T05:35:40.000+0530', 'serverTime': '2022-02-15T10:54:09.906+0530',
              'scmInfo': '831671b3b59f40b5108ef3f9491df89a1317ecaa', 'serverTitle': 'Jira',
              'defaultLocale': {'locale': 'en_US'}}
    )
    responses.add(
        'GET',
        f'{url}/rest/api/2/project/HEL',
        json={'expand': 'description,lead,issueTypes,url,projectKeys,permissions,insight',
              'self': 'https://udit-pandey.atlassian.net/rest/api/2/project/10000', 'id': '10000', 'key': 'HEL',
              'description': '', 'lead': {
                'self': 'https://udit-pandey.atlassian.net/rest/api/2/user?accountId=6205e1585d18ad00729aa75f',
                'accountId': '6205e1585d18ad00729aa75f', 'avatarUrls': {
                    '48x48': 'https://secure.gravatar.com/avatar/6864b14113f03cbe6d55af5006b12efe?d=https%3A%2F%2Favatar-management--avatars.us-west-2.prod.public.atl-paas.net%2Finitials%2FUP-0.png',
                    '24x24': 'https://secure.gravatar.com/avatar/6864b14113f03cbe6d55af5006b12efe?d=https%3A%2F%2Favatar-management--avatars.us-west-2.prod.public.atl-paas.net%2Finitials%2FUP-0.png',
                    '16x16': 'https://secure.gravatar.com/avatar/6864b14113f03cbe6d55af5006b12efe?d=https%3A%2F%2Favatar-management--avatars.us-west-2.prod.public.atl-paas.net%2Finitials%2FUP-0.png',
                    '32x32': 'https://secure.gravatar.com/avatar/6864b14113f03cbe6d55af5006b12efe?d=https%3A%2F%2Favatar-management--avatars.us-west-2.prod.public.atl-paas.net%2Finitials%2FUP-0.png'},
                'displayName': 'Udit Pandey', 'active': True}, 'components': [], 'issueTypes': [
                {'self': 'https://udit-pandey.atlassian.net/rest/api/2/issuetype/10001', 'id': '10001',
                 'description': 'A small, distinct piece of work.',
                 'iconUrl': 'https://udit-pandey.atlassian.net/rest/api/2/universal_avatar/view/type/issuetype/avatar/10318?size=medium',
                 'name': 'Task', 'subtask': False, 'avatarId': 10318, 'hierarchyLevel': 0},
                {'self': 'https://udit-pandey.atlassian.net/rest/api/2/issuetype/10002', 'id': '10002',
                 'description': 'A collection of related bugs, stories, and tasks.',
                 'iconUrl': 'https://udit-pandey.atlassian.net/rest/api/2/universal_avatar/view/type/issuetype/avatar/10307?size=medium',
                 'name': 'Epic', 'subtask': False, 'avatarId': 10307, 'hierarchyLevel': 1},
                {'self': 'https://udit-pandey.atlassian.net/rest/api/2/issuetype/10003', 'id': '10003',
                 'description': 'Subtasks track small pieces of work that are part of a larger task.',
                 'iconUrl': 'https://udit-pandey.atlassian.net/rest/api/2/universal_avatar/view/type/issuetype/avatar/10316?size=medium',
                 'name': 'Subtask', 'subtask': True, 'avatarId': 10316, 'hierarchyLevel': -1}],
              'assigneeType': 'UNASSIGNED', 'versions': [], 'name': 'helicopter', 'roles': {
                'atlassian-addons-project-access': 'https://udit-pandey.atlassian.net/rest/api/2/project/10000/role/10007',
                'Administrator': 'https://udit-pandey.atlassian.net/rest/api/2/project/10000/role/10004',
                'Viewer': 'https://udit-pandey.atlassian.net/rest/api/2/project/10000/role/10006',
                'Member': 'https://udit-pandey.atlassian.net/rest/api/2/project/10000/role/10005'}, 'avatarUrls': {
                '48x48': 'https://udit-pandey.atlassian.net/rest/api/2/universal_avatar/view/type/project/avatar/10408',
                '24x24': 'https://udit-pandey.atlassian.net/rest/api/2/universal_avatar/view/type/project/avatar/10408?size=small',
                '16x16': 'https://udit-pandey.atlassian.net/rest/api/2/universal_avatar/view/type/project/avatar/10408?size=xsmall',
                '32x32': 'https://udit-pandey.atlassian.net/rest/api/2/universal_avatar/view/type/project/avatar/10408?size=medium'},
              'projectTypeKey': 'software', 'simplified': True, 'style': 'next-gen', 'isPrivate': False,
              'properties': {}, 'entityId': '8a851ebf-72eb-461d-be68-4c2c28805440',
              'uuid': '8a851ebf-72eb-461d-be68-4c2c28805440'}
    )
    response = client.put(
        f"/api/bot/{pytest.bot}/action/jira",
        json=action,
        headers={"Authorization": pytest.token_type + " " + pytest.access_token},
    )
    actual = response.json()
    assert actual["success"]
    assert actual["error_code"] == 0
    assert actual["message"] == "Action updated"


@patch("kairon.shared.actions.utils.ActionUtility.get_jira_client", autospec=True)
@patch("kairon.shared.actions.utils.ActionUtility.validate_jira_action", autospec=True)
def test_edit_jira_action_different_parameter_type(mock_jira_client, mock_validate):
    url = 'https://test-digite.atlassian.net'
    action = {
        'name': 'jira_action_slot', 'url': url, 'user_name': 'test@digite.com',
        'api_token': {'value': 'AWS_KEY', "parameter_type": "key_vault"},
        'project_key': 'HEL', 'issue_type': 'Bug', 'summary': 'new user', 'response': 'We have logged a ticket'
    }

    response = client.put(
        f"/api/bot/{pytest.bot}/action/jira",
        json=action,
        headers={"Authorization": pytest.token_type + " " + pytest.access_token},
    )
    actual = response.json()
    assert actual["success"]
    assert actual["error_code"] == 0
    assert actual["message"] == "Action updated"

    action = {
        'name': 'jira_action_key_vault', 'url': url, 'user_name': 'test@digite.com',
        'api_token': {'value': 'ASDFGHJKL', "parameter_type": "slot"},
        'project_key': 'HEL', 'issue_type': 'Bug', 'summary': 'new user', 'response': 'We have logged a ticket'
    }

    response = client.put(
        f"/api/bot/{pytest.bot}/action/jira",
        json=action,
        headers={"Authorization": pytest.token_type + " " + pytest.access_token},
    )
    actual = response.json()
    assert actual["success"]
    assert actual["error_code"] == 0
    assert actual["message"] == "Action updated"


@patch("kairon.shared.actions.utils.ActionUtility", autospec=True)
def test_edit_jira_action_invalid_parameter_type(mock_jira):
    url = 'https://test-digite.atlassian.net'
    action = {
        'name': 'jira_action_slot', 'url': url, 'user_name': 'test@digite.com',
        'api_token': {'value': 'ASDFGHJKL', "parameter_type": "chat_log"},
        'project_key': 'HEL', 'issue_type': 'Bug', 'summary': 'new user', 'response': 'We have logged a ticket'
    }

    response = client.put(
        f"/api/bot/{pytest.bot}/action/jira",
        json=action,
        headers={"Authorization": pytest.token_type + " " + pytest.access_token},
    )
    actual = response.json()
    assert not actual["success"]
    assert actual["error_code"] == 422


def test_edit_jira_action_invalid_config(monkeypatch):
    url = 'https://test_edit_jira_action_invalid_config.net'
    action = {
        'name': 'jira_action', 'url': url, 'user_name': 'test@digite.com',
        'api_token': {'value': 'ASDFGHJKL'}, 'project_key': 'HEL', 'issue_type': 'Bug', 'summary': 'new user',
        'response': 'We have logged a ticket'
    }

    monkeypatch.setattr(ActionUtility, 'get_jira_client', _mock_error)
    response = client.put(
        f"/api/bot/{pytest.bot}/action/jira",
        json=action,
        headers={"Authorization": pytest.token_type + " " + pytest.access_token},
    )
    actual = response.json()
    assert not actual["success"]
    assert actual["error_code"] == 422
    assert actual["message"] == "JiraError HTTP 404 url: https://test1-digite.atlassian.net\n\t"


def test_edit_jira_action_not_found():
    url = 'https://test-digite.atlassian.net'
    action = {
        'name': 'jira_action_new', 'url': url, 'user_name': 'test@digite.com',
        'api_token': {'value': 'ASDFGHJKL'}, 'project_key': 'HEL', 'issue_type': 'Bug', 'summary': 'new user',
        'response': 'We have logged a ticket'
    }

    response = client.put(
        f"/api/bot/{pytest.bot}/action/jira",
        json=action,
        headers={"Authorization": pytest.token_type + " " + pytest.access_token},
    )
    actual = response.json()
    assert not actual["success"]
    assert actual["error_code"] == 422
    assert actual["message"] == 'Action with name "jira_action_new" not found'


def test_add_zendesk_action_invalid_config(monkeypatch):
    def __mock_zendesk_error(*args, **kwargs):
        from zenpy.lib.exception import APIException
        raise APIException({"error": {"title": "No help desk at digite751.zendesk.com"}})

    action = {'name': 'zendesk_action_1', 'subdomain': 'digite751', 'api_token': {'value': 'AWS_KEY', "parameter_type": "key_vault"},
              'subject': 'new ticket', 'user_name': 'udit.pandey@digite.com', 'response': 'ticket filed'}
    with patch('zenpy.Zenpy') as mock:
        mock.side_effect = __mock_zendesk_error
        response = client.post(
            f"/api/bot/{pytest.bot}/action/zendesk",
            json=action,
            headers={"Authorization": pytest.token_type + " " + pytest.access_token},
        )
        actual = response.json()
        assert not actual["success"]
        assert actual["error_code"] == 422
        assert actual["message"] == "{'error': {'title': 'No help desk at digite751.zendesk.com'}}"


def test_list_zendesk_action_empty():
    response = client.get(
        f"/api/bot/{pytest.bot}/action/zendesk",
        headers={"Authorization": pytest.token_type + " " + pytest.access_token},
    )
    actual = response.json()
    assert actual["success"]
    assert actual["error_code"] == 0
    assert actual["data"] == []


def test_add_zendesk_action():
    action = {'name': 'zendesk_action', 'subdomain': 'digite751', 'api_token': {'value': '123456789'}, 'subject': 'new ticket',
              'user_name': 'udit.pandey@digite.com', 'response': 'ticket filed'}
    with patch('zenpy.Zenpy'):
        response = client.post(
            f"/api/bot/{pytest.bot}/action/zendesk",
            json=action,
            headers={"Authorization": pytest.token_type + " " + pytest.access_token},
        )
        actual = response.json()
        assert actual["success"]
        assert actual["error_code"] == 0
        assert actual["message"] == "Action added"


@patch("kairon.shared.actions.data_objects.ZendeskAction.validate", autospec=True)
def test_add_zendesk_action_different_parameter_type(mock_zedesk):
    action = {'name': 'zendesk_action_slot', 'subdomain': 'digite751',
              'api_token': {'value': '123456789', "parameter_type": "slot"}, 'subject': 'new ticket',
              'user_name': 'udit.pandey@digite.com', 'response': 'ticket filed'}
    with patch('zenpy.Zenpy'):
        response = client.post(
            f"/api/bot/{pytest.bot}/action/zendesk",
            json=action,
            headers={"Authorization": pytest.token_type + " " + pytest.access_token},
        )
        actual = response.json()
        assert actual["success"]
        assert actual["error_code"] == 0
        assert actual["message"] == "Action added"

    action = {'name': 'zendesk_action_key_vault', 'subdomain': 'digite751',
              'api_token': {'value': 'AWS_KEY', "parameter_type": "key_vault"}, 'subject': 'new ticket',
              'user_name': 'udit.pandey@digite.com', 'response': 'ticket filed'}
    with patch('zenpy.Zenpy'):
        response = client.post(
            f"/api/bot/{pytest.bot}/action/zendesk",
            json=action,
            headers={"Authorization": pytest.token_type + " " + pytest.access_token},
        )
        actual = response.json()
        assert actual["success"]
        assert actual["error_code"] == 0
        assert actual["message"] == "Action added"


def test_add_zendesk_action_invalid_parameter_type():
    action = {'name': 'zendesk_action_intent', 'subdomain': 'digite751',
              'api_token': {'value': '123456789', "parameter_type": "intent"}, 'subject': 'new ticket',
              'user_name': 'udit.pandey@digite.com', 'response': 'ticket filed'}
    with patch('zenpy.Zenpy'):
        response = client.post(
            f"/api/bot/{pytest.bot}/action/zendesk",
            json=action,
            headers={"Authorization": pytest.token_type + " " + pytest.access_token},
        )
        actual = response.json()
        assert not actual["success"]
        assert actual["error_code"] == 422


def test_list_zendesk_action():
    response = client.get(
        f"/api/bot/{pytest.bot}/action/zendesk",
        headers={"Authorization": pytest.token_type + " " + pytest.access_token},
    )
    actual = response.json()
    assert actual["success"]
    assert actual["error_code"] == 0
    print(actual["data"])
    assert actual["data"] == [
        {'name': 'zendesk_action', 'subdomain': 'digite751', 'user_name': 'udit.pandey@digite.com',
         'api_token': {'_cls': 'CustomActionRequestParameters', 'key': 'api_token', 'encrypt': False,
                       'value': '123456789', 'parameter_type': 'value'}, 'subject': 'new ticket',
         'response': 'ticket filed'},
        {'name': 'zendesk_action_slot', 'subdomain': 'digite751', 'user_name': 'udit.pandey@digite.com',
         'api_token': {'_cls': 'CustomActionRequestParameters', 'encrypt': False, 'value': '123456789',
                       'parameter_type': 'slot'}, 'subject': 'new ticket', 'response': 'ticket filed'},
        {'name': 'zendesk_action_key_vault', 'subdomain': 'digite751', 'user_name': 'udit.pandey@digite.com',
         'api_token': {'_cls': 'CustomActionRequestParameters', 'encrypt': False, 'value': 'AWS_KEY',
                       'parameter_type': 'key_vault'}, 'subject': 'new ticket', 'response': 'ticket filed'}]


def test_edit_zendesk_action():
    action = {'name': 'zendesk_action', 'subdomain': 'digite756', 'api_token': {'value': '123456789999'},
              'subject': 'new ticket', 'user_name': 'udit.pandey@digite.com', 'response': 'ticket filed here'}
    with patch('zenpy.Zenpy'):
        response = client.put(
            f"/api/bot/{pytest.bot}/action/zendesk",
            json=action,
            headers={"Authorization": pytest.token_type + " " + pytest.access_token},
        )
        actual = response.json()
        assert actual["success"]
        assert actual["error_code"] == 0
        assert actual["message"] == "Action updated"


@patch("kairon.shared.actions.data_objects.ZendeskAction.validate", autospec=True)
def test_edit_zendesk_action_different_parameter_type(mock_zendesk):
    action = {'name': 'zendesk_action_slot', 'subdomain': 'digite751',
              'api_token': {'value': 'AWS_KEY', "parameter_type": "key_vault"}, 'subject': 'new ticket',
              'user_name': 'udit.pandey@digite.com', 'response': 'ticket filed'}
    with patch('zenpy.Zenpy'):
        response = client.put(
            f"/api/bot/{pytest.bot}/action/zendesk",
            json=action,
            headers={"Authorization": pytest.token_type + " " + pytest.access_token},
        )
        actual = response.json()
        assert actual["success"]
        assert actual["error_code"] == 0
        assert actual["message"] == "Action updated"

    action = {'name': 'zendesk_action_key_vault', 'subdomain': 'digite751',
              'api_token': {'value': '123456789', "parameter_type": "slot"}, 'subject': 'new ticket',
              'user_name': 'udit.pandey@digite.com', 'response': 'ticket filed'}
    with patch('zenpy.Zenpy'):
        response = client.put(
            f"/api/bot/{pytest.bot}/action/zendesk",
            json=action,
            headers={"Authorization": pytest.token_type + " " + pytest.access_token},
        )
        actual = response.json()
        assert actual["success"]
        assert actual["error_code"] == 0
        assert actual["message"] == "Action updated"


def test_edit_zendesk_action_invalid_parameter_type():
    action = {'name': 'zendesk_action_intent', 'subdomain': 'digite751',
              'api_token': {'value': '123456789', "parameter_type": "intent"}, 'subject': 'new ticket',
              'user_name': 'udit.pandey@digite.com', 'response': 'ticket filed'}
    with patch('zenpy.Zenpy'):
        response = client.put(
            f"/api/bot/{pytest.bot}/action/zendesk",
            json=action,
            headers={"Authorization": pytest.token_type + " " + pytest.access_token},
        )
        actual = response.json()
        assert not actual["success"]
        assert actual["error_code"] == 422


def test_edit_zendesk_action_invalid_config(monkeypatch):
    action = {'name': 'zendesk_action', 'subdomain': 'digite751', 'api_token': {'value': 'AWS_KEY', "parameter_type": "key_vault"},
              'subject': 'new ticket', 'user_name': 'udit.pandey@digite.com', 'response': 'ticket filed'}

    def __mock_zendesk_error(*args, **kwargs):
        from zenpy.lib.exception import APIException
        raise APIException({"error": {"title": "No help desk at digite751.zendesk.com"}})

    with patch('zenpy.Zenpy') as mock:
        mock.side_effect = __mock_zendesk_error
        response = client.put(
            f"/api/bot/{pytest.bot}/action/zendesk",
            json=action,
            headers={"Authorization": pytest.token_type + " " + pytest.access_token},
        )
        actual = response.json()
        assert not actual["success"]
        assert actual["error_code"] == 422
        assert actual["message"] == "{'error': {'title': 'No help desk at digite751.zendesk.com'}}"


def test_edit_zendesk_action_not_found():
    action = {'name': 'zendesk_action_1', 'subdomain': 'digite751', 'api_token': {'value': '123456789'},
              'subject': 'new ticket', 'user_name': 'udit.pandey@digite.com', 'response': 'ticket filed'}

    response = client.put(
        f"/api/bot/{pytest.bot}/action/zendesk",
        json=action,
        headers={"Authorization": pytest.token_type + " " + pytest.access_token},
    )
    actual = response.json()
    assert not actual["success"]
    assert actual["error_code"] == 422
    assert actual["message"] == 'Action with name "zendesk_action_1" not found'


def test_add_pipedrive_leads_action_invalid_config(monkeypatch):
    def __mock_exception(*args, **kwargs):
        raise UnauthorizedError('Invalid authentication', {'error_code': 401})

    action = {
        'name': 'pipedrive_leads',
        'domain': 'https://digite751.pipedrive.com/',
        'api_token': {'value': '12345678'},
        'title': 'new lead',
        'response': 'I have failed to create lead for you',
        'metadata': {'name': 'name', 'org_name': 'organization', 'email': 'email', 'phone': 'phone'}
    }
    with patch('pipedrive.client.Client._request', __mock_exception) as mock:
        response = client.post(
            f"/api/bot/{pytest.bot}/action/pipedrive",
            json=action,
            headers={"Authorization": pytest.token_type + " " + pytest.access_token},
        )
        actual = response.json()
        assert not actual["success"]
        assert actual["error_code"] == 422
        assert actual["message"] == "Invalid authentication"


def test_add_pipedrive_leads_name_not_filled(monkeypatch):
    action = {
        'name': 'pipedrive_leads',
        'domain': 'https://digite751.pipedrive.com/',
        'api_token': {'value': '12345678'},
        'title': 'new lead',
        'response': 'I have failed to create lead for you',
        'metadata': {'org_name': 'organization', 'email': 'email', 'phone': 'phone'}
    }
    response = client.post(
        f"/api/bot/{pytest.bot}/action/pipedrive",
        json=action,
        headers={"Authorization": pytest.token_type + " " + pytest.access_token},
    )
    actual = response.json()
    assert not actual["success"]
    assert actual["error_code"] == 422
    assert actual["message"] == [{'loc': ['body', 'metadata'], 'msg': 'name is required', 'type': 'value_error'}]


def test_list_pipedrive_actions_empty():
    response = client.get(
        f"/api/bot/{pytest.bot}/action/pipedrive",
        headers={"Authorization": pytest.token_type + " " + pytest.access_token},
    )
    actual = response.json()
    assert actual["success"]
    assert actual["error_code"] == 0
    assert actual["data"] == []


def test_add_pipedrive_action():
    action = {
        'name': 'pipedrive_leads',
        'domain': 'https://digite751.pipedrive.com/',
        'api_token': {'value': '12345678'},
        'title': 'new lead',
        'response': 'I have failed to create lead for you',
        'metadata': {'name': 'name', 'org_name': 'organization', 'email': 'email', 'phone': 'phone'}
    }
    with patch('pipedrive.client.Client'):
        response = client.post(
            f"/api/bot/{pytest.bot}/action/pipedrive",
            json=action,
            headers={"Authorization": pytest.token_type + " " + pytest.access_token},
        )
        actual = response.json()
        assert actual["success"]
        assert actual["error_code"] == 0
        assert actual["message"] == "Action added"


def test_add_pipedrive_action_different_parameter_types():
    action = {
        'name': 'pipedrive_leads_slot',
        'domain': 'https://digite751.pipedrive.com/',
        'api_token': {'value': '12345678', "parameter_type": "slot"},
        'title': 'new lead',
        'response': 'I have failed to create lead for you',
        'metadata': {'name': 'name', 'org_name': 'organization', 'email': 'email', 'phone': 'phone'}
    }
    with patch('pipedrive.client.Client'):
        response = client.post(
            f"/api/bot/{pytest.bot}/action/pipedrive",
            json=action,
            headers={"Authorization": pytest.token_type + " " + pytest.access_token},
        )
        actual = response.json()
        assert actual["success"]
        assert actual["error_code"] == 0
        assert actual["message"] == "Action added"

    action = {
        'name': 'pipedrive_leads_slot_key_vault',
        'domain': 'https://digite751.pipedrive.com/',
        'api_token': {'value': 'AWS_KEY', "parameter_type": "key_vault"},
        'title': 'new lead',
        'response': 'I have failed to create lead for you',
        'metadata': {'name': 'name', 'org_name': 'organization', 'email': 'email', 'phone': 'phone'}
    }
    with patch('pipedrive.client.Client'):
        response = client.post(
            f"/api/bot/{pytest.bot}/action/pipedrive",
            json=action,
            headers={"Authorization": pytest.token_type + " " + pytest.access_token},
        )
        actual = response.json()
        assert actual["success"]
        assert actual["error_code"] == 0
        assert actual["message"] == "Action added"


def test_add_pipedrive_action_invalid_parameter_types():
    action = {
        'name': 'pipedrive_leads_sender_id',
        'domain': 'https://digite751.pipedrive.com/',
        'api_token': {'value': '12345678', "parameter_type": "sender_id"},
        'title': 'new lead',
        'response': 'I have failed to create lead for you',
        'metadata': {'name': 'name', 'org_name': 'organization', 'email': 'email', 'phone': 'phone'}
    }
    with patch('pipedrive.client.Client'):
        response = client.post(
            f"/api/bot/{pytest.bot}/action/pipedrive",
            json=action,
            headers={"Authorization": pytest.token_type + " " + pytest.access_token},
        )
        actual = response.json()
        assert not actual["success"]
        assert actual["error_code"] == 422


def test_list_pipedrive_action():
    response = client.get(
        f"/api/bot/{pytest.bot}/action/pipedrive",
        headers={"Authorization": pytest.token_type + " " + pytest.access_token},
    )
    actual = response.json()
    assert actual["success"]
    assert actual["error_code"] == 0
    assert actual["data"] == [{'name': 'pipedrive_leads', 'domain': 'https://digite751.pipedrive.com/',
                               'api_token': {'_cls': 'CustomActionRequestParameters', 'key': 'api_token',
                                             'encrypt': False, 'value': '12345678', 'parameter_type': 'value'},
                               'title': 'new lead',
                               'metadata': {'name': 'name', 'org_name': 'organization', 'email': 'email',
                                            'phone': 'phone'}, 'response': 'I have failed to create lead for you'},
                              {'name': 'pipedrive_leads_slot', 'domain': 'https://digite751.pipedrive.com/',
                               'api_token': {'_cls': 'CustomActionRequestParameters', 'key': 'api_token',
                                             'encrypt': False, 'value': '12345678', 'parameter_type': 'slot'},
                               'title': 'new lead',
                               'metadata': {'name': 'name', 'org_name': 'organization', 'email': 'email',
                                            'phone': 'phone'}, 'response': 'I have failed to create lead for you'},
                              {'name': 'pipedrive_leads_slot_key_vault', 'domain': 'https://digite751.pipedrive.com/',
                               'api_token': {'_cls': 'CustomActionRequestParameters', 'key': 'api_token',
                                             'encrypt': False, 'value': 'AWS_KEY', 'parameter_type': 'key_vault'},
                               'title': 'new lead',
                               'metadata': {'name': 'name', 'org_name': 'organization', 'email': 'email',
                                            'phone': 'phone'}, 'response': 'I have failed to create lead for you'}]


def test_edit_pipedrive_action():
    action = {
        'name': 'pipedrive_leads',
        'domain': 'https://digite7.pipedrive.com/',
        'api_token': {'value': '1asdfghjklqwertyuio'},
        'title': 'new lead generated',
        'response': 'Failed to create lead for you',
        'metadata': {'name': 'name'}
    }

    with patch('pipedrive.client.Client'):
        response = client.put(
            f"/api/bot/{pytest.bot}/action/pipedrive",
            json=action,
            headers={"Authorization": pytest.token_type + " " + pytest.access_token},
        )
        actual = response.json()
        assert actual["success"]
        assert actual["error_code"] == 0
        assert actual["message"] == "Action updated"


@patch("kairon.shared.actions.data_objects.PipedriveLeadsAction.validate", autospec=True)
def test_edit_pipedrive_action_different_parameter_type(mock_pipedrive):
    action = {
        'name': 'pipedrive_leads_slot',
        'domain': 'https://digite7.pipedrive.com/',
        'api_token': {'value': 'AWS_KEY', "parameter_type": "key_vault"},
        'title': 'new lead generated',
        'response': 'Failed to create lead for you',
        'metadata': {'name': 'name'}
    }

    with patch('pipedrive.client.Client'):
        response = client.put(
            f"/api/bot/{pytest.bot}/action/pipedrive",
            json=action,
            headers={"Authorization": pytest.token_type + " " + pytest.access_token},
        )
        actual = response.json()
        assert actual["success"]
        assert actual["error_code"] == 0
        assert actual["message"] == "Action updated"

    action = {
        'name': 'pipedrive_leads_slot_key_vault',
        'domain': 'https://digite7.pipedrive.com/',
        'api_token': {'value': '1asdfghjklqwertyuio', "parameter_type": "slot"},
        'title': 'new lead generated',
        'response': 'Failed to create lead for you',
        'metadata': {'name': 'name'}
    }

    with patch('pipedrive.client.Client'):
        response = client.put(
            f"/api/bot/{pytest.bot}/action/pipedrive",
            json=action,
            headers={"Authorization": pytest.token_type + " " + pytest.access_token},
        )
        actual = response.json()
        assert actual["success"]
        assert actual["error_code"] == 0
        assert actual["message"] == "Action updated"


def test_edit_pipedrive_action_invalid_parameter_type():
    action = {
        'name': 'pipedrive_leads_slot_key_vault',
        'domain': 'https://digite751.pipedrive.com/',
        'api_token': {'value': '12345678', "parameter_type": "sender_id"},
        'title': 'new lead',
        'response': 'I have failed to create lead for you',
        'metadata': {'name': 'name', 'org_name': 'organization', 'email': 'email', 'phone': 'phone'}
    }

    response = client.put(
        f"/api/bot/{pytest.bot}/action/pipedrive",
        json=action,
        headers={"Authorization": pytest.token_type + " " + pytest.access_token},
    )
    actual = response.json()
    assert not actual["success"]
    assert actual["error_code"] == 422


def test_edit_pipedrive_action_invalid_config(monkeypatch):
    action = {
        'name': 'pipedrive_leads',
        'domain': 'https://digite751.pipedrive.com/',
        'api_token': {'value': '12345678'},
        'title': 'new lead',
        'response': 'I have failed to create lead for you',
        'metadata': {'name': 'name', 'org_name': 'organization', 'email': 'email', 'phone': 'phone'}
    }

    def __mock_exception(*args, **kwargs):
        raise UnauthorizedError('Invalid authentication', {'error_code': 401})

    with patch('pipedrive.client.Client._request', __mock_exception):
        response = client.put(
            f"/api/bot/{pytest.bot}/action/pipedrive",
            json=action,
            headers={"Authorization": pytest.token_type + " " + pytest.access_token},
        )
        actual = response.json()
        assert not actual["success"]
        assert actual["error_code"] == 422
        assert actual["message"] == "Invalid authentication"


def test_edit_pipedrive_action_not_found():
    action = {
        'name': 'pipedrive_action',
        'domain': 'https://digite751.pipedrive.com/',
        'api_token': {'value': '12345678'},
        'title': 'new lead',
        'response': 'I have failed to create lead for you',
        'metadata': {'name': 'name', 'org_name': 'organization', 'email': 'email', 'phone': 'phone'}
    }

    response = client.put(
        f"/api/bot/{pytest.bot}/action/pipedrive",
        json=action,
        headers={"Authorization": pytest.token_type + " " + pytest.access_token},
    )
    actual = response.json()
    assert not actual["success"]
    assert actual["error_code"] == 422
    assert actual["message"] == 'Action with name "pipedrive_action" not found'


def test_get_fields_for_integrated_actions():
    response = client.get(
        f"/api/bot/{pytest.bot}/action/fields/list",
        headers={"Authorization": pytest.token_type + " " + pytest.access_token},
    )
    actual = response.json()
    assert actual["success"]
    assert actual["error_code"] == 0
    assert actual["data"]['pipedrive'] == {'required_fields': ['name'], 'optional_fields': ['org_name', 'email', 'phone']}


def test_channels_params():
    response = client.get(
        f"/api/bot/{pytest.bot}/channels/params",
        headers={"Authorization": pytest.token_type + " " + pytest.access_token},
    )
    actual = response.json()
    assert actual["success"]
    assert actual["error_code"] == 0
    assert "slack" in list(actual['data'].keys())
    assert ["bot_user_oAuth_token", "slack_signing_secret", "client_id", "client_secret"] == actual['data']['slack']['required_fields']
    assert ["slack_channel", "is_primary", "team"] == actual['data']['slack']['optional_fields']


def test_get_channel_endpoint_not_configured():
    response = client.get(
        f"/api/bot/{pytest.bot}/channels/slack/endpoint",
        headers={"Authorization": pytest.token_type + " " + pytest.access_token},
    )
    actual = response.json()
    assert not actual["success"]
    assert actual["error_code"] == 422
    assert not actual["data"]
    assert actual["message"] == 'Channel not configured'


def test_add_asset(monkeypatch):
    def __mock_file_upload(*args, **kwargs):
        return 'https://kairon.s3.amazonaws.com/application/626a380d3060cf93782b52c3/actions_yml.yml'
    monkeypatch.setattr(CloudUtility, "upload_file", __mock_file_upload)
    monkeypatch.setitem(Utility.environment['storage']['assets'], 'allowed_extensions', ['.yml'])

    file = {"asset": open("tests/testing_data/valid_yml/actions.yml", "rb")}
    response = client.put(
        f"/api/bot/{pytest.bot}/assets/actions_yml",
        headers={"Authorization": pytest.token_type + " " + pytest.access_token},
        files=file
    )
    actual = response.json()
    assert actual["success"]
    assert actual["error_code"] == 0
    assert actual["data"]['url'] == "https://kairon.s3.amazonaws.com/application/626a380d3060cf93782b52c3/actions_yml.yml"
    assert actual["message"] == 'Asset added'


def test_add_asset_failure(monkeypatch):
    def __mock_file_upload(*args, **kwargs):
        api_resp = {'Error': {'Code': '400', 'Message': 'Bad Request'},
                                'ResponseMetadata': {'RequestId': 'BQFVQHD1KSD5V6RZ',
                                                     'HostId': 't2uudD7x2V+rRHO4dp2XBqdmAOaWwlnsII7gs1JbYcrntVKRaZSpHxNPJEww+s5dCzCQOg2uero=',
                                                     'HTTPStatusCode': 400,
                                                     'HTTPHeaders': {'x-amz-bucket-region': 'us-east-1',
                                                                     'x-amz-request-id': 'BQFVQHD1KSD5V6RZ',
                                                                     'x-amz-id-2': 't2uudD7x2V+rRHO4dp2XBqdmAOaWwlnsII7gs1JbYcrntVKRaZSpHxNPJEww+s5dCzCQOg2uero=',
                                                                     'content-type': 'application/xml',
                                                                     'date': 'Wed, 27 Apr 2022 08:53:05 GMT',
                                                                     'server': 'AmazonS3', 'connection': 'close'},
                                                     'RetryAttempts': 3}}
        raise ClientError(api_resp, "PutObject")

    monkeypatch.setattr(CloudUtility, "upload_file", __mock_file_upload)
    monkeypatch.setitem(Utility.environment['storage']['assets'], 'allowed_extensions', ['.yml'])

    file = {"asset": open("tests/testing_data/valid_yml/actions.yml", "rb")}
    response = client.put(
        f"/api/bot/{pytest.bot}/assets/actions_yml",
        headers={"Authorization": pytest.token_type + " " + pytest.access_token},
        files=file
    )
    actual = response.json()
    assert not actual["success"]
    assert actual["error_code"] == 422
    assert not actual["data"]
    assert actual["message"] == 'File upload failed'


def test_list_assets():
    response = client.get(
        f"/api/bot/{pytest.bot}/assets",
        headers={"Authorization": pytest.token_type + " " + pytest.access_token},
    )
    actual = response.json()
    assert actual["success"]
    assert actual["error_code"] == 0
    assert actual["data"]['assets'] == [{'asset_type': 'actions_yml', 'url': 'https://kairon.s3.amazonaws.com/application/626a380d3060cf93782b52c3/actions_yml.yml'}]


def test_delete_asset(monkeypatch):
    def __mock_delete_file(*args, **kwargs):
        return None

    monkeypatch.setattr(CloudUtility, "delete_file", __mock_delete_file)

    response = client.delete(
        f"/api/bot/{pytest.bot}/assets/actions_yml",
        headers={"Authorization": pytest.token_type + " " + pytest.access_token},
    )
    actual = response.json()
    assert actual["success"]
    assert actual["error_code"] == 0
    assert not actual["data"]
    assert actual["message"] == 'Asset deleted'


def test_delete_asset_not_exists():
    response = client.delete(
        f"/api/bot/{pytest.bot}/assets/actions_yml",
        headers={"Authorization": pytest.token_type + " " + pytest.access_token},
    )
    actual = response.json()
    assert not actual["success"]
    assert actual["error_code"] == 422
    assert not actual["data"]
    assert actual["message"] == "Asset does not exists"


def test_list_assets_not_exists():
    response = client.get(
        f"/api/bot/{pytest.bot}/assets",
        headers={"Authorization": pytest.token_type + " " + pytest.access_token},
    )
    actual = response.json()
    assert actual["success"]
    assert actual["error_code"] == 0
    assert actual["data"]['assets'] == []


def test_get_live_agent_config_params():
    response = client.get(
        f"/api/bot/{pytest.bot}/agents/live/params",
        headers={"Authorization": pytest.token_type + " " + pytest.access_token},
    )
    actual = response.json()
    assert actual["success"]
    assert actual["error_code"] == 0
    assert actual["data"] == Utility.system_metadata["live_agents"]


def test_get_live_agent_config_none():
    response = client.get(
        f"/api/bot/{pytest.bot}/agents/live",
        headers={"Authorization": pytest.token_type + " " + pytest.access_token},
    )
    actual = response.json()
    assert actual["success"]
    assert actual["error_code"] == 0
    assert actual["data"]["agent"] is None


@responses.activate
def test_add_live_agent_config_agent_not_supported():
    config = {"agent_type": "livechat", "config": {"account_id": "12", "api_access_token": "asdfghjklty67"},
              "override_bot": False, "trigger_on_intents": ["greet", "enquiry"],
              "trigger_on_actions": ["action_default_fallback", "action_enquiry"]}

    response = client.put(
        f"/api/bot/{pytest.bot}/agents/live",
        headers={"Authorization": pytest.token_type + " " + pytest.access_token},
        json=config
    )
    actual = response.json()
    assert not actual["success"]
    assert actual["error_code"] == 422
    assert not actual["data"]
    assert actual["message"] == [
        {'loc': ['body', 'agent_type'], 'msg': 'Agent system not supported', 'type': 'value_error'}]


@responses.activate
def test_add_live_agent_config_required_fields_not_exists():
    config = {"agent_type": "chatwoot", "config": {"api_access_token": "asdfghjklty67"},
              "override_bot": False, "trigger_on_intents": ["greet", "enquiry"],
              "trigger_on_actions": ["action_default_fallback", "action_enquiry"]}
    response = client.put(
        f"/api/bot/{pytest.bot}/agents/live",
        headers={"Authorization": pytest.token_type + " " + pytest.access_token},
        json=config
    )
    actual = response.json()
    assert not actual["success"]
    assert actual["error_code"] == 422
    assert not actual["data"]
    assert actual["message"] == [
        {'loc': ['body', 'config'], 'msg': "Missing ['api_access_token', 'account_id'] all or any in config",
         'type': 'value_error'}]

    config = {"agent_type": "chatwoot", "config": {"account_id": "12"},
              "override_bot": False, "trigger_on_intents": ["greet", "enquiry"],
              "trigger_on_actions": ["action_default_fallback", "action_enquiry"]}
    response = client.put(
        f"/api/bot/{pytest.bot}/agents/live",
        headers={"Authorization": pytest.token_type + " " + pytest.access_token},
        json=config
    )
    actual = response.json()
    assert not actual["success"]
    assert actual["error_code"] == 422
    assert not actual["data"]
    assert actual["message"] == [
        {'loc': ['body', 'config'], 'msg': "Missing ['api_access_token', 'account_id'] all or any in config",
         'type': 'value_error'}]


@responses.activate
def test_add_live_agent_config_invalid_credentials():
    config = {"agent_type": "chatwoot", "config": {"account_id": "12", "api_access_token": "asdfghjklty67"},
              "override_bot": False, "trigger_on_intents": ["greet", "enquiry"],
              "trigger_on_actions": ["action_default_fallback", "action_enquiry"]}

    responses.start()
    responses.reset()
    responses.add(
        "GET",
        f"https://app.chatwoot.com/public/api/v1/accounts/{config['config']['account_id']}/inboxes",
        status=404,
        body="Not found"
    )
    response = client.put(
        f"/api/bot/{pytest.bot}/agents/live",
        headers={"Authorization": pytest.token_type + " " + pytest.access_token},
        json=config
    )
    actual = response.json()
    assert not actual["success"]
    assert actual["error_code"] == 422
    assert not actual["data"]
    assert actual["message"] == "Unable to connect. Please verify credentials."


@responses.activate
def test_add_live_agent_config_triggers_not_added():
    config = {"agent_type": "chatwoot", "config": {"account_id": "12", "api_access_token": "asdfghjklty67"},
              "override_bot": False}

    add_inbox_response = open("tests/testing_data/live_agent/add_inbox_response.json").read()
    add_inbox_response = json.loads(add_inbox_response)
    responses.start()
    responses.reset()
    responses.add(
        "GET",
        f"https://app.chatwoot.com/api/v1/accounts/{config['config']['account_id']}/inboxes",
        json={"payload": []}
    )
    responses.add(
        "POST",
        f"https://app.chatwoot.com/api/v1/accounts/{config['config']['account_id']}/inboxes",
        json=add_inbox_response
    )

    response = client.put(
        f"/api/bot/{pytest.bot}/agents/live",
        headers={"Authorization": pytest.token_type + " " + pytest.access_token},
        json=config
    )
    actual = response.json()
    assert not actual["success"]
    assert actual["error_code"] == 422
    assert not actual["data"]
    assert actual["message"] == [
        {'loc': ['body', 'override_bot'], 'msg': 'At least 1 intent or action is required to perform agent handoff',
         'type': 'value_error'}]

    config = {"agent_type": "chatwoot", "config": {"account_id": "12", "api_access_token": "asdfghjklty67"},
              "override_bot": False, "trigger_on_intents": [],
              "trigger_on_actions": []}
    response = client.put(
        f"/api/bot/{pytest.bot}/agents/live",
        headers={"Authorization": pytest.token_type + " " + pytest.access_token},
        json=config
    )
    actual = response.json()
    assert not actual["success"]
    assert actual["error_code"] == 422
    assert not actual["data"]
    assert actual["message"] == [
        {'loc': ['body', 'override_bot'], 'msg': 'At least 1 intent or action is required to perform agent handoff',
         'type': 'value_error'}]


@responses.activate
def test_add_live_agent_config():
    config = {"agent_type": "chatwoot", "config": {"account_id": "12", "api_access_token": "asdfghjklty67"},
              "override_bot": False, "trigger_on_intents": ["greet", "enquiry"],
              "trigger_on_actions": ["action_default_fallback", "action_enquiry"]}

    add_inbox_response = open("tests/testing_data/live_agent/add_inbox_response.json").read()
    add_inbox_response = json.loads(add_inbox_response)
    responses.reset()
    responses.add(
        "GET",
        f"https://app.chatwoot.com/api/v1/accounts/{config['config']['account_id']}/inboxes",
        json={"payload": []}
    )
    responses.add(
        "POST",
        f"https://app.chatwoot.com/api/v1/accounts/{config['config']['account_id']}/inboxes",
        json=add_inbox_response
    )

    response = client.put(
        f"/api/bot/{pytest.bot}/agents/live",
        headers={"Authorization": pytest.token_type + " " + pytest.access_token},
        json=config
    )
    actual = response.json()
    assert actual["success"]
    assert actual["error_code"] == 0
    assert not actual["data"]
    assert actual["message"] == 'Live agent system added'


def test_get_live_agent_config():
    response = client.get(
        f"/api/bot/{pytest.bot}/agents/live",
        headers={"Authorization": pytest.token_type + " " + pytest.access_token},
    )
    actual = response.json()
    assert actual["success"]
    assert actual["error_code"] == 0
    add_inbox_response = open("tests/testing_data/live_agent/add_inbox_response.json").read()
    add_inbox_response = json.loads(add_inbox_response)
    assert actual["data"]["agent"]
    actual["data"]["agent"].pop("timestamp")
    assert actual["data"]["agent"] == {"agent_type": "chatwoot",
                                       "config": {"account_id": "***", "api_access_token": "asdfghjklt***",
                                                  "inbox_identifier": add_inbox_response["inbox_identifier"]},
                                       "override_bot": False, "trigger_on_intents": ["greet", "enquiry"],
                                       "trigger_on_actions": ["action_default_fallback", "action_enquiry"]}


@responses.activate
def test_update_live_agent_config():
    add_inbox_response = open("tests/testing_data/live_agent/add_inbox_response.json").read()
    add_inbox_response = json.loads(add_inbox_response)
    add_inbox_response["inbox_identifier"] = "sdghghj5466789fghjk"
    list_inbox_response = open("tests/testing_data/live_agent/list_inboxes_response.json").read()
    list_inbox_response = json.loads(list_inbox_response)
    list_inbox_response["payload"][1]["inbox_identifier"] = add_inbox_response["inbox_identifier"]
    config = {"agent_type": "chatwoot", "config": {"account_id": "13", "api_access_token": "jfjdjhsk567890",
                                                   "inbox_identifier": add_inbox_response["inbox_identifier"]},
              "override_bot": True}
    responses.reset()
    responses.add(
        "GET",
        f"https://app.chatwoot.com/api/v1/accounts/{config['config']['account_id']}/inboxes",
        json=list_inbox_response
    )
    responses.add(
        "POST",
        f"https://app.chatwoot.com/api/v1/accounts/{config['config']['account_id']}/inboxes",
        json=add_inbox_response
    )

    response = client.put(
        f"/api/bot/{pytest.bot}/agents/live",
        headers={"Authorization": pytest.token_type + " " + pytest.access_token},
        json=config
    )
    actual = response.json()
    assert actual["success"]
    assert actual["error_code"] == 0
    assert not actual["data"]
    assert actual["message"] == 'Live agent system added'


def test_get_live_agent_config_after_update():
    response = client.get(
        f"/api/bot/{pytest.bot}/agents/live",
        headers={"Authorization": pytest.token_type + " " + pytest.access_token},
    )
    actual = response.json()
    assert actual["success"]
    assert actual["error_code"] == 0
    assert actual["data"]["agent"]
    actual["data"]["agent"].pop("timestamp")
    assert actual["data"]["agent"] == {"agent_type": "chatwoot",
                                       "config": {"account_id": "***", "api_access_token": "jfjdjhsk567***",
                                                  "inbox_identifier": "sdghghj5466789fghjk"},
                                       "override_bot": True, "trigger_on_intents": [], "trigger_on_actions": []}


def test_delete_live_agent_config():
    response = client.delete(
        f"/api/bot/{pytest.bot}/agents/live",
        headers={"Authorization": pytest.token_type + " " + pytest.access_token},
    )
    actual = response.json()
    assert actual["success"]
    assert actual["error_code"] == 0
    assert not actual["data"]
    assert actual["message"] == 'Live agent system deleted'


def test_get_live_agent_config_after_delete():
    response = client.get(
        f"/api/bot/{pytest.bot}/agents/live",
        headers={"Authorization": pytest.token_type + " " + pytest.access_token},
    )
    actual = response.json()
    assert actual["success"]
    assert actual["error_code"] == 0
    assert actual["data"]["agent"] is None


def test_get_end_user_metrics_empty():
    response = client.get(
        f"/api/bot/{pytest.bot}/metric/user/logs/prod_chat",
        headers={"Authorization": pytest.token_type + " " + pytest.access_token},
    )
    actual = response.json()
    assert actual["success"]
    assert actual["error_code"] == 0
    assert actual["data"] == []


def test_add_end_user_metrics():
    log_type = "user_metrics"
    response = client.post(
        f"/api/bot/{pytest.bot}/metric/user/logs/{log_type}",
        headers={"Authorization": pytest.token_type + " " + pytest.access_token},
        json = {"data": {"source": "Digite.com", "language": "English"}}
    )
    actual = response.json()
    assert actual["success"]
    assert actual["error_code"] == 0
    assert actual["data"] is None


@responses.activate
def test_add_end_user_metrics_with_ip(monkeypatch):
    log_type = "user_metrics"
    ip = "192.222.100.106"
    token = "abcgd563"
    enable = True
    monkeypatch.setitem(Utility.environment["plugins"]["location"], "token", token)
    monkeypatch.setitem(Utility.environment["plugins"]["location"], "enable", enable)
    url = f"https://ipinfo.io/{ip}?token={token}"
    expected = {
        "ip": "140.82.201.129",
        "city": "Mumbai",
        "region": "Maharashtra",
        "country": "IN",
        "loc": "19.0728,72.8826",
        "org": "AS13150 CATO NETWORKS LTD",
        "postal": "400070",
        "timezone": "Asia/Kolkata"
    }
    responses.add("GET", url, json=expected)
    response = client.post(
        f"/api/bot/{pytest.bot}/metric/user/logs/{log_type}",
        headers={"Authorization": pytest.token_type + " " + pytest.access_token},
        json = {"data": {"source": "Digite.com", "language": "English", "ip": ip}}
    )
    actual = response.json()
    assert actual["success"]
    assert actual["error_code"] == 0
    assert actual["data"] is None


@responses.activate
def test_add_end_user_metrics_ip_request_failure(monkeypatch):
    log_type = "user_metrics"
    ip = "192.222.100.106"
    token = "abcgd563"
    enable = True
    monkeypatch.setitem(Utility.environment["plugins"]["location"], "token", token)
    monkeypatch.setitem(Utility.environment["plugins"]["location"], "enable", enable)
    url = f"https://ipinfo.io/{ip}?token={token}"
    responses.add("GET", url, status=500)
    response = client.post(
        f"/api/bot/{pytest.bot}/metric/user/logs/{log_type}",
        headers={"Authorization": pytest.token_type + " " + pytest.access_token},
        json = {"data": {"source": "Digite.com", "language": "English"}}
    )
    actual = response.json()
    assert actual["success"]
    assert actual["error_code"] == 0
    assert actual["data"] is None


def test_get_end_user_metrics():
    response = client.get(
        "/api/user/details",
        headers={"Authorization": pytest.token_type + " " + pytest.access_token},
    ).json()
    account = response["data"]["user"]["account"]
    MeteringProcessor.add_metrics(pytest.bot, account, metric_type=MetricType.agent_handoff, sender_id="test_user")
    MeteringProcessor.add_metrics(pytest.bot, account, metric_type=MetricType.agent_handoff, sender_id="test_user")
    MeteringProcessor.add_metrics(pytest.bot, account, metric_type=MetricType.agent_handoff, sender_id="test_user")
    MeteringProcessor.add_metrics(pytest.bot, account, metric_type=MetricType.agent_handoff, sender_id="test_user")
    MeteringProcessor.add_metrics(pytest.bot, account, metric_type=MetricType.agent_handoff, sender_id="test_user")

    response = client.get(
        f"/api/bot/{pytest.bot}/metric/user/logs/agent_handoff",
        headers={"Authorization": pytest.token_type + " " + pytest.access_token},
    )
    actual = response.json()
    assert actual["success"]
    assert actual["error_code"] == 0
    print(actual["data"])
    assert len(actual["data"]) == 5
    response = client.get(
        f"/api/bot/{pytest.bot}/metric/user/logs/user_metrics",
        headers={"Authorization": pytest.token_type + " " + pytest.access_token},
    )
    actual = response.json()
    assert actual["success"]
    assert actual["error_code"] == 0
    print(actual["data"])
    assert len(actual["data"]) == 3
    actual["data"][0].pop('timestamp')
    actual["data"][0].pop('account')
    assert actual["data"][0] == {'metric_type': 'user_metrics', 'sender_id': 'integ1@gmail.com', 'bot': pytest.bot,
                           'source': 'Digite.com', 'language': 'English'}
    actual["data"][1].pop('timestamp')
    actual["data"][1].pop('account')
    actual["data"][2].pop('timestamp')
    actual["data"][2].pop('account')
    assert actual["data"][1] == {'metric_type': 'user_metrics', 'sender_id': 'integ1@gmail.com',
                                 'bot': pytest.bot,
                                 'source': 'Digite.com', 'language': 'English',
                                 'ip': '140.82.201.129','city': 'Mumbai', 'region': 'Maharashtra', 'country': 'IN', 'loc': '19.0728,72.8826',
                                 'org': 'AS13150 CATO NETWORKS LTD', 'postal': '400070', 'timezone': 'Asia/Kolkata'}
    assert actual["data"][2] == {'metric_type': 'user_metrics', 'sender_id': 'integ1@gmail.com','bot': pytest.bot,
                                 'source': 'Digite.com', 'language': 'English'}

    response = client.get(
        f"/api/bot/{pytest.bot}/metric/user/logs/agent_handoff?start_idx=3",
        headers={"Authorization": pytest.token_type + " " + pytest.access_token},
    )
    actual = response.json()
    assert actual["success"]
    assert actual["error_code"] == 0

    response = client.get(
        f"/api/bot/{pytest.bot}/metric/user/logs/agent_handoff?start_idx=3&page_size=1",
        headers={"Authorization": pytest.token_type + " " + pytest.access_token},
    )
    actual = response.json()
    assert actual["success"]
    assert actual["error_code"] == 0
    assert len(actual["data"]) == 1


def test_get_roles():
    response = client.get(
        f"/api/user/roles/access",
        headers={"Authorization": pytest.token_type + " " + pytest.access_token},
    )
    actual = response.json()
    assert actual["success"]
    assert actual["error_code"] == 0
    assert actual["data"] == Utility.system_metadata["roles"]


def test_generate_limited_access_temporary_token():
    response = client.get(
        f"/api/auth/{pytest.bot}/integration/token/temp",
        headers={"Authorization": pytest.token_type + " " + pytest.access_token}
    )
    actual = response.json()
    assert actual["success"]
    assert actual["error_code"] == 0
    assert actual["data"]["access_token"]
    assert actual["data"]["token_type"]
    assert actual["message"] == "This token will be shown only once. Please copy this somewhere safe." \
                                "It is your responsibility to keep the token secret. If leaked, others may have access to your system."
    token = actual["data"]["access_token"]

    response = client.get(
        f"/api/bot/{pytest.bot}/chat/client/config/{actual['data']['access_token']}",
        headers={"Authorization": pytest.token_type + " " + token}
    )
    actual = response.json()
    assert actual["success"]
    assert actual["error_code"] == 0
    assert actual["data"]
    assert isinstance(actual["data"], dict)
    assert None == actual.get("data").get("whitelist")

    response = client.get(
        f"/api/bot/{pytest.bot}/slots",
        headers={"Authorization": pytest.token_type + " " + token},
    )
    actual = response.json()
    assert actual == {"success":False, "message":"Access denied for this endpoint", "data":None, "error_code":422}

    response = client.post(
        f"/api/bot/{pytest.bot}/intents",
        json={"data": "happier"},
        headers={"Authorization": pytest.token_type + " " + token},
    )
    actual = response.json()
    assert actual == {"success": False, "message": "Access denied for this endpoint", "data": None, "error_code": 422}

    response = client.post(
        "/api/account/bot",
        json={"data": "covid-bot"},
        headers={"Authorization": pytest.token_type + " " + pytest.access_token},
    )
    response = response.json()
    assert response['error_code'] == 0

    response = client.get(
        "/api/account/bot",
        headers={"Authorization": pytest.token_type + " " + pytest.access_token},
    ).json()
    bot_2 = response['data']['account_owned'][1]['_id']

    response = client.get(
        f"/api/bot/{bot_2}/chat/client/config/{token}",
    )
    actual = response.json()
    assert actual == {"success": False, "message": "Invalid token", "data": None, "error_code": 422}


def test_get_client_config_using_uid_invalid_domains(monkeypatch):
    config_path = "./template/chat-client/default-config.json"
    config = json.load(open(config_path))
    config['headers'] = {}
    config['headers']['X-USER'] = 'kairon-user'
    config['whitelist'] = ["kairon.digite.com", "kairon-api.digite.com"]
    client.post(f"/api/bot/{pytest.bot}/chat/client/config",
                           json={'data': config},
                           headers={"Authorization": pytest.token_type + " " + pytest.access_token})

    monkeypatch.setitem(Utility.environment['model']['agent'], 'url', "http://localhost")
    response = client.get(pytest.url, headers={"HTTP_REFERER": "http://www.attackers.com"})
    actual = response.json()
    assert not actual["success"]
    assert actual["error_code"] == 403
    assert not actual["data"]
    assert actual["message"] == "Domain not registered for kAIron client"


def test_get_client_config_using_uid_valid_domains(monkeypatch):
    monkeypatch.setitem(Utility.environment['model']['agent'], 'url', "http://localhost")
    response = client.get(pytest.url, headers={"HTTP_REFERER": "https://kairon-api.digite.com"})
    actual = response.json()
    assert actual["success"]
    assert actual["error_code"] == 0
    assert actual["data"]
    assert None == actual.get("data").get("whitelist")


def test_get_client_config_using_uid_invalid_domains_referer(monkeypatch):
    monkeypatch.setitem(Utility.environment['model']['agent'], 'url', "http://localhost")
    response = client.get(pytest.url, headers={"referer": "http://www.attackers.com"})
    actual = response.json()
    assert not actual["success"]
    assert actual["error_code"] == 403
    assert not actual["data"]
    assert actual["message"] == "Domain not registered for kAIron client"


def test_get_client_config_using_uid_valid_domains_referer(monkeypatch):
    monkeypatch.setitem(Utility.environment['model']['agent'], 'url', "http://localhost")
    response = client.get(pytest.url, headers={"referer": "https://kairon-api.digite.com"})
    actual = response.json()
    assert actual["success"]
    assert actual["error_code"] == 0
    assert actual["data"]
    assert None == actual.get("data").get("whitelist")


def test_save_client_config_invalid_domain_format():
    config_path = "./template/chat-client/default-config.json"
    config = json.load(open(config_path))
    config['headers'] = {}
    config['headers']['X-USER'] = 'kairon-user'
    config["whitelist"] = ["invalid_domain_format"]
    response = client.post(f"/api/bot/{pytest.bot}/chat/client/config",
                           json={'data': config},
                           headers={"Authorization": pytest.token_type + " " + pytest.access_token})
    actual = response.json()
    assert not actual["success"]
    assert actual["error_code"] == 422
    assert actual["message"] == 'One of the domain is invalid'


def get_client_config_valid_domain():
    response = client.get(f"/api/bot/{pytest.bot}/chat/client/config",
                          headers={"Authorization": pytest.token_type + " " + pytest.access_token})
    actual = response.json()
    assert actual["success"]
    assert actual["error_code"] == 0
    assert actual["data"]
    assert actual["data"]["whitelist"] == ["kairon.digite.com", "kairon-api.digite.com"]


def test_multilingual_translate_logs_empty():
    response = client.get(
        url=f"/api/bot/{pytest.bot}/multilingual/logs",
        headers={"Authorization": pytest.token_type + " " + pytest.access_token},
    )
    actual = response.json()
    assert actual['data'] == []


@responses.activate
def test_multilingual_translate():
    event_url = urljoin(Utility.environment['events']['server_url'], f"/api/events/execute/{EventClass.multilingual}")
    responses.add(
        "POST", event_url, json={"success": True, "message": "Event triggered successfully!"},
        match=[
            responses.json_params_matcher(
                {'bot': pytest.bot, 'user': 'integ1@gmail.com', 'dest_lang': 'es',
                  'translate_responses': "", 'translate_actions': ""})],
    )
    response = client.post(
        f"/api/bot/{pytest.bot}/multilingual/translate",
        json={"dest_lang": "es", "translate_responses": False, "translate_actions": False},
        headers={"Authorization": pytest.token_type + " " + pytest.access_token},
    ).json()

    assert response["success"]
    assert response["message"] == "Bot translation in progress! Check logs."
    assert response["error_code"] == 0
    MultilingualLogProcessor.add_log(pytest.bot, "integ1@gmail.com", event_status="Completed", status="Success")


def test_multilingual_translate_invalid_bot_id():
    response = client.post(
        f"/api/bot/{pytest.bot+'0'}/multilingual/translate",
        json={"dest_lang": "es", "translate_responses": False, "translate_actions": False},
        headers={"Authorization": pytest.token_type + " " + pytest.access_token},
    ).json()

    assert not response["success"]
    assert response["message"] == "Access to bot is denied"
    assert response["error_code"] == 422


def test_multilingual_translate_no_destination_lang():
    response = client.post(
        f"/api/bot/{pytest.bot}/multilingual/translate",
        json={"translate_responses": False, "translate_actions": False},
        headers={"Authorization": pytest.token_type + " " + pytest.access_token},
    ).json()

    assert not response["success"]
    assert response["message"] == [
        {
            "loc": [
                "body",
                "dest_lang"
            ],
            "msg": "field required",
            "type": "value_error.missing"
        }
    ]
    assert response["error_code"] == 422

    response = client.post(
        f"/api/bot/{pytest.bot}/multilingual/translate",
        json={"dest_lang": " ", "translate_responses": False, "translate_actions": False},
        headers={"Authorization": pytest.token_type + " " + pytest.access_token},
    ).json()

    assert not response["success"]
    assert response["message"] == [
        {
            "loc": [
                "body",
                "dest_lang"
            ],
            "msg": "dest_lang cannot be empty",
            "type": "value_error"
        }
    ]
    assert response["error_code"] == 422


def test_multilingual_translate_limit_exceeded(monkeypatch):
    monkeypatch.setitem(Utility.environment['multilingual'], 'limit_per_day', 0)

    response = client.post(
        f"/api/bot/{pytest.bot}/multilingual/translate",
        json={"dest_lang": "es", "translate_responses": False, "translate_actions": False},
        headers={"Authorization": pytest.token_type + " " + pytest.access_token},
    ).json()

    assert response["message"] == 'Daily limit exceeded.'
    assert response["error_code"] == 422
    assert not response["success"]


@responses.activate
def test_multilingual_translate_using_event_with_actions_and_responses(monkeypatch):
    event_url = urljoin(Utility.environment['events']['server_url'], f"/api/events/execute/{EventClass.multilingual}")
    responses.add(
        responses.POST,
        event_url,
        status=200,
        json={"success": True, "message": "Event triggered successfully!"},
        match=[
            responses.json_params_matcher(
                {'bot': pytest.bot, 'user': 'integ1@gmail.com', 'dest_lang': 'es',
                  'translate_responses': '--translate-responses', 'translate_actions': '--translate-actions'})],
    )

    response = client.post(
        f"/api/bot/{pytest.bot}/multilingual/translate",
        json={"dest_lang": "es", "translate_responses": True, "translate_actions": True},
        headers={"Authorization": pytest.token_type + " " + pytest.access_token},
    ).json()

    assert response["success"]
    assert response["error_code"] == 0
    assert response["message"] == "Bot translation in progress! Check logs."


def test_multilingual_translate_in_progress():
    response = client.post(
        url=f"/api/bot/{pytest.bot}/multilingual/translate",
        json={"dest_lang": "es", "translate_responses": False, "translate_actions": False},
        headers={"Authorization": pytest.token_type + " " + pytest.access_token},
    ).json()
    assert response["error_code"] == 422
    assert response['message'] == 'Event already in progress! Check logs.'
    assert not response["success"]


def test_multilingual_translate_logs():
    response = client.get(
        url=f"/api/bot/{pytest.bot}/multilingual/logs",
        headers={"Authorization": pytest.token_type + " " + pytest.access_token},
    )
    actual = response.json()

    assert actual["success"]
    assert actual["error_code"] == 0
    assert len(actual["data"]) == 2
    assert actual["data"][0]["d_lang"] == 'es'
    assert actual["data"][0]["copy_type"] == 'Translation'
    assert actual["data"][0]["translate_responses"]
    assert actual["data"][0]["translate_actions"]
    assert actual["data"][0]["event_status"] == 'Enqueued'
    assert actual["data"][0]["start_timestamp"]
    assert actual["data"][1]["d_lang"] == 'es'
    assert actual["data"][1]["copy_type"] == 'Translation'
    assert actual["data"][1]["translate_responses"] == False
    assert actual["data"][1]["translate_actions"] == False
    assert actual["data"][1]["event_status"] == 'Completed'
    assert actual["data"][1]["status"] == 'Success'
    assert actual["data"][1]["start_timestamp"]
    assert actual["data"][1]["end_timestamp"]


def test_multilingual_language_support(monkeypatch):

    def _mock_supported_languages(*args, **kwargs):
        return ['es', 'en', 'hi']

    monkeypatch.setattr(Translator, "get_supported_languages", _mock_supported_languages)

    response = client.get(
        f"/api/bot/{pytest.bot}/multilingual/languages",
        headers={"Authorization": pytest.token_type + " " + pytest.access_token}
    ).json()

    assert response['data'] == ['es', 'en', 'hi']
    assert response['success']
    assert response['error_code'] == 0


def test_get_auditlog_for_user_1():
    email = "integration1234567890@demo.ai"
    response = client.post(
        "/api/auth/login",
        data={"username": email, "password": "Welcome@1"},
    )
    login = response.json()
    response = client.get(
        f"/api/user/auditlog/data",
        headers={"Authorization": login["data"]["token_type"] + " " + login["data"]["access_token"]}
    )
    actual = response.json()
    assert actual["data"] is not None
    assert actual["data"][0]["action"] == AuditlogActions.SAVE.value
    assert actual["data"][0]["entity"] == "Actions"
    assert actual["data"][0]["user"] == email

    assert actual["data"][0]["action"] == AuditlogActions.SAVE.value


def test_get_auditlog_for_user_2():
    email = "integration@demo.ai"
    response = client.post(
        "/api/auth/login",
        data={"username": email, "password": "Welcome@1"},
    )
    login_2 = response.json()
    response = client.get(
        f"/api/user/auditlog/data",
        headers={"Authorization": login_2["data"]["token_type"] + " " + login_2["data"]["access_token"]}
    )
    actual = response.json()
    audit_log_data = actual["data"]
    assert audit_log_data is not None
    actions = [d['action'] for d in audit_log_data]
    from collections import Counter
    counter = Counter(actions)
    assert counter.get(AuditlogActions.SAVE.value) > 5
    assert counter.get(AuditlogActions.SOFT_DELETE.value) > 5
    assert counter.get(AuditlogActions.UPDATE.value) > 5

    assert audit_log_data[0]["action"] == AuditlogActions.UPDATE.value
    assert audit_log_data[0]["entity"] == "Slots"
    assert audit_log_data[0]["user"] == email


def test_delete_account():
    response_log = client.post(
        "/api/auth/login",
        data={"username": "integration@demo.ai", "password": "Welcome@1"},
    )
    actual = response_log.json()

    assert actual['success']
    assert actual['error_code'] == 0
    pytest.access_token_delete = actual["data"]["access_token"]
    pytest.token_type_delete = actual["data"]["token_type"]
    response = client.delete(
        "/api/account/delete",
        headers={"Authorization": pytest.token_type_delete + " " + pytest.access_token_delete},
    ).json()

    assert response["success"]
    assert response["message"] == "Account deleted"
    assert response["error_code"] == 0


def test_delete_account_already_deleted():
    response = client.delete(
        "/api/account/delete",
        headers={"Authorization": pytest.token_type_delete + " " + pytest.access_token_delete},
    ).json()
    print(response)
    assert not response["success"]
    assert response["message"] == "User does not exist!"


def test_get_responses_post_passwd_reset(monkeypatch):
    email = "active_session@demo.ai"
    regsiter_response = client.post(
        "/api/account/registration",
        json={
            "email": email,
            "first_name": "Demo",
            "last_name": "User",
            "password": "Welcome@1",
            "confirm_password": "Welcome@1",
            "account": "integration",
            "bot": "integration",
        },
    )
    actual = regsiter_response.json()
    login_response = client.post(
        "/api/auth/login",
        data={"username": email, "password": "Welcome@1"},
    )
    login_actual = login_response.json()
    pytest.access_token = login_actual["data"]["access_token"]
    pytest.token_type = login_actual["data"]["token_type"]
    bot_response = client.get(
        "/api/account/bot",
        headers={"Authorization": pytest.token_type + " " + pytest.access_token},
    ).json()

    pytest.bot = bot_response['data']['account_owned'][0]['_id']
    token = Authentication.create_access_token(data={'mail_id': email})

    def get_token(*args, **kwargs):
        return token

    monkeypatch.setattr(Authentication, "create_access_token", get_token)
    monkeypatch.setattr(Utility, 'trigger_smtp', mock_smtp)
    passwrd_change_response = client.post(
        "/api/account/password/change",
        json={
            "data": token,
            "password": "Welcome@21",
            "confirm_password": "Welcome@21"},
    )

    utter_response = client.get(
        f"/api/bot/{pytest.bot}/response/utter_greet",
        headers={"Authorization": pytest.token_type + " " + pytest.access_token},
    )
    actual = utter_response.json()
    message = actual["message"]
    error_code = actual['error_code']
    assert message == 'Session expired. Please login again.'
    assert error_code == 401


def test_create_access_token_with_iat():

    access_token = Authentication.create_access_token(
        data={"sub": "test@chat.com", 'access-limit': ['/api/bot/.+/intent']},
        token_type=TOKEN_TYPE.LOGIN.value
    )
    payload = Utility.decode_limited_access_token(access_token)
    assert payload.get("iat") is not None


def test_overwrite_password_for_matching_passwords(monkeypatch):
    monkeypatch.setattr(Utility, 'trigger_smtp', mock_smtp)
    response = client.post(
        "/api/account/password/change",
        json={
            "data": "eyJ0eXAiOiJKV1QiLCJhbGciOiJIUzI1NiJ9.eyJtYWlsX2lkIjoiaW50ZWcxQGdtYWlsLmNvbSJ9.Ycs1ROb1w6MMsx2WTA4vFu3-jRO8LsXKCQEB3fkoU20",
            "password": "Welcome@2",
            "confirm_password": "Welcome@2"},
    )
    actual = response.json()
    assert actual["success"]
    assert actual["error_code"] == 0
    assert actual["message"] == "Success! Your password has been changed"
    assert actual['data'] is None


def test_login_new_password():
    response = client.post(
        "/api/auth/login",
        data={"username": "integ1@gmail.com", "password": "Welcome@2"},
    )
    actual = response.json()

    assert actual["success"]
    assert actual["error_code"] == 0
    pytest.access_token = actual["data"]["access_token"]
    pytest.token_type = actual["data"]["token_type"]


def test_login_old_password():
    response = client.post(
        "/api/auth/login",
        data={"username": "integ1@gmail.com", "password": "Welcome@1"},
    )
    actual = response.json()
    assert not actual["success"]
    assert actual["error_code"] == 401
    assert actual["message"] == 'Incorrect username or password'
    assert actual['data'] is None


def test_get_responses_change_passwd_with_same_passwrd(monkeypatch):
    email = "samepasswrd@demo.ai"
    regsiter_response = client.post(
        "/api/account/registration",
        json={
            "email": email,
            "first_name": "Demo",
            "last_name": "User",
            "password": "Welcome@1",
            "confirm_password": "Welcome@1",
            "account": "samepasswrd",
            "bot": "samepasswrd",
        },
    )
    token = Authentication.create_access_token(data={'mail_id': email})

    def get_token(*args, **kwargs):
        return token

    monkeypatch.setattr(Authentication, "create_access_token", get_token)
    monkeypatch.setattr(Utility, 'trigger_smtp', mock_smtp)
    Utility.environment['user']['reset_password_cooldown_period'] = 0
    passwrd_change_response = client.post(
        "/api/account/password/change",
        json={
            "data": token,
            "password": "Welcome@1",
            "confirm_password": "Welcome@1"},
    )
    response = passwrd_change_response.json()
    message = response.get("message")
    assert message == "You have already used that password, try another"


def test_get_responses_change_passwd_with_same_passwrd_rechange(monkeypatch):
    Utility.environment['user']['reset_password_cooldown_period'] = 0
    email = "samepasswrd2@demo.ai"
    regsiter_response = client.post(
        "/api/account/registration",
        json={
            "email": email,
            "first_name": "Demo",
            "last_name": "User",
            "password": "Welcome@1",
            "confirm_password": "Welcome@1",
            "account": "samepasswrd2",
            "bot": "samepasswrd2",
        },
    )
    token = Authentication.create_access_token(data={'mail_id': email})

    def get_token(*args, **kwargs):
        return token

    monkeypatch.setattr(Authentication, "create_access_token", get_token)
    monkeypatch.setattr(Utility, 'trigger_smtp', mock_smtp)
    passwrd_change_response = client.post(
        "/api/account/password/change",
        json={
            "data": token,
            "password": "Welcome@21",
            "confirm_password": "Welcome@21"},
    )
    passwrd_firstchange = passwrd_change_response.json()
    assert passwrd_firstchange["success"]
    assert passwrd_firstchange["error_code"] == 0
    assert passwrd_firstchange["message"] == "Success! Your password has been changed"
    assert passwrd_firstchange['data'] is None

    passwrd_rechange_response = client.post(
        "/api/account/password/change",
        json={
            "data": token,
            "password": "Welcome@21",
            "confirm_password": "Welcome@21"},
    )
    response = passwrd_rechange_response.json()
    message = response.get("message")
    assert message == "You have already used that password, try another"<|MERGE_RESOLUTION|>--- conflicted
+++ resolved
@@ -6015,21 +6015,6 @@
     assert actual["message"] == 'Access denied for this endpoint'
 
 
-<<<<<<< HEAD
-def test_get_metering():
-    response = client.get(
-        f"/api/bot/{pytest.bot}/metric/test_chat",
-        headers={"Authorization": pytest.token_type + " " + pytest.access_token},
-    )
-    actual = response.json()
-    assert actual == {'success': True, 'message': None, 'data': 0, 'error_code': 0}
-    response = client.get(
-        f"/api/bot/{pytest.bot}/metric/prod_chat",
-        headers={"Authorization": pytest.token_type + " " + pytest.access_token},
-    )
-    actual = response.json()
-    assert actual == {'success': True, 'message': None, 'data': 0, 'error_code': 0}
-=======
 def test_get_chat_client_config_multilingual_enabled_no_bots_enabled():
     from bson import ObjectId
 
@@ -6131,7 +6116,21 @@
     assert len(actual["data"]['multilingual']['bots']) == 3
     assert actual["data"]['multilingual']['bots'][0]['is_enabled']
     assert not actual["data"]['multilingual']['bots'][1]['is_enabled']
->>>>>>> e68564e7
+
+
+def test_get_metering():
+    response = client.get(
+        f"/api/bot/{pytest.bot}/metric/test_chat",
+        headers={"Authorization": pytest.token_type + " " + pytest.access_token},
+    )
+    actual = response.json()
+    assert actual == {'success': True, 'message': None, 'data': 0, 'error_code': 0}
+    response = client.get(
+        f"/api/bot/{pytest.bot}/metric/prod_chat",
+        headers={"Authorization": pytest.token_type + " " + pytest.access_token},
+    )
+    actual = response.json()
+    assert actual == {'success': True, 'message': None, 'data': 0, 'error_code': 0}
 
 
 def test_add_story_with_no_type():
