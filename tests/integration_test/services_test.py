import os
import re
import shutil
import tarfile
import tempfile
from io import BytesIO
from urllib.parse import urljoin
from zipfile import ZipFile

import pytest
import responses
from botocore.exceptions import ClientError
from fastapi.testclient import TestClient
from jira import JIRAError
from mongoengine import connect
from mongoengine.queryset.base import BaseQuerySet
from pipedrive.exceptions import UnauthorizedError
from pydantic import SecretStr
from rasa.shared.utils.io import read_config_file
from slack.web.slack_response import SlackResponse

from kairon.api.app.main import app
from kairon.events.definitions.multilingual import MultilingualEvent
from kairon.exceptions import AppException
from kairon.shared.actions.utils import ActionUtility
from kairon.shared.cloud.utils import CloudUtility
from kairon.shared.constants import EventClass
from kairon.shared.end_user_metrics.data_objects import EndUserMetrics
from kairon.shared.account.processor import AccountProcessor
from kairon.shared.actions.data_objects import ActionServerLogs
from kairon.shared.auth import Authentication
<<<<<<< HEAD
from kairon.shared.data.constant import UTTERANCE_TYPE, EVENT_STATUS, TOKEN_TYPE, TRAINING_DATA_SOURCE_TYPE
=======
from kairon.shared.data.constant import UTTERANCE_TYPE, EVENT_STATUS, TOKEN_TYPE, AuditlogActions
>>>>>>> 8686cdae
from kairon.shared.data.data_objects import Stories, Intents, TrainingExamples, Responses, ChatClientConfig
from kairon.shared.data.model_processor import ModelProcessor
from kairon.shared.data.processor import MongoProcessor
from kairon.shared.data.training_data_generation_processor import TrainingDataGenerationProcessor
from kairon.shared.data.utils import DataUtility
from kairon.shared.models import StoryEventType
from kairon.shared.models import User
from kairon.shared.multilingual.processor import MultilingualLogProcessor
from kairon.shared.sso.clients.google import GoogleSSO
from kairon.shared.utils import Utility
from kairon.shared.multilingual.utils.translator import Translator
import json
from unittest.mock import patch


os.environ["system_file"] = "./tests/testing_data/system.yaml"
client = TestClient(app)
access_token = None
token_type = None


@pytest.fixture(autouse=True, scope='class')
def setup():
    os.environ["system_file"] = "./tests/testing_data/system.yaml"
    Utility.load_environment()
    connect(**Utility.mongoengine_connection(Utility.environment['database']["url"]))
    AccountProcessor.load_system_properties()


def pytest_configure():
    return {'token_type': None,
            'access_token': None,
            'username': None,
            'bot': None
            }


async def mock_smtp(*args, **kwargs):
    return None


def complete_end_to_end_event_execution(bot, user, event_class, **kwargs):
    from kairon.events.definitions.data_importer import TrainingDataImporterEvent
    from kairon.events.definitions.model_training import ModelTrainingEvent
    from kairon.events.definitions.model_testing import ModelTestingEvent
    from kairon.events.definitions.history_delete import DeleteHistoryEvent

    if event_class == EventClass.data_importer:
        TrainingDataImporterEvent(bot, user, import_data=True, overwrite=True).execute()
    elif event_class == EventClass.model_training:
        ModelTrainingEvent(bot, user).execute()
    elif event_class == EventClass.model_testing:
        ModelTestingEvent(bot, user).execute()
    elif event_class == EventClass.delete_history:
        DeleteHistoryEvent(bot, user).execute()
    elif event_class == EventClass.multilingual:
        MultilingualEvent(bot, user, dest_lang=kwargs.get('kwargs'),
                          translate_responses=kwargs.get('translate_responses'),
                          translate_actions=kwargs.get('translate_actions')).execute()


def test_api_wrong_login():
    response = client.post(
        "/api/auth/login", data={"username": "test@demo.ai", "password": "Welcome@1"}
    )
    actual = response.json()
    assert actual["error_code"] == 422
    assert not actual["success"]
    assert actual["message"] == "User does not exist!"
    assert response.headers == {'content-length': '79', 'content-type': 'application/json', 'server': 'Secure',
                                'strict-transport-security': 'includeSubDomains; preload; max-age=31536000',
                                'x-frame-options': 'SAMEORIGIN', 'x-xss-protection': '0',
                                'x-content-type-options': 'nosniff',
                                'content-security-policy': "default-src 'self'; frame-ancestors 'self'; form-action 'self'; base-uri 'self'; connect-src 'self'; frame-src 'self'; style-src 'self' https: 'unsafe-inline'; img-src 'self' https:; script-src 'self' https: 'unsafe-inline'",
                                'referrer-policy': 'no-referrer', 'cache-control': 'must-revalidate',
                                'permissions-policy': 'accelerometer=(), autoplay=(), camera=(), document-domain=(), encrypted-media=(), fullscreen=(), vibrate=(), geolocation=(), gyroscope=(), magnetometer=(), microphone=(), midi=(), payment=(), picture-in-picture=(), sync-xhr=(), usb=()'}


def test_account_registration_error():
    response = client.post(
        "/api/account/registration",
        json={
            "email": "integration@demo.ai",
            "first_name": "Demo",
            "last_name": "User",
            "password": "welcome@1",
            "confirm_password": "welcome@1",
            "account": "integration",
            "bot": "integration",
        },
    )
    actual = response.json()
    assert actual["message"] == [
        {'loc': ['body', 'password'], 'msg': 'Missing 1 uppercase letter', 'type': 'value_error'}]
    assert not actual["success"]
    assert actual["error_code"] == 422
    assert actual["data"] is None


def test_recaptcha_verified_request(monkeypatch):
    monkeypatch.setitem(Utility.environment['security'], 'validate_recaptcha', True)
    monkeypatch.setitem(Utility.environment['security'], 'recaptcha_secret', 'asdfghjkl1234567890')

    with responses.RequestsMock() as rsps:
        rsps.add(
            "POST", f"{Utility.environment['security']['recaptcha_url']}?secret=asdfghjkl1234567890&response=1234567890",
            json={"success": True}
        )
        response = client.post(
            "/api/account/registration",
            json={
                "recaptcha_response": "1234567890",
                "email": "integration1234567890@demo.ai",
                "first_name": "Demo",
                "last_name": "User",
                "password": "Welcome@1",
                "confirm_password": "Welcome@1",
                "account": "integration1234567890",
                "bot": "integration",
            },
        )
        actual = response.json()
        assert actual["message"] == "Account Registered!"

        rsps.add(
            "POST", f"{Utility.environment['security']['recaptcha_url']}?secret=asdfghjkl1234567890&response=1234567890&remoteip=58.0.127.89",
            json={"success": True}
        )
        response = client.post(
            "/api/account/registration",
            json={
                "recaptcha_response": "1234567890",
                "remote_ip": "58.0.127.89",
                "email": "integration1234567@demo.ai",
                "first_name": "Demo",
                "last_name": "User",
                "password": "Welcome@1",
                "confirm_password": "Welcome@1",
                "account": "integration1234567",
                "bot": "integration",
                "add_trusted_device": True
            },
        )
        actual = response.json()
        assert actual["message"] == "Account Registered!"


def test_recaptcha_verified_request_invalid(monkeypatch):
    monkeypatch.setitem(Utility.environment['security'], 'validate_recaptcha', True)
    monkeypatch.setitem(Utility.environment['security'], 'recaptcha_secret', 'asdfghjkl1234567890')

    with responses.RequestsMock() as rsps:
        rsps.add(
            "POST", f"{Utility.environment['security']['recaptcha_url']}?secret=asdfghjkl1234567890&response=1234567890",
            json={"success": False}
        )
        response = client.post(
            "/api/account/registration",
            json={
                "recaptcha_response": "1234567890",
                "email": "integration1234567890@demo.ai",
                "first_name": "Demo",
                "last_name": "User",
                "password": "Welcome@1",
                "confirm_password": "Welcome@1",
                "account": "integration",
                "bot": "integration",
            },
        )
        actual = response.json()
        assert actual == {'success': False, 'message': 'Failed to validate recaptcha', 'data': None, 'error_code': 422}

        rsps.add(
            "POST",
            f"{Utility.environment['security']['recaptcha_url']}?secret=asdfghjkl1234567890&response=987654321",
            json={"success": True}, status=204
        )
        response = client.post(
            "/api/account/registration",
            json={
                "recaptcha_response": "987654321",
                "email": "integration1234567890@demo.ai",
                "first_name": "Demo",
                "last_name": "User",
                "password": "Welcome@1",
                "confirm_password": "Welcome@1",
                "account": "integration",
                "bot": "integration",
            },
        )
        actual = response.json()
        assert actual['success'] == False
        assert actual['message'].__contains__('Failed to validate recaptcha')
        assert actual['data'] is None
        assert actual['error_code'] == 422

        response = client.post(
            "/api/account/registration",
            json={
                "email": "integration1234567890@demo.ai",
                "first_name": "Demo",
                "last_name": "User",
                "password": "Welcome@1",
                "confirm_password": "Welcome@1",
                "account": "integration",
                "bot": "integration",
            },
        )
        actual = response.json()
        assert actual == {'success': False, 'message': 'recaptcha_response is required', 'data': None, 'error_code': 422}


def test_account_registration():
    response = client.post(
        "/api/account/registration",
        json={
            "email": "integration@demo.ai",
            "first_name": "Demo",
            "last_name": "User",
            "password": "Welcome@1",
            "confirm_password": "Welcome@1",
            "account": "integration",
            "bot": "integration",
        },
    )
    actual = response.json()
    assert actual["message"] == "Account Registered!"
    response = client.post(
        "/api/account/registration",
        json={
            "email": "INTEGRATION2@DEMO.AI",
            "first_name": "Demo",
            "last_name": "User",
            "password": "Welcome@1",
            "confirm_password": "Welcome@1",
            "account": "integration2",
            "bot": "integration2",
        },
    )
    actual = response.json()
    assert actual["message"] == "Account Registered!"
    assert response.headers == {'content-length': '75', 'content-type': 'application/json', 'server': 'Secure',
                                'strict-transport-security': 'includeSubDomains; preload; max-age=31536000',
                                'x-frame-options': 'SAMEORIGIN', 'x-xss-protection': '0',
                                'x-content-type-options': 'nosniff',
                                'content-security-policy': "default-src 'self'; frame-ancestors 'self'; form-action 'self'; base-uri 'self'; connect-src 'self'; frame-src 'self'; style-src 'self' https: 'unsafe-inline'; img-src 'self' https:; script-src 'self' https: 'unsafe-inline'",
                                'referrer-policy': 'no-referrer', 'cache-control': 'must-revalidate',
                                'permissions-policy': 'accelerometer=(), autoplay=(), camera=(), document-domain=(), encrypted-media=(), fullscreen=(), vibrate=(), geolocation=(), gyroscope=(), magnetometer=(), microphone=(), midi=(), payment=(), picture-in-picture=(), sync-xhr=(), usb=()'}


def test_api_wrong_password():
    response = client.post(
        "/api/auth/login", data={"username": "INTEGRATION@DEMO.AI", "password": "welcome@1"}
    )
    actual = response.json()
    assert actual["error_code"] == 401
    assert not actual["success"]
    assert actual["message"] == "Incorrect username or password"


def test_api_login_with_recaptcha(monkeypatch):
    email = "integration@demo.ai"
    monkeypatch.setitem(Utility.environment['security'], 'validate_recaptcha', True)
    monkeypatch.setitem(Utility.environment['security'], 'recaptcha_secret', 'asdfghjkl123456')

    with responses.RequestsMock() as rsps:
        rsps.add(
            "POST", f"{Utility.environment['security']['recaptcha_url']}?secret=asdfghjkl123456&response=asdfghjkl2345",
            json={"success": True}
        )
        response = client.post(
            "/api/auth/login",
            data={"username": email, "password": "Welcome@1", "recaptcha_response": "asdfghjkl2345"},
        )
        actual = response.json()
        assert all(
            [
                True if actual["data"][key] else False
                for key in ["access_token", "token_type"]
            ]
        )


def test_api_login_with_recaptcha_failed(monkeypatch):
    email = "integration@demo.ai"
    monkeypatch.setitem(Utility.environment['security'], 'validate_recaptcha', True)
    monkeypatch.setitem(Utility.environment['security'], 'recaptcha_secret', 'asdfghjkl123456')

    with responses.RequestsMock() as rsps:
        rsps.add(
            "POST", f"{Utility.environment['security']['recaptcha_url']}?secret=asdfghjkl123456&response=asdfghjkl23",
            json={"success": False}
        )
        response = client.post(
            "/api/auth/login",
            data={"username": email, "password": "Welcome@1", "recaptcha_response": "asdfghjkl23"},
        )
        actual = response.json()
        assert actual == {'success': False, 'message': 'Failed to validate recaptcha', 'data': None, 'error_code': 422}

        response = client.post(
            "/api/auth/login",
            data={"username": email, "password": "Welcome@1"},
        )
        actual = response.json()
        assert actual == {'success': False, 'message': 'recaptcha_response is required', 'data': None, 'error_code': 422}


def test_api_login():
    email = "integration@demo.ai"
    response = client.post(
        "/api/auth/login",
        data={"username": email, "password": "Welcome@1"},
    )
    actual = response.json()
    assert all(
        [
            True if actual["data"][key] else False
            for key in ["access_token", "token_type"]
        ]
    )
    assert actual["success"]
    assert actual["error_code"] == 0
    pytest.access_token = actual["data"]["access_token"]
    pytest.token_type = actual["data"]["token_type"]
    pytest.username = email
    response = client.get(
        "/api/user/details",
        headers={"Authorization": pytest.token_type + " " + pytest.access_token},
    ).json()
    assert response['data']['user']['_id']
    assert response['data']['user']['email'] == 'integration@demo.ai'
    assert response['data']['user']['bots']['account_owned'][0]['user'] == 'integration@demo.ai'
    assert response['data']['user']['bots']['account_owned'][0]['timestamp']
    assert response['data']['user']['bots']['account_owned'][0]['name']
    assert response['data']['user']['bots']['account_owned'][0]['_id']
    assert not response['data']['user']['bots']['shared']
    assert response['data']['user']['timestamp']
    assert response['data']['user']['status']
    assert response['data']['user']['account_name'] == 'integration'
    assert response['data']['user']['first_name'] == 'Demo'
    assert response['data']['user']['last_name'] == 'User'

    email = "integration2@demo.ai"
    response = client.post(
        "/api/auth/login",
        data={"username": email, "password": "Welcome@1"},
    )
    actual = response.json()
    assert all(
        [
            True if actual["data"][key] else False
            for key in ["access_token", "token_type"]
        ]
    )
    assert actual["success"]
    assert actual["error_code"] == 0


def test_add_bot():
    response = client.post(
        "/api/account/bot",
        json={"data": "covid-bot"},
        headers={"Authorization": pytest.token_type + " " + pytest.access_token},
    )
    assert response.headers == {'content-length': '67', 'content-type': 'application/json', 'server': 'Secure',
                                'strict-transport-security': 'includeSubDomains; preload; max-age=31536000',
                                'x-frame-options': 'SAMEORIGIN', 'x-xss-protection': '0',
                                'x-content-type-options': 'nosniff',
                                'content-security-policy': "default-src 'self'; frame-ancestors 'self'; form-action 'self'; base-uri 'self'; connect-src 'self'; frame-src 'self'; style-src 'self' https: 'unsafe-inline'; img-src 'self' https:; script-src 'self' https: 'unsafe-inline'",
                                'referrer-policy': 'no-referrer', 'cache-control': 'must-revalidate',
                                'permissions-policy': 'accelerometer=(), autoplay=(), camera=(), document-domain=(), encrypted-media=(), fullscreen=(), vibrate=(), geolocation=(), gyroscope=(), magnetometer=(), microphone=(), midi=(), payment=(), picture-in-picture=(), sync-xhr=(), usb=()'}
    response = response.json()
    assert response['message'] == 'Bot created'
    assert response['error_code'] == 0
    assert response['success']


def test_list_bots():
    response = client.get(
        "/api/account/bot",
        headers={"Authorization": pytest.token_type + " " + pytest.access_token},
    ).json()
    pytest.bot = response['data']['account_owned'][0]['_id']
    assert response['data']['account_owned'][0]['user'] == 'integration@demo.ai'
    assert response['data']['account_owned'][0]['timestamp']
    assert response['data']['account_owned'][0]['name'] == 'Hi-Hello'
    assert response['data']['account_owned'][0]['_id']
    assert response['data']['account_owned'][1]['user'] == 'integration@demo.ai'
    assert response['data']['account_owned'][1]['timestamp']
    assert response['data']['account_owned'][1]['name'] == 'covid-bot'
    assert response['data']['account_owned'][1]['_id']
    assert response['data']['shared'] == []


def test_list_entities_empty():
    response = client.get(
        f"/api/bot/{pytest.bot}/entities",
        headers={"Authorization": pytest.token_type + " " + pytest.access_token}
    )
    actual = response.json()
    assert actual["error_code"] == 0
    assert len(actual['data']) == 2
    assert actual["success"]


def test_update_bot_name():
    response = client.put(
        f"/api/account/bot/{pytest.bot}",
        json={"data": "Hi-Hello-bot"},
        headers={"Authorization": pytest.token_type + " " + pytest.access_token},
    ).json()
    assert response['message'] == 'Name updated'
    assert response['error_code'] == 0
    assert response['success']

    response = client.get(
        "/api/account/bot",
        headers={"Authorization": pytest.token_type + " " + pytest.access_token},
    ).json()
    assert len(response['data']) == 2
    pytest.bot = response['data']['account_owned'][0]['_id']
    assert response['data']['account_owned'][0]['name'] == 'Hi-Hello-bot'
    assert response['data']['account_owned'][1]['name'] == 'covid-bot'


@pytest.fixture()
def resource_test_upload_zip():
    data_path = 'tests/testing_data/yml_training_files'
    tmp_dir = tempfile.gettempdir()
    zip_file = os.path.join(tmp_dir, 'test')
    shutil.make_archive(zip_file, 'zip', data_path)
    pytest.zip = open(zip_file + '.zip', 'rb').read()
    yield "resource_test_upload_zip"
    os.remove(zip_file + '.zip')
    shutil.rmtree(os.path.join('training_data', pytest.bot))


@responses.activate
def test_upload_zip(resource_test_upload_zip):
    event_url = urljoin(Utility.environment['events']['server_url'], f"/api/events/execute/{EventClass.data_importer}")
    responses.reset()
    responses.add(
        "POST", event_url, json={"success": True, "message": "Event triggered successfully!"}
    )

    files = (('training_files', ("data.zip", pytest.zip)),
             ('training_files', ("domain.yml", open("tests/testing_data/all/domain.yml", "rb"))))
    response = client.post(
        f"/api/bot/{pytest.bot}/upload?import_data=true&overwrite=false",
        headers={"Authorization": pytest.token_type + " " + pytest.access_token},
        files=files,
    )
    actual = response.json()
    assert actual["message"] == "Upload in progress! Check logs."
    assert actual["error_code"] == 0
    assert actual["data"] is None
    assert actual["success"]

    complete_end_to_end_event_execution(pytest.bot, "integration@demo.ai", EventClass.data_importer)


@responses.activate
def test_upload():
    event_url = urljoin(Utility.environment['events']['server_url'], f"/api/events/execute/{EventClass.data_importer}")
    responses.reset()
    responses.add(
        "POST", event_url, json={"success": True, "message": "Event triggered successfully!"}
    )

    files = (('training_files', ("nlu.md", open("tests/testing_data/all/data/nlu.md", "rb"))),
             ('training_files', ("domain.yml", open("tests/testing_data/all/domain.yml", "rb"))),
             ('training_files', ("stories.md", open("tests/testing_data/all/data/stories.md", "rb"))),
             ('training_files', ("config.yml", open("tests/testing_data/all/config.yml", "rb"))))
    response = client.post(
        f"/api/bot/{pytest.bot}/upload?import_data=true&overwrite=true",
        headers={"Authorization": pytest.token_type + " " + pytest.access_token},
        files=files,
    )
    actual = response.json()
    assert actual["message"] == "Upload in progress! Check logs."
    assert actual["error_code"] == 0
    assert actual["data"] is None
    assert actual["success"]
    complete_end_to_end_event_execution(pytest.bot, "integration@demo.ai", EventClass.data_importer)


@responses.activate
def test_upload_yml():
    event_url = urljoin(Utility.environment['events']['server_url'], f"/api/events/execute/{EventClass.data_importer}")
    responses.reset()
    responses.add(
        "POST", event_url, json={"success": True, "message": "Event triggered successfully!"}
    )

    files = (('training_files', ("nlu.yml", open("tests/testing_data/valid_yml/data/nlu.yml", "rb"))),
             ('training_files', ("domain.yml", open("tests/testing_data/valid_yml/domain.yml", "rb"))),
             ('training_files', ("stories.yml", open("tests/testing_data/valid_yml/data/stories.yml", "rb"))),
             ('training_files', ("config.yml", open("tests/testing_data/valid_yml/config.yml", "rb"))),
             (
                 'training_files', ("actions.yml", open("tests/testing_data/valid_yml/actions.yml", "rb")))
             )
    response = client.post(
        f"/api/bot/{pytest.bot}/upload",
        headers={"Authorization": pytest.token_type + " " + pytest.access_token},
        files=files,
    )
    actual = response.json()
    assert actual["message"] == "Upload in progress! Check logs."
    assert actual["error_code"] == 0
    assert actual["data"] is None
    assert actual["success"]
    complete_end_to_end_event_execution(pytest.bot, "integration@demo.ai", EventClass.data_importer)


def test_list_entities():
    response = client.get(
        f"/api/bot/{pytest.bot}/entities",
        headers={"Authorization": pytest.token_type + " " + pytest.access_token}
    )
    actual = response.json()
    assert actual["error_code"] == 0
    assert {e['name'] for e in actual["data"]} == {'bot', 'file', 'category', 'file_text', 'ticketid', 'file_error',
                                                   'priority', 'requested_slot', 'fdresponse', 'kairon_action_response'}
    assert actual["success"]


def test_model_testing_no_existing_models():
    response = client.post(
        url=f"/api/bot/{pytest.bot}/test",
        headers={"Authorization": pytest.token_type + " " + pytest.access_token},
    )
    actual = response.json()
    assert actual["error_code"] == 422
    assert actual['message'] == 'No model trained yet. Please train a model to test'
    assert not actual["success"]


@responses.activate
def test_train(monkeypatch):
    def mongo_store(*arge, **kwargs):
        return None

    def _mock_training_limit(*arge, **kwargs):
        return False

    monkeypatch.setattr(Utility, "get_local_mongo_store", mongo_store)
    monkeypatch.setattr(ModelProcessor, "is_daily_training_limit_exceeded", _mock_training_limit)

    event_url = urljoin(Utility.environment['events']['server_url'], f"/api/events/execute/{EventClass.model_training}")
    responses.add(
        "POST", event_url, json={"success": True, "message": "Event triggered successfully!"}
    )

    response = client.post(
        f"/api/bot/{pytest.bot}/train",
        headers={"Authorization": pytest.token_type + " " + pytest.access_token},
    )
    actual = response.json()
    assert actual["success"]
    assert actual["error_code"] == 0
    assert actual["data"] is None
    assert actual["message"] == "Model training started."
    complete_end_to_end_event_execution(pytest.bot, "integration@demo.ai", EventClass.model_training)


def test_upload_limit_exceeded(monkeypatch):
    monkeypatch.setitem(Utility.environment['model']['data_importer'], 'limit_per_day', 2)
    response = client.post(
        f"/api/bot/{pytest.bot}/upload?import_data=true&overwrite=false",
        headers={"Authorization": pytest.token_type + " " + pytest.access_token},
        files={'training_files': ("nlu.yml", open("tests/testing_data/yml_training_files/data/nlu.yml", "rb"))}
    )
    actual = response.json()
    assert actual["message"] == 'Daily limit exceeded.'
    assert actual["error_code"] == 422
    assert actual["data"] is None
    assert not actual["success"]


@responses.activate
def test_upload_using_event_failure(monkeypatch):
    event_url = urljoin(Utility.environment['events']['server_url'], f"/api/events/execute/{EventClass.data_importer}")
    responses.add(
        "POST", event_url, json={"success": False, "message": "Failed to trigger url"}
    )

    response = client.post(
        f"/api/bot/{pytest.bot}/upload?import_data=true&overwrite=true",
        headers={"Authorization": pytest.token_type + " " + pytest.access_token},
        files=(('training_files', ("nlu.yml", open("tests/testing_data/yml_training_files/data/nlu.yml", "rb"))),
               ('training_files', ("domain.yml", open("tests/testing_data/yml_training_files/domain.yml", "rb"))),
               (
                   'training_files',
                   ("stories.yml", open("tests/testing_data/yml_training_files/data/stories.yml", "rb"))),
               ('training_files', ("config.yml", open("tests/testing_data/yml_training_files/config.yml", "rb"))),
               (
                   'training_files',
                   ("actions.yml", open("tests/testing_data/yml_training_files/actions.yml", "rb")))
               )
    )
    actual = response.json()
    assert not actual["success"]
    assert actual["error_code"] == 422
    assert actual["data"] is None
    assert actual["message"] == "Failed to trigger data_importer event: Failed to trigger url"


@responses.activate
def test_upload_using_event_append(monkeypatch):
    event_url = urljoin(Utility.environment['events']['server_url'], f"/api/events/execute/{EventClass.data_importer}")
    responses.add(
        responses.POST,
        event_url,
        json={"success": True},
        status=200,
        match=[
            responses.json_params_matcher(
                {'bot': pytest.bot, 'user': pytest.username, 'import_data': '--import-data', 'overwrite': ''})],
    )

    response = client.post(
        f"/api/bot/{pytest.bot}/upload?import_data=true&overwrite=false",
        headers={"Authorization": pytest.token_type + " " + pytest.access_token},
        files=(('training_files', ("nlu.yml", open("tests/testing_data/yml_training_files/data/nlu.yml", "rb"))),
               ('training_files', ("domain.yml", open("tests/testing_data/yml_training_files/domain.yml", "rb"))),
               (
                   'training_files',
                   ("stories.yml", open("tests/testing_data/yml_training_files/data/stories.yml", "rb"))),
               ('training_files', ("config.yml", open("tests/testing_data/yml_training_files/config.yml", "rb"))),
               (
                   'training_files',
                   ("actions.yml", open("tests/testing_data/yml_training_files/actions.yml", "rb")))
               )
    )
    actual = response.json()
    assert actual["success"]
    assert actual["error_code"] == 0
    assert actual["data"] is None
    assert actual["message"] == "Upload in progress! Check logs."
    complete_end_to_end_event_execution(pytest.bot, "test_user", EventClass.data_importer)


def test_model_testing_not_trained(monkeypatch):
    monkeypatch.setitem(Utility.environment['model']['test'], 'limit_per_day', 0)
    response = client.post(
        url=f"/api/bot/{pytest.bot}/test",
        headers={"Authorization": pytest.token_type + " " + pytest.access_token},
    )
    actual = response.json()
    assert actual["error_code"] == 422
    assert actual['message'] == 'Daily limit exceeded.'
    assert not actual["success"]


def test_get_data_importer_logs():
    response = client.get(
        f"/api/bot/{pytest.bot}/importer/logs",
        headers={"Authorization": pytest.token_type + " " + pytest.access_token},
    )
    actual = response.json()
    print(actual)
    assert actual["success"]
    assert actual["error_code"] == 0
    assert len(actual["data"]) == 4
    assert actual['data'][0]['event_status'] == EVENT_STATUS.COMPLETED.value
    assert set(actual['data'][0]['files_received']) == {'stories', 'nlu', 'domain', 'config', 'actions'}
    assert actual['data'][0]['is_data_uploaded']
    assert actual['data'][0]['start_timestamp']
    assert actual['data'][0]['end_timestamp']

    assert actual['data'][1]['event_status'] == EVENT_STATUS.COMPLETED.value
    assert actual['data'][1]['status'] == 'Success'
    assert set(actual['data'][1]['files_received']) == {'stories', 'nlu', 'domain', 'config', 'actions'}
    assert actual['data'][1]['is_data_uploaded']
    assert actual['data'][1]['start_timestamp']
    assert actual['data'][1]['end_timestamp']
    del actual['data'][1]['start_timestamp']
    del actual['data'][1]['end_timestamp']
    del actual['data'][1]['files_received']
    assert actual['data'][1] == {'intents': {'count': 14, 'data': []}, 'utterances': {'count': 14, 'data': []},
                                 'stories': {'count': 16, 'data': []}, 'training_examples': {'count': 192, 'data': []},
                                 'domain': {'intents_count': 19, 'actions_count': 27, 'slots_count': 10,
                                            'utterances_count': 14, 'forms_count': 2, 'entities_count': 8, 'data': []},
                                 'config': {'count': 0, 'data': []}, 'rules': {'count': 1, 'data': []},
                                 'actions': [{'type': 'http_actions', 'count': 5, 'data': []},
                                             {'type': 'slot_set_actions', 'count': 0, 'data': []},
                                             {'type': 'form_validation_actions', 'count': 0, 'data': []},
                                             {'type': 'email_actions', 'count': 0, 'data': []},
                                             {'type': 'google_search_actions', 'count': 0, 'data': []},
                                             {'type': 'jira_actions', 'count': 0, 'data': []},
                                             {'type': 'zendesk_actions', 'count': 0, 'data': []},
                                             {'type': 'pipedrive_leads_actions', 'count': 0, 'data': []}],
                                 'exception': '',
                                 'is_data_uploaded': True,
                                 'status': 'Success', 'event_status': 'Completed'}

    assert actual['data'][2]['event_status'] == EVENT_STATUS.COMPLETED.value
    assert actual['data'][2]['status'] == 'Failure'
    assert set(actual['data'][2]['files_received']) == {'stories', 'nlu', 'domain', 'config'}
    assert actual['data'][2]['is_data_uploaded']
    assert actual['data'][2]['start_timestamp']
    assert actual['data'][2]['end_timestamp']

    assert actual['data'][3]['event_status'] == EVENT_STATUS.COMPLETED.value
    assert actual['data'][3]['status'] == 'Failure'
    assert set(actual['data'][3]['files_received']) == {'rules', 'stories', 'nlu', 'domain', 'config', 'actions'}
    assert actual['data'][3]['is_data_uploaded']
    assert actual['data'][3]['start_timestamp']
    assert actual['data'][3]['end_timestamp']
    assert actual['data'][3]['intents']['count'] == 16
    assert len(actual['data'][3]['intents']['data']) == 21
    assert actual['data'][3]['utterances']['count'] == 25
    assert len(actual['data'][3]['utterances']['data']) == 13
    assert actual['data'][3]['stories']['count'] == 16
    assert len(actual['data'][3]['stories']['data']) == 1
    assert actual['data'][3]['rules']['count'] == 3
    assert len(actual['data'][3]['rules']['data']) == 0
    assert actual['data'][3]['training_examples']['count'] == 292
    assert len(actual['data'][3]['training_examples']['data']) == 0
    assert actual['data'][3]['domain'] == {'intents_count': 29, 'actions_count': 38, 'slots_count': 10,
                                           'utterances_count': 25, 'forms_count': 2, 'entities_count': 8, 'data': []}
    assert actual['data'][3]['config'] == {'count': 0, 'data': []}
    assert actual['data'][3]['actions'] == [{'type': 'http_actions', 'count': 5, 'data': []},
                                            {'type': 'slot_set_actions', 'count': 0, 'data': []},
                                            {'type': 'form_validation_actions', 'count': 0, 'data': []},
                                            {'type': 'email_actions', 'count': 0, 'data': []},
                                            {'type': 'google_search_actions', 'count': 0, 'data': []},
                                            {'type': 'jira_actions', 'count': 0, 'data': []},
                                            {'type': 'zendesk_actions', 'count': 0, 'data': []},
                                            {'type': 'pipedrive_leads_actions', 'count': 0, 'data': []}]
    assert actual['data'][3]['is_data_uploaded']
    assert set(actual['data'][3]['files_received']) == {'rules', 'stories', 'nlu', 'config', 'domain', 'actions'}


def test_get_slots():
    response = client.get(
        f"/api/bot/{pytest.bot}/slots",
        headers={"Authorization": pytest.token_type + " " + pytest.access_token},
    )
    actual = response.json()
    assert "data" in actual
    assert len(actual["data"]) == 9
    assert actual["success"]
    assert actual["error_code"] == 0
    assert Utility.check_empty_string(actual["message"])


def test_add_slots():
    response = client.post(
        f"/api/bot/{pytest.bot}/slots",
        json={"name": "bot_add", "type": "any", "initial_value": "bot", "influence_conversation": False},
        headers={"Authorization": pytest.token_type + " " + pytest.access_token},
    )

    actual = response.json()
    assert "data" in actual
    assert actual["message"] == "Slot added successfully!"
    assert actual["data"]["_id"]
    assert actual["success"]
    assert actual["error_code"] == 0


def test_add_slots_duplicate():
    response = client.post(
        f"/api/bot/{pytest.bot}/slots",
        json={"name": "bot_add", "type": "any", "initial_value": "bot", "influence_conversation": False},
        headers={"Authorization": pytest.token_type + " " + pytest.access_token},
    )

    actual = response.json()
    assert actual["message"] == "Slot already exists!"
    assert not actual["success"]
    assert actual["error_code"] == 422


def test_add_empty_slots():
    response = client.post(
        f"/api/bot/{pytest.bot}/slots",
        json={"name": "", "type": "any", "initial_value": "bot", "influence_conversation": False},
        headers={"Authorization": pytest.token_type + " " + pytest.access_token},
    )

    actual = response.json()
    assert not actual["success"]
    assert actual["error_code"] == 422
    assert actual["message"] == "Slot Name cannot be empty or blank spaces"


def test_add_invalid_slots_type():
    response = client.post(
        f"/api/bot/{pytest.bot}/slots",
        json={"name": "bot_invalid", "type": "invalid", "initial_value": "bot", "influence_conversation": False},
        headers={"Authorization": pytest.token_type + " " + pytest.access_token},
    )

    actual = response.json()
    assert actual["message"][0][
               'msg'] == "value is not a valid enumeration member; permitted: 'float', 'categorical', 'unfeaturized', 'list', 'text', 'bool', 'any'"
    assert not actual["success"]
    assert actual["error_code"] == 422


def test_edit_slots():
    response = client.put(
        f"/api/bot/{pytest.bot}/slots",
        json={"name": "bot", "type": "text", "initial_value": "bot", "influence_conversation": False},
        headers={"Authorization": pytest.token_type + " " + pytest.access_token},
    )

    actual = response.json()
    assert actual["success"]
    assert actual["error_code"] == 0
    assert actual["message"] == "Slot updated!"


def test_edit_empty_slots():
    response = client.put(
        f"/api/bot/{pytest.bot}/slots",
        json={"name": "", "type": "any", "initial_value": "bot", "influence_conversation": False},
        headers={"Authorization": pytest.token_type + " " + pytest.access_token},
    )

    actual = response.json()
    assert not actual["success"]
    assert actual["error_code"] == 422
    assert actual["message"] == "Slot Name cannot be empty or blank spaces"


def test_delete_slots():
    response = client.post(
        f"/api/bot/{pytest.bot}/slots",
        json={"name": "color", "type": "any", "initial_value": "bot", "influence_conversation": False},
        headers={"Authorization": pytest.token_type + " " + pytest.access_token},
    )
    print(response.json())

    response = client.delete(
        f"/api/bot/{pytest.bot}/slots/color",
        headers={"Authorization": pytest.token_type + " " + pytest.access_token}
    )

    actual = response.json()
    assert actual["message"] == "Slot deleted!"
    assert actual["success"]
    assert actual["error_code"] == 0


def test_edit_invalid_slots_type():
    response = client.put(
        f"/api/bot/{pytest.bot}/slots",
        json={"name": "bot", "type": "invalid", "initial_value": "bot", "influence_conversation": False},
        headers={"Authorization": pytest.token_type + " " + pytest.access_token},
    )

    actual = response.json()
    assert not actual["success"]
    assert actual["error_code"] == 422
    assert actual["message"][0][
               'msg'] == "value is not a valid enumeration member; permitted: 'float', 'categorical', 'unfeaturized', 'list', 'text', 'bool', 'any'"


def test_get_intents():
    response = client.get(
        f"/api/bot/{pytest.bot}/intents",
        headers={"Authorization": pytest.token_type + " " + pytest.access_token},
    )
    actual = response.json()
    assert "data" in actual
    assert len(actual["data"]) == 19
    assert actual["success"]
    assert actual["error_code"] == 0
    assert Utility.check_empty_string(actual["message"])


def test_get_all_intents():
    response = client.get(
        f"/api/bot/{pytest.bot}/intents/all",
        headers={"Authorization": pytest.token_type + " " + pytest.access_token},
    )
    actual = response.json()
    assert "data" in actual
    assert len(actual["data"]) == 19
    assert actual["success"]
    assert actual["error_code"] == 0
    assert Utility.check_empty_string(actual["message"])


def test_add_intents():
    response = client.post(
        f"/api/bot/{pytest.bot}/intents",
        json={"data": "happier"},
        headers={"Authorization": pytest.token_type + " " + pytest.access_token},
    )
    actual = response.json()
    assert actual["data"]["_id"]
    assert actual["success"]
    assert actual["error_code"] == 0
    assert actual["message"] == "Intent added successfully!"


def test_add_intents_duplicate():
    response = client.post(
        f"/api/bot/{pytest.bot}/intents",
        json={"data": "happier"},
        headers={"Authorization": pytest.token_type + " " + pytest.access_token},
    )
    actual = response.json()
    assert not actual["success"]
    assert actual["error_code"] == 422
    assert actual["message"] == "Intent already exists!"


def test_add_empty_intents():
    response = client.post(
        f"/api/bot/{pytest.bot}/intents",
        json={"data": ""},
        headers={"Authorization": pytest.token_type + " " + pytest.access_token},
    )
    actual = response.json()
    assert not actual["success"]
    assert actual["error_code"] == 422
    assert actual["message"] == "Intent Name cannot be empty or blank spaces"


def test_get_training_examples():
    response = client.get(
        f"/api/bot/{pytest.bot}/training_examples/greet",
        headers={"Authorization": pytest.token_type + " " + pytest.access_token},
    )
    actual = response.json()
    assert len(actual["data"]) == 8
    assert actual["success"]
    assert actual["error_code"] == 0
    assert Utility.check_empty_string(actual["message"])


def test_get_training_examples_empty_intent():
    response = client.get(
        f"/api/bot/{pytest.bot}/training_examples/ ",
        headers={"Authorization": pytest.token_type + " " + pytest.access_token},
    )
    actual = response.json()
    assert len(actual["data"]) == 0
    assert actual["success"]
    assert actual["error_code"] == 0
    assert Utility.check_empty_string(actual["message"])


def test_get_training_examples_as_dict(monkeypatch):
    training_examples = {'hi': 'greet', 'hello': 'greet', 'ok': 'affirm', 'no': 'deny'}

    def _mongo_aggregation(*args, **kwargs):
        return [{'training_examples': training_examples}]

    monkeypatch.setattr(BaseQuerySet, 'aggregate', _mongo_aggregation)

    response = client.get(
        f"/api/bot/{pytest.bot}/training_examples",
        headers={"Authorization": pytest.token_type + " " + pytest.access_token},
    )
    actual = response.json()
    assert actual["data"] == training_examples
    assert actual["success"]
    assert actual["error_code"] == 0


def test_add_training_examples():
    response = client.post(
        f"/api/bot/{pytest.bot}/training_examples/greet",
        json={"data": ["How do you do?"]},
        headers={"Authorization": pytest.token_type + " " + pytest.access_token},
    )
    actual = response.json()
    assert actual["data"][0]["_id"]
    assert actual["success"]
    assert actual["error_code"] == 0
    assert actual["message"] is None
    response = client.get(
        f"/api/bot/{pytest.bot}/training_examples/greet",
        headers={"Authorization": pytest.token_type + " " + pytest.access_token},
    )
    actual = response.json()
    assert len(actual["data"]) == 9


def test_add_training_examples_duplicate():
    response = client.post(
        f"/api/bot/{pytest.bot}/training_examples/greet",
        json={"data": ["How do you do?"]},
        headers={"Authorization": pytest.token_type + " " + pytest.access_token},
    )
    actual = response.json()
    assert actual["success"]
    assert actual["error_code"] == 0
    assert actual["data"][0]["message"] == 'Training Example exists in intent: [\'greet\']'
    assert actual["data"][0]["_id"] is None


def test_add_empty_training_examples():
    response = client.post(
        f"/api/bot/{pytest.bot}/training_examples/greet",
        json={"data": [""]},
        headers={"Authorization": pytest.token_type + " " + pytest.access_token},
    )
    actual = response.json()
    assert actual["success"]
    assert actual["error_code"] == 0
    assert (
            actual["data"][0]["message"]
            == "Training Example cannot be empty or blank spaces"
    )
    assert actual["data"][0]["_id"] is None


def test_remove_training_examples():
    training_examples = client.get(
        f"/api/bot/{pytest.bot}/training_examples/greet",
        headers={"Authorization": pytest.token_type + " " + pytest.access_token},
    )
    training_examples = training_examples.json()
    assert len(training_examples["data"]) == 9
    response = client.delete(
        f"/api/bot/{pytest.bot}/training_examples",
        json={"data": training_examples["data"][0]["_id"]},
        headers={"Authorization": pytest.token_type + " " + pytest.access_token},
    )
    actual = response.json()
    assert actual["success"]
    assert actual["error_code"] == 0
    assert actual["message"] == "Training Example removed!"
    training_examples = client.get(
        f"/api/bot/{pytest.bot}/training_examples/greet",
        headers={"Authorization": pytest.token_type + " " + pytest.access_token},
    )
    training_examples = training_examples.json()
    assert len(training_examples["data"]) == 8


def test_remove_training_examples_empty_id():
    response = client.delete(
        f"/api/bot/{pytest.bot}/training_examples",
        json={"data": ""},
        headers={"Authorization": pytest.token_type + " " + pytest.access_token},
    )
    actual = response.json()
    assert not actual["success"]
    assert actual["error_code"] == 422
    assert actual["message"] == "Unable to remove document"


def test_edit_training_examples():
    training_examples = client.get(
        f"/api/bot/{pytest.bot}/training_examples/greet",
        headers={"Authorization": pytest.token_type + " " + pytest.access_token},
    )
    training_examples = training_examples.json()
    response = client.put(
        f"/api/bot/{pytest.bot}/training_examples/greet/" + training_examples["data"][0]["_id"],
        json={"data": "hey, there"},
        headers={"Authorization": pytest.token_type + " " + pytest.access_token},
    )
    actual = response.json()
    assert actual["success"]
    assert actual["error_code"] == 0
    assert actual["message"] == "Training Example updated!"


def test_get_responses():
    response = client.get(
        f"/api/bot/{pytest.bot}/response/utter_greet",
        headers={"Authorization": pytest.token_type + " " + pytest.access_token},
    )
    actual = response.json()
    assert len(actual["data"]) == 1
    assert actual["success"]
    assert actual["error_code"] == 0
    assert Utility.check_empty_string(actual["message"])


def test_get_all_responses():
    response = client.get(
        f"/api/bot/{pytest.bot}/response/all",
        headers={"Authorization": pytest.token_type + " " + pytest.access_token},
    )
    actual = response.json()
    assert len(actual["data"]) == 14
    assert actual["data"][0]['name']
    assert actual["data"][0]['texts'][0]['text']
    assert not actual["data"][0]['customs']
    assert actual["success"]
    assert actual["error_code"] == 0
    assert Utility.check_empty_string(actual["message"])


def test_add_response_already_exists():
    response = client.post(
        f"/api/bot/{pytest.bot}/utterance",
        json={"data": "utter_greet"},
        headers={"Authorization": pytest.token_type + " " + pytest.access_token},
    )
    actual = response.json()
    assert not actual["success"]
    assert actual["error_code"] == 422
    assert actual["message"] == "Utterance exists"


def test_add_utterance_name():
    response = client.post(
        f"/api/bot/{pytest.bot}/utterance",
        json={"data": "utter_test_add_name"},
        headers={"Authorization": pytest.token_type + " " + pytest.access_token},
    )
    actual = response.json()
    assert actual["success"]
    assert actual["error_code"] == 0
    assert actual["message"] == "Utterance added!"


def test_add_utterance_name_empty():
    response = client.post(
        f"/api/bot/{pytest.bot}/utterance",
        json={"data": " "},
        headers={"Authorization": pytest.token_type + " " + pytest.access_token},
    )
    actual = response.json()
    assert not actual["success"]
    assert actual["error_code"] == 422


def test_get_utterances():
    response = client.get(
        f"/api/bot/{pytest.bot}/utterance",
        headers={"Authorization": pytest.token_type + " " + pytest.access_token},
    )
    actual = response.json()
    assert actual["success"]
    assert actual["error_code"] == 0
    assert len(actual['data']['utterances']) == 15
    assert type(actual['data']['utterances']) == list


def test_add_response():
    response = client.post(
        f"/api/bot/{pytest.bot}/response/utter_greet",
        json={"data": "Wow! How are you?"},
        headers={"Authorization": pytest.token_type + " " + pytest.access_token},
    )
    actual = response.json()
    assert actual["data"]["_id"]
    assert actual["success"]
    assert actual["error_code"] == 0
    assert actual["message"] == "Response added!"
    response = client.get(
        f"/api/bot/{pytest.bot}/response/utter_greet",
        headers={"Authorization": pytest.token_type + " " + pytest.access_token},
    )
    actual = response.json()
    assert len(actual["data"]) == 2


def test_add_custom_response():
    response = client.post(
        f"/api/bot/{pytest.bot}/response/json/utter_custom",
        json={"data":{"question": "Wow! How are you?"}},
        headers={"Authorization": pytest.token_type + " " + pytest.access_token},
    )
    actual = response.json()
    assert actual["data"]["_id"]
    assert actual["success"]
    assert actual["error_code"] == 0
    assert actual["message"] == "Response added!"
    response = client.get(
        f"/api/bot/{pytest.bot}/utterance",
        headers={"Authorization": pytest.token_type + " " + pytest.access_token},
    )
    actual = response.json()
    assert len(actual["data"]) == 1


def test_get_custom_responses():
    response = client.get(
        f"/api/bot/{pytest.bot}/response/utter_custom",
        headers={"Authorization": pytest.token_type + " " + pytest.access_token},
    )
    actual = response.json()
    assert len(actual["data"]) == 1
    assert actual["success"]
    assert actual["error_code"] == 0
    assert Utility.check_empty_string(actual["message"])


def test_add_response_upper_case():
    response = client.post(
        f"/api/bot/{pytest.bot}/response/Utter_Greet",
        json={"data": "Upper Greet Response"},
        headers={"Authorization": pytest.token_type + " " + pytest.access_token},
    )
    actual = response.json()
    assert actual["data"]["_id"]
    assert actual["success"]
    assert actual["error_code"] == 0
    assert actual["message"] == "Response added!"


def test_get_response_upper_case():
    response = client.get(
        f"/api/bot/{pytest.bot}/response/Utter_Greet",
        headers={"Authorization": pytest.token_type + " " + pytest.access_token},
    )
    actual = response.json()
    assert len(actual["data"]) == 3

    response_lower = client.get(
        f"/api/bot/{pytest.bot}/response/utter_greet",
        headers={"Authorization": pytest.token_type + " " + pytest.access_token},
    )
    actual_lower = response_lower.json()
    assert len(actual_lower["data"]) == 3
    assert actual_lower["data"] == actual["data"]


def test_add_response_duplicate():
    response = client.post(
        f"/api/bot/{pytest.bot}/response/utter_greet",
        json={"data": "Wow! How are you?"},
        headers={"Authorization": pytest.token_type + " " + pytest.access_token},
    )
    actual = response.json()
    assert not actual["success"]
    assert actual["error_code"] == 422
    assert actual["message"] == "Utterance already exists!"


def test_add_custom_response_duplicate():
    response = client.post(
        f"/api/bot/{pytest.bot}/response/json/utter_custom",
        json={"data":{"question": "Wow! How are you?"}},
        headers={"Authorization": pytest.token_type + " " + pytest.access_token},
    )
    actual = response.json()
    assert not actual["success"]
    assert actual["error_code"] == 422
    assert actual["message"] == "Utterance already exists!"


def test_add_empty_response():
    response = client.post(
        f"/api/bot/{pytest.bot}/response/utter_greet",
        json={"data": ""},
        headers={"Authorization": pytest.token_type + " " + pytest.access_token},
    )
    actual = response.json()
    assert not actual["success"]
    assert actual["error_code"] == 422
    assert actual["message"] == "Utterance text cannot be empty or blank spaces"


def test_add_custom_empty_response():
    response = client.post(
        f"/api/bot/{pytest.bot}/response/json/utter_custom",
        json={"data": ""},
        headers={"Authorization": pytest.token_type + " " + pytest.access_token},
    )
    actual = response.json()
    assert not actual["success"]
    assert actual["error_code"] == 422
    assert actual["message"] == "Utterance must be dict type and must not be empty"


def test_remove_response():
    training_examples = client.get(
        f"/api/bot/{pytest.bot}/response/utter_greet",
        headers={"Authorization": pytest.token_type + " " + pytest.access_token},
    )
    training_examples = training_examples.json()
    assert len(training_examples["data"]) == 3
    response = client.delete(
        f"/api/bot/{pytest.bot}/response/False",
        json={"data": training_examples["data"][0]["_id"]},
        headers={"Authorization": pytest.token_type + " " + pytest.access_token},
    )
    actual = response.json()
    assert actual["success"]
    assert actual["error_code"] == 0
    assert actual["message"] == "Utterance removed!"
    training_examples = client.get(
        f"/api/bot/{pytest.bot}/response/utter_greet",
        headers={"Authorization": pytest.token_type + " " + pytest.access_token},
    )
    training_examples = training_examples.json()
    assert len(training_examples["data"]) == 2


def test_remove_utterance_attached_to_story():
    response = client.post(
        f"/api/bot/{pytest.bot}/stories",
        json={
            "name": "test_remove_utterance_attached_to_story",
            "type": "STORY",
            "template_type": "Q&A",
            "steps": [
                {"name": "greet", "type": "INTENT"},
                {"name": "utter_greet", "type": "BOT"},
            ],
        },
        headers={"Authorization": pytest.token_type + " " + pytest.access_token},
    )
    actual = response.json()
    assert actual["success"]
    assert actual["error_code"] == 0
    assert actual["message"] == "Flow added successfully"
    response = client.delete(
        f"/api/bot/{pytest.bot}/response/True",
        json={"data": "utter_greet"},
        headers={"Authorization": pytest.token_type + " " + pytest.access_token},
    )
    actual = response.json()
    assert not actual["success"]
    assert actual["error_code"] == 422
    assert actual["message"] == 'Cannot remove action "utter_greet" linked to flow "greet again"'


def test_remove_utterance():
    client.post(
        f"/api/bot/{pytest.bot}/response/utter_remove_utterance",
        json={"data": "this will be removed"},
        headers={"Authorization": pytest.token_type + " " + pytest.access_token},
    )
    response = client.delete(
        f"/api/bot/{pytest.bot}/response/True",
        json={"data": "utter_remove_utterance"},
        headers={"Authorization": pytest.token_type + " " + pytest.access_token},
    )
    actual = response.json()
    assert actual["success"]
    assert actual["error_code"] == 0
    assert actual["message"] == "Utterance removed!"


def test_remove_utterance_non_existing():
    response = client.delete(
        f"/api/bot/{pytest.bot}/response/True",
        json={"data": "utter_delete_non_existing"},
        headers={"Authorization": pytest.token_type + " " + pytest.access_token},
    )
    actual = response.json()
    assert not actual["success"]
    assert actual["error_code"] == 422
    assert actual["message"] == "Utterance does not exists"


def test_remove_utterance_empty():
    response = client.delete(
        f"/api/bot/{pytest.bot}/response/True",
        json={"data": " "},
        headers={"Authorization": pytest.token_type + " " + pytest.access_token},
    )
    actual = response.json()
    assert not actual["success"]
    assert actual["error_code"] == 422
    assert actual["message"] == "Utterance cannot be empty or spaces"


def test_remove_response_empty_id():
    response = client.delete(
        f"/api/bot/{pytest.bot}/response/False",
        json={"data": ""},
        headers={"Authorization": pytest.token_type + " " + pytest.access_token},
    )
    actual = response.json()
    assert not actual["success"]
    assert actual["error_code"] == 422
    assert actual["message"] == "Utterance Id cannot be empty or spaces"


def test_edit_response():
    training_examples = client.get(
        f"/api/bot/{pytest.bot}/response/utter_greet",
        headers={"Authorization": pytest.token_type + " " + pytest.access_token},
    )
    training_examples = training_examples.json()
    response = client.put(
        f"/api/bot/{pytest.bot}/response/utter_greet/" + training_examples["data"][0]["_id"],
        json={"data": "Hello, How are you!"},
        headers={"Authorization": pytest.token_type + " " + pytest.access_token},
    )
    actual = response.json()
    assert actual["success"]
    assert actual["error_code"] == 0
    assert actual["message"] == "Utterance updated!"


def test_edit_custom_response():
    training_examples = client.get(
        f"/api/bot/{pytest.bot}/response/utter_custom",
        headers={"Authorization": pytest.token_type + " " + pytest.access_token},
    )
    training_examples = training_examples.json()
    response = client.put(
        f"/api/bot/{pytest.bot}/response/json/utter_custom/" + training_examples["data"][0]["_id"],
        json={"data": {"question": "How are you?"}},
        headers={"Authorization": pytest.token_type + " " + pytest.access_token},
    )
    actual = response.json()
    assert actual["success"]
    assert actual["error_code"] == 0
    assert actual["message"] == "Utterance updated!"

    training_examples = client.get(
        f"/api/bot/{pytest.bot}/response/utter_custom",
        headers={"Authorization": pytest.token_type + " " + pytest.access_token},
    )
    training_examples = training_examples.json()
    assert training_examples["data"][0]["_id"]
    assert training_examples["data"][0]['value'] == {'custom': {'question': 'How are you?'}}
    assert training_examples["data"][0]['type'] == 'json'


def test_remove_custom_utterance():
    response = client.post(
        f"/api/bot/{pytest.bot}/response/json/utter_custom",
        json={"data": {"question": "are you ok?"}},
        headers={"Authorization": pytest.token_type + " " + pytest.access_token},
    )
    actual = response.json()
    assert actual["data"]["_id"]
    response = client.delete(
        f"/api/bot/{pytest.bot}/response/False",
        json={"data": actual["data"]["_id"]},
        headers={"Authorization": pytest.token_type + " " + pytest.access_token},
    )
    actual = response.json()
    assert actual["success"]
    assert actual["error_code"] == 0
    assert actual["message"] == "Utterance removed!"

    response = client.delete(
        f"/api/bot/{pytest.bot}/response/True",
        json={"data": "utter_custom"},
        headers={"Authorization": pytest.token_type + " " + pytest.access_token},
    )
    actual = response.json()
    assert actual["success"]
    assert actual["error_code"] == 0
    assert actual["message"] == "Utterance removed!"


def test_add_story():
    response = client.post(
        f"/api/bot/{pytest.bot}/stories",
        json={
            "name": "test_path",
            "type": "STORY",
            "template_type": "Q&A",
            "steps": [
                {"name": "test_greet", "type": "INTENT"},
                {"name": "utter_test_greet", "type": "BOT"},
            ],
        },
        headers={"Authorization": pytest.token_type + " " + pytest.access_token},
    )
    actual = response.json()
    assert actual["message"] == "Flow added successfully"
    assert actual["data"]["_id"]
    assert actual["success"]
    assert actual["error_code"] == 0


def test_add_story_invalid_type():
    response = client.post(
        f"/api/bot/{pytest.bot}/stories",
        json={
            "name": "test_path",
            "type": "TEST",
            "template_type": "Q&A",
            "steps": [
                {"name": "greet", "type": "INTENT"},
                {"name": "utter_greet", "type": "BOT"},
            ],
        },
        headers={"Authorization": pytest.token_type + " " + pytest.access_token},
    )
    actual = response.json()
    assert not actual["success"]
    assert actual["error_code"] == 422
    assert actual["message"] == [{'ctx': {'enum_values': ['STORY', 'RULE']}, 'loc': ['body', 'type'],
                                  'msg': "value is not a valid enumeration member; permitted: 'STORY', 'RULE'",
                                  'type': 'type_error.enum'}]


def test_add_story_empty_event():
    response = client.post(
        f"/api/bot/{pytest.bot}/stories",
        json={"name": "test_add_story_empty_event", "type": "STORY", "steps": []},
        headers={"Authorization": pytest.token_type + " " + pytest.access_token},
    )
    actual = response.json()
    assert not actual["success"]
    assert actual["error_code"] == 422
    assert actual["message"] == [
        {'loc': ['body', 'steps'], 'msg': 'Steps are required to form Flow', 'type': 'value_error'}]


def test_add_story_lone_intent():
    response = client.post(
        f"/api/bot/{pytest.bot}/stories",
        json={
            "name": "test_add_story_lone_intent",
            "type": "STORY",
            "template_type": "Q&A",
            "steps": [
                {"name": "greet", "type": "INTENT"},
                {"name": "utter_greet", "type": "BOT"},
                {"name": "greet_again", "type": "INTENT"},
            ],
        },
        headers={"Authorization": pytest.token_type + " " + pytest.access_token},
    )
    actual = response.json()
    assert not actual["success"]
    assert actual["error_code"] == 422
    assert actual["message"] == [
        {'loc': ['body', 'steps'], 'msg': 'Intent should be followed by utterance or action', 'type': 'value_error'}]


def test_add_story_consecutive_intents():
    response = client.post(
        f"/api/bot/{pytest.bot}/stories",
        json={
            "name": "test_add_story_consecutive_intents",
            "type": "STORY",
            "template_type": "Q&A",
            "steps": [
                {"name": "greet", "type": "INTENT"},
                {"name": "utter_greet", "type": "INTENT"},
                {"name": "utter_greet", "type": "BOT"},
            ],
        },
        headers={"Authorization": pytest.token_type + " " + pytest.access_token},
    )
    actual = response.json()
    assert not actual["success"]
    assert actual["error_code"] == 422
    assert actual["message"] == [
        {'loc': ['body', 'steps'], 'msg': 'Found 2 consecutive intents', 'type': 'value_error'}]


def test_add_story_multiple_actions():
    response = client.post(
        f"/api/bot/{pytest.bot}/stories",
        json={
            "name": "test_add_story_consecutive_actions",
            "type": "STORY",
            "steps": [
                {"name": "greet", "type": "INTENT"},
                {"name": "utter_greet", "type": "HTTP_ACTION"},
                {"name": "utter_greet_again", "type": "HTTP_ACTION"},
            ],
        },
        headers={"Authorization": pytest.token_type + " " + pytest.access_token},
    )
    actual = response.json()
    assert actual["success"]
    assert actual["error_code"] == 0
    assert actual["message"] == "Flow added successfully"


def test_add_story_utterance_as_first_step():
    response = client.post(
        f"/api/bot/{pytest.bot}/stories",
        json={
            "name": "test_add_story_consecutive_intents",
            "type": "STORY",
            "template_type": "Q&A",
            "steps": [
                {"name": "greet", "type": "BOT"},
                {"name": "utter_greet", "type": "HTTP_ACTION"},
                {"name": "utter_greet_again", "type": "HTTP_ACTION"},
            ],
        },
        headers={"Authorization": pytest.token_type + " " + pytest.access_token},
    )
    actual = response.json()
    assert not actual["success"]
    assert actual["error_code"] == 422
    assert actual["message"] == [
        {'loc': ['body', 'steps'], 'msg': 'First step should be an intent', 'type': 'value_error'}]


def test_add_story_missing_event_type():
    response = client.post(
        f"/api/bot/{pytest.bot}/stories",
        json={
            "name": "test_path",
            "type": "STORY",
            "template_type": "Q&A",
            "steps": [{"name": "greet"}, {"name": "utter_greet", "type": "BOT"}],
        },
        headers={"Authorization": pytest.token_type + " " + pytest.access_token},
    )
    actual = response.json()
    assert not actual["success"]
    assert actual["error_code"] == 422
    assert (
            actual["message"]
            == [{'loc': ['body', 'steps', 0, 'type'], 'msg': 'field required', 'type': 'value_error.missing'}]
    )


def test_add_story_invalid_event_type():
    response = client.post(
        f"/api/bot/{pytest.bot}/stories",
        json={
            "name": "test_path",
            "type": "STORY",
            "template_type": "Q&A",
            "steps": [
                {"name": "greet", "type": "data"},
                {"name": "utter_greet", "type": "BOT"},
            ],
        },
        headers={"Authorization": pytest.token_type + " " + pytest.access_token},
    )
    actual = response.json()
    assert not actual["success"]
    assert actual["error_code"] == 422
    assert (
            actual["message"]
            == [{'ctx': {'enum_values': ['INTENT', 'FORM_START', 'FORM_END', 'BOT', 'HTTP_ACTION', 'ACTION', 'SLOT_SET_ACTION', 'FORM_ACTION', 'GOOGLE_SEARCH_ACTION', 'EMAIL_ACTION', 'JIRA_ACTION', 'ZENDESK_ACTION', 'PIPEDRIVE_LEADS_ACTION', 'HUBSPOT_FORMS_ACTION', 'TWO_STAGE_FALLBACK_ACTION']},
                 'loc': ['body', 'steps', 0, 'type'],
                 'msg': "value is not a valid enumeration member; permitted: 'INTENT', 'FORM_START', 'FORM_END', 'BOT', 'HTTP_ACTION', 'ACTION', 'SLOT_SET_ACTION', 'FORM_ACTION', 'GOOGLE_SEARCH_ACTION', 'EMAIL_ACTION', 'JIRA_ACTION', 'ZENDESK_ACTION', 'PIPEDRIVE_LEADS_ACTION', 'HUBSPOT_FORMS_ACTION', 'TWO_STAGE_FALLBACK_ACTION'",
                 'type': 'type_error.enum'}]
    )


def test_update_story():
    response = client.put(
        f"/api/bot/{pytest.bot}/stories",
        json={
            "name": "test_path",
            "type": "STORY",
            "template_type": "Q&A",
            "steps": [
                {"name": "greet", "type": "INTENT"},
                {"name": "utter_nonsense", "type": "BOT"},
            ],
        },
        headers={"Authorization": pytest.token_type + " " + pytest.access_token},
    )
    actual = response.json()
    assert actual["message"] == "Flow updated successfully"
    assert actual["data"]["_id"]
    assert actual["success"]
    assert actual["error_code"] == 0


def test_update_story_invalid_event_type():
    response = client.put(
        f"/api/bot/{pytest.bot}/stories",
        json={
            "name": "test_path",
            "type": "STORY",
            "template_type": "Q&A",
            "steps": [
                {"name": "greet", "type": "data"},
                {"name": "utter_nonsense", "type": "BOT"},
            ],
        },
        headers={"Authorization": pytest.token_type + " " + pytest.access_token},
    )
    actual = response.json()
    assert not actual["success"]
    assert actual["error_code"] == 422
    assert (
            actual["message"]
            == [{'ctx': {'enum_values': ['INTENT', 'FORM_START', 'FORM_END', 'BOT', 'HTTP_ACTION', 'ACTION', 'SLOT_SET_ACTION', 'FORM_ACTION', 'GOOGLE_SEARCH_ACTION', 'EMAIL_ACTION', 'JIRA_ACTION', 'ZENDESK_ACTION', 'PIPEDRIVE_LEADS_ACTION', 'HUBSPOT_FORMS_ACTION', 'TWO_STAGE_FALLBACK_ACTION']},
                 'loc': ['body', 'steps', 0, 'type'],
                 'msg': "value is not a valid enumeration member; permitted: 'INTENT', 'FORM_START', 'FORM_END', 'BOT', 'HTTP_ACTION', 'ACTION', 'SLOT_SET_ACTION', 'FORM_ACTION', 'GOOGLE_SEARCH_ACTION', 'EMAIL_ACTION', 'JIRA_ACTION', 'ZENDESK_ACTION', 'PIPEDRIVE_LEADS_ACTION', 'HUBSPOT_FORMS_ACTION', 'TWO_STAGE_FALLBACK_ACTION'",
                 'type': 'type_error.enum'}]
    )


def test_delete_story():
    response = client.post(
        f"/api/bot/{pytest.bot}/stories",
        json={
            "name": "test_path1",
            "type": "STORY",
            "template_type": "Q&A",
            "steps": [
                {"name": "greet", "type": "INTENT"},
                {"name": "utter_greet_delete", "type": "BOT"},
            ],
        },
        headers={"Authorization": pytest.token_type + " " + pytest.access_token},
    )
    actual = response.json()
    assert actual["message"] == "Flow added successfully"
    assert actual["success"]
    assert actual["error_code"] == 0

    response = client.delete(
        f"/api/bot/{pytest.bot}/stories/test_path1/STORY",
        headers={"Authorization": pytest.token_type + " " + pytest.access_token},
    )
    actual = response.json()
    assert actual["success"]
    assert actual["error_code"] == 0
    assert actual["message"] == "Flow deleted successfully"


def test_delete_non_existing_story():
    response = client.delete(
        f"/api/bot/{pytest.bot}/stories/test_path2/STORY",
        headers={"Authorization": pytest.token_type + " " + pytest.access_token},
    )
    actual = response.json()
    assert not actual["success"]
    assert actual["error_code"] == 422
    assert actual["message"] == "Flow does not exists"


def test_get_stories():
    response = client.get(
        f"/api/bot/{pytest.bot}/stories",
        headers={"Authorization": pytest.token_type + " " + pytest.access_token},
    )
    actual = response.json()
    assert actual["success"]
    assert actual["error_code"] == 0
    assert actual["data"]
    assert Utility.check_empty_string(actual["message"])
    assert actual["data"][0]['template_type'] == 'CUSTOM'
    assert actual["data"][1]['template_type'] == 'CUSTOM'
    assert actual["data"][16]['template_type'] == 'Q&A'
    assert actual["data"][17]['template_type'] == 'Q&A'
    assert not actual["data"][19].get('template_type')


def test_get_utterance_from_intent():
    response = client.get(
        f"/api/bot/{pytest.bot}/utterance_from_intent/greet",
        headers={"Authorization": pytest.token_type + " " + pytest.access_token},
    )
    actual = response.json()
    assert actual["success"]
    assert actual["error_code"] == 0
    assert actual["data"]["name"] == "utter_offer_help"
    assert actual["data"]["type"] == UTTERANCE_TYPE.BOT
    assert Utility.check_empty_string(actual["message"])


def test_get_utterance_from_not_exist_intent():
    response = client.get(
        f"/api/bot/{pytest.bot}/utterance_from_intent/greeting",
        headers={"Authorization": pytest.token_type + " " + pytest.access_token},
    )
    actual = response.json()
    assert actual["success"]
    assert actual["error_code"] == 0
    assert actual["data"]["name"] is None
    assert actual["data"]["type"] is None
    assert Utility.check_empty_string(actual["message"])


@responses.activate
def test_train_on_updated_data(monkeypatch):
    def mongo_store(*arge, **kwargs):
        return None

    def _mock_training_limit(*arge, **kwargs):
        return False

    monkeypatch.setattr(Utility, "get_local_mongo_store", mongo_store)
    monkeypatch.setattr(ModelProcessor, "is_daily_training_limit_exceeded", _mock_training_limit)

    event_url = urljoin(Utility.environment['events']['server_url'], f"/api/events/execute/{EventClass.model_training}")
    responses.add(
        "POST", event_url, json={"success": True, "message": "Event triggered successfully!"}
    )

    response = client.post(
        f"/api/bot/{pytest.bot}/train",
        headers={"Authorization": pytest.token_type + " " + pytest.access_token},
    )
    actual = response.json()
    assert actual["success"]
    assert actual["error_code"] == 0
    assert actual["data"] is None
    assert actual["message"] == "Model training started."
    complete_end_to_end_event_execution(pytest.bot, "integration@demo.ai", EventClass.model_training)


@pytest.fixture
def mock_is_training_inprogress_exception(monkeypatch):
    def _inprogress_execption_response(*args, **kwargs):
        raise AppException("Previous model training in progress.")

    monkeypatch.setattr(ModelProcessor, "is_training_inprogress", _inprogress_execption_response)


def test_train_inprogress(mock_is_training_inprogress_exception):
    response = client.post(
        f"/api/bot/{pytest.bot}/train",
        headers={"Authorization": pytest.token_type + " " + pytest.access_token},
    )
    actual = response.json()
    assert actual["success"] is False
    assert actual["error_code"] == 422
    assert actual["data"] is None
    assert actual["message"] == "Previous model training in progress."


@pytest.fixture
def mock_is_training_inprogress(monkeypatch):
    def _inprogress_response(*args, **kwargs):
        return False

    monkeypatch.setattr(ModelProcessor, "is_training_inprogress", _inprogress_response)


def test_train_daily_limit_exceed(mock_is_training_inprogress):
    response = client.post(
        f"/api/bot/{pytest.bot}/train",
        headers={"Authorization": pytest.token_type + " " + pytest.access_token},
    )
    actual = response.json()
    assert not actual["success"]
    assert actual["error_code"] == 422
    assert actual["data"] is None
    assert actual["message"] == "Daily model training limit exceeded."


def test_get_model_training_history():
    response = client.get(
        f"/api/bot/{pytest.bot}/train/history",
        headers={"Authorization": pytest.token_type + " " + pytest.access_token},
    )
    actual = response.json()
    assert actual["success"] is True
    assert actual["error_code"] == 0
    assert actual["data"]
    assert "training_history" in actual["data"]


def test_model_testing_limit_exceeded(monkeypatch):
    monkeypatch.setitem(Utility.environment['model']['test'], 'limit_per_day', 0)
    response = client.post(
        url=f"/api/bot/{pytest.bot}/test",
        headers={"Authorization": pytest.token_type + " " + pytest.access_token},
    )
    actual = response.json()
    assert actual["error_code"] == 422
    assert actual['message'] == 'Daily limit exceeded.'
    assert not actual["success"]


@responses.activate
def test_model_testing_event(monkeypatch):
    event_url = urljoin(Utility.environment['events']['server_url'], f"/api/events/execute/{EventClass.model_testing}")
    responses.add(
        "POST", event_url, json={"success": True, "message": "Event triggered successfully!"}

    )
    response = client.post(
        url=f"/api/bot/{pytest.bot}/test",
        headers={"Authorization": pytest.token_type + " " + pytest.access_token},
    )
    actual = response.json()
    assert actual["error_code"] == 0
    assert actual['message'] == 'Testing in progress! Check logs.'
    assert actual["success"]


@responses.activate
def test_model_testing_in_progress():
    event_url = urljoin(Utility.environment['events']['server_url'], f"/api/events/execute/{EventClass.model_testing}")
    responses.add(
        "POST", event_url, json={"success": True, "message": "Event triggered successfully!"}
    )

    response = client.post(
        url=f"/api/bot/{pytest.bot}/test",
        headers={"Authorization": pytest.token_type + " " + pytest.access_token},
    )
    actual = response.json()
    assert actual["error_code"] == 422
    assert actual['message'] == 'Event already in progress! Check logs.'
    assert not actual["success"]
    complete_end_to_end_event_execution(pytest.bot, "integration@demo.ai", EventClass.model_testing)


def test_get_model_testing_logs():
    response = client.get(
        url=f"/api/bot/{pytest.bot}/logs/test",
        headers={"Authorization": pytest.token_type + " " + pytest.access_token},
    )
    actual = response.json()
    assert actual["error_code"] == 0
    assert actual['data']
    assert actual["success"]

    response = client.get(
        url=f"/api/bot/{pytest.bot}/logs/test?log_type=stories&reference_id={actual['data'][0]['reference_id']}",
        headers={"Authorization": pytest.token_type + " " + pytest.access_token},
    )
    actual = response.json()
    assert actual["error_code"] == 0
    assert actual["success"]


def test_get_file_training_history():
    response = client.get(
        f"/api/bot/{pytest.bot}/data/generation/history",
        headers={"Authorization": pytest.token_type + " " + pytest.access_token},
    )
    actual = response.json()
    assert actual["success"] is True
    assert actual["error_code"] == 0
    assert actual["data"]
    assert "training_history" in actual["data"]


def test_deploy_missing_configuration():
    response = client.post(
        f"/api/bot/{pytest.bot}/deploy",
        headers={"Authorization": pytest.token_type + " " + pytest.access_token},
    )
    actual = response.json()
    assert actual["success"]
    assert actual["error_code"] == 0
    assert actual["data"] is None
    assert actual["message"] == "Please configure the bot endpoint for deployment!"


def endpoint_response(*args, **kwargs):
    return {"bot_endpoint": {"url": "http://localhost:5000"}}


@pytest.fixture
def mock_endpoint(monkeypatch):
    monkeypatch.setattr(MongoProcessor, "get_endpoints", endpoint_response)


@pytest.fixture
def mock_endpoint_with_token(monkeypatch):
    def _endpoint_response(*args, **kwargs):
        return {
            "bot_endpoint": {
                "url": "http://localhost:5000",
                "token": "AGTSUDH!@#78JNKLD",
                "token_type": "Bearer",
            }
        }

    monkeypatch.setattr(MongoProcessor, "get_endpoints", _endpoint_response)


def test_deploy_connection_error(mock_endpoint):
    response = client.post(
        f"/api/bot/{pytest.bot}/deploy",
        headers={"Authorization": pytest.token_type + " " + pytest.access_token},
    )

    actual = response.json()
    assert actual["success"]
    assert actual["error_code"] == 0
    assert actual["data"] is None
    assert actual["message"] == "Host is not reachable"


@responses.activate
def test_deploy(mock_endpoint):
    responses.add(
        responses.PUT,
        "http://localhost:5000/model",
        status=204,
    )
    response = client.post(
        f"/api/bot/{pytest.bot}/deploy",
        headers={"Authorization": pytest.token_type + " " + pytest.access_token},
    )

    actual = response.json()
    assert actual["success"]
    assert actual["error_code"] == 0
    assert actual["data"] is None
    assert actual["message"] == "Model was successfully replaced."


@responses.activate
def test_deployment_history():
    response = client.get(
        f"/api/bot/{pytest.bot}/deploy/history",
        headers={"Authorization": pytest.token_type + " " + pytest.access_token},
    )

    actual = response.json()
    assert actual["success"]
    assert actual["error_code"] == 0
    assert len(actual["data"]['deployment_history']) == 3
    assert actual["message"] is None


@responses.activate
def test_deploy_with_token(mock_endpoint_with_token):
    responses.add(
        responses.PUT,
        "http://localhost:5000/model",
        json="Model was successfully replaced.",
        headers={"Content-type": "application/json",
                 "Accept": "text/plain",
                 "Authorization": "Bearer AGTSUDH!@#78JNKLD"},
        status=200,
    )
    response = client.post(
        f"/api/bot/{pytest.bot}/deploy",
        headers={"Authorization": pytest.token_type + " " + pytest.access_token},
    )

    actual = response.json()
    assert actual["success"]
    assert actual["error_code"] == 0
    assert actual["data"] is None
    assert actual["message"] == "Model was successfully replaced."


@responses.activate
def test_deploy_bad_request(mock_endpoint):
    responses.add(
        responses.PUT,
        "http://localhost:5000/model",
        json={
            "version": "1.0.0",
            "status": "failure",
            "reason": "BadRequest",
            "code": 400,
        },
        status=200,
    )
    response = client.post(
        f"/api/bot/{pytest.bot}/deploy",
        headers={"Authorization": pytest.token_type + " " + pytest.access_token},
    )

    actual = response.json()
    assert actual["success"]
    assert actual["error_code"] == 0
    assert actual["data"] is None
    assert actual["message"] == "BadRequest"


@responses.activate
def test_deploy_server_error(mock_endpoint):
    responses.add(
        responses.PUT,
        "http://localhost:5000/model",
        json={
            "version": "1.0.0",
            "status": "ServerError",
            "message": "An unexpected error occurred.",
            "code": 500,
        },
        status=200,
    )
    response = client.post(
        f"/api/bot/{pytest.bot}/deploy",
        headers={"Authorization": pytest.token_type + " " + pytest.access_token},
    )

    actual = response.json()
    assert actual["success"]
    assert actual["error_code"] == 0
    assert actual["data"] is None
    assert actual["message"] == "An unexpected error occurred."


def test_integration_token():
    response = client.post(
        f"/api/auth/{pytest.bot}/integration/token",
        json={'name': 'integration 1', 'expiry_minutes': 1440, 'role': 'designer'},
        headers={"Authorization": pytest.token_type + " " + pytest.access_token},
    )

    token = response.json()
    assert token["success"]
    assert token["error_code"] == 0
    assert token["data"]["access_token"]
    assert token["data"]["token_type"]
    assert (
            token["message"]
            == """This token will be shown only once. Please copy this somewhere safe. 
            It is your responsibility to keep the token secret. If leaked, others may have access to your system."""
    )

    response = client.get(
        "/api/user/details",
        headers={"Authorization": token["data"]["token_type"] + " " + token["data"]["access_token"],
                 "X-USER": 'integration'},
    ).json()
    assert len(response['data']['user']['bots']['account_owned']) == 1
    assert len(response['data']['user']['bots']['shared']) == 0

    response = client.get(
        "/api/account/bot",
        headers={"Authorization": token["data"]["token_type"] + " " + token["data"]["access_token"],
                 "X-USER": 'integration'},
    ).json()
    assert len(response['data']['account_owned']) == 1
    assert len(response['data']['shared']) == 0

    response = client.get(
        "/api/user/details",
        headers={"Authorization": pytest.token_type + " " + pytest.access_token},
    ).json()
    assert len(response['data']['user']['bots']['account_owned']) == 2

    response = client.get(
        f"/api/bot/{pytest.bot}/intents",
        headers={
            "Authorization": token["data"]["token_type"]
                             + " "
                             + token["data"]["access_token"],
            "X-USER": "integration",
        },
    )
    actual = response.json()
    assert "data" in actual
    assert len(actual["data"]) == 20
    assert actual["success"]
    assert actual["error_code"] == 0
    assert Utility.check_empty_string(actual["message"])
    response = client.post(
        f"/api/bot/{pytest.bot}/intents",
        headers={
            "Authorization": token["data"]["token_type"]
                             + " "
                             + token["data"]["access_token"],
            "X-USER": "integration",
        },
        json={"data": "integration"},
    )
    actual = response.json()
    assert actual["data"]["_id"]
    assert actual["success"]
    assert actual["error_code"] == 0
    assert actual["message"] == "Intent added successfully!"


def test_integration_token_missing_x_user():
    response = client.post(
        f"/api/auth/{pytest.bot}/integration/token",
        json={'name': 'integration 2'},
        headers={"Authorization": pytest.token_type + " " + pytest.access_token},
    )

    actual = response.json()
    assert actual["success"]
    assert actual["error_code"] == 0
    assert actual["data"]["access_token"]
    assert actual["data"]["token_type"]
    assert (
            actual["message"]
            == """This token will be shown only once. Please copy this somewhere safe. 
            It is your responsibility to keep the token secret. If leaked, others may have access to your system."""
    )
    response = client.get(
        f"/api/bot/{pytest.bot}/intents",
        headers={
            "Authorization": actual["data"]["token_type"]
                             + " "
                             + actual["data"]["access_token"]
        },
    )
    actual = response.json()
    assert actual["data"] is None
    assert not actual["success"]
    assert actual["error_code"] == 422
    assert actual["message"] == "Alias user missing for integration"


@responses.activate
def test_augment_paraphrase_gpt():
    responses.add(
        responses.POST,
        url="http://localhost:8000/paraphrases/gpt",
        match=[responses.json_params_matcher(
            {"api_key": "MockKey", "data": ["Where is digite located?"], "engine": "davinci", "temperature": 0.75,
             "max_tokens": 100, "num_responses": 10})],
        json={
            "success": True,
            "data": {
                "paraphrases": ['Where is digite located?',
                                'Where is digite situated?']
            },
            "message": None,
            "error_code": 0,
        },
        status=200
    )
    response = client.post(
        "/api/augment/paraphrases/gpt",
        json={"data": ["Where is digite located?"], "api_key": "MockKey"},
        headers={"Authorization": pytest.token_type + " " + pytest.access_token},
    )

    actual = response.json()

    assert actual["success"]
    assert actual["error_code"] == 0
    assert actual["data"] == {
        "paraphrases": ['Where is digite located?',
                        'Where is digite situated?']
    }
    assert Utility.check_empty_string(actual["message"])


def test_augment_paraphrase_gpt_validation():
    response = client.post(
        "/api/augment/paraphrases/gpt",
        json={"data": [], "api_key": "MockKey"},
        headers={"Authorization": pytest.token_type + " " + pytest.access_token},
    )

    actual = response.json()
    assert not actual["success"]
    assert actual["error_code"] == 422
    assert actual["data"] is None
    assert actual["message"] == [{'loc': ['body', 'data'], 'msg': 'Question Please!', 'type': 'value_error'}]

    response = client.post(
        "/api/augment/paraphrases/gpt",
        json={"data": ["hi", "hello", "thanks", "hello", "bye", "how are you"], "api_key": "MockKey"},
        headers={"Authorization": pytest.token_type + " " + pytest.access_token},
    )

    actual = response.json()
    assert not actual["success"]
    assert actual["error_code"] == 422
    assert actual["data"] is None
    assert actual["message"] == [
        {'loc': ['body', 'data'], 'msg': 'Max 5 Questions are allowed!', 'type': 'value_error'}]


@responses.activate
def test_augment_paraphrase_gpt_fail():
    key_error_message = "Incorrect API key provided: InvalidKey. You can find your API key at https://beta.openai.com."
    responses.add(
        responses.POST,
        url="http://localhost:8000/paraphrases/gpt",
        match=[responses.json_params_matcher(
            {"api_key": "InvalidKey", "data": ["Where is digite located?"], "engine": "davinci", "temperature": 0.75,
             "max_tokens": 100, "num_responses": 10})],
        json={
            "success": False,
            "data": None,
            "message": key_error_message,
        },
        status=200,
    )
    response = client.post(
        "/api/augment/paraphrases/gpt",
        json={"data": ["Where is digite located?"], "api_key": "InvalidKey"},
        headers={"Authorization": pytest.token_type + " " + pytest.access_token},
    )

    actual = response.json()

    assert not actual["success"]
    assert actual["data"] is None
    assert actual["message"] == key_error_message


@responses.activate
def test_augment_paraphrase():
    responses.add(
        responses.POST,
        "http://localhost:8000/paraphrases",
        json={
            "success": True,
            "data": {
                "questions": ['Where is digite located?',
                              'Where is digite?',
                              'What is the location of digite?',
                              'Where is the digite located?',
                              'Where is it located?',
                              'What location is digite located?',
                              'Where is the digite?',
                              'where is digite located?',
                              'Where is digite situated?',
                              'digite is located where?']
            },
            "message": None,
            "error_code": 0,
        },
        status=200,
        match=[responses.json_params_matcher(["where is digite located?"])]
    )
    response = client.post(
        "/api/augment/paraphrases",
        headers={"Authorization": pytest.token_type + " " + pytest.access_token},
        json={"data": ["where is digite located?"]},
    )

    actual = response.json()
    assert actual["success"]
    assert actual["error_code"] == 0
    assert actual["data"]
    assert Utility.check_empty_string(actual["message"])


def test_augment_paraphrase_no_of_questions():
    response = client.post(
        "/api/augment/paraphrases",
        headers={"Authorization": pytest.token_type + " " + pytest.access_token},
        json={"data": []},
    )

    actual = response.json()
    assert not actual["success"]
    assert actual["error_code"] == 422
    assert actual["data"] is None
    assert actual["message"] == [{'loc': ['body', 'data'], 'msg': 'Question Please!', 'type': 'value_error'}]

    response = client.post(
        "/api/augment/paraphrases",
        headers={"Authorization": pytest.token_type + " " + pytest.access_token},
        json={"data": ["Hi", "Hello", "How are you", "Bye", "Thanks", "Welcome"]},
    )

    actual = response.json()
    assert not actual["success"]
    assert actual["error_code"] == 422
    assert actual["data"] is None
    assert actual["message"] == [
        {'loc': ['body', 'data'], 'msg': 'Max 5 Questions are allowed!', 'type': 'value_error'}]


def test_get_user_details():
    response = client.get(
        "/api/user/details",
        headers={"Authorization": pytest.token_type + " " + pytest.access_token},
    )

    actual = response.json()
    assert actual["success"]
    assert actual["error_code"] == 0
    assert actual["data"]
    assert Utility.check_empty_string(actual["message"])


def test_download_data():
    response = client.get(
        f"/api/bot/{pytest.bot}/download/data",
        headers={"Authorization": pytest.token_type + " " + pytest.access_token},
    )
    file_bytes = BytesIO(response.content)
    zip_file = ZipFile(file_bytes, mode='r')
    assert zip_file.filelist.__len__()
    zip_file.close()
    file_bytes.close()


def test_download_model():
    response = client.get(
        f"/api/bot/{pytest.bot}/download/model",
        headers={"Authorization": pytest.token_type + " " + pytest.access_token},
    )
    d = response.headers['content-disposition']
    fname = re.findall("filename=(.+)", d)[0]
    file_bytes = BytesIO(response.content)
    tar = tarfile.open(fileobj=file_bytes, mode='r', name=fname)
    assert tar.members.__len__()
    tar.close()
    file_bytes.close()


def test_get_endpoint():
    response = client.get(
        f"/api/bot/{pytest.bot}/endpoint",
        headers={"Authorization": pytest.token_type + " " + pytest.access_token},
    )

    actual = response.json()
    assert actual['data']
    assert actual['error_code'] == 0
    assert actual['message'] is None
    assert actual['success']


def test_save_endpoint_error():
    response = client.put(
        f"/api/bot/{pytest.bot}/endpoint",
        headers={"Authorization": pytest.token_type + " " + pytest.access_token},
    )

    actual = response.json()
    assert actual['data'] is None
    assert actual['error_code'] == 422
    assert actual['message'] == [{'loc': ['body'], 'msg': 'field required', 'type': 'value_error.missing'}]
    assert not actual['success']


def test_save_empty_endpoint():
    response = client.put(
        f"/api/bot/{pytest.bot}/endpoint",
        headers={"Authorization": pytest.token_type + " " + pytest.access_token},
        json={}
    )

    actual = response.json()
    assert actual['data'] is None
    assert actual['error_code'] == 0
    assert actual['message'] == 'Endpoint saved successfully!'
    assert actual['success']


def test_save_history_endpoint():
    response = client.put(
        f"/api/bot/{pytest.bot}/endpoint",
        headers={"Authorization": pytest.token_type + " " + pytest.access_token},
        json={"history_endpoint": {
            "url": "http://localhost:27019/",
            "token": "kairon-history-user",
        }}
    )

    actual = response.json()
    assert actual['data'] is None
    assert actual['error_code'] == 0
    assert actual['message'] == 'Endpoint saved successfully!'
    assert actual['success']


@responses.activate
def test_save_endpoint(monkeypatch):
    def mongo_store(*args, **kwargs):
        return None

    monkeypatch.setattr(Utility, "get_local_mongo_store", mongo_store)
    monkeypatch.setitem(Utility.environment['action'], "url", None)
    monkeypatch.setitem(Utility.environment['model']['agent'], "url", "http://localhost/")

    responses.add(
        responses.GET,
        f"http://localhost/api/bot/{pytest.bot}/reload",
        status=200,
        json={'success': True, 'error_code': 0, "data": None, 'message': "Reloading Model!"}
    )

    response = client.put(
        f"/api/bot/{pytest.bot}/endpoint",
        headers={"Authorization": pytest.token_type + " " + pytest.access_token},
        json={"bot_endpoint": {"url": "http://localhost:5005/"},
              "action_endpoint": {"url": "http://localhost:5000/"},
              "history_endpoint": {"url": "http://localhost", "token": "rasa234568"}}
    )

    actual = response.json()
    assert actual['data'] is None
    assert actual['error_code'] == 0
    assert actual['message'] == 'Endpoint saved successfully!'
    assert actual['success']
    response = client.get(
        f"/api/bot/{pytest.bot}/endpoint",
        headers={"Authorization": pytest.token_type + " " + pytest.access_token},
    )

    actual = response.json()
    assert actual['data']['endpoint'].get('bot_endpoint')
    assert actual['data']['endpoint'].get('action_endpoint')
    assert actual['data']['endpoint'].get('history_endpoint')


def test_save_empty_history_endpoint():
    response = client.put(
        f"/api/bot/{pytest.bot}/endpoint",
        headers={"Authorization": pytest.token_type + " " + pytest.access_token},
        json={"history_endpoint": {
            "url": " ",
            "token": "testing-endpoint"
        }}
    )

    actual = response.json()
    assert actual['data'] is None
    assert actual['error_code'] == 422
    assert actual['message'] == 'url cannot be blank or empty spaces'
    assert not actual['success']


def test_get_history_endpoint():
    response = client.get(
        f"/api/bot/{pytest.bot}/endpoint",
        headers={"Authorization": pytest.token_type + " " + pytest.access_token},
    )

    actual = response.json()
    assert actual['data']['endpoint']['history_endpoint']['url'] == "http://localhost"
    assert actual['data']['endpoint']['history_endpoint']['token'] == "rasa234***"
    assert actual['error_code'] == 0
    assert actual['message'] is None
    assert actual['success']


def test_delete_endpoint():
    response = client.delete(
        f"/api/bot/{pytest.bot}/endpoint/history_endpoint",
        headers={"Authorization": pytest.token_type + " " + pytest.access_token}
    )

    actual = response.json()
    assert actual['data'] is None
    assert actual['error_code'] == 0
    assert actual['message'] == 'Endpoint removed'
    assert actual['success']


def test_get_templates():
    response = client.get(
        f"/api/bot/{pytest.bot}/templates/use-case",
        headers={"Authorization": pytest.token_type + " " + pytest.access_token},
    )

    actual = response.json()
    assert "Hi-Hello" in actual['data']['use-cases']
    assert actual['error_code'] == 0
    assert actual['message'] is None
    assert actual['success']


def test_set_templates():
    response = client.post(
        f"/api/bot/{pytest.bot}/templates/use-case",
        headers={"Authorization": pytest.token_type + " " + pytest.access_token},
        json={"data": "Hi-Hello"}
    )

    actual = response.json()
    assert actual['data'] is None
    assert actual['error_code'] == 0
    assert actual['message'] == "Data applied!"
    assert actual['success']


def test_set_templates_invalid():
    response = client.post(
        f"/api/bot/{pytest.bot}/templates/use-case",
        headers={"Authorization": pytest.token_type + " " + pytest.access_token},
        json={"data": "Hi"}
    )

    actual = response.json()
    assert actual['data'] is None
    assert actual['error_code'] == 422
    assert actual['message'] == "Invalid template!"
    assert not actual['success']


def test_set_templates_insecure():
    response = client.post(
        f"/api/bot/{pytest.bot}/templates/use-case",
        headers={"Authorization": pytest.token_type + " " + pytest.access_token},
        json={"data": "../Hi-Hello"}
    )

    actual = response.json()
    assert actual['data'] is None
    assert actual['error_code'] == 0
    assert actual['message'] == "Data applied!"
    assert actual['success']


@responses.activate
def test_reload_model(monkeypatch):
    def mongo_store(*arge, **kwargs):
        return None

    monkeypatch.setattr(Utility, "get_local_mongo_store", mongo_store)
    monkeypatch.setitem(Utility.environment['action'], "url", None)
    monkeypatch.setitem(Utility.environment['model']['agent'], "url", "http://localhost/")

    responses.add(
        responses.GET,
        f"http://localhost/api/bot/{pytest.bot}/reload",
        status=200,
        json={'success': True, 'error_code': 0, "data": None, 'message': "Reloading Model!"}
    )

    response = client.get(
        f"/api/bot/{pytest.bot}/model/reload",
        headers={"Authorization": pytest.token_type + " " + pytest.access_token}
    )

    actual = response.json()
    assert actual['data'] is None
    assert actual['error_code'] == 0
    assert actual['message'] == "Reloading Model!"
    assert actual['success']


def test_get_config_templates():
    response = client.get(
        f"/api/bot/{pytest.bot}/templates/config",
        headers={"Authorization": pytest.token_type + " " + pytest.access_token},
    )

    actual = response.json()
    templates = {template['name'] for template in actual['data']['config-templates']}
    print(templates)
    assert templates == {'long-answer', 'rasa-default', 'contextual', 'word-embedding', 'kairon-default'}
    assert actual['error_code'] == 0
    assert actual['message'] is None
    assert actual['success']


def test_set_config_templates():
    response = client.post(
        f"/api/bot/{pytest.bot}/templates/config",
        headers={"Authorization": pytest.token_type + " " + pytest.access_token},
        json={"data": "rasa-default"}
    )

    actual = response.json()
    assert actual['data'] is None
    assert actual['error_code'] == 0
    assert actual['message'] == "Config applied!"
    assert actual['success']


def test_set_config_templates_invalid():
    response = client.post(
        f"/api/bot/{pytest.bot}/templates/config",
        headers={"Authorization": pytest.token_type + " " + pytest.access_token},
        json={"data": "test"}
    )

    actual = response.json()
    assert actual['data'] is None
    assert actual['error_code'] == 422
    assert actual['message'] == "Invalid config!"
    assert not actual['success']


def test_set_config_templates_insecure():
    response = client.post(
        f"/api/bot/{pytest.bot}/templates/config",
        headers={"Authorization": pytest.token_type + " " + pytest.access_token},
        json={"data": "../rasa-default"}
    )

    actual = response.json()
    assert actual['data'] is None
    assert actual['error_code'] == 0
    assert actual['message'] == "Config applied!"
    assert actual['success']


def test_get_config():
    response = client.get(
        f"/api/bot/{pytest.bot}/config",
        headers={"Authorization": pytest.token_type + " " + pytest.access_token},
    )

    actual = response.json()
    assert all(key in ["language", "pipeline", "policies"] for key in actual['data']['config'].keys())
    assert actual['error_code'] == 0
    assert actual['message'] is None
    assert actual['success']


def test_set_config():
    response = client.put(
        f"/api/bot/{pytest.bot}/config",
        headers={"Authorization": pytest.token_type + " " + pytest.access_token},
        json=read_config_file('./template/config/kairon-default.yml')
    )

    actual = response.json()
    assert actual['data'] is None
    assert actual['error_code'] == 0
    assert actual['message'] == "Config saved!"
    assert actual['success']


def test_set_config_policy_error():
    data = read_config_file('./template/config/kairon-default.yml')
    data['policies'].append({"name": "TestPolicy"})
    response = client.put(
        f"/api/bot/{pytest.bot}/config",
        headers={"Authorization": pytest.token_type + " " + pytest.access_token},
        json=data
    )

    actual = response.json()
    assert actual['data'] is None
    assert actual['error_code'] == 422
    assert actual[
               'message'] == "Invalid policy TestPolicy"
    assert not actual['success']


def test_set_config_pipeline_error():
    data = read_config_file('./template/config/kairon-default.yml')
    data['pipeline'].append({"name": "TestFeaturizer"})
    response = client.put(
        f"/api/bot/{pytest.bot}/config",
        headers={"Authorization": pytest.token_type + " " + pytest.access_token},
        json=data
    )

    actual = response.json()
    assert actual['data'] is None
    assert actual['error_code'] == 422
    assert str(actual['message']).__contains__("Invalid component TestFeaturizer")
    assert not actual['success']


def test_set_config_pipeline_error_empty_policies():
    data = read_config_file('./template/config/kairon-default.yml')
    data['policies'] = []
    response = client.put(
        f"/api/bot/{pytest.bot}/config",
        headers={"Authorization": pytest.token_type + " " + pytest.access_token},
        json=data
    )

    actual = response.json()
    assert actual['data'] is None
    assert str(actual['message']).__contains__("You didn't define any policies")
    assert actual['error_code'] == 422
    assert not actual['success']


def test_delete_intent():
    client.post(
        f"/api/bot/{pytest.bot}/intents",
        json={"data": "happier"},
        headers={"Authorization": pytest.token_type + " " + pytest.access_token},
    )
    response = client.delete(
        f"/api/bot/{pytest.bot}/intents/happier/True",
        headers={"Authorization": pytest.token_type + " " + pytest.access_token},
    )
    actual = response.json()
    assert actual['data'] is None
    assert actual['error_code'] == 0
    assert actual['message'] == "Intent deleted!"
    assert actual['success']


def test_api_login_with_account_not_verified():
    Utility.email_conf["email"]["enable"] = True
    response = client.post(
        "/api/auth/login",
        data={"username": "integration@demo.ai", "password": "Welcome@1"},
    )
    actual = response.json()
    Utility.email_conf["email"]["enable"] = False

    assert not actual['success']
    assert actual['error_code'] == 422
    assert actual['data'] is None
    assert actual['message'] == 'Please verify your mail'


def test_account_registration_with_confirmation(monkeypatch):
    monkeypatch.setattr(Utility, 'trigger_smtp', mock_smtp)
    Utility.email_conf["email"]["enable"] = True
    response = client.post(
        "/api/account/registration",
        json={
            "email": "integ1@gmail.com",
            "first_name": "Dem",
            "last_name": "User22",
            "password": "Welcome@1",
            "confirm_password": "Welcome@1",
            "account": "integration33",
            "bot": "integration33",
        },
    )
    actual = response.json()
    assert actual["message"] == "Account Registered! A confirmation link has been sent to your mail"
    assert actual['success']
    assert actual['error_code'] == 0
    assert actual['data'] is None

    response = client.post("/api/account/email/confirmation",
                           json={
                               'data': 'eyJ0eXAiOiJKV1QiLCJhbGciOiJIUzI1NiJ9.eyJtYWlsX2lkIjoiaW50ZWcxQGdtYWlsLmNvbSJ9.Ycs1ROb1w6MMsx2WTA4vFu3-jRO8LsXKCQEB3fkoU20'},
                           )
    actual = response.json()
    Utility.email_conf["email"]["enable"] = False

    assert actual['message'] == "Account Verified!"
    assert actual['data'] is None
    assert actual['success']
    assert actual['error_code'] == 0

    response = client.post(
        "/api/auth/login",
        data={"username": 'integ1@gmail.com', "password": "Welcome@1"},
    )
    actual = response.json()
    pytest.add_member_token = actual["data"]["access_token"]
    pytest.add_member_token_type = actual["data"]["token_type"]
    response = client.get(
        "/api/account/bot",
        headers={"Authorization": pytest.add_member_token_type + " " + pytest.add_member_token},
    ).json()
    pytest.add_member_bot = response['data']['account_owned'][0]['_id']


def test_invalid_token_for_confirmation():
    response = client.post("/api/account/email/confirmation",
                           json={
                               'data': 'hello'},
                           )
    actual = response.json()

    assert actual['message'] == "Invalid token"
    assert actual['data'] is None
    assert not actual['success']
    assert actual['error_code'] == 422


def test_add_member(monkeypatch):
    monkeypatch.setattr(Utility, 'trigger_smtp', mock_smtp)
    monkeypatch.setitem(Utility.email_conf["email"], "enable", True)

    response = client.post(
        f"/api/user/{pytest.add_member_bot}/member",
        json={"email": "integration@demo.ai", "role": "tester"},
        headers={"Authorization": pytest.add_member_token_type + " " + pytest.add_member_token},
    ).json()
    assert response['message'] == 'An invitation has been sent to the user'
    assert response['error_code'] == 0
    assert response['success']

    response = client.post(
        f"/api/user/{pytest.add_member_bot}/member",
        json={"email": "integration2@demo.ai", "role": "designer"},
        headers={"Authorization": pytest.add_member_token_type + " " + pytest.add_member_token},
    ).json()
    assert response['message'] == 'An invitation has been sent to the user'
    assert response['error_code'] == 0
    assert response['success']


def test_add_member_as_owner(monkeypatch):
    response = client.post(
        f"/api/user/{pytest.add_member_bot}/member",
        json={"email": "integration@demo.ai", "role": "owner"},
        headers={"Authorization": pytest.add_member_token_type + " " + pytest.add_member_token},
    ).json()
    assert response['message'] == [{'loc': ['body', 'role'], 'msg': 'There can be only 1 owner per bot', 'type': 'value_error'}]
    assert response['error_code'] == 422
    assert not response['success']


def test_list_bot_invites():
    response = client.post(
        "/api/auth/login",
        data={"username": "integration@demo.ai", "password": "Welcome@1"},
    ).json()

    response = client.get(
        "/api/user/invites/active",
        headers={"Authorization": response['data']['token_type'] + " " + response['data']['access_token']},
    ).json()
    assert response['data']['active_invites'][0]['accessor_email'] == "integration@demo.ai"
    assert response['data']['active_invites'][0]['role'] == 'tester'
    assert response['data']['active_invites'][0]['bot_name'] == 'Hi-Hello'
    assert response['error_code'] == 0
    assert response['success']


def test_search_users(monkeypatch):
    def __mock_list_bot_invites(*args, **kwargs):
        for item in ["integration@demo.ai", "integration2@demo.com"]:
            yield item

    monkeypatch.setattr(AccountProcessor, "search_user", __mock_list_bot_invites)

    response = client.post(
        f"/api/user/search",
        json={'data': 'inte'},
        headers={"Authorization": pytest.add_member_token_type + " " + pytest.add_member_token},
    ).json()
    assert response['data']['matching_users'] == ["integration@demo.ai", "integration2@demo.com"]
    assert response['error_code'] == 0
    assert response['success']


def test_transfer_ownership_to_user_not_a_member(monkeypatch):
    monkeypatch.setitem(Utility.email_conf["email"], "enable", True)
    response = client.put(
        f"/api/user/{pytest.add_member_bot}/owner/change",
        json={"data": "integration@demo.ai"},
        headers={"Authorization": pytest.add_member_token_type + " " + pytest.add_member_token},
    ).json()
    assert response['message'] == 'User is yet to accept the invite'
    assert response['error_code'] == 422
    assert not response['success']


def test_accept_bot_invite(monkeypatch):
    def __mock_verify_token(*args, **kwargs):
        return {"mail_id" : "integration@demo.ai"}

    monkeypatch.setattr(Utility, 'verify_token', __mock_verify_token)
    monkeypatch.setattr(Utility, 'trigger_smtp', mock_smtp)
    monkeypatch.setattr(AccountProcessor, 'get_user_details', mock_smtp)
    monkeypatch.setitem(Utility.email_conf["email"], "enable", True)
    response = client.post(
        f"/api/user/{pytest.add_member_bot}/invite/accept",
        json={"data": "eyJ0eXAiOiJKV1QiLCJhbGciOiJIUzI1NiJ9.eyJtYWlsX2lkIjoidXNlckBrYWlyb24uY"}
    ).json()
    assert response['message'] == 'Invitation accepted'
    assert response['error_code'] == 0
    assert response['success']


def test_accept_bot_invite_logged_in_user():
    response = client.post(
        "/api/auth/login",
        data={"username": "integration2@demo.ai", "password": "Welcome@1"},
    )
    actual = response.json()
    assert all([True if actual["data"][key] else False for key in ["access_token", "token_type"]])
    assert actual["success"]
    assert actual["error_code"] == 0

    response = client.get(
        "/api/user/invites/active",
        headers={"Authorization": actual['data']['token_type'] + " " + actual['data']['access_token']},
    ).json()
    assert response['data']['active_invites'][0]['accessor_email'] == "integration2@demo.ai"
    assert response['data']['active_invites'][0]['role'] == 'designer'
    assert response['data']['active_invites'][0]['bot_name'] == 'Hi-Hello'

    response = client.post(
        f"/api/user/{pytest.add_member_bot}/member/invite/accept",
        headers={"Authorization": actual['data']['token_type'] + " " + actual['data']['access_token']},
    ).json()
    assert response['message'] == 'Invitation accepted'
    assert response['error_code'] == 0
    assert response['success']


def test_list_bot_invites_none():
    response = client.get(
        f"/api/user/invites/active",
        headers={"Authorization": pytest.add_member_token_type + " " + pytest.add_member_token},
    ).json()
    assert response['data']['active_invites'] == []
    assert response['error_code'] == 0
    assert response['success']


def test_add_member_email_disabled():
    response = client.post(
        f"/api/user/{pytest.add_member_bot}/member",
        json={"email": "integration_email_false@demo.ai", "role": "designer"},
        headers={"Authorization": pytest.add_member_token_type + " " + pytest.add_member_token},
    ).json()
    assert response['message'] == 'User added'
    assert response['error_code'] == 0
    assert response['success']


def test_list_members():
    response = client.get(
        f"/api/user/{pytest.add_member_bot}/member",
        headers={"Authorization": pytest.add_member_token_type + " " + pytest.add_member_token},
    ).json()
    assert response['error_code'] == 0
    assert response['success']
    assert response['data'][0]['accessor_email'] == 'integ1@gmail.com'
    assert response['data'][0]['role'] == 'owner'
    assert response['data'][1]['status']
    assert response['data'][1]['accessor_email'] == 'integration@demo.ai'
    assert response['data'][1]['role'] == 'tester'
    assert response['data'][1]['status']
    assert response['data'][2]['accessor_email'] == 'integration2@demo.ai'
    assert response['data'][2]['role'] == 'designer'
    assert response['data'][2]['status']
    assert response['data'][3]['accessor_email'] == 'integration_email_false@demo.ai'
    assert response['data'][3]['role'] == 'designer'
    assert response['data'][3]['status']


def test_transfer_ownership(monkeypatch):
    monkeypatch.setitem(Utility.email_conf["email"], "enable", True)
    monkeypatch.setattr(Utility, 'trigger_smtp', mock_smtp)
    response = client.put(
        f"/api/user/{pytest.add_member_bot}/owner/change",
        json={"data": "integration@demo.ai"},
        headers={"Authorization": pytest.add_member_token_type + " " + pytest.add_member_token},
    ).json()
    assert response['message'] == 'Ownership transferred'
    assert response['error_code'] == 0
    assert response['success']

    response = client.get(
        f"/api/user/{pytest.add_member_bot}/member",
        headers={"Authorization": pytest.add_member_token_type + " " + pytest.add_member_token},
    ).json()
    assert response['error_code'] == 0
    assert response['success']
    assert response['data'][0]['accessor_email'] == 'integ1@gmail.com'
    assert response['data'][0]['role'] == 'admin'
    assert response['data'][1]['status']
    assert response['data'][1]['accessor_email'] == 'integration@demo.ai'
    assert response['data'][1]['role'] == 'owner'
    assert response['data'][1]['status']
    assert response['data'][2]['accessor_email'] == 'integration2@demo.ai'
    assert response['data'][2]['role'] == 'designer'
    assert response['data'][2]['status']
    assert response['data'][3]['accessor_email'] == 'integration_email_false@demo.ai'
    assert response['data'][3]['role'] == 'designer'
    assert response['data'][3]['status']


def test_list_members_2():
    response = client.get(
        "/api/account/bot",
        headers={"Authorization": pytest.token_type + " " + pytest.access_token},
    ).json()
    bot = response['data']['account_owned'][1]['_id']
    response = client.get(
        f"/api/user/{bot}/member",
        headers={"Authorization": pytest.add_member_token_type + " " + pytest.add_member_token},
    ).json()
    assert response['error_code'] == 422
    assert not response['success']
    assert not response['data']
    assert response['message'] == 'Access to bot is denied'


def test_update_member_role_not_exists(monkeypatch):
    response = client.post(
        "/api/account/registration",
        json={
            "email": "user@kairon.ai",
            "first_name": "Demo",
            "last_name": "User",
            "password": "Welcome@1",
            "confirm_password": "Welcome@1",
            "account": "user@kairon.ai",
        },
    )
    actual = response.json()
    assert actual["message"] == "Account Registered!"

    response = client.put(
        f"/api/user/{pytest.add_member_bot}/member",
        json={"email": "user@kairon.ai", "role": "admin", "status": "inactive"},
        headers={"Authorization": pytest.add_member_token_type + " " + pytest.add_member_token},
    ).json()
    assert response['message'] == 'User not yet invited to collaborate'
    assert response['error_code'] == 422
    assert not response['success']


def test_update_member_role(monkeypatch):
    response = client.put(
        f"/api/user/{pytest.add_member_bot}/member",
        json={"email": "integration_email_false@demo.ai", "role": "admin", "status": "inactive"},
        headers={"Authorization": pytest.add_member_token_type + " " + pytest.add_member_token},
    ).json()
    assert response['message'] == 'User does not exist!'
    assert response['error_code'] == 422
    assert not response['success']

    response = client.post(
        "/api/account/registration",
        json={
            "email": "integration_email_false@demo.ai",
            "first_name": "Demo",
            "last_name": "User",
            "password": "Welcome@1",
            "confirm_password": "Welcome@1",
            "account": "integration_email_false@demo.ai",
        },
    )
    actual = response.json()
    assert actual["message"] == "Account Registered!"

    monkeypatch.setitem(Utility.email_conf["email"], "enable", True)
    monkeypatch.setattr(Utility, 'trigger_smtp', mock_smtp)
    response = client.put(
        f"/api/user/{pytest.add_member_bot}/member",
        json={"email": "integration_email_false@demo.ai", "role": "admin", "status": "inactive"},
        headers={"Authorization": pytest.add_member_token_type + " " + pytest.add_member_token},
    ).json()
    assert response['message'] == 'User access updated'
    assert response['error_code'] == 0
    assert response['success']


def test_delete_member():
    response = client.delete(
        f"/api/user/{pytest.add_member_bot}/member/integration_email_false@demo.ai",
        headers={"Authorization": pytest.add_member_token_type + " " + pytest.add_member_token},
    ).json()
    assert response['message'] == 'User removed'
    assert response['error_code'] == 0
    assert response['success']


def test_add_deleted_member_and_updated_role():
    response = client.post(
        f"/api/user/{pytest.add_member_bot}/member",
        json={"email": "integration_email_false@demo.ai", "role": "designer"},
        headers={"Authorization": pytest.add_member_token_type + " " + pytest.add_member_token},
    ).json()
    assert response['message'] == 'User added'
    assert response['error_code'] == 0
    assert response['success']

    response = client.put(
        f"/api/user/{pytest.add_member_bot}/member",
        json={"email": "integration_email_false@demo.ai", "role": "admin", "status": "inactive"},
        headers={"Authorization": pytest.add_member_token_type + " " + pytest.add_member_token},
    ).json()
    assert response['message'] == 'User access updated'
    assert response['error_code'] == 0
    assert response['success']


def test_remove_self():
    response = client.delete(
        f"/api/user/{pytest.add_member_bot}/member/integ1@gmail.com",
        headers={"Authorization": pytest.add_member_token_type + " " + pytest.add_member_token},
    ).json()
    assert response['message'] == 'User cannot remove himself'
    assert response['error_code'] == 422
    assert not response['success']


def test_add_intents_no_bot():
    response = client.post(
        "/api/bot/ /intents",
        json={"data": "greet"},
        headers={"Authorization": pytest.token_type + " " + pytest.access_token},
    )
    actual = response.json()
    assert not actual["success"]
    assert actual["error_code"] == 422
    assert actual["message"] == 'Bot is required'


def test_add_intents_not_authorised():
    response = client.post(
        "/api/bot/5ea8127db7c285f4055129a4/intents",
        json={"data": "greet"},
        headers={"Authorization": pytest.token_type + " " + pytest.access_token},
    )
    actual = response.json()
    assert not actual["success"]
    assert actual["error_code"] == 422
    assert actual["message"] == 'Access to bot is denied'


def test_add_intents_inactive_bot(monkeypatch):
    def _mock_bot(*args, **kwargs):
        return {'status': False}

    async def _mock_user(*args, **kwargs):
        return User(
            email='test',
            first_name='test',
            last_name='test',
            account=2,
            status=True,
            is_integration_user=False)

    def _mock_role(*args, **kwargs):
        return {'role': 'admin'}

    monkeypatch.setattr(AccountProcessor, 'get_bot', _mock_bot)
    monkeypatch.setattr(Authentication, 'get_current_user', _mock_user)
    monkeypatch.setattr(AccountProcessor, 'fetch_role_for_user', _mock_role)

    response = client.post(
        "/api/bot/5ea8127db7c285f4055129a4/intents",
        json={"data": "greet"},
        headers={"Authorization": pytest.token_type + " " + pytest.access_token},
    )
    actual = response.json()
    assert not actual["success"]
    assert actual["error_code"] == 422
    assert actual["message"] == 'Inactive Bot Please contact system admin!'


def test_add_intents_invalid_auth_token():
    token = 'Bearer eyJhbGciOiJIUzI1NiIsInR5cCI6IkpXVCJ9.eyJuYW1lIjoiSm9obiBEb2UiLCJpYXQiOjE1MTYyMzkwMjJ9.hqWGSaFpvbrXkOWc6lrnffhNWR19W_S1YKFBx2arWBk'
    response = client.post(
        "/api/bot/ /intents",
        json={"data": "greet"},
        headers={"Authorization": token},
    )
    actual = response.json()
    assert not actual["success"]
    assert actual["error_code"] == 401
    assert actual["message"] == "Could not validate credentials"


def test_add_intents_invalid_auth_token_2():
    token = 'Bearer eyJhbGciOiJIUzI1NiIsInR5cCI6IkpXVCJ9'
    response = client.post(
        "/api/bot/ /intents",
        json={"data": "greet"},
        headers={"Authorization": token},
    )
    actual = response.json()
    assert not actual["success"]
    assert actual["error_code"] == 401
    assert actual["message"] == "Could not validate credentials"


def test_add_intents_to_different_bot():
    response = client.get(
        "/api/account/bot",
        headers={"Authorization": pytest.token_type + " " + pytest.access_token},
    ).json()
    pytest.bot_2 = response['data']['account_owned'][1]['_id']

    response = client.post(
        f"/api/bot/{pytest.bot_2}/intents",
        json={"data": "greet"},
        headers={"Authorization": pytest.token_type + " " + pytest.access_token},
    )
    actual = response.json()
    assert actual["data"]["_id"]
    assert actual["success"]
    assert actual["error_code"] == 0
    assert actual["message"] == "Intent added successfully!"


def test_add_training_examples_to_different_bot():
    response = client.post(
        f"/api/bot/{pytest.bot_2}/training_examples/greet",
        json={"data": ["Hi"]},
        headers={"Authorization": pytest.token_type + " " + pytest.access_token},
    )
    actual = response.json()
    assert actual["data"][0]["_id"]
    assert actual["success"]
    assert actual["error_code"] == 0
    assert actual["message"] is None
    response = client.get(
        f"/api/bot/{pytest.bot_2}/training_examples/greet",
        headers={"Authorization": pytest.token_type + " " + pytest.access_token},
    )
    actual = response.json()
    assert len(actual["data"]) == 1


def test_add_response_different_bot():
    response = client.post(
        f"/api/bot/{pytest.bot_2}/response/utter_greet",
        json={"data": "Hi! How are you?"},
        headers={"Authorization": pytest.token_type + " " + pytest.access_token},
    )
    actual = response.json()
    assert actual["data"]["_id"]
    assert actual["success"]
    assert actual["error_code"] == 0
    assert actual["message"] == "Response added!"
    response = client.get(
        f"/api/bot/{pytest.bot_2}/response/utter_greet",
        headers={"Authorization": pytest.token_type + " " + pytest.access_token},
    )
    actual = response.json()
    assert len(actual["data"]) == 1


def test_add_story_to_different_bot():
    response = client.post(
        f"/api/bot/{pytest.bot_2}/stories",
        json={
            "name": "greet user",
            "type": "STORY",
            "template_type": "Q&A",
            "steps": [
                {"name": "greet", "type": "INTENT"},
                {"name": "utter_greet", "type": "BOT"},
            ],
        },
        headers={"Authorization": pytest.token_type + " " + pytest.access_token},
    )
    actual = response.json()
    assert actual["message"] == "Flow added successfully"
    assert actual["data"]["_id"]
    assert actual["success"]
    assert actual["error_code"] == 0


@responses.activate
def test_train_on_different_bot(monkeypatch):
    def mongo_store(*arge, **kwargs):
        return None

    def _mock_training_limit(*arge, **kwargs):
        return False

    monkeypatch.setattr(Utility, "get_local_mongo_store", mongo_store)
    monkeypatch.setattr(ModelProcessor, "is_daily_training_limit_exceeded", _mock_training_limit)
    monkeypatch.setattr(DataUtility, "validate_existing_data_train", mongo_store)

    event_url = urljoin(Utility.environment['events']['server_url'], f"/api/events/execute/{EventClass.model_training}")
    responses.add(
        "POST", event_url, json={"success": True, "message": "Event triggered successfully!"}
    )

    response = client.post(
        f"/api/bot/{pytest.bot_2}/train",
        headers={"Authorization": pytest.token_type + " " + pytest.access_token},
    )
    actual = response.json()
    assert actual["success"]
    assert actual["error_code"] == 0
    assert actual["data"] is None
    assert actual["message"] == "Model training started."
    complete_end_to_end_event_execution(pytest.bot_2, "integration@demo.ai", EventClass.model_training)


def test_train_insufficient_data(monkeypatch):
    def mongo_store(*arge, **kwargs):
        return None

    def _mock_training_limit(*arge, **kwargs):
        return False

    monkeypatch.setattr(Utility, "get_local_mongo_store", mongo_store)
    monkeypatch.setattr(ModelProcessor, "is_daily_training_limit_exceeded", _mock_training_limit)

    response = client.post(
        f"/api/bot/{pytest.bot_2}/train",
        headers={"Authorization": pytest.token_type + " " + pytest.access_token},
    )
    actual = response.json()
    assert not actual["success"]
    assert actual["error_code"] == 422
    assert actual["data"] is None
    assert actual["message"] == "Please add at least 2 flows and 2 intents before training the bot!"


def test_delete_bot():
    response = client.get(
        "/api/account/bot",
        headers={"Authorization": pytest.token_type + " " + pytest.access_token},
    ).json()
    bot = response['data']['account_owned'][1]['_id']

    response = client.delete(
        f"/api/account/bot/{bot}",
        headers={"Authorization": pytest.token_type + " " + pytest.access_token},
    ).json()
    assert response['message'] == 'Bot removed'
    assert response['error_code'] == 0
    assert response['success']


def test_login_for_verified():
    Utility.email_conf["email"]["enable"] = True
    response = client.post(
        "/api/auth/login",
        data={"username": "integ1@gmail.com", "password": "Welcome@1"},
    )
    actual = response.json()
    Utility.email_conf["email"]["enable"] = False

    assert actual["success"]
    assert actual["error_code"] == 0
    pytest.access_token = actual["data"]["access_token"]
    pytest.token_type = actual["data"]["token_type"]


def test_list_bots_for_different_user():
    response = client.get(
        "/api/account/bot",
        headers={"Authorization": pytest.token_type + " " + pytest.access_token},
    ).json()
    print(response)
    assert len(response['data']['shared']) == 1
    pytest.bot = response['data']['shared'][0]['_id']


def test_reset_password_for_valid_id(monkeypatch):
    monkeypatch.setattr(Utility, 'trigger_smtp', mock_smtp)
    Utility.email_conf["email"]["enable"] = True
    response = client.post(
        "/api/account/password/reset",
        json={"data": "integ1@gmail.com"},
    )
    actual = response.json()
    Utility.email_conf["email"]["enable"] = False
    assert actual["success"]
    assert actual["error_code"] == 0
    assert actual["message"] == "Success! A password reset link has been sent to your mail id"
    assert actual['data'] is None


def test_reset_password_for_invalid_id():
    Utility.email_conf["email"]["enable"] = True
    response = client.post(
        "/api/account/password/reset",
        json={"data": "sasha.41195@gmail.com"},
    )
    actual = response.json()
    Utility.email_conf["email"]["enable"] = False
    assert not actual["success"]
    assert actual["error_code"] == 422
    assert actual["message"] == "Error! There is no user with the following mail id"
    assert actual['data'] is None


def test_list_bots_for_different_user_2():
    response = client.get(
        "/api/account/bot",
        headers={"Authorization": pytest.token_type + " " + pytest.access_token},
    ).json()
    print(response)
    assert len(response['data']['shared']) == 1
    pytest.bot = response['data']['shared'][0]['_id']


def test_send_link_for_valid_id(monkeypatch):
    monkeypatch.setattr(Utility, 'trigger_smtp', mock_smtp)
    Utility.email_conf["email"]["enable"] = True
    response = client.post("/api/account/email/confirmation/link",
                           json={
                               'data': 'integration@demo.ai'},
                           )
    actual = response.json()
    Utility.email_conf["email"]["enable"] = False
    assert actual["success"]
    assert actual["error_code"] == 0
    assert actual["message"] == 'Success! Confirmation link sent'
    assert actual['data'] is None


def test_send_link_for_confirmed_id():
    Utility.email_conf["email"]["enable"] = True
    response = client.post("/api/account/email/confirmation/link",
                           json={
                               'data': 'integ1@gmail.com'},
                           )
    actual = response.json()
    Utility.email_conf["email"]["enable"] = False
    assert not actual["success"]
    assert actual["error_code"] == 422
    assert actual["message"] == 'Email already confirmed!'
    assert actual['data'] is None


def test_overwrite_password_for_non_matching_passwords():
    Utility.email_conf["email"]["enable"] = True
    response = client.post(
        "/api/account/password/change",
        json={
            "data": "eyJ0eXAiOiJKV1QiLCJhbGciOiJIUzI1NiJ9.eyJtYWlsX2lkIjoiaW50ZWcxQGdtYWlsLmNvbSJ9.Ycs1ROb1w6MMsx2WTA4vFu3-jRO8LsXKCQEB3fkoU20",
            "password": "Welcome@2",
            "confirm_password": "Welcume@2"},
    )
    actual = response.json()
    Utility.email_conf["email"]["enable"] = False
    assert not actual["success"]
    assert actual["error_code"] == 422
    assert actual['data'] is None


def test_add_and_delete_intents_by_integration_user():
    response = client.post(
        f"/api/auth/{pytest.bot}/integration/token",
        json={'name': 'integration 1', 'role': 'designer'},
        headers={"Authorization": pytest.token_type + " " + pytest.access_token},
    )

    token = response.json()
    assert token["success"]
    assert token["error_code"] == 0
    assert token["data"]["access_token"]
    assert token["data"]["token_type"]

    response = client.post(
        f"/api/bot/{pytest.bot}/intents",
        headers={
            "Authorization": token["data"]["token_type"]
                             + " "
                             + token["data"]["access_token"],
            "X-USER": "integration",
        },
        json={"data": "integration_intent"},
    )
    actual = response.json()
    assert actual["data"]["_id"]
    assert actual["success"]
    assert actual["error_code"] == 0
    assert actual["message"] == "Intent added successfully!"

    response = client.delete(
        f"/api/bot/{pytest.bot}/intents/integration_intent/True",
        headers={
            "Authorization": token["data"]["token_type"]
                             + " "
                             + token["data"]["access_token"],
            "X-USER": "integration1",
        },
    )

    actual = response.json()
    assert actual['data'] is None
    assert actual['error_code'] == 0
    assert actual['message'] == "Intent deleted!"
    assert actual['success']


def test_add_non_integration_intent_and_delete_intent_by_integration_user():
    response = client.post(
        f"/api/auth/{pytest.bot}/integration/token",
        json={'name': 'integration 3', 'role': 'designer'},
        headers={"Authorization": pytest.token_type + " " + pytest.access_token},
    )

    token = response.json()
    assert token["success"]
    assert token["error_code"] == 0
    assert token["data"]["access_token"]
    assert token["data"]["token_type"]
    pytest.disable_token = f'{token["data"]["token_type"]} {token["data"]["access_token"]}'

    response = client.post(
        f"/api/bot/{pytest.bot}/intents",
        headers={"Authorization": pytest.token_type + " " + pytest.access_token},
        json={"data": "non_integration_intent"},
    )
    actual = response.json()
    assert actual["data"]["_id"]
    assert actual["success"]
    assert actual["error_code"] == 0
    assert actual["message"] == "Intent added successfully!"

    response = client.delete(
        f"/api/bot/{pytest.bot}/intents/non_integration_intent/True",
        headers={
            "Authorization": token["data"]["token_type"]
                             + " "
                             + token["data"]["access_token"],
            "X-USER": "integration1",
        },
    )

    actual = response.json()
    assert actual['data'] is None
    assert actual['error_code'] == 422
    assert actual['message'] == "This intent cannot be deleted by an integration user"
    assert not actual['success']


def test_list_keys_none():
    response = client.get(
        f"/api/bot/{pytest.bot}/secrets/keys",
        headers={"Authorization": pytest.token_type + " " + pytest.access_token},
    )
    actual = response.json()
    assert actual['data'] == []
    assert actual['error_code'] == 0
    assert Utility.check_empty_string(actual['message'])
    assert actual['success']


def test_add_secret():
    request = {
        "key": "AWS_KEY", "value": "123456789asdfghjk"
    }
    response = client.post(
        f"/api/bot/{pytest.bot}/secrets/add",
        headers={"Authorization": pytest.token_type + " " + pytest.access_token},
        json=request
    )
    actual = response.json()
    assert not Utility.check_empty_string(actual['data']["key_id"])
    assert actual['error_code'] == 0
    assert actual['message'] == "Secret added!"
    assert actual['success']


def test_add_secret_invalid_request():
    request = {
        "key": None, "value": "123456789asdfghjk"
    }
    response = client.post(
        f"/api/bot/{pytest.bot}/secrets/add",
        headers={"Authorization": pytest.token_type + " " + pytest.access_token},
        json=request
    )
    actual = response.json()
    print(actual)
    assert actual['data'] is None
    assert actual['error_code'] == 422
    assert not actual['success']

    request = {
        "key": "AWS_KEY", "value": None
    }
    response = client.post(
        f"/api/bot/{pytest.bot}/secrets/add",
        headers={"Authorization": pytest.token_type + " " + pytest.access_token},
        json=request
    )
    actual = response.json()
    print(actual)
    assert actual['data'] is None
    assert actual['error_code'] == 422
    assert not actual['success']


def test_add_secret_already_exists():
    request = {
        "key": "AWS_KEY", "value": "123456789asdfghjk"
    }
    response = client.post(
        f"/api/bot/{pytest.bot}/secrets/add",
        headers={"Authorization": pytest.token_type + " " + pytest.access_token},
        json=request
    )
    actual = response.json()
    assert actual['data'] is None
    assert actual['error_code'] == 422
    assert actual['message'] == "Key exists!"
    assert not actual['success']


def test_get_secret_not_exists():
    response = client.get(
        f"/api/bot/{pytest.bot}/secrets/keys/GOOGLE_KEY",
        headers={"Authorization": pytest.token_type + " " + pytest.access_token}
    )
    actual = response.json()
    assert actual['data'] is None
    assert actual['error_code'] == 422
    assert not actual['success']
    assert actual['message'] == "key 'GOOGLE_KEY' does not exists!"


def test_get_secret():
    response = client.get(
        f"/api/bot/{pytest.bot}/secrets/keys/AWS_KEY",
        headers={"Authorization": pytest.token_type + " " + pytest.access_token}
    )
    actual = response.json()
    assert actual['data'] == "123456789asdfghjk"
    assert actual['error_code'] == 0
    assert actual['success']


def test_update_secret():
    request = {
        "key": "AWS_KEY", "value": "123456789"
    }
    response = client.put(
        f"/api/bot/{pytest.bot}/secrets/update",
        headers={"Authorization": pytest.token_type + " " + pytest.access_token},
        json=request
    )
    actual = response.json()
    assert not Utility.check_empty_string(actual['data']['key_id'])
    assert actual['error_code'] == 0
    assert actual['message'] == "Secret updated!"
    assert actual['success']


def test_add_secret_2():
    request = {
        "key": "GOOGLE_KEY", "value": "sdfghj45678"
    }
    response = client.post(
        f"/api/bot/{pytest.bot}/secrets/add",
        headers={"Authorization": pytest.token_type + " " + pytest.access_token},
        json=request
    )
    actual = response.json()
    assert not Utility.check_empty_string(actual['data']['key_id'])
    assert actual['error_code'] == 0
    assert actual['message'] == "Secret added!"
    assert actual['success']


def test_update_secret_invalid_request():
    request = {
        "key": "  ", "value": "123456789"
    }
    response = client.put(
        f"/api/bot/{pytest.bot}/secrets/update",
        headers={"Authorization": pytest.token_type + " " + pytest.access_token},
        json=request
    )
    actual = response.json()
    assert Utility.check_empty_string(actual['data'])
    assert actual['error_code'] == 422
    assert actual['message'] == [{'loc': ['body', 'key'], 'msg': 'key is required', 'type': 'value_error'}]
    assert not actual['success']

    request = {
        "key": "AWS_KEY", "value": "  "
    }
    response = client.put(
        f"/api/bot/{pytest.bot}/secrets/update",
        headers={"Authorization": pytest.token_type + " " + pytest.access_token},
        json=request
    )
    actual = response.json()
    assert Utility.check_empty_string(actual['data'])
    assert actual['error_code'] == 422
    assert actual['message'] == [{'loc': ['body', 'value'], 'msg': 'value is required', 'type': 'value_error'}]
    assert not actual['success']


def test_update_secret_not_exists():
    request = {
        "key": "GCP_KEY", "value": "123456789"
    }
    response = client.put(
        f"/api/bot/{pytest.bot}/secrets/update",
        headers={"Authorization": pytest.token_type + " " + pytest.access_token},
        json=request
    )
    actual = response.json()
    print(actual)
    assert Utility.check_empty_string(actual['data'])
    assert actual['error_code'] == 422
    assert actual['message'] == "key 'GCP_KEY' does not exists!"
    assert not actual['success']


def test_list_keys():
    response = client.get(
        f"/api/bot/{pytest.bot}/secrets/keys",
        headers={"Authorization": pytest.token_type + " " + pytest.access_token},
    )
    actual = response.json()
    assert actual['data'] == ['AWS_KEY', 'GOOGLE_KEY']
    assert actual['error_code'] == 0
    assert Utility.check_empty_string(actual['message'])
    assert actual['success']


def test_delete_secret():
    response = client.delete(
        f"/api/bot/{pytest.bot}/secrets/AWS_KEY",
        headers={"Authorization": pytest.token_type + " " + pytest.access_token},
    )
    actual = response.json()
    assert actual['data'] is None
    assert actual['error_code'] == 0
    assert actual['message'] == "Secret deleted!"
    assert actual['success']


def test_delete_secret_not_exists():
    response = client.delete(
        f"/api/bot/{pytest.bot}/secrets/AWS_KEY",
        headers={"Authorization": pytest.token_type + " " + pytest.access_token},
    )
    actual = response.json()
    assert actual['data'] is None
    assert actual['error_code'] == 422
    assert actual['message'] == "key 'AWS_KEY' does not exists!"
    assert not actual['success']


def test_add_secret_with_deleted_key():
    request = {
        "key": "AWS_KEY", "value": "123456789asdfghjk"
    }
    response = client.post(
        f"/api/bot/{pytest.bot}/secrets/add",
        headers={"Authorization": pytest.token_type + " " + pytest.access_token},
        json=request
    )
    actual = response.json()
    assert not Utility.check_empty_string(actual['data']['key_id'])
    assert actual['error_code'] == 0
    assert actual['message'] == "Secret added!"
    assert actual['success']


def test_get_secret_2():
    response = client.get(
        f"/api/bot/{pytest.bot}/secrets/keys/AWS_KEY",
        headers={"Authorization": pytest.token_type + " " + pytest.access_token}
    )
    actual = response.json()
    assert actual['data'] == "123456789asdfghjk"
    assert actual['error_code'] == 0
    assert actual['success']


def test_add_http_action_malformed_url():
    request_body = {
        "auth_token": "",
        "action_name": "new_http_action",
        "response": {"value": "", "dispatch": False, "evaluation_type": "script"},
        "http_url": "192.168.104.1/api/test",
        "request_method": "GET",
        "http_params_list": [{
            "key": "testParam1",
            "parameter_type": "value",
            "value": "testValue1"
        }]
    }
    response = client.post(
        url=f"/api/bot/{pytest.bot}/action/httpaction",
        json=request_body,
        headers={"Authorization": pytest.token_type + " " + pytest.access_token},
    )

    actual = response.json()
    assert actual["error_code"] == 422
    assert actual["message"]
    assert not actual["success"]


def test_add_http_action_missing_parameters():
    request_body = {
        "action_name": "new_http_action2",
        "response": {"value": "", "dispatch": False, "evaluation_type": "script"},
        "http_url": "http://www.google.com",
        "request_method": "put",
        "params_list": [{
            "key": "",
            "parameter_type": "",
            "value": ""
        }]
    }
    response = client.post(
        url=f"/api/bot/{pytest.bot}/action/httpaction",
        json=request_body,
        headers={"Authorization": pytest.token_type + " " + pytest.access_token},
    )

    actual = response.json()
    assert actual["error_code"] == 422
    assert actual["message"]
    assert not actual["success"]


def test_add_http_action_invalid_req_method():
    request_body = {
        "auth_token": "",
        "action_name": "new_http_action",
        "response": {"value": "", "dispatch": False},
        "http_url": "http://www.google.com",
        "request_method": "TUP",
        "http_params_list": [{
            "key": "testParam1",
            "parameter_type": "value",
            "value": "testValue1"
        }]
    }
    response = client.post(
        url=f"/api/bot/{pytest.bot}/action/httpaction",
        json=request_body,
        headers={"Authorization": pytest.token_type + " " + pytest.access_token},
    )

    actual = response.json()
    assert actual["error_code"] == 422
    assert actual["message"]
    assert not actual["success"]


def test_add_http_action_no_action_name():
    request_body = {
        "auth_token": "",
        "action_name": "",
        "response": {"value": "string"},
        "http_url": "http://www.google.com",
        "request_method": "GET",
        "http_params_list": [{
            "key": "testParam1",
            "parameter_type": "value",
            "value": "testValue1"
        }]
    }

    response = client.post(
        url=f"/api/bot/{pytest.bot}/action/httpaction",
        json=request_body,
        headers={"Authorization": pytest.token_type + " " + pytest.access_token},
    )

    actual = response.json()
    assert actual["error_code"] == 422
    assert actual["message"]
    assert not actual["success"]


def test_add_http_action_no_token():
    request_body = {
        "auth_token": "",
        "action_name": "test_add_http_action_no_token",
        "response": {"value": "string"},
        "http_url": "http://www.google.com",
        "request_method": "GET",
        "http_params_list": [{
            "key": "testParam1",
            "parameter_type": "value",
            "value": "testValue1"
        }]
    }

    response = client.post(
        url=f"/api/bot/{pytest.bot}/action/httpaction",
        json=request_body,
        headers={"Authorization": pytest.token_type + " " + pytest.access_token},
    )

    actual = response.json()
    assert actual["error_code"] == 0
    assert actual["message"]
    assert actual["success"]


def test_add_http_action_with_sender_id_parameter_type():
    request_body = {
        "auth_token": "",
        "action_name": "test_add_http_action_with_sender_id_parameter_type",
        "response": {"value": "string"},
        "http_url": "http://www.google.com",
        "request_method": "GET",
        "params_list": [{
            "key": "testParam1",
            "parameter_type": "sender_id",
            "value": "testValue1", "encrypt": True
        }, {
            "key": "testParam2",
            "parameter_type": "slot",
            "value": "testValue2", "encrypt": True
        }, {
            "key": "testParam3", "encrypt": True,
            "parameter_type": "user_message",
        }, {
            "key": "testParam4",
            "parameter_type": "chat_log", "encrypt": True
        }, {
            "key": "testParam5",
            "parameter_type": "intent", "encrypt": True
        }, {
            "key": "testParam6",
            "parameter_type": "value", "encrypt": True,
            'value': "12345"
        }, {
            "key": "testParam7",
            "parameter_type": "key_vault", "encrypt": False,
            'value': "ACCESS_KEY"
        }],
        "headers": [{
            "key": "testParam1",
            "parameter_type": "sender_id",
            "value": "testValue1"
        }, {
            "key": "testParam2",
            "parameter_type": "slot",
            "value": "testValue2"
        }, {
            "key": "testParam3",
            "parameter_type": "user_message",
        }, {
            "key": "testParam4",
            "parameter_type": "chat_log",
        }, {
            "key": "testParam5",
            "parameter_type": "intent",
        }, {
            "key": "testParam6",
            "parameter_type": "value",
            'value': "12345"
        }, {
            "key": "testParam7",
            "parameter_type": "key_vault", "encrypt": False,
            'value': "SECRET_KEY"
        }]
    }

    response = client.post(
        url=f"/api/bot/{pytest.bot}/action/httpaction",
        json=request_body,
        headers={"Authorization": pytest.token_type + " " + pytest.access_token},
    )

    actual = response.json()
    assert actual["error_code"] == 0
    assert actual["message"]
    assert actual["success"]


def test_get_http_action():
    response = client.get(
        url=f"/api/bot/{pytest.bot}/action/httpaction/test_add_http_action_with_sender_id_parameter_type",
        headers={"Authorization": pytest.token_type + " " + pytest.access_token},
    )
    actual = response.json()
    print(actual)
    assert actual["error_code"] == 0
    assert actual["data"]['action_name'] == 'test_add_http_action_with_sender_id_parameter_type'
    assert actual["data"]['response'] == {"value": 'string', "dispatch": True, "evaluation_type": "expression"}
    assert actual["data"]['http_url'] == 'http://www.google.com'
    assert actual["data"]['request_method'] == 'GET'
    assert actual["data"]['params_list'] == [
        {'key': 'testParam1', 'value': 'testValue1', 'parameter_type': 'sender_id', 'encrypt': True},
        {'key': 'testParam2', 'value': 'testvalue2', 'parameter_type': 'slot', 'encrypt': True},
        {'key': 'testParam3', 'value': '', 'parameter_type': 'user_message', 'encrypt': True},
        {'key': 'testParam4', 'value': '', 'parameter_type': 'chat_log', 'encrypt': True},
        {'key': 'testParam5', 'value': '', 'parameter_type': 'intent', 'encrypt': True},
        {'key': 'testParam6', 'value': '12345', 'parameter_type': 'value', 'encrypt': True},
        {'key': 'testParam7', 'value': 'ACCESS_KEY', 'parameter_type': 'key_vault', 'encrypt': True}
    ]
    assert actual["data"]['headers'] == [
        {'key': 'testParam1', 'value': 'testValue1', 'parameter_type': 'sender_id', 'encrypt': False},
        {'key': 'testParam2', 'value': 'testvalue2', 'parameter_type': 'slot', 'encrypt': False},
        {'key': 'testParam3', 'value': '', 'parameter_type': 'user_message', 'encrypt': False},
        {'key': 'testParam4', 'value': '', 'parameter_type': 'chat_log', 'encrypt': False},
        {'key': 'testParam5', 'value': '', 'parameter_type': 'intent', 'encrypt': False},
        {'key': 'testParam6', 'value': '12345', 'parameter_type': 'value', 'encrypt': False},
        {'key': 'testParam7', 'value': 'SECRET_KEY', 'parameter_type': 'key_vault', 'encrypt': True}
    ]
    assert not actual["message"]
    assert actual["success"]


def test_add_http_action_invalid_parameter_type():
    request_body = {
        "auth_token": "",
        "action_name": "test_add_http_action_invalid_parameter_type",
        "response": {"value": "string"},
        "http_url": "http://www.google.com",
        "request_method": "GET",
        "params_list": [{
            "key": "testParam1",
            "parameter_type": "val",
            "value": "testValue1"
        }]
    }

    response = client.post(
        url=f"/api/bot/{pytest.bot}/action/httpaction",
        json=request_body,
        headers={"Authorization": pytest.token_type + " " + pytest.access_token},
    )

    actual = response.json()
    assert actual["error_code"] == 422
    assert actual["message"]
    assert not actual["success"]


def test_add_http_action_with_token():
    request_body = {
        "action_name": "test_add_http_action_with_token_and_story",
        "response": {"value": "string", "evaluation_type": "script"},
        "http_url": "http://www.google.com",
        "request_method": "GET",
        "headers": [{
            "key": "Authorization", "parameter_type": "value",
            "value": "bearer dfiuhdfishifoshfoishnfoshfnsif***", 'encrypt': True
        }, {
            "key": "testParam1", "parameter_type": "value",
            "value": "testVal***", 'encrypt': True
        }, {
            "key": "testParam1", "parameter_type": "value",
            "value": "testVal***", 'encrypt': True
        }]
    }

    response = client.post(
        url=f"/api/bot/{pytest.bot}/action/httpaction",
        json=request_body,
        headers={"Authorization": pytest.token_type + " " + pytest.access_token},
    )

    actual = response.json()
    assert actual["error_code"] == 0
    assert actual["message"]
    assert actual["success"]

    response = client.get(
        url=f"/api/bot/{pytest.bot}/action/httpaction/test_add_http_action_with_token_and_story",
        headers={"Authorization": pytest.token_type + " " + pytest.access_token},
    )
    actual = response.json()
    assert actual["error_code"] == 0
    assert actual['data']["response"] == {'dispatch': True, 'evaluation_type': 'script', 'value': 'string'}
    assert actual['data']["headers"] == [{
            "key": "Authorization", "parameter_type": "value",
            "value": "bearer dfiuhdfishifoshfoishnfoshfnsif***", 'encrypt': True
        }, {
            "key": "testParam1", "parameter_type": "value",
            "value": "testVal***", 'encrypt': True
        }, {
            "key": "testParam1", "parameter_type": "value",
            "value": "testVal***", 'encrypt': True
        }]
    assert actual['data']["http_url"] == "http://www.google.com"
    assert actual['data']["request_method"] == "GET"
    assert len(actual['data']["headers"]) == 3
    assert actual["success"]


def test_add_http_action_no_params():
    request_body = {
        "auth_token": "",
        "action_name": "test_add_http_action_no_params",
        "response": {"value": "string", "dispatch": False},
        "http_url": "http://www.google.com",
        "request_method": "GET",
        "params_list": []
    }

    response = client.post(
        url=f"/api/bot/{pytest.bot}/action/httpaction",
        json=request_body,
        headers={"Authorization": pytest.token_type + " " + pytest.access_token},
    )

    actual = response.json()
    assert actual["error_code"] == 0
    assert actual["message"]
    assert actual["success"]


def test_add_http_action_existing():
    request_body = {
        "auth_token": "",
        "action_name": "test_add_http_action_existing",
        "response": {"value": "string", "dispatch": False, "evaluation_type": "script"},
        "http_url": "http://www.google.com",
        "request_method": "GET",
        "params_list": [{
            "key": "testParam1",
            "parameter_type": "value",
            "value": "testValue1"
        }],
        "set_slots": [{"name": "bot", "value": "${RESPONSE}", "evaluation_type": "script"}]
    }

    response = client.post(
        url=f"/api/bot/{pytest.bot}/action/httpaction",
        json=request_body,
        headers={"Authorization": pytest.token_type + " " + pytest.access_token},
    )
    actual = response.json()
    assert actual["error_code"] == 0

    response = client.post(
        url=f"/api/bot/{pytest.bot}/action/httpaction",
        json=request_body,
        headers={"Authorization": pytest.token_type + " " + pytest.access_token},
    )

    actual = response.json()
    assert actual["error_code"] == 422
    assert actual["message"]
    assert not actual["success"]


def test_get_http_action_non_exisitng():
    response = client.get(
        url=f"/api/bot/{pytest.bot}/action/httpaction/never_added",
        headers={"Authorization": pytest.token_type + " " + pytest.access_token},
    )
    actual = response.json()
    assert actual["error_code"] == 422
    assert actual["message"] is not None
    assert not actual["success"]


def test_update_http_action():
    request_body = {
        "action_name": "test_update_http_action",
        "response": {"value": "", "dispatch": False},
        "http_url": "http://www.google.com",
        "request_method": "GET",
        "params_list": [{
            "key": "testParam1",
            "parameter_type": "value",
            "value": "testValue1"
        }]
    }

    response = client.post(
        url=f"/api/bot/{pytest.bot}/action/httpaction",
        json=request_body,
        headers={"Authorization": pytest.token_type + " " + pytest.access_token},
    )
    actual = response.json()
    assert actual["error_code"] == 0

    request_body = {
        "action_name": "test_update_http_action",
        "content_type": "application/x-www-form-urlencoded",
        "response": {"value": "json", "dispatch": False, "evaluation_type": "script"},
        "http_url": "http://www.alphabet.com",
        "request_method": "POST",
        "params_list": [{
            "key": "testParam1", "parameter_type": "value",  "value": "testValue1", "encrypt": True
        }, {
            "key": "testParam2", "parameter_type": "slot", "value": "testValue1", "encrypt": True
        }],
        "headers": [{
            "key": "Authorization", "parameter_type": "value", "value": "bearer token", "encrypt": True
        }],
        "set_slots": [{"name": "bot", "value": "${RESPONSE}", "evaluation_type": "script"}]
    }
    response = client.put(
        url=f"/api/bot/{pytest.bot}/action/httpaction",
        json=request_body,
        headers={"Authorization": pytest.token_type + " " + pytest.access_token},
    )
    actual = response.json()
    assert actual["error_code"] == 0

    response = client.get(
        url=f"/api/bot/{pytest.bot}/action/httpaction/test_update_http_action",
        headers={"Authorization": pytest.token_type + " " + pytest.access_token},
    )
    actual = response.json()
    print(actual)
    assert actual["error_code"] == 0
    assert actual['data']["response"] == {"value": "json", "dispatch": False, 'evaluation_type': 'script'}
    assert actual['data']["http_url"] == "http://www.alphabet.com"
    assert actual['data']["request_method"] == "POST"
    assert len(actual['data']["params_list"]) == 2
    assert actual['data']["params_list"] == [{'key': 'testParam1', 'value': 'testValue1', 'parameter_type': 'value', 'encrypt': True}, {'key': 'testParam2', 'value': 'testvalue1', 'parameter_type': 'slot', 'encrypt': True}]
    assert actual['data']["headers"] == [{'key': 'Authorization', 'value': 'bearer token', 'parameter_type': 'value', 'encrypt': True}]
    assert actual["success"]


def test_update_http_action_wrong_parameter():
    request_body = {
        "auth_token": "",
        "action_name": "test_update_http_action_6",
        "response": {"value": "", "dispatch": False},
        "http_url": "http://www.google.com",
        "request_method": "GET",
        "params_list": [{
            "key": "testParam1",
            "parameter_type": "value",
            "value": "testValue1"
        }]
    }

    response = client.post(
        url=f"/api/bot/{pytest.bot}/action/httpaction",
        json=request_body,
        headers={"Authorization": pytest.token_type + " " + pytest.access_token},
    )
    actual = response.json()
    assert actual["error_code"] == 0

    request_body = {
        "auth_token": "bearer hjklfsdjsjkfbjsbfjsvhfjksvfjksvfjksvf",
        "action_name": "test_update_http_action_6",
        "response": {"value": "json"},
        "http_url": "http://www.alphabet.com",
        "request_method": "POST",
        "params_list": [{
            "key": "testParam1",
            "parameter_type": "val",
            "value": "testValue1"
        }, {
            "key": "testParam2",
            "parameter_type": "slot",
            "value": "testValue1"
        }]
    }
    response = client.put(
        url=f"/api/bot/{pytest.bot}/action/httpaction",
        json=request_body,
        headers={"Authorization": pytest.token_type + " " + pytest.access_token},
    )
    actual = response.json()
    assert actual["error_code"] == 422
    assert actual["message"]
    assert not actual["success"]
    
    request_body = {
        "auth_token": "bearer hjklfsdjsjkfbjsbfjsvhfjksvfjksvfjksvf",
        "action_name": "test_update_http_action_6",
        "response": {"value": "json"},
        "http_url": "http://www.alphabet.com",
        "request_method": "POST",
        "params_list": [{
            "key": "testParam1",
            "parameter_type": "val",
            "value": "testValue1"
        }, {
            "key": "testParam2",
            "parameter_type": "slot",
            "value": "testValue1"
        }],
        "set_slots": [{"name": " ", "value": "${RESPONSE}", "evaluation_type": "script"}]
    }
    response = client.put(
        url=f"/api/bot/{pytest.bot}/action/httpaction",
        json=request_body,
        headers={"Authorization": pytest.token_type + " " + pytest.access_token},
    )
    actual = response.json()
    assert actual["error_code"] == 422
    print(actual["message"])
    assert actual["message"] == [{'loc': ['body', 'params_list', 0, 'parameter_type'],
                                  'msg': "value is not a valid enumeration member; permitted: 'value', 'slot', 'sender_id', 'user_message', 'intent', 'chat_log', 'key_vault'",
                                  'type': 'type_error.enum', 'ctx': {
            'enum_values': ['value', 'slot', 'sender_id', 'user_message', 'intent', 'chat_log', 'key_vault']}},
                                 {'loc': ['body', 'set_slots', 0, 'name'], 'msg': 'slot name is required',
                                  'type': 'value_error'}]
    assert not actual["success"]

    request_body = {
        "auth_token": "bearer hjklfsdjsjkfbjsbfjsvhfjksvfjksvfjksvf",
        "action_name": "test_update_http_action_6",
        "response": {"value": "json"},
        "http_url": "http://www.alphabet.com",
        "request_method": "POST",
        "params_list": [{
            "key": "testParam1",
            "parameter_type": "val",
            "value": "testValue1"
        }, {
            "key": "testParam2",
            "parameter_type": "slot",
            "value": "testValue1"
        }],
        "set_slots": [{"name": "bot", "value": " ", "evaluation_type": "script"}]
    }
    response = client.put(
        url=f"/api/bot/{pytest.bot}/action/httpaction",
        json=request_body,
        headers={"Authorization": pytest.token_type + " " + pytest.access_token},
    )
    actual = response.json()
    assert actual["error_code"] == 422
    print(actual["message"])
    assert actual["message"] == [{'loc': ['body', 'params_list', 0, 'parameter_type'],
                                  'msg': "value is not a valid enumeration member; permitted: 'value', 'slot', 'sender_id', 'user_message', 'intent', 'chat_log', 'key_vault'",
                                  'type': 'type_error.enum', 'ctx': {
            'enum_values': ['value', 'slot', 'sender_id', 'user_message', 'intent', 'chat_log', 'key_vault']}},
                                 {'loc': ['body', 'set_slots', 0, 'value'],
                                  'msg': 'expression is required to evaluate value of slot', 'type': 'value_error'}]
    assert not actual["success"]

    request_body = {
        "auth_token": "bearer hjklfsdjsjkfbjsbfjsvhfjksvfjksvfjksvf",
        "action_name": "test_update_http_action_6",
        "response": {"value": " ", "dispatch": True},
        "http_url": "http://www.alphabet.com",
        "request_method": "POST",
        "params_list": [{
            "key": "testParam1",
            "parameter_type": "val",
            "value": "testValue1"
        }, {
            "key": "testParam2",
            "parameter_type": "slot",
            "value": "testValue1"
        }],
        "set_slots": [{"name": "bot", "value": " ", "evaluation_type": "script"}]
    }
    response = client.put(
        url=f"/api/bot/{pytest.bot}/action/httpaction",
        json=request_body,
        headers={"Authorization": pytest.token_type + " " + pytest.access_token},
    )
    actual = response.json()
    assert actual["error_code"] == 422
    print(actual["message"])
    assert actual["message"] == [
        {'loc': ['body', 'response', '__root__'], 'msg': 'response is required for dispatch', 'type': 'value_error'},
        {'loc': ['body', 'params_list', 0, 'parameter_type'],
         'msg': "value is not a valid enumeration member; permitted: 'value', 'slot', 'sender_id', 'user_message', 'intent', 'chat_log', 'key_vault'",
         'type': 'type_error.enum',
         'ctx': {'enum_values': ['value', 'slot', 'sender_id', 'user_message', 'intent', 'chat_log', 'key_vault']}},
        {'loc': ['body', 'set_slots', 0, 'value'], 'msg': 'expression is required to evaluate value of slot',
         'type': 'value_error'}]
    assert not actual["success"]


def test_update_http_action_non_existing():
    request_body = {
        "auth_token": "",
        "action_name": "test_update_http_action_non_existing",
        "response": {"value": "", "dispatch": False},
        "http_url": "http://www.google.com",
        "request_method": "GET",
        "params_list": []
    }

    response = client.post(
        url=f"/api/bot/{pytest.bot}/action/httpaction",
        json=request_body,
        headers={"Authorization": pytest.token_type + " " + pytest.access_token},
    )

    request_body = {
        "auth_token": "bearer hjklfsdjsjkfbjsbfjsvhfjksvfjksvfjksvf",
        "action_name": "test_update_http_action_non_existing_new",
        "response": "json",
        "http_url": "http://www.alphabet.com",
        "request_method": "POST",
        "params_list": [{
            "key": "param1",
            "value": "value1",
            "parameter_type": "value"},
            {
                "key": "param2",
                "value": "value2",
                "parameter_type": "slot"}]
    }
    response = client.put(
        url=f"/api/bot/{pytest.bot}/action/httpaction",
        json=request_body,
        headers={"Authorization": pytest.token_type + " " + pytest.access_token},
    )
    actual = response.json()
    assert actual["error_code"] == 422
    assert actual["message"]
    assert not actual["success"]


def test_delete_http_action():
    request_body = {
        "auth_token": "",
        "action_name": "test_delete_http_action",
        "response": {"value": "", "dispatch": False},
        "http_url": "http://www.google.com",
        "request_method": "GET",
        "params_list": []
    }

    response = client.post(
        url=f"/api/bot/{pytest.bot}/action/httpaction",
        json=request_body,
        headers={"Authorization": pytest.token_type + " " + pytest.access_token},
    )

    response = client.delete(
        url=f"/api/bot/{pytest.bot}/action/test_delete_http_action",
        headers={"Authorization": pytest.token_type + " " + pytest.access_token},
    )
    actual = response.json()
    assert actual["error_code"] == 0
    assert actual["message"]
    assert actual["success"]


def test_delete_http_action_non_existing():
    request_body = {
        "auth_token": "",
        "action_name": "new_http_action4",
        "response": {"value": "", "dispatch": False},
        "http_url": "http://www.google.com",
        "request_method": "GET",
        "params_list": []
    }

    client.post(
        url=f"/api/bot/{pytest.bot}/action/httpaction",
        json=request_body,
        headers={"Authorization": pytest.token_type + " " + pytest.access_token},
    )

    response = client.delete(
        url=f"/api/bot/{pytest.bot}/action/new_http_action_never_added",
        headers={"Authorization": pytest.token_type + " " + pytest.access_token},
    )
    actual = response.json()
    assert actual["error_code"] == 422
    assert actual["message"]
    assert not actual["success"]


def test_list_actions():
    response = client.post(
        f"/api/bot/{pytest.bot}/stories",
        json={
            "name": "test_path_action",
            "type": "STORY",
            "template_type": "Q&A",
            "steps": [
                {"name": "greet", "type": "INTENT"},
                {"name": "action_greet", "type": "ACTION"},
            ],
        },
        headers={"Authorization": pytest.token_type + " " + pytest.access_token},
    )
    actual = response.json()
    assert actual["error_code"] == 0
    assert actual["message"] == "Flow added successfully"
    assert actual['data']["_id"]
    assert actual["success"]

    response = client.get(
        url=f"/api/bot/{pytest.bot}/actions",
        headers={"Authorization": pytest.token_type + " " + pytest.access_token},
    )
    actual = response.json()
    assert actual["error_code"] == 0
    assert Utility.check_empty_string(actual["message"])
    print(actual['data']['http_action'])
    assert actual['data'] == {
        'actions': ['action_greet'], 'email_action': [], 'form_validation_action': [], 'google_search_action': [],
        'hubspot_forms_action': [], 'two_stage_fallback': [],
        'http_action': ['test_add_http_action_no_token',
                        'test_add_http_action_with_sender_id_parameter_type',
                        'test_add_http_action_with_token_and_story',
                        'test_add_http_action_no_params',
                        'test_add_http_action_existing',
                        'test_update_http_action',
                        'test_update_http_action_6',
                        'test_update_http_action_non_existing',
                        'new_http_action4'],
        'slot_set_action': [], 'jira_action': [], 'zendesk_action': [], 'pipedrive_leads_action': [],
        'utterances': ['utter_greet',
                       'utter_cheer_up',
                       'utter_did_that_help',
                       'utter_happy',
                       'utter_goodbye',
                       'utter_iamabot',
                       'utter_default',
                       'utter_please_rephrase']
    }

    assert actual["success"]


@responses.activate
def test_train_using_event(monkeypatch):
    event_url = urljoin(Utility.environment['events']['server_url'], f"/api/events/execute/{EventClass.model_training}")
    responses.add(
        "POST", event_url, json={"success": True, "message": "Event triggered successfully!"}
    )
    response = client.post(
        f"/api/bot/{pytest.bot}/train",
        headers={"Authorization": pytest.token_type + " " + pytest.access_token},
    )
    actual = response.json()
    assert actual["success"]
    assert actual["error_code"] == 0
    assert actual["data"] is None
    assert actual["message"] == "Model training started."
    complete_end_to_end_event_execution(pytest.bot, "integration@demo.ai", EventClass.model_training)


def test_update_training_data_generator_status(monkeypatch):
    request_body = {
        "status": EVENT_STATUS.INITIATED.value
    }
    response = client.put(
        f"/api/bot/{pytest.bot}/update/data/generator/status",
        json=request_body,
        headers={"Authorization": pytest.token_type + " " + pytest.access_token},
    )
    actual = response.json()
    assert actual["success"]
    assert actual["error_code"] == 0
    assert actual["data"] is None
    assert actual["message"] == "Status updated successfully!"


def test_get_training_data_history(monkeypatch):
    response = client.get(
        f"/api/bot/{pytest.bot}/data/generation/history",
        headers={"Authorization": pytest.token_type + " " + pytest.access_token},
    )
    actual = response.json()
    assert actual["success"]
    assert actual["error_code"] == 0
    response = actual["data"]
    assert response is not None
    response['status'] = 'Initiated'
    assert actual["message"] is None


def test_update_training_data_generator_status_completed(monkeypatch):
    training_data = [{
        "intent": "intent1_test_add_training_data",
        "training_examples": ["example1", "example2"],
        "response": "response1"},
        {"intent": "intent2_test_add_training_data",
         "training_examples": ["example3", "example4"],
         "response": "response2"}]
    request_body = {
        "status": EVENT_STATUS.COMPLETED.value,
        "response": training_data
    }
    response = client.put(
        f"/api/bot/{pytest.bot}/update/data/generator/status",
        json=request_body,
        headers={"Authorization": pytest.token_type + " " + pytest.access_token},
    )
    actual = response.json()
    assert actual["success"]
    assert actual["error_code"] == 0
    assert actual["data"] is None
    assert actual["message"] == "Status updated successfully!"


def test_update_training_data_generator_wrong_status(monkeypatch):
    training_data = [{
        "intent": "intent1_test_add_training_data",
        "training_examples": ["example1", "example2"],
        "response": "response1"},
        {"intent": "intent2_test_add_training_data",
         "training_examples": ["example3", "example4"],
         "response": "response2"}]
    request_body = {
        "status": "test",
        "response": training_data
    }
    response = client.put(
        f"/api/bot/{pytest.bot}/update/data/generator/status",
        json=request_body,
        headers={"Authorization": pytest.token_type + " " + pytest.access_token},
    )
    actual = response.json()
    assert actual['data'] is None
    assert actual['error_code'] == 422
    assert str(actual['message']).__contains__("value is not a valid enumeration member")
    assert not actual['success']


def test_add_training_data(monkeypatch):
    response = client.get(
        f"/api/bot/{pytest.bot}/data/generation/history",
        headers={"Authorization": pytest.token_type + " " + pytest.access_token},
    )
    actual = response.json()
    assert actual["success"]
    assert actual["error_code"] == 0
    response = actual["data"]
    assert response is not None
    response['status'] = 'Initiated'
    assert actual["message"] is None
    doc_id = response['training_history'][0]['_id']
    training_data = {
        "history_id": doc_id,
        "training_data": [{
            "intent": "intent1_test_add_training_data",
            "training_examples": ["example1", "example2"],
            "response": "response1"},
            {"intent": "intent2_test_add_training_data",
             "training_examples": ["example3", "example4"],
             "response": "response2"}]}
    response = client.post(
        f"/api/bot/{pytest.bot}/data/bulk",
        json=training_data,
        headers={"Authorization": pytest.token_type + " " + pytest.access_token},
    )
    actual = response.json()
    assert actual["success"]
    assert actual["error_code"] == 0
    assert actual["data"] is not None
    assert actual["message"] == "Training data added successfully!"

    assert Intents.objects(name="intent1_test_add_training_data").get() is not None
    assert Intents.objects(name="intent2_test_add_training_data").get() is not None
    training_examples = list(TrainingExamples.objects(intent="intent1_test_add_training_data"))
    assert training_examples is not None
    assert len(training_examples) == 2
    training_examples = list(TrainingExamples.objects(intent="intent2_test_add_training_data"))
    assert len(training_examples) == 2
    assert Responses.objects(name="utter_intent1_test_add_training_data") is not None
    assert Responses.objects(name="utter_intent2_test_add_training_data") is not None
    story = Stories.objects(block_name="path_intent1_test_add_training_data").get()
    assert story is not None
    assert story['events'][0]['name'] == 'intent1_test_add_training_data'
    assert story['events'][0]['type'] == StoryEventType.user
    assert story['events'][1]['name'] == "utter_intent1_test_add_training_data"
    assert story['events'][1]['type'] == StoryEventType.action
    story = Stories.objects(block_name="path_intent2_test_add_training_data").get()
    assert story is not None
    assert story['events'][0]['name'] == 'intent2_test_add_training_data'
    assert story['events'][0]['type'] == StoryEventType.user
    assert story['events'][1]['name'] == "utter_intent2_test_add_training_data"
    assert story['events'][1]['type'] == StoryEventType.action


def test_get_training_data_history_1(monkeypatch):
    response = client.get(
        f"/api/bot/{pytest.bot}/data/generation/history",
        headers={"Authorization": pytest.token_type + " " + pytest.access_token},
    )
    actual = response.json()
    assert actual["success"]
    assert actual["error_code"] == 0
    assert actual["message"] is None
    training_data = actual["data"]['training_history'][0]

    assert training_data['status'] == EVENT_STATUS.COMPLETED.value
    end_timestamp = training_data['end_timestamp']
    assert end_timestamp is not None
    assert training_data['last_update_timestamp'] == end_timestamp
    response = training_data['response']
    assert response is not None
    assert response[0]['intent'] == 'intent1_test_add_training_data'
    assert response[0]['training_examples'][0]['training_example'] == "example1"
    assert response[0]['training_examples'][0]['is_persisted']
    assert response[0]['training_examples'][1]['training_example'] == "example2"
    assert response[0]['training_examples'][1]['is_persisted']
    assert response[0]['response'] == 'response1'
    assert response[1]['intent'] == 'intent2_test_add_training_data'
    assert response[1]['training_examples'][0]['training_example'] == "example3"
    assert response[1]['training_examples'][0]['is_persisted']
    assert response[1]['training_examples'][1]['training_example'] == "example4"
    assert response[1]['training_examples'][1]['is_persisted']
    assert response[1]['response'] == 'response2'


def test_update_training_data_generator_status_exception(monkeypatch):
    request_body = {
        "status": EVENT_STATUS.INITIATED.value,
    }
    response = client.put(
        f"/api/bot/{pytest.bot}/update/data/generator/status",
        json=request_body,
        headers={"Authorization": pytest.token_type + " " + pytest.access_token},
    )
    actual = response.json()
    assert actual["success"]
    assert actual["error_code"] == 0
    assert actual["data"] is None
    assert actual["message"] == "Status updated successfully!"

    request_body = {
        "status": EVENT_STATUS.FAIL.value,
        "exception": 'Exception message'
    }
    response = client.put(
        f"/api/bot/{pytest.bot}/update/data/generator/status",
        json=request_body,
        headers={"Authorization": pytest.token_type + " " + pytest.access_token},
    )
    actual = response.json()
    assert actual["success"]
    assert actual["error_code"] == 0
    assert actual["data"] is None
    assert actual["message"] == "Status updated successfully!"


def test_get_training_data_history_2(monkeypatch):
    response = client.get(
        f"/api/bot/{pytest.bot}/data/generation/history",
        headers={"Authorization": pytest.token_type + " " + pytest.access_token},
    )
    actual = response.json()
    assert actual["success"]
    assert actual["error_code"] == 0
    assert actual["message"] is None
    training_data = actual["data"]['training_history'][0]
    assert training_data['status'] == EVENT_STATUS.FAIL.value
    end_timestamp = training_data['end_timestamp']
    assert end_timestamp is not None
    assert training_data['last_update_timestamp'] == end_timestamp
    assert training_data['exception'] == 'Exception message'


def test_fetch_latest(monkeypatch):
    request_body = {
        "status": EVENT_STATUS.INITIATED.value,
    }
    response = client.put(
        f"/api/bot/{pytest.bot}/update/data/generator/status",
        json=request_body,
        headers={"Authorization": pytest.token_type + " " + pytest.access_token},
    )

    response = client.get(
        f"/api/bot/{pytest.bot}/data/generation/latest",
        headers={"Authorization": pytest.token_type + " " + pytest.access_token},
    )
    actual = response.json()
    assert actual["success"]
    assert actual["error_code"] == 0
    assert actual["data"]['status'] == EVENT_STATUS.INITIATED.value
    assert actual["message"] is None


async def mock_upload(doc):
    if not (doc.filename.lower().endswith('.pdf') or doc.filename.lower().endswith('.docx')):
        raise AppException("Invalid File Format")


@pytest.fixture
def mock_file_upload(monkeypatch):
    def _in_progress_mock(*args, **kwargs):
        return None

    def _daily_limit_mock(*args, **kwargs):
        return None

    def _set_status_mock(*args, **kwargs):
        return None

    def _train_data_gen(*args, **kwargs):
        return None

    monkeypatch.setattr(TrainingDataGenerationProcessor, "is_in_progress", _in_progress_mock)
    monkeypatch.setattr(TrainingDataGenerationProcessor, "check_data_generation_limit", _daily_limit_mock)
    monkeypatch.setattr(TrainingDataGenerationProcessor, "set_status", _set_status_mock)
    monkeypatch.setattr(DataUtility, "trigger_data_generation_event", _train_data_gen)


def test_file_upload_docx(mock_file_upload, monkeypatch):
    monkeypatch.setattr(Utility, "upload_document", mock_upload)

    response = client.post(
        f"/api/bot/{pytest.bot}/upload/data_generation/file",
        headers={"Authorization": pytest.token_type + " " + pytest.access_token},
        files={"doc": (
            "tests/testing_data/file_data/sample1.docx",
            open("tests/testing_data/file_data/sample1.docx", "rb"))})

    actual = response.json()
    assert actual["message"] == "File uploaded successfully and training data generation has begun"
    assert actual["error_code"] == 0
    assert actual["data"] is None
    assert actual["success"]


def test_file_upload_pdf(mock_file_upload, monkeypatch):
    monkeypatch.setattr(Utility, "upload_document", mock_upload)

    response = client.post(
        f"/api/bot/{pytest.bot}/upload/data_generation/file",
        headers={"Authorization": pytest.token_type + " " + pytest.access_token},
        files={"doc": (
            "tests/testing_data/file_data/sample1.pdf",
            open("tests/testing_data/file_data/sample1.pdf", "rb"))})

    actual = response.json()
    assert actual["message"] == "File uploaded successfully and training data generation has begun"
    assert actual["error_code"] == 0
    assert actual["data"] is None
    assert actual["success"]


def test_file_upload_error(mock_file_upload, monkeypatch):
    monkeypatch.setattr(Utility, "upload_document", mock_upload)

    response = client.post(
        f"/api/bot/{pytest.bot}/upload/data_generation/file",
        headers={"Authorization": pytest.token_type + " " + pytest.access_token},
        files={"doc": (
            "nlu.md",
            open("tests/testing_data/all/data/nlu.md", "rb"))})

    actual = response.json()
    assert actual["message"] == "Invalid File Format"
    assert actual["error_code"] == 422
    assert not actual["success"]


def test_list_action_server_logs_empty():
    response = client.get(
        f"/api/bot/{pytest.bot}/actions/logs",
        headers={"Authorization": pytest.token_type + " " + pytest.access_token})

    actual = response.json()
    assert actual['data']['logs'] == []
    assert actual['data']['total'] == 0


def test_list_action_server_logs():
    bot = pytest.bot
    bot_2 = "integration2"
    request_params = {"key": "value", "key2": "value2"}
    expected_intents = ["intent13", "intent11", "intent9", "intent8", "intent7", "intent6", "intent5",
                        "intent4", "intent3", "intent2"]
    ActionServerLogs(intent="intent1", action="http_action", sender="sender_id", timestamp='2021-04-05T07:59:08.771000',
                     request_params=request_params, api_response="Response", bot_response="Bot Response",
                     bot=bot).save()
    ActionServerLogs(intent="intent2", action="http_action", sender="sender_id",
                     url="http://kairon-api.digite.com/api/bot",
                     request_params=request_params, api_response="Response", bot_response="Bot Response", bot=bot,
                     status="FAILURE").save()
    ActionServerLogs(intent="intent1", action="http_action", sender="sender_id",
                     request_params=request_params, api_response="Response", bot_response="Bot Response",
                     bot=bot_2).save()
    ActionServerLogs(intent="intent3", action="http_action", sender="sender_id",
                     request_params=request_params, api_response="Response", bot_response="Bot Response", bot=bot,
                     status="FAILURE").save()
    ActionServerLogs(intent="intent4", action="http_action", sender="sender_id",
                     request_params=request_params, api_response="Response", bot_response="Bot Response",
                     bot=bot).save()
    ActionServerLogs(intent="intent5", action="http_action", sender="sender_id",
                     request_params=request_params, api_response="Response", bot_response="Bot Response", bot=bot,
                     status="FAILURE").save()
    ActionServerLogs(intent="intent6", action="http_action", sender="sender_id",
                     request_params=request_params, api_response="Response", bot_response="Bot Response",
                     bot=bot).save()
    ActionServerLogs(intent="intent7", action="http_action", sender="sender_id",
                     request_params=request_params, api_response="Response", bot_response="Bot Response",
                     bot=bot).save()
    ActionServerLogs(intent="intent8", action="http_action", sender="sender_id",
                     request_params=request_params, api_response="Response", bot_response="Bot Response",
                     bot=bot).save()
    ActionServerLogs(intent="intent9", action="http_action", sender="sender_id",
                     request_params=request_params, api_response="Response", bot_response="Bot Response",
                     bot=bot).save()
    ActionServerLogs(intent="intent10", action="http_action", sender="sender_id",
                     request_params=request_params, api_response="Response", bot_response="Bot Response",
                     bot=bot_2).save()
    ActionServerLogs(intent="intent11", action="http_action", sender="sender_id",
                     request_params=request_params, api_response="Response", bot_response="Bot Response",
                     bot=bot).save()
    ActionServerLogs(intent="intent12", action="http_action", sender="sender_id",
                     request_params=request_params, api_response="Response", bot_response="Bot Response", bot=bot_2,
                     status="FAILURE").save()
    ActionServerLogs(intent="intent13", action="http_action", sender="sender_id_13",
                     request_params=request_params, api_response="Response", bot_response="Bot Response", bot=bot,
                     status="FAILURE").save()
    response = client.get(
        f"/api/bot/{pytest.bot}/actions/logs",
        headers={"Authorization": pytest.token_type + " " + pytest.access_token})

    actual = response.json()
    assert actual["error_code"] == 0
    assert actual["success"]
    assert len(actual['data']['logs']) == 10
    assert actual['data']['total'] == 11
    assert [log['intent'] in expected_intents for log in actual['data']['logs']]
    assert actual['data']['logs'][0]['action'] == "http_action"
    assert any([log['request_params'] == request_params for log in actual['data']['logs']])
    assert any([log['sender'] == "sender_id_13" for log in actual['data']['logs']])
    assert any([log['bot_response'] == "Bot Response" for log in actual['data']['logs']])
    assert any([log['api_response'] == "Response" for log in actual['data']['logs']])
    assert any([log['status'] == "FAILURE" for log in actual['data']['logs']])
    assert any([log['status'] == "SUCCESS" for log in actual['data']['logs']])

    response = client.get(
        f"/api/bot/{pytest.bot}/actions/logs?start_idx=0&page_size=15",
        headers={"Authorization": pytest.token_type + " " + pytest.access_token})
    actual = response.json()
    assert len(actual['data']['logs']) == 11
    assert actual['data']['total'] == 11

    response = client.get(
        f"/api/bot/{pytest.bot}/actions/logs?start_idx=10&page_size=1",
        headers={"Authorization": pytest.token_type + " " + pytest.access_token})
    actual = response.json()
    assert actual["error_code"] == 0
    assert actual["success"]
    assert len(actual['data']['logs']) == 1
    assert actual['data']['total'] == 11


def test_add_training_data_invalid_id(monkeypatch):
    request_body = {
        "status": EVENT_STATUS.COMPLETED.value
    }
    client.put(
        f"/api/bot/{pytest.bot}/update/data/generator/status",
        json=request_body,
        headers={"Authorization": pytest.token_type + " " + pytest.access_token},
    )
    response = client.get(
        f"/api/bot/{pytest.bot}/data/generation/history",
        headers={"Authorization": pytest.token_type + " " + pytest.access_token},
    )
    actual = response.json()
    assert actual["success"]
    assert actual["error_code"] == 0
    response = actual["data"]
    assert response is not None
    response['status'] = 'Completed'
    assert actual["message"] is None
    doc_id = response['training_history'][0]['_id']
    training_data = {
        "history_id": doc_id,
        "training_data": [{
            "intent": "intent1_test_add_training_data",
            "training_examples": ["example1", "example2"],
            "response": "response1"},
            {"intent": "intent2_test_add_training_data",
             "training_examples": ["example3", "example4"],
             "response": "response2"}]}
    response = client.post(
        f"/api/bot/{pytest.bot}/data/bulk",
        json=training_data,
        headers={"Authorization": pytest.token_type + " " + pytest.access_token},
    )
    actual = response.json()
    assert not actual["success"]
    assert actual["error_code"] == 422
    assert actual["data"] is None
    assert actual["message"] == "No Training Data Generated"


def test_feedback():
    request = {
        'rating': 5.0, 'scale': 5.0, 'feedback': 'The product is better than rasa.'
    }
    response = client.post(
        f"/api/account/feedback",
        headers={"Authorization": pytest.token_type + " " + pytest.access_token},
        json=request
    )
    actual = response.json()
    assert actual["success"]
    assert actual["error_code"] == 0
    assert not actual["data"]
    assert actual["message"] == 'Thanks for your feedback!'


def test_add_rule():
    response = client.post(
        f"/api/bot/{pytest.bot}/stories",
        json={
            "name": "test_path",
            "type": "RULE",
            "steps": [
                {"name": "greet", "type": "INTENT"},
                {"name": "utter_greet", "type": "BOT"},
            ],
        },
        headers={"Authorization": pytest.token_type + " " + pytest.access_token},
    )
    actual = response.json()
    assert actual["success"]
    assert actual["error_code"] == 0
    assert actual["message"] == "Flow added successfully"
    assert actual["data"]["_id"]


def test_add_rule_invalid_type():
    response = client.post(
        f"/api/bot/{pytest.bot}/stories",
        json={
            "name": "test_path",
            "type": "TEST",
            "template_type": "Q&A",
            "steps": [
                {"name": "greet", "type": "INTENT"},
                {"name": "utter_greet", "type": "BOT"},
            ],
        },
        headers={"Authorization": pytest.token_type + " " + pytest.access_token},
    )
    actual = response.json()
    assert not actual["success"]
    assert actual["error_code"] == 422
    assert actual["message"] == [{'ctx': {'enum_values': ['STORY', 'RULE']}, 'loc': ['body', 'type'],
                                  'msg': "value is not a valid enumeration member; permitted: 'STORY', 'RULE'",
                                  'type': 'type_error.enum'}]


def test_add_rule_empty_event():
    response = client.post(
        f"/api/bot/{pytest.bot}/stories",
        json={"name": "test_add_rule_empty_event", "type": "RULE", "steps": []},
        headers={"Authorization": pytest.token_type + " " + pytest.access_token},
    )
    actual = response.json()
    assert not actual["success"]
    assert actual["error_code"] == 422
    assert actual["message"] == [
        {'loc': ['body', 'steps'], 'msg': 'Steps are required to form Flow', 'type': 'value_error'}]


def test_add_rule_lone_intent():
    response = client.post(
        f"/api/bot/{pytest.bot}/stories",
        json={
            "name": "test_add_rule_lone_intent",
            "type": "RULE",
            "steps": [
                {"name": "greet", "type": "INTENT"},
                {"name": "utter_greet", "type": "BOT"},
                {"name": "greet_again", "type": "INTENT"},
            ],
        },
        headers={"Authorization": pytest.token_type + " " + pytest.access_token},
    )
    actual = response.json()
    assert not actual["success"]
    assert actual["error_code"] == 422
    assert actual["message"] == [
        {'loc': ['body', 'steps'], 'msg': 'Intent should be followed by utterance or action', 'type': 'value_error'}]


def test_add_rule_consecutive_intents():
    response = client.post(
        f"/api/bot/{pytest.bot}/stories",
        json={
            "name": "test_add_rule_consecutive_intents",
            "type": "RULE",
            "steps": [
                {"name": "greet", "type": "INTENT"},
                {"name": "utter_greet", "type": "INTENT"},
                {"name": "utter_greet", "type": "BOT"},
            ],
        },
        headers={"Authorization": pytest.token_type + " " + pytest.access_token},
    )
    actual = response.json()
    assert not actual["success"]
    assert actual["error_code"] == 422
    assert actual["message"] == [
        {'loc': ['body', 'steps'], 'msg': 'Found 2 consecutive intents', 'type': 'value_error'}]


def test_add_rule_multiple_actions():
    response = client.post(
        f"/api/bot/{pytest.bot}/stories",
        json={
            "name": "test_add_rule_consecutive_actions",
            "type": "RULE",
            "steps": [
                {"name": "greet", "type": "INTENT"},
                {"name": "utter_greet", "type": "HTTP_ACTION"},
                {"name": "utter_greet_again", "type": "HTTP_ACTION"},
            ],
        },
        headers={"Authorization": pytest.token_type + " " + pytest.access_token},
    )
    actual = response.json()
    assert actual["success"]
    assert actual["error_code"] == 0
    assert actual["message"] == "Flow added successfully"


def test_add_rule_utterance_as_first_step():
    response = client.post(
        f"/api/bot/{pytest.bot}/stories",
        json={
            "name": "test_add_rule_consecutive_intents",
            "type": "RULE",
            "steps": [
                {"name": "greet", "type": "BOT"},
                {"name": "utter_greet", "type": "HTTP_ACTION"},
                {"name": "utter_greet_again", "type": "HTTP_ACTION"},
            ],
        },
        headers={"Authorization": pytest.token_type + " " + pytest.access_token},
    )
    actual = response.json()
    assert not actual["success"]
    assert actual["error_code"] == 422
    assert actual["message"] == [
        {'loc': ['body', 'steps'], 'msg': 'First step should be an intent', 'type': 'value_error'}]


def test_add_rule_missing_event_type():
    response = client.post(
        f"/api/bot/{pytest.bot}/stories",
        json={
            "name": "test_path",
            "type": "RULE",
            "steps": [{"name": "greet"}, {"name": "utter_greet", "type": "BOT"}],
        },
        headers={"Authorization": pytest.token_type + " " + pytest.access_token},
    )
    actual = response.json()
    assert not actual["success"]
    assert actual["error_code"] == 422
    assert (
            actual["message"]
            == [{'loc': ['body', 'steps', 0, 'type'], 'msg': 'field required', 'type': 'value_error.missing'}]
    )


def test_add_rule_invalid_event_type():
    response = client.post(
        f"/api/bot/{pytest.bot}/stories",
        json={
            "name": "test_path",
            "type": "RULE",
            "steps": [
                {"name": "greet", "type": "data"},
                {"name": "utter_greet", "type": "BOT"},
            ],
        },
        headers={"Authorization": pytest.token_type + " " + pytest.access_token},
    )
    actual = response.json()
    assert not actual["success"]
    assert actual["error_code"] == 422
    assert (
            actual["message"]
            == [{'ctx': {'enum_values': ['INTENT', 'FORM_START', 'FORM_END', 'BOT', 'HTTP_ACTION', 'ACTION', 'SLOT_SET_ACTION', 'FORM_ACTION', 'GOOGLE_SEARCH_ACTION', 'EMAIL_ACTION', 'JIRA_ACTION', 'ZENDESK_ACTION', 'PIPEDRIVE_LEADS_ACTION', 'HUBSPOT_FORMS_ACTION', 'TWO_STAGE_FALLBACK_ACTION']},
                 'loc': ['body', 'steps', 0, 'type'],
                 'msg': "value is not a valid enumeration member; permitted: 'INTENT', 'FORM_START', 'FORM_END', 'BOT', 'HTTP_ACTION', 'ACTION', 'SLOT_SET_ACTION', 'FORM_ACTION', 'GOOGLE_SEARCH_ACTION', 'EMAIL_ACTION', 'JIRA_ACTION', 'ZENDESK_ACTION', 'PIPEDRIVE_LEADS_ACTION', 'HUBSPOT_FORMS_ACTION', 'TWO_STAGE_FALLBACK_ACTION'",
                 'type': 'type_error.enum'}]
    )


def test_update_rule():
    response = client.put(
        f"/api/bot/{pytest.bot}/stories",
        json={
            "name": "test_path",
            "type": "RULE",
            "steps": [
                {"name": "greet", "type": "INTENT"},
                {"name": "utter_nonsense", "type": "BOT"},
            ],
        },
        headers={"Authorization": pytest.token_type + " " + pytest.access_token},
    )
    actual = response.json()
    assert actual["success"]
    assert actual["error_code"] == 0
    assert actual["message"] == "Flow updated successfully"
    assert actual["data"]["_id"]


def test_update_rule_invalid_event_type():
    response = client.put(
        f"/api/bot/{pytest.bot}/stories",
        json={
            "name": "test_path",
            "type": "RULE",
            "steps": [
                {"name": "greet", "type": "data"},
                {"name": "utter_nonsense", "type": "BOT"},
            ],
        },
        headers={"Authorization": pytest.token_type + " " + pytest.access_token},
    )
    actual = response.json()
    assert not actual["success"]
    assert actual["error_code"] == 422
    assert (
            actual["message"]
            == [{'ctx': {'enum_values': ['INTENT', 'FORM_START', 'FORM_END', 'BOT', 'HTTP_ACTION', 'ACTION', 'SLOT_SET_ACTION', 'FORM_ACTION', 'GOOGLE_SEARCH_ACTION', 'EMAIL_ACTION', 'JIRA_ACTION', 'ZENDESK_ACTION', 'PIPEDRIVE_LEADS_ACTION', 'HUBSPOT_FORMS_ACTION', 'TWO_STAGE_FALLBACK_ACTION']},
                 'loc': ['body', 'steps', 0, 'type'],
                 'msg': "value is not a valid enumeration member; permitted: 'INTENT', 'FORM_START', 'FORM_END', 'BOT', 'HTTP_ACTION', 'ACTION', 'SLOT_SET_ACTION', 'FORM_ACTION', 'GOOGLE_SEARCH_ACTION', 'EMAIL_ACTION', 'JIRA_ACTION', 'ZENDESK_ACTION', 'PIPEDRIVE_LEADS_ACTION', 'HUBSPOT_FORMS_ACTION', 'TWO_STAGE_FALLBACK_ACTION'",
                 'type': 'type_error.enum'}]
    )


def test_delete_rule():
    response = client.post(
        f"/api/bot/{pytest.bot}/stories",
        json={
            "name": "test_path1",
            "type": "RULE",
            "steps": [
                {"name": "greet", "type": "INTENT"},
                {"name": "utter_greet", "type": "BOT"},
            ],
        },
        headers={"Authorization": pytest.token_type + " " + pytest.access_token},
    )
    actual = response.json()
    assert actual["success"]
    assert actual["error_code"] == 0
    assert actual["message"] == "Flow added successfully"

    response = client.delete(
        f"/api/bot/{pytest.bot}/stories/test_path1/RULE",
        headers={"Authorization": pytest.token_type + " " + pytest.access_token},
    )
    actual = response.json()
    assert actual["success"]
    assert actual["error_code"] == 0
    assert actual["message"] == "Flow deleted successfully"


def test_delete_non_existing_rule():
    response = client.delete(
        f"/api/bot/{pytest.bot}/stories/test_path2/RULE",
        headers={"Authorization": pytest.token_type + " " + pytest.access_token},
    )
    actual = response.json()
    assert not actual["success"]
    assert actual["error_code"] == 422
    assert actual["message"] == "Flow does not exists"


def test_add_rule_with_multiple_intents():
    response = client.post(
        f"/api/bot/{pytest.bot}/stories",
        json={
            "name": "test_path",
            "type": "RULE",
            "steps": [
                {"name": "greet", "type": "INTENT"},
                {"name": "utter_greet", "type": "BOT"},
                {"name": "location", "type": "INTENT"},
                {"name": "utter_location", "type": "BOT"},
            ],
        },
        headers={"Authorization": pytest.token_type + " " + pytest.access_token},
    )
    actual = response.json()
    assert not actual["success"]
    assert actual["error_code"] == 422
    assert actual["message"] == [{'loc': ['body', 'steps'],
                                  'msg': "Found rules 'test_path' that contain more than intent.\nPlease use stories for this case",
                                  'type': 'value_error'}]
    assert actual["data"] is None


@responses.activate
def test_validate():
    event_url = urljoin(Utility.environment['events']['server_url'], f"/api/events/execute/{EventClass.data_importer}")
    responses.add(
        "POST", event_url, json={"success": True, "message": "Event triggered successfully!"}
    )

    response = client.post(
        f"/api/bot/{pytest.bot}/validate",
        headers={"Authorization": pytest.token_type + " " + pytest.access_token},
    )
    actual = response.json()
    assert actual["success"]
    assert actual["error_code"] == 0
    assert not actual["data"]
    assert actual["message"] == 'Event triggered! Check logs.'
    complete_end_to_end_event_execution(pytest.bot, "test_user", EventClass.data_importer)


@responses.activate
def test_upload_missing_data():
    event_url = urljoin(Utility.environment['events']['server_url'], f"/api/events/execute/{EventClass.data_importer}")
    responses.add(
        "POST", event_url, json={"success": True, "message": "Event triggered successfully!"}
    )
    files = (('training_files', ("domain.yml", BytesIO(open("tests/testing_data/all/domain.yml", "rb").read()))),
             ('training_files', ("stories.md", BytesIO(open("tests/testing_data/all/data/stories.md", "rb").read()))),
             ('training_files', ("config.yml", BytesIO(open("tests/testing_data/all/config.yml", "rb").read()))),
             )
    response = client.post(
        f"/api/bot/{pytest.bot}/upload",
        headers={"Authorization": pytest.token_type + " " + pytest.access_token},
        files=files,
    )
    actual = response.json()
    assert actual["message"] == 'Upload in progress! Check logs.'
    assert actual["error_code"] == 0
    assert actual["data"] is None
    assert actual["success"]
    complete_end_to_end_event_execution(pytest.bot, "test_user", EventClass.data_importer)


@responses.activate
def test_upload_valid_and_invalid_data():
    event_url = urljoin(Utility.environment['events']['server_url'], f"/api/events/execute/{EventClass.data_importer}")
    responses.add(
        "POST", event_url, json={"success": True, "message": "Event triggered successfully!"}
    )
    files = (('training_files', ("nlu_1.md", None)),
             ('training_files', ("domain_5.yml", open("tests/testing_data/all/domain.yml", "rb"))),
             ('training_files', ("stories.md", open("tests/testing_data/all/data/stories.md", "rb"))),
             ('training_files', ("config_6.yml", open("tests/testing_data/all/config.yml", "rb"))))
    response = client.post(
        f"/api/bot/{pytest.bot}/upload",
        headers={"Authorization": pytest.token_type + " " + pytest.access_token},
        files=files,
    )
    actual = response.json()
    assert actual["message"] == 'Upload in progress! Check logs.'
    assert actual["error_code"] == 0
    assert actual["data"] is None
    assert actual["success"]
    complete_end_to_end_event_execution(pytest.bot, "test_user", EventClass.data_importer)


def test_upload_with_http_error():
    config = Utility.load_yaml("./tests/testing_data/yml_training_files/config.yml")
    config.get('pipeline').append({'name': "XYZ"})
    files = (('training_files', ("config.yml", json.dumps(config).encode())),
             ('training_files', ("actions.yml", open("tests/testing_data/error/actions.yml", "rb"))))

    response = client.post(
        f"/api/bot/{pytest.bot}/upload",
        headers={"Authorization": pytest.token_type + " " + pytest.access_token},
        files=files,
    )
    actual = response.json()
    assert actual["message"] == "Upload in progress! Check logs."
    assert actual["error_code"] == 0
    assert actual["data"] is None
    assert actual["success"]

    response = client.get(
        f"/api/bot/{pytest.bot}/importer/logs",
        headers={"Authorization": pytest.token_type + " " + pytest.access_token},
    )
    actual = response.json()
    assert actual["success"]
    assert actual["error_code"] == 0
    assert len(actual["data"]) == 4
    assert actual['data'][0]['status'] == 'Failure'
    assert actual['data'][0]['event_status'] == EVENT_STATUS.COMPLETED.value
    assert actual['data'][0]['is_data_uploaded']
    assert actual['data'][0]['start_timestamp']
    assert actual['data'][0]['start_timestamp']
    assert actual['data'][0]['start_timestamp']
    print(actual['data'][0]['actions'])
    assert 'Required http action fields' in actual['data'][0]['actions'][0]['data'][0]
    assert actual['data'][0]['config']['data'] == ['Invalid component XYZ']


def test_upload_actions_and_config():
    files = (('training_files', ("config.yml", open("tests/testing_data/yml_training_files/config.yml", "rb"))),
             ('training_files',
              ("actions.yml", open("tests/testing_data/yml_training_files/actions.yml", "rb"))))

    response = client.post(
        f"/api/bot/{pytest.bot}/upload",
        headers={"Authorization": pytest.token_type + " " + pytest.access_token},
        files=files,
    )
    actual = response.json()
    assert actual["message"] == "Upload in progress! Check logs."
    assert actual["error_code"] == 0
    assert actual["data"] is None
    assert actual["success"]

    response = client.get(
        f"/api/bot/{pytest.bot}/importer/logs",
        headers={"Authorization": pytest.token_type + " " + pytest.access_token},
    )
    actual = response.json()
    assert actual["success"]
    assert actual["error_code"] == 0
    assert len(actual["data"]) == 5
    assert actual['data'][0]['status'] == 'Success'
    assert actual['data'][0]['event_status'] == EVENT_STATUS.COMPLETED.value
    assert actual['data'][0]['is_data_uploaded']
    assert actual['data'][0]['start_timestamp']
    assert actual['data'][0]['end_timestamp']
    assert actual['data'][0]['actions'] == [{'type': 'http_actions', 'count': 5, 'data': []},
                                            {'type': 'slot_set_actions', 'count': 0, 'data': []},
                                            {'type': 'form_validation_actions', 'count': 0, 'data': []},
                                            {'type': 'email_actions', 'count': 0, 'data': []},
                                            {'type': 'google_search_actions', 'count': 0, 'data': []},
                                            {'type': 'jira_actions', 'count': 0, 'data': []},
                                            {'type': 'zendesk_actions', 'count': 0, 'data': []},
                                            {'type': 'pipedrive_leads_actions', 'data': [], 'count': 0}]
    assert not actual['data'][0]['config']['data']

    response = client.get(
        f"/api/bot/{pytest.bot}/action/httpaction",
        headers={"Authorization": pytest.token_type + " " + pytest.access_token},
    )
    actual = response.json()
    assert actual["success"]
    assert actual["error_code"] == 0
    assert len(actual["data"]) == 5


def test_get_editable_config():
    response = client.get(f"/api/bot/{pytest.bot}/config/properties",
                          headers={"Authorization": pytest.token_type + " " + pytest.access_token})
    actual = response.json()
    assert actual["success"]
    assert actual["error_code"] == 0
    assert actual['data'] == {'nlu_confidence_threshold': 0.7, 'action_fallback': 'action_default_fallback',
                              'action_fallback_threshold': 0.3,
                              'ted_epochs': 5, 'nlu_epochs': 5, 'response_epochs': 5}


def test_set_epoch_and_fallback():
    request = {"nlu_epochs": 200,
               "response_epochs": 100,
               "ted_epochs": 150,
               "nlu_confidence_threshold": 0.7,
               'action_fallback_threshold': 0.3,
               "action_fallback": "action_default_fallback"}
    response = client.post(
        f"/api/bot/{pytest.bot}/response/utter_default",
        json={"data": "Sorry I didnt get that. Can you rephrase?"},
        headers={"Authorization": pytest.token_type + " " + pytest.access_token},
    )
    actual = response.json()
    assert actual["data"]["_id"]
    assert actual["success"]
    assert actual["error_code"] == 0
    assert actual["message"] == "Response added!"

    response = client.put(f"/api/bot/{pytest.bot}/config/properties",
                          headers={"Authorization": pytest.token_type + " " + pytest.access_token},
                          json=request)
    actual = response.json()
    assert actual["success"]
    assert actual["error_code"] == 0
    assert actual["message"] == 'Config saved'


def test_get_config_all():
    response = client.get(f"/api/bot/{pytest.bot}/config/properties",
                          headers={"Authorization": pytest.token_type + " " + pytest.access_token})
    actual = response.json()
    assert actual["success"]
    assert actual["error_code"] == 0
    assert actual['data']


def test_set_epoch_and_fallback_modify_action_only():
    request = {"nlu_confidence_threshold": 0.3,
               "action_fallback": "utter_default"}
    response = client.put(f"/api/bot/{pytest.bot}/config/properties",
                          headers={"Authorization": pytest.token_type + " " + pytest.access_token},
                          json=request)
    actual = response.json()
    assert actual["success"]
    assert actual["error_code"] == 0
    assert actual["message"] == 'Config saved'


def test_set_epoch_and_fallback_empty_pipeline_and_policies():
    request = {"nlu_confidence_threshold": 20}
    response = client.put(f"/api/bot/{pytest.bot}/config/properties",
                          headers={"Authorization": pytest.token_type + " " + pytest.access_token},
                          json=request)
    actual = response.json()
    assert not actual["success"]
    assert actual["error_code"] == 422
    assert actual["message"] == [
        {'loc': ['body', 'nlu_confidence_threshold'], 'msg': 'Please choose a threshold between 0.3 and 0.9',
         'type': 'value_error'}]


def test_set_epoch_and_fallback_empty_request():
    response = client.put(f"/api/bot/{pytest.bot}/config/properties",
                          headers={"Authorization": pytest.token_type + " " + pytest.access_token},
                          json={})
    actual = response.json()
    assert not actual["success"]
    assert actual["error_code"] == 422
    assert actual["message"] == 'At least one field is required'


def test_set_epoch_and_fallback_negative_epochs():
    response = client.put(f"/api/bot/{pytest.bot}/config/properties",
                          headers={"Authorization": pytest.token_type + " " + pytest.access_token},
                          json={'nlu_epochs': 0})
    actual = response.json()
    assert not actual["success"]
    assert actual["error_code"] == 422
    assert actual["message"] == [
        {'loc': ['body', 'nlu_epochs'], 'msg': 'Choose a positive number as epochs', 'type': 'value_error'}]

    response = client.put(f"/api/bot/{pytest.bot}/config/properties",
                          headers={"Authorization": pytest.token_type + " " + pytest.access_token},
                          json={'response_epochs': -1, 'ted_epochs': 0, 'nlu_epochs': 200})
    actual = response.json()
    assert not actual["success"]
    assert actual["error_code"] == 422
    assert actual["message"][0] == {'loc': ['body', 'response_epochs'], 'msg': 'Choose a positive number as epochs',
                                    'type': 'value_error'}
    assert actual["message"][1] == {'loc': ['body', 'ted_epochs'], 'msg': 'Choose a positive number as epochs',
                                    'type': 'value_error'}


def test_set_epoch_and_fallback_max_epochs():

    epoch_max_limit = Utility.environment['model']['config_properties']['epoch_max_limit']
    response = client.put(f"/api/bot/{pytest.bot}/config/properties",
                          headers={"Authorization": pytest.token_type + " " + pytest.access_token},
                          json={'nlu_epochs': epoch_max_limit+1})
    actual = response.json()
    assert not actual["success"]
    assert actual["error_code"] == 422
    assert actual["message"] == [
        {'loc': ['body', 'nlu_epochs'], 'msg': f'Please choose a epoch between 1 and {epoch_max_limit}',
         'type': 'value_error'}]

    response = client.put(f"/api/bot/{pytest.bot}/config/properties",
                          headers={"Authorization": pytest.token_type + " " + pytest.access_token},
                          json={'response_epochs': -1, 'ted_epochs': epoch_max_limit+1, 'nlu_epochs': 200})
    actual = response.json()
    assert not actual["success"]
    assert actual["error_code"] == 422
    assert actual["message"][0] == {'loc': ['body', 'response_epochs'], 'msg': 'Choose a positive number as epochs',
                                    'type': 'value_error'}
    assert actual["message"][1] == {'loc': ['body', 'ted_epochs'], 'msg': f'Please choose a epoch between 1 and {epoch_max_limit}',
                                    'type': 'value_error'}


def test_get_synonyms():
    response = client.get(
        f"/api/bot/{pytest.bot}/entity/synonyms",
        headers={"Authorization": pytest.token_type + " " + pytest.access_token},
    )
    actual = response.json()
    assert "data" in actual
    assert len(actual["data"]) == 0
    assert actual["success"]
    assert actual["error_code"] == 0
    assert Utility.check_empty_string(actual["message"])


def test_add_synonyms():
    response = client.post(
        f"/api/bot/{pytest.bot}/entity/synonyms",
        json={"name": "bot_add", "value": ["any"]},
        headers={"Authorization": pytest.token_type + " " + pytest.access_token},
    )
    actual = response.json()
    assert actual["success"]
    assert actual["error_code"] == 0
    assert actual["message"] == "Synonym and values added successfully!"

    client.post(
        f"/api/bot/{pytest.bot}/entity/synonyms",
        json={"name": "bot_add", "value": ["any1"]},
        headers={"Authorization": pytest.token_type + " " + pytest.access_token},
    )

    response = client.get(
        f"/api/bot/{pytest.bot}/entity/synonyms",
        headers={"Authorization": pytest.token_type + " " + pytest.access_token},
    )

    actual = response.json()
    assert actual['data'] == [{"any": "bot_add"}, {"any1": "bot_add"}]


def test_get_specific_synonym_values():
    response = client.get(
        f"/api/bot/{pytest.bot}/entity/synonyms/bot_add",
        headers={"Authorization": pytest.token_type + " " + pytest.access_token},
    )

    actual = response.json()
    assert len(actual['data']) == 2


def test_add_synonyms_duplicate():
    response = client.post(
        f"/api/bot/{pytest.bot}/entity/synonyms",
        json={"name": "bot_add", "value": ["any"]},
        headers={"Authorization": pytest.token_type + " " + pytest.access_token},
    )
    actual = response.json()
    assert not actual["success"]
    assert actual["error_code"] == 422
    assert actual["message"] == "Synonym value already exists"


def test_add_synonyms_value_empty():
    response = client.post(
        f"/api/bot/{pytest.bot}/entity/synonyms",
        json={"name": "bot_add", "value": []},
        headers={"Authorization": pytest.token_type + " " + pytest.access_token},
    )
    actual = response.json()
    assert not actual["success"]
    assert actual["error_code"] == 422
    assert actual["message"][0]['msg'] == "value field cannot be empty"


def test_add_synonyms_empty():
    response = client.post(
        f"/api/bot/{pytest.bot}/entity/synonyms",
        json={"name": "", "value": ["h"]},
        headers={"Authorization": pytest.token_type + " " + pytest.access_token},
    )
    actual = response.json()
    assert not actual["success"]
    assert actual["error_code"] == 422
    assert actual["message"][0]['msg'] == "synonym cannot be empty"


def test_edit_synonyms():
    response = client.get(
        f"/api/bot/{pytest.bot}/entity/synonyms/bot_add",
        headers={"Authorization": pytest.token_type + " " + pytest.access_token},
    )

    actual = response.json()
    response = client.put(
        f"/api/bot/{pytest.bot}/entity/synonyms/bot_add/{actual['data'][0]['_id']}",
        json={"data": "any4"},
        headers={"Authorization": pytest.token_type + " " + pytest.access_token},
    )
    actual = response.json()
    assert actual["success"]
    assert actual["error_code"] == 0
    assert actual["message"] == "Synonym updated!"

    response = client.get(
        f"/api/bot/{pytest.bot}/entity/synonyms",
        headers={"Authorization": pytest.token_type + " " + pytest.access_token},
    )

    actual = response.json()
    assert len(actual['data']) == 2
    value_list = [list(actual['data'][0].keys())[0], list(actual['data'][1].keys())[0]]
    assert "any4" in value_list


def test_delete_synonym_one_value():
    response = client.get(
        f"/api/bot/{pytest.bot}/entity/synonyms/bot_add",
        headers={"Authorization": pytest.token_type + " " + pytest.access_token},
    )

    actual = response.json()
    response = client.delete(
        f"/api/bot/{pytest.bot}/entity/synonyms/False",
        json={"data": actual['data'][0]['_id']},
        headers={"Authorization": pytest.token_type + " " + pytest.access_token},
    )
    actual = response.json()
    assert actual["success"]
    assert actual["error_code"] == 0
    assert actual["message"] == "Synonym removed!"

    response = client.get(
        f"/api/bot/{pytest.bot}/entity/synonyms",
        headers={"Authorization": pytest.token_type + " " + pytest.access_token},
    )

    actual = response.json()
    assert len(actual['data']) == 1


def test_delete_synonym():
    response = client.delete(
        f"/api/bot/{pytest.bot}/entity/synonyms/True",
        json={"data": "bot_add"},
        headers={"Authorization": pytest.token_type + " " + pytest.access_token},
    )
    actual = response.json()
    assert actual["success"]
    assert actual["error_code"] == 0
    assert actual["message"] == "Synonym removed!"

    response = client.get(
        f"/api/bot/{pytest.bot}/entity/synonyms",
        headers={"Authorization": pytest.token_type + " " + pytest.access_token},
    )

    actual = response.json()
    assert actual['data'] == []


def test_add_synonyms_empty_value_element():
    response = client.post(
        f"/api/bot/{pytest.bot}/entity/synonyms",
        json={"name": "bot_add", "value": ['df', '']},
        headers={"Authorization": pytest.token_type + " " + pytest.access_token},
    )
    actual = response.json()
    assert not actual["success"]
    assert actual["error_code"] == 422
    assert actual["message"][0]['msg'] == "value cannot be an empty string"


def test_get_training_data_count(monkeypatch):
    def _mock_training_data_count(*args, **kwargs):
        return {
            'intents': [{'name': 'greet', 'count': 5}, {'name': 'affirm', 'count': 3}],
            'utterances': [{'name': 'utter_greet', 'count': 4}, {'name': 'utter_affirm', 'count': 11}]
        }

    monkeypatch.setattr(MongoProcessor, 'get_training_data_count', _mock_training_data_count)
    response = client.get(f"/api/bot/{pytest.bot}/data/count",
                          headers={"Authorization": pytest.token_type + " " + pytest.access_token})
    actual = response.json()
    assert actual["success"]
    assert actual["error_code"] == 0
    assert actual["data"] == _mock_training_data_count()


@responses.activate
def test_chat(monkeypatch):
    monkeypatch.setitem(Utility.environment['model']['agent'], 'url', "http://localhost")
    chat_json = {"data": "Hi"}
    responses.add(
        responses.POST,
        f"http://localhost/api/bot/{pytest.bot}/chat",
        status=200,
        match=[
            responses.json_params_matcher(
                chat_json)],
        json={'success': True, 'error_code': 0, "data": {'response': [{'bot': 'Hi'}]}, 'message': None}
    )
    response = client.post(f"/api/bot/{pytest.bot}/chat",
                           json=chat_json,
                           headers={"Authorization": pytest.token_type + " " + pytest.access_token})
    actual = response.json()
    assert actual["success"]
    assert actual["error_code"] == 0
    assert actual["data"]['response']


@responses.activate
def test_chat_user(monkeypatch):
    monkeypatch.setitem(Utility.environment['model']['agent'], 'url', "http://localhost")
    chat_json = {"data": "Hi"}
    responses.add(
        responses.POST,
        f"http://localhost/api/bot/{pytest.bot}/chat",
        status=200,
        match=[
            responses.json_params_matcher(
                chat_json)],
        json={'success': True, 'error_code': 0, "data": {'response': [{'bot': 'Hi'}]}, 'message': None}
    )
    response = client.post(f"/api/bot/{pytest.bot}/chat",
                           json=chat_json,
                           headers={"Authorization": pytest.token_type + " " + pytest.access_token})
    actual = response.json()
    assert actual["success"]
    assert actual["error_code"] == 0
    assert actual["data"]['response']


@responses.activate
def test_chat_augment_user(monkeypatch):
    monkeypatch.setitem(Utility.environment['model']['agent'], 'url', "http://localhost")
    chat_json = {"data": "Hi"}
    responses.add(
        responses.POST,
        f"http://localhost/api/bot/{pytest.bot}/chat",
        status=200,
        match=[
            responses.json_params_matcher(
                chat_json)],
        json={'success': True, 'error_code': 0, "data": {'response': [{'bot': 'Hi'}]}, 'message': None}
    )
    response = client.post(f"/api/bot/{pytest.bot}/chat/testUser",
                           json=chat_json,
                           headers={"Authorization": pytest.token_type + " " + pytest.access_token})
    actual = response.json()
    assert actual["success"]
    assert actual["error_code"] == 0
    assert actual["data"]['response']


def test_get_client_config():
    response = client.get(f"/api/bot/{pytest.bot}/chat/client/config",
                          headers={"Authorization": pytest.token_type + " " + pytest.access_token})
    actual = response.json()
    assert actual["success"]
    assert actual["error_code"] == 0
    assert actual["data"]
    assert actual["data"]["whitelist"] == ["*"]


def test_get_client_config_url():
    response = client.get(f"/api/bot/{pytest.bot}/chat/client/config/url",
                          headers={"Authorization": pytest.token_type + " " + pytest.access_token})
    actual = response.json()
    assert actual["success"]
    assert actual["error_code"] == 0
    assert actual["data"]
    pytest.url = actual["data"]


def test_get_client_config_using_invalid_uid():
    response = client.get(f'/api/bot/{pytest.bot}/chat/client/config/ecmkfnufjsufysfbksjnfaksn')
    actual = response.json()
    assert not actual["success"]
    assert actual["error_code"] == 422
    assert not actual["data"]


def test_save_client_config():
    config_path = "./template/chat-client/default-config.json"
    config = json.load(open(config_path))
    config['headers'] = {}
    config['headers']['X-USER'] = 'kairon-user'
    response = client.post(f"/api/bot/{pytest.bot}/chat/client/config",
                           json={'data': config},
                           headers={"Authorization": pytest.token_type + " " + pytest.access_token})
    actual = response.json()
    assert actual["success"]
    assert actual["error_code"] == 0
    assert actual["message"] == 'Config saved'

    config = ChatClientConfig.objects(bot=pytest.bot).get()
    assert config.config
    assert config.config['headers']['X-USER']
    assert not config.config['headers'].get('authorization')


@responses.activate
def test_get_client_config_using_uid(monkeypatch):
    monkeypatch.setitem(Utility.environment['model']['agent'], 'url', "http://localhost")
    chat_json = {"data": "Hi"}
    responses.add(
        responses.POST,
        f"http://localhost/api/bot/{pytest.bot}/chat",
        status=200,
        match=[
            responses.json_params_matcher(
                chat_json)],
        json={'success': True, 'error_code': 0, "data": None, 'message': "Bot has not been trained yet!"}
    )
    response = client.get(pytest.url)
    actual = response.json()
    assert actual["success"]
    assert actual["error_code"] == 0
    assert actual["data"]
    assert None == actual.get("data").get('whitelist')

    auth_token = actual['data']['headers']['authorization']
    response = client.post(
        f"/api/bot/{pytest.bot}/chat",
        json=chat_json,
        headers={
            "Authorization": auth_token, 'X-USER': 'hacker'
        },
    )
    actual = response.json()
    assert actual["message"] == "Bot has not been trained yet!"

    response = client.get(
        f"/api/bot/{pytest.bot}/intents",
        headers={
            "Authorization": auth_token, 'X-USER': 'hacker'
        },
    )
    actual = response.json()
    assert actual["error_code"] == 422
    assert not actual["success"]
    assert actual["message"] == 'Access denied for this endpoint'


@responses.activate
def test_get_client_config_refresh(monkeypatch):
    monkeypatch.setitem(Utility.environment['model']['agent'], 'url', "http://localhost")
    chat_json = {"data": "Hi"}
    responses.add(
        responses.POST,
        f"http://localhost/api/bot/{pytest.bot}/chat",
        status=200,
        match=[
            responses.json_params_matcher(
                chat_json)],
        json={'success': True, 'error_code': 0, "data": None, 'message': "Bot has not been trained yet!"}
    )
    response = client.get(pytest.url)
    actual = response.json()
    assert actual["success"]
    assert actual["error_code"] == 0
    assert actual["data"]
    assert actual['data']['headers']['X-USER'] == 'kairon-user'
    assert None == actual.get("data").get('whitelist')

    auth_token = actual['data']['headers']['authorization']
    user = actual['data']['headers']['X-USER']
    response = client.post(
        f"/api/bot/{pytest.bot}/chat",
        json=chat_json,
        headers={
            "Authorization": auth_token, 'X-USER': user
        },
    )
    actual = response.json()
    assert actual["message"] == "Bot has not been trained yet!"

    response = client.get(
        f"/api/bot/{pytest.bot}/intents",
        headers={
            "Authorization": auth_token, 'X-USER': user
        },
    )
    actual = response.json()
    assert actual["error_code"] == 422
    assert not actual["success"]
    assert actual["message"] == 'Access denied for this endpoint'


def test_get_metering():
    response = client.get(
        f"/api/bot/{pytest.bot}/metric/test_chat",
        headers={"Authorization": pytest.token_type + " " + pytest.access_token},
    )
    actual = response.json()
    assert actual == {'success': True, 'message': None, 'data': [], 'error_code': 0}
    response = client.get(
        f"/api/bot/{pytest.bot}/metric/prod_chat",
        headers={"Authorization": pytest.token_type + " " + pytest.access_token},
    )
    actual = response.json()
    assert actual == {'success': True, 'message': None, 'data': [], 'error_code': 0}


def test_add_story_with_no_type():
    response = client.post(
        f"/api/bot/{pytest.bot}/stories",
        json={
            "name": "test_add_story_with_no_type",
            "type": "STORY",
            "steps": [
                {"name": "greet", "type": "INTENT"},
                {"name": "utter_greet", "type": "BOT"},
            ],
        },
        headers={"Authorization": pytest.token_type + " " + pytest.access_token},
    )
    actual = response.json()
    assert actual["success"]
    assert actual["error_code"] == 0
    assert actual["message"] == "Flow added successfully"

    response = client.post(
        f"/api/bot/{pytest.bot}/stories",
        json={
            "name": "test_path",
            "type": "STORY",
            "steps": [
                {"name": "test_greet", "type": "INTENT"},
                {"name": "utter_test_greet", "type": "ACTION"},
            ],
        },
        headers={"Authorization": pytest.token_type + " " + pytest.access_token},
    )
    actual = response.json()
    assert actual["message"] == "Flow added successfully"
    assert actual["success"]
    assert actual["error_code"] == 0


def test_get_stories_another_bot():
    response = client.get(
        f"/api/bot/{pytest.bot}/stories",
        headers={"Authorization": pytest.token_type + " " + pytest.access_token},
    )
    actual = response.json()
    assert actual["success"]
    assert actual["error_code"] == 0
    assert actual["data"]
    assert actual["data"][0]['template_type'] == 'CUSTOM'
    assert actual["data"][1]['template_type'] == 'CUSTOM'
    assert actual["data"][8]['template_type'] == 'Q&A'
    assert actual["data"][8]['name'] == 'test_add_story_with_no_type'
    assert actual["data"][9]['template_type'] == 'CUSTOM'
    assert actual["data"][9]['name'] == 'test_path'


def test_add_regex_invalid():
    response = client.post(
        f"/api/bot/{pytest.bot}/regex",
        json={"name": "bot_add", "pattern": "[0-9]++"},
        headers={"Authorization": pytest.token_type + " " + pytest.access_token},
    )
    actual = response.json()
    assert not actual["success"]
    assert actual["error_code"] == 422
    assert actual["message"] == 'invalid regular expression'


def test_add_regex_empty_name():
    response = client.post(
        f"/api/bot/{pytest.bot}/regex",
        json={"name": "", "pattern": "q"},
        headers={"Authorization": pytest.token_type + " " + pytest.access_token},
    )
    actual = response.json()
    assert not actual["success"]
    assert actual["error_code"] == 422
    assert actual["message"][0]['msg'] == 'Regex name cannot be empty or a blank space'


def test_add_regex_empty_pattern():
    response = client.post(
        f"/api/bot/{pytest.bot}/regex",
        json={"name": "b", "pattern": ""},
        headers={"Authorization": pytest.token_type + " " + pytest.access_token},
    )
    actual = response.json()
    assert not actual["success"]
    assert actual["error_code"] == 422
    assert actual["message"][0]['msg'] == 'Regex pattern cannot be empty or a blank space'


def test_add_regex_():
    response = client.post(
        f"/api/bot/{pytest.bot}/regex",
        json={"name": "b", "pattern": "bb"},
        headers={"Authorization": pytest.token_type + " " + pytest.access_token},
    )
    actual = response.json()
    assert actual["success"]
    assert actual["error_code"] == 0
    assert actual["message"] == "Regex pattern added successfully!"


def test_get_regex():
    response = client.get(
        f"/api/bot/{pytest.bot}/regex",
        headers={"Authorization": pytest.token_type + " " + pytest.access_token},
    )
    actual = response.json()
    assert "data" in actual
    assert len(actual["data"]) == 1
    assert actual["success"]
    assert actual["error_code"] == 0
    assert Utility.check_empty_string(actual["message"])
    assert "b" in actual['data'][0].values()
    assert "bb" in actual['data'][0].values()


def test_edit_regex():
    response = client.put(
        f"/api/bot/{pytest.bot}/regex",
        json={"name": "b", "pattern": "bbb"},
        headers={"Authorization": pytest.token_type + " " + pytest.access_token},
    )
    actual = response.json()
    assert actual["success"]
    assert actual["error_code"] == 0
    assert actual["message"] == 'Regex pattern modified successfully!'

    response = client.get(
        f"/api/bot/{pytest.bot}/regex",
        headers={"Authorization": pytest.token_type + " " + pytest.access_token},
    )
    actual = response.json()
    assert "data" in actual
    assert len(actual["data"]) == 1
    assert actual["success"]
    assert actual["error_code"] == 0
    assert Utility.check_empty_string(actual["message"])
    assert "b" in actual['data'][0].values()
    assert "bbb" in actual['data'][0].values()


def test_delete_regex():
    response = client.delete(
        f"/api/bot/{pytest.bot}/regex/b",
        headers={"Authorization": pytest.token_type + " " + pytest.access_token},
    )
    actual = response.json()
    assert actual["success"]
    assert actual["error_code"] == 0
    assert actual["message"] == 'Regex pattern deleted!'

    response = client.get(
        f"/api/bot/{pytest.bot}/regex",
        headers={"Authorization": pytest.token_type + " " + pytest.access_token},
    )
    actual = response.json()
    assert "data" in actual
    assert len(actual["data"]) == 0
    assert actual["success"]
    assert actual["error_code"] == 0
    assert Utility.check_empty_string(actual["message"])


def test_add_and_move_training_examples_to_different_intent():
    response = client.post(
        f"/api/bot/{pytest.bot}/training_examples/greet",
        json={"data": ["hey, there [bot](bot)!!"]},
        headers={"Authorization": pytest.token_type + " " + pytest.access_token},
    )
    actual = response.json()
    assert actual["data"][0]["_id"]
    assert actual["success"]
    assert actual["error_code"] == 0
    assert actual["message"] is None
    response = client.get(
        f"/api/bot/{pytest.bot}/training_examples/greet",
        headers={"Authorization": pytest.token_type + " " + pytest.access_token},
    )
    actual = response.json()
    assert len(actual["data"]) == 7

    response = client.post(
        f"/api/bot/{pytest.bot}/intents",
        json={"data": "test_add_and_move"},
        headers={"Authorization": pytest.token_type + " " + pytest.access_token},
    )
    actual = response.json()
    assert actual["data"]["_id"]
    assert actual["success"]
    assert actual["error_code"] == 0
    assert actual["message"] == "Intent added successfully!"

    response = client.post(
        f"/api/bot/{pytest.bot}/training_examples/move/test_add_and_move",
        json={"data": ["this will be moved", "this is a new [example](example)", " ", "", "hey, there [bot](bot)!!"]},
        headers={"Authorization": pytest.token_type + " " + pytest.access_token},
    )
    actual = response.json()
    assert actual["data"][0]["_id"]
    assert actual["success"]
    assert actual["error_code"] == 0
    assert actual["message"] is None
    response = client.get(
        f"/api/bot/{pytest.bot}/training_examples/test_add_and_move",
        headers={"Authorization": pytest.token_type + " " + pytest.access_token},
    )
    actual = response.json()
    assert len(actual["data"]) == 3


def test_add_and_move_training_examples_to_different_intent_not_exists():
    response = client.post(
        f"/api/bot/{pytest.bot}/training_examples/move/greeting",
        json={"data": ["this will be moved", "this is a new [example](example)", " ", "", "hey, there [bot](bot)!!"]},
        headers={"Authorization": pytest.token_type + " " + pytest.access_token},
    )
    actual = response.json()
    assert not actual["success"]
    assert actual["error_code"] == 422
    assert actual["message"] == 'Intent does not exists'


def test_get_lookup_tables():
    response = client.get(
        f"/api/bot/{pytest.bot}/lookup/tables",
        headers={"Authorization": pytest.token_type + " " + pytest.access_token},
    )
    actual = response.json()
    assert "data" in actual
    assert len(actual["data"]) == 0
    assert actual["success"]
    assert actual["error_code"] == 0
    assert Utility.check_empty_string(actual["message"])


def test_add_lookup_tables():
    response = client.post(
        f"/api/bot/{pytest.bot}/lookup/tables",
        json={"name": "country", "value": ["india", "australia"]},
        headers={"Authorization": pytest.token_type + " " + pytest.access_token},
    )
    actual = response.json()
    assert actual["success"]
    assert actual["error_code"] == 0
    assert actual["message"] == "Lookup table and values added successfully!"

    client.post(
        f"/api/bot/{pytest.bot}/lookup/tables",
        json={"name": "number", "value": ["one", "two"]},
        headers={"Authorization": pytest.token_type + " " + pytest.access_token},
    )

    response = client.get(
        f"/api/bot/{pytest.bot}/lookup/tables",
        headers={"Authorization": pytest.token_type + " " + pytest.access_token},
    )

    actual = response.json()
    assert actual['data'] == [{'name': 'country', 'elements': ['india', 'australia']},
                              {'name': 'number', 'elements': ['one', 'two']}]


def test_get_lookup_table_values():
    response = client.get(
        f"/api/bot/{pytest.bot}/lookup/tables/country",
        headers={"Authorization": pytest.token_type + " " + pytest.access_token},
    )
    actual = response.json()
    assert len(actual['data']) == 2


def test_add_lookup_duplicate():
    response = client.post(
        f"/api/bot/{pytest.bot}/lookup/tables",
        json={"name": "country", "value": ["india"]},
        headers={"Authorization": pytest.token_type + " " + pytest.access_token},
    )
    actual = response.json()
    assert not actual["success"]
    assert actual["error_code"] == 422
    assert actual["message"] == "Lookup table value already exists"


def test_add_lookup_empty():
    response = client.post(
        f"/api/bot/{pytest.bot}/lookup/tables",
        json={"name": "country", "value": []},
        headers={"Authorization": pytest.token_type + " " + pytest.access_token},
    )
    actual = response.json()
    assert not actual["success"]
    assert actual["error_code"] == 422
    assert actual["message"][0]['msg'] == "value field cannot be empty"


def test_edit_lookup():
    response = client.get(
        f"/api/bot/{pytest.bot}/lookup/tables/country",
        headers={"Authorization": pytest.token_type + " " + pytest.access_token},
    )

    actual = response.json()
    response = client.put(
        f"/api/bot/{pytest.bot}/lookup/tables/country/{actual['data'][0]['_id']}",
        json={"data": "japan"},
        headers={"Authorization": pytest.token_type + " " + pytest.access_token},
    )
    actual = response.json()
    assert actual["success"]
    assert actual["error_code"] == 0
    assert actual["message"] == "Lookup table updated!"


def test_add_lookup_empty_name():
    response = client.post(
        f"/api/bot/{pytest.bot}/lookup/tables",
        json={"name": "", "value": ["h"]},
        headers={"Authorization": pytest.token_type + " " + pytest.access_token},
    )
    actual = response.json()
    assert not actual["success"]
    assert actual["error_code"] == 422
    assert actual["message"][0]['msg'] == "name cannot be empty or a blank space"


def test_delete_lookup_one_value():
    response = client.get(
        f"/api/bot/{pytest.bot}/lookup/tables/country",
        headers={"Authorization": pytest.token_type + " " + pytest.access_token},
    )

    actual = response.json()
    response = client.delete(
        f"/api/bot/{pytest.bot}/lookup/tables/False",
        json={"data": actual['data'][0]['_id']},
        headers={"Authorization": pytest.token_type + " " + pytest.access_token},
    )
    actual = response.json()
    assert actual["success"]
    assert actual["error_code"] == 0
    assert actual["message"] == "Lookup Table removed!"

    response = client.get(
        f"/api/bot/{pytest.bot}/lookup/tables",
        headers={"Authorization": pytest.token_type + " " + pytest.access_token},
    )

    actual = response.json()
    assert len(actual['data']) == 2


def test_delete_lookup():
    response = client.delete(
        f"/api/bot/{pytest.bot}/lookup/tables/True",
        json={"data": "country"},
        headers={"Authorization": pytest.token_type + " " + pytest.access_token},
    )
    actual = response.json()
    assert actual["success"]
    assert actual["error_code"] == 0
    assert actual["message"] == "Lookup Table removed!"

    response = client.get(
        f"/api/bot/{pytest.bot}/lookup/tables",
        headers={"Authorization": pytest.token_type + " " + pytest.access_token},
    )

    actual = response.json()
    assert len(actual['data']) == 1


def test_add_lookup_empty_value_element():
    response = client.post(
        f"/api/bot/{pytest.bot}/lookup/tables",
        json={"name": "country", "value": ['df', '']},
        headers={"Authorization": pytest.token_type + " " + pytest.access_token},
    )
    actual = response.json()
    assert not actual["success"]
    assert actual["error_code"] == 422
    assert actual["message"][0]['msg'] == "lookup value cannot be empty or a blank space"


def test_list_form_none_exists():
    response = client.get(
        f"/api/bot/{pytest.bot}/forms",
        headers={"Authorization": pytest.token_type + " " + pytest.access_token},
    )
    actual = response.json()
    assert actual["success"]
    assert actual["error_code"] == 0
    assert actual["data"] == []


def test_list_slot_validation_operators():
    response = client.get(
        f"/api/bot/{pytest.bot}/forms/validations/list",
        headers={"Authorization": pytest.token_type + " " + pytest.access_token},
    )
    actual = response.json()
    assert actual["success"]
    assert actual["error_code"] == 0
    assert actual["data"]['list']
    assert actual["data"]['text']
    assert actual["data"]['float']
    assert actual["data"]['bool']
    assert actual["data"]['categorical']
    assert actual["data"]['any']


def test_add_form_invalid_parameters():
    path = [{'ask_questions': [], 'slot': 'name'},
            {'ask_questions': ['seats required?'], 'slot': 'num_people'}]
    request = {'name': 'restaurant_form', 'settings': path}
    response = client.post(
        f"/api/bot/{pytest.bot}/forms",
        json=request,
        headers={"Authorization": pytest.token_type + " " + pytest.access_token},
    )
    actual = response.json()
    assert not actual["success"]
    assert actual["error_code"] == 422
    assert actual["message"] == [
        {'loc': ['body', 'settings', 0, 'ask_questions'], 'msg': 'Questions cannot be empty or contain spaces',
         'type': 'value_error'}]

    path = [{'ask_questions': [" "], 'slot': 'name'},
            {'ask_questions': ['seats required?'], 'slot': 'num_people'}]
    request = {'name': 'restaurant_form', 'settings': path}
    response = client.post(
        f"/api/bot/{pytest.bot}/forms",
        json=request,
        headers={"Authorization": pytest.token_type + " " + pytest.access_token},
    )
    actual = response.json()
    assert not actual["success"]
    assert actual["error_code"] == 422
    assert actual["message"] == [
        {'loc': ['body', 'settings', 0, 'ask_questions'], 'msg': 'Questions cannot be empty or contain spaces',
         'type': 'value_error'}]

    path = [{'ask_questions': ["name ?"], 'slot': ''},
            {'ask_questions': ['seats required?'], 'slot': 'num_people'}]
    request = {'name': 'restaurant_form', 'settings': path}
    response = client.post(
        f"/api/bot/{pytest.bot}/forms",
        json=request,
        headers={"Authorization": pytest.token_type + " " + pytest.access_token},
    )
    actual = response.json()
    assert not actual["success"]
    assert actual["error_code"] == 422
    assert actual["message"] == [{'loc': ['body', 'settings', 0, 'slot'], 'msg': 'Slot is required', 'type': 'value_error'}]


def test_get_slot_mapping_empty():
    response = client.get(
        f"/api/bot/{pytest.bot}/slots/mapping",
        headers={"Authorization": pytest.token_type + " " + pytest.access_token},
    )
    actual = response.json()
    print(actual)
    assert actual["success"]
    assert actual['data'] == []


def test_add_slot_mapping():
    response = client.post(
        f"/api/bot/{pytest.bot}/slots",
        json={"name": "name", "type": "text"},
        headers={"Authorization": pytest.token_type + " " + pytest.access_token},
    )

    actual = response.json()
    assert actual["message"] == "Slot added successfully!"
    assert actual["success"]
    assert actual["error_code"] == 0
    response = client.post(
        f"/api/bot/{pytest.bot}/slots/mapping",
        json={"slot": "name", 'mapping': [{'type': 'from_text', 'value': 'user', 'entity': 'name'},
                                          {'type': 'from_entity', 'entity': 'name'}]},
        headers={"Authorization": pytest.token_type + " " + pytest.access_token},
    )
    actual = response.json()
    assert actual["message"] == "Slot mapping added"
    assert actual["success"]
    assert actual["error_code"] == 0


def test_add_empty_slot_mapping():
    response = client.post(
        f"/api/bot/{pytest.bot}/slots/mapping",
        json={"slot": "num_people", 'mapping': []},
        headers={"Authorization": pytest.token_type + " " + pytest.access_token},
    )
    actual = response.json()
    assert actual["error_code"] == 422
    assert not actual["success"]
    assert actual["message"] == [{'loc': ['body', 'mapping'], 'msg': 'At least one mapping is required', 'type': 'value_error'}]

    response = client.post(
        f"/api/bot/{pytest.bot}/slots/mapping",
        json={"slot": "num_people", 'mapping': [{}]},
        headers={"Authorization": pytest.token_type + " " + pytest.access_token},
    )
    actual = response.json()
    assert actual["error_code"] == 422
    assert not actual["success"]
    assert actual["message"] == [{'loc': ['body', 'mapping', 0, 'type'], 'msg': 'field required', 'type': 'value_error.missing'}]


def test_add_form():
    response = client.post(
        f"/api/bot/{pytest.bot}/slots",
        json={"name": "num_people", "type": "float"},
        headers={"Authorization": pytest.token_type + " " + pytest.access_token},
    )
    actual = response.json()
    assert actual["message"] == "Slot added successfully!"
    assert actual["success"]
    response = client.post(
        f"/api/bot/{pytest.bot}/slots/mapping",
        json={"slot": "num_people",
              'mapping': [{'type': 'from_entity', 'intent': ['inform', 'request_restaurant'], 'entity': 'number'}]},
        headers={"Authorization": pytest.token_type + " " + pytest.access_token},
    )
    actual = response.json()
    assert actual["message"] == "Slot mapping added"
    assert actual["success"]

    response = client.post(
        f"/api/bot/{pytest.bot}/slots",
        json={"name": "cuisine", "type": "text"},
        headers={"Authorization": pytest.token_type + " " + pytest.access_token},
    )
    actual = response.json()
    assert actual["message"] == "Slot added successfully!"
    assert actual["success"]
    response = client.post(
        f"/api/bot/{pytest.bot}/slots/mapping",
        json={"slot": "cuisine", 'mapping': [{'type': 'from_entity', 'entity': 'cuisine'}]},
        headers={"Authorization": pytest.token_type + " " + pytest.access_token},
    )
    actual = response.json()
    assert actual["message"] == "Slot mapping added"
    assert actual["success"]

    response = client.post(
        f"/api/bot/{pytest.bot}/slots",
        json={"name": "outdoor_seating", "type": "text"},
        headers={"Authorization": pytest.token_type + " " + pytest.access_token},
    )
    actual = response.json()
    assert actual["message"] == "Slot added successfully!"
    assert actual["success"]
    response = client.post(
        f"/api/bot/{pytest.bot}/slots/mapping",
        json={"slot": "outdoor_seating", 'mapping': [{'type': 'from_entity', 'entity': 'seating'},
                                                     {'type': 'from_intent', 'intent': ['affirm'], 'value': True},
                                                     {'type': 'from_intent', 'intent': ['deny'], 'value': False}]},
        headers={"Authorization": pytest.token_type + " " + pytest.access_token},
    )
    actual = response.json()
    assert actual["message"] == "Slot mapping added"
    assert actual["success"]

    response = client.post(
        f"/api/bot/{pytest.bot}/slots",
        json={"name": "preferences", "type": "text"},
        headers={"Authorization": pytest.token_type + " " + pytest.access_token},
    )
    actual = response.json()
    assert actual["message"] == "Slot added successfully!"
    assert actual["success"]
    response = client.post(
        f"/api/bot/{pytest.bot}/slots/mapping",
        json={"slot": "preferences", 'mapping': [{'type': 'from_text', 'not_intent': ['affirm']},
                                                 {'type': 'from_intent', 'intent': ['affirm'],
                                                  'value': 'no additional preferences'}]},
        headers={"Authorization": pytest.token_type + " " + pytest.access_token},
    )
    actual = response.json()
    assert actual["message"] == "Slot mapping added"
    assert actual["success"]

    response = client.post(
        f"/api/bot/{pytest.bot}/slots",
        json={"name": "feedback", "type": "text"},
        headers={"Authorization": pytest.token_type + " " + pytest.access_token},
    )
    actual = response.json()
    assert actual["message"] == "Slot added successfully!"
    assert actual["success"]
    response = client.post(
        f"/api/bot/{pytest.bot}/slots/mapping",
        json={"slot": "feedback", 'mapping': [{'type': 'from_text'},
                                              {'type': 'from_entity', 'entity': 'feedback'}]},
        headers={"Authorization": pytest.token_type + " " + pytest.access_token},
    )
    actual = response.json()
    assert actual["message"] == "Slot mapping added"
    assert actual["success"]

    path = [{'ask_questions': ['please give us your name?'], 'slot': 'name'},
            {'ask_questions': ['seats required?'], 'slot': 'num_people'},
            {'ask_questions': ['type of cuisine?'], 'slot': 'cuisine'},
            {'ask_questions': ['outdoor seating required?'], 'slot': 'outdoor_seating'},
            {'ask_questions': ['any preferences?'], 'slot': 'preferences'},
            {'ask_questions': ['Please give your feedback on your experience so far'], 'slot': 'feedback'},
            ]
    request = {'name': 'restaurant_form', 'settings': path}
    response = client.post(
        f"/api/bot/{pytest.bot}/forms",
        json=request,
        headers={"Authorization": pytest.token_type + " " + pytest.access_token},
    )
    actual = response.json()
    assert actual["success"]
    assert actual["error_code"] == 0
    assert actual["message"] == "Form added"


def test_add_utterance_to_form():
    response = client.post(
        f"/api/bot/{pytest.bot}/response/utter_ask_restaurant_form_num_people?form_attached=restaurant_form",
        json={"data": "num people?"},
        headers={"Authorization": pytest.token_type + " " + pytest.access_token},
    )
    actual = response.json()
    assert actual["data"]["_id"]
    assert actual["success"]
    assert actual["error_code"] == 0
    assert actual["message"] == "Response added!"


def test_delete_utterance_in_form():
    response = client.get(
        f"/api/bot/{pytest.bot}/response/utter_ask_restaurant_form_num_people",
        json={"data": "num people?"},
        headers={"Authorization": pytest.token_type + " " + pytest.access_token},
    )
    actual = response.json()
    assert actual["data"]
    assert actual["success"]
    assert actual["error_code"] == 0

    response = client.delete(
        f"/api/bot/{pytest.bot}/response/False",
        json={"data": actual["data"][0]["_id"]},
        headers={"Authorization": pytest.token_type + " " + pytest.access_token},
    )
    actual = response.json()
    assert actual["success"]
    assert actual["error_code"] == 0
    assert actual["message"] == "Utterance removed!"


def test_create_rule_with_form_invalid_step():
    steps = [
        {"name": None, "type": "INTENT"},
        {"name": "know_user", "type": "FORM_ACTION"},
        {"name": "know_user", "type": "FORM_START"},
        {"type": "FORM_END"},
        {"name": "utter_submit", "type": "BOT"},
    ]
    story_dict = {'name': "activate form", 'steps': steps, 'type': 'RULE', 'template_type': 'CUSTOM'}
    response = client.post(
        f"/api/bot/{pytest.bot}/stories",
        json=story_dict,
        headers={"Authorization": pytest.token_type + " " + pytest.access_token},
    )
    actual = response.json()
    assert actual["message"] == [{'loc': ['body', 'steps'], 'msg': 'Only FORM_END step type can have empty name', 'type': 'value_error'}]
    assert not actual["data"]
    assert not actual["success"]
    assert actual["error_code"] == 422

    steps = [
        {"name": "greet", "type": "INTENT"},
        {"name": "   ", "type": "FORM_ACTION"},
        {"name": "know_user", "type": "FORM_START"},
        {"type": "FORM_END"},
        {"name": "utter_submit", "type": "BOT"},
    ]
    story_dict = {'name': "activate form", 'steps': steps, 'type': 'RULE', 'template_type': 'CUSTOM'}
    response = client.post(
        f"/api/bot/{pytest.bot}/stories",
        json=story_dict,
        headers={"Authorization": pytest.token_type + " " + pytest.access_token},
    )
    actual = response.json()
    assert actual["message"] == [
        {'loc': ['body', 'steps'], 'msg': 'Only FORM_END step type can have empty name', 'type': 'value_error'}]
    assert not actual["data"]
    assert not actual["success"]
    assert actual["error_code"] == 422


def test_create_rule_with_form():
    steps = [
        {"name": "greet", "type": "INTENT"},
        {"name": "know_user", "type": "FORM_ACTION"},
        {"name": "know_user", "type": "FORM_START"},
        {"type": "FORM_END"},
        {"name": "utter_submit", "type": "BOT"},
    ]
    story_dict = {'name': "activate form", 'steps': steps, 'type': 'RULE', 'template_type': 'CUSTOM'}
    response = client.post(
        f"/api/bot/{pytest.bot}/stories",
        json=story_dict,
        headers={"Authorization": pytest.token_type + " " + pytest.access_token},
    )
    actual = response.json()
    assert actual["message"] == "Flow added successfully"
    assert actual["data"]["_id"]
    assert actual["success"]
    assert actual["error_code"] == 0

    response = client.get(
        f"/api/bot/{pytest.bot}/stories",
        headers={"Authorization": pytest.token_type + " " + pytest.access_token},
    )
    actual = response.json()
    assert actual["success"]
    assert actual["error_code"] == 0


def test_create_stories_with_form():
    steps = [
        {"name": "greet", "type": "INTENT"},
        {"name": "know_user", "type": "FORM_ACTION"},
        {"name": "know_user", "type": "FORM_START"},
        {"name": "deny", "type": "INTENT"},
        {"name": "utter_ask_continue", "type": "BOT"},
        {"name": "affirm", "type": "INTENT"},
        {"type": "FORM_END"},
        {"name": "utter_submit", "type": "BOT"},
    ]
    story_dict = {'name': "stop form + continue", 'steps': steps, 'type': 'STORY', 'template_type': 'CUSTOM'}
    response = client.post(
        f"/api/bot/{pytest.bot}/stories",
        json=story_dict,
        headers={"Authorization": pytest.token_type + " " + pytest.access_token},
    )
    actual = response.json()
    assert actual["message"] == "Flow added successfully"
    assert actual["data"]["_id"]
    assert actual["success"]
    assert actual["error_code"] == 0

    response = client.get(
        f"/api/bot/{pytest.bot}/stories",
        headers={"Authorization": pytest.token_type + " " + pytest.access_token},
    )
    actual = response.json()
    assert actual["success"]
    assert actual["error_code"] == 0


def test_get_form_with_no_validations():
    response = client.get(
        f"/api/bot/{pytest.bot}/forms",
        headers={"Authorization": pytest.token_type + " " + pytest.access_token},
    )
    actual = response.json()
    assert actual["success"]
    assert actual["error_code"] == 0
    form_id = actual["data"][0]['_id']

    response = client.get(
        f"/api/bot/{pytest.bot}/forms/{form_id}",
        headers={"Authorization": pytest.token_type + " " + pytest.access_token},
    )
    actual = response.json()
    assert actual["success"]
    assert actual["error_code"] == 0
    form = actual["data"]
    assert len(form['settings']) == 6
    assert form['settings'][0]['slot'] == 'name'
    assert form['settings'][1]['slot'] == 'num_people'
    assert form['settings'][2]['slot'] == 'cuisine'
    assert form['settings'][3]['slot'] == 'outdoor_seating'
    assert form['settings'][4]['slot'] == 'preferences'
    assert form['settings'][5]['slot'] == 'feedback'
    assert form['settings'][0]['ask_questions'][0]['_id']
    assert form['settings'][1]['ask_questions'][0]['_id']
    assert form['settings'][2]['ask_questions'][0]['_id']
    assert form['settings'][3]['ask_questions'][0]['_id']
    assert form['settings'][4]['ask_questions'][0]['_id']
    assert form['settings'][5]['ask_questions'][0]['_id']
    assert form['settings'][0]['ask_questions'][0]['value']['text'] == 'please give us your name?'
    assert form['settings'][1]['ask_questions'][0]['value']['text'] == 'seats required?'
    assert form['settings'][2]['ask_questions'][0]['value']['text'] == 'type of cuisine?'
    assert form['settings'][3]['ask_questions'][0]['value']['text'] == 'outdoor seating required?'
    assert form['settings'][4]['ask_questions'][0]['value']['text'] == 'any preferences?'
    assert form['settings'][5]['ask_questions'][0]['value']['text'] == 'Please give your feedback on your experience so far'

    response = client.get(
        f"/api/bot/{pytest.bot}/response/all",
        headers={"Authorization": pytest.token_type + " " + pytest.access_token},
    )
    actual = response.json()
    saved_responses = {response['name'] for response in actual["data"]}
    assert len({'utter_ask_restaurant_form_name', 'utter_ask_restaurant_form_num_people',
                'utter_ask_restaurant_form_cuisine', 'utter_ask_restaurant_form_outdoor_seating',
                'utter_ask_restaurant_form_preferences', 'utter_ask_restaurant_form_feedback'}.difference(
        saved_responses)) == 0
    assert actual["success"]
    assert actual["error_code"] == 0


def test_add_form_slot_not_present():
    path = [{'ask_questions': ['please give us your location?'], 'slot': 'location',
             'mapping': [{'type': 'from_text', 'value': 'user', 'entity': 'name'},
                         {'type': 'from_entity', 'entity': 'name'}]},
            {'ask_questions': ['seats required?'], 'slot': 'num_people',
             'mapping': [{'type': 'from_entity', 'intent': ['inform', 'request_restaurant'], 'entity': 'number'}]},
            {'ask_questions': ['type of cuisine?'], 'slot': 'cuisine',
             'mapping': [{'type': 'from_entity', 'entity': 'cuisine'}]},
            {'ask_questions': ['outdoor seating required?'], 'slot': 'outdoor_seating',
             'mapping': [{'type': 'from_entity', 'entity': 'seating'},
                         {'type': 'from_intent', 'intent': ['affirm'], 'value': True},
                         {'type': 'from_intent', 'intent': ['deny'], 'value': False}]},
            {'ask_questions': ['any preferences?'], 'slot': 'preferences',
             'mapping': [{'type': 'from_text', 'not_intent': ['affirm']},
                         {'type': 'from_intent', 'intent': ['affirm'], 'value': 'no additional preferences'}]},
            {'ask_questions': ['Please give your feedback on your experience so far'], 'slot': 'feedback',
             'mapping': [{'type': 'from_text'},
                         {'type': 'from_entity', 'entity': 'feedback'}]},
            ]
    request = {'name': 'know_user', 'settings': path}
    response = client.post(
        f"/api/bot/{pytest.bot}/forms",
        json=request,
        headers={"Authorization": pytest.token_type + " " + pytest.access_token},
    )
    actual = response.json()
    assert not actual["success"]
    assert actual["error_code"] == 422
    assert actual["message"].__contains__('slots not exists: {')


def test_add_form_with_validations():
    response = client.post(
        f"/api/bot/{pytest.bot}/slots",
        json={"name": "age", "type": "float"},
        headers={"Authorization": pytest.token_type + " " + pytest.access_token},
    )
    actual = response.json()
    assert actual["message"] == "Slot added successfully!"
    assert actual["success"]
    response = client.post(
        f"/api/bot/{pytest.bot}/slots/mapping",
        json={"slot": "age",
              'mapping': [{'type': 'from_intent', 'intent': ['get_age'], 'entity': 'age', 'value': '18'}]},
        headers={"Authorization": pytest.token_type + " " + pytest.access_token},
    )
    actual = response.json()
    assert actual["message"] == "Slot mapping added"
    assert actual["success"]

    response = client.post(
        f"/api/bot/{pytest.bot}/slots",
        json={"name": "location", "type": "text"},
        headers={"Authorization": pytest.token_type + " " + pytest.access_token},
    )
    actual = response.json()
    assert actual["message"] == "Slot added successfully!"
    assert actual["success"]
    response = client.post(
        f"/api/bot/{pytest.bot}/slots/mapping",
        json={"slot": "location", 'mapping': [{'type': 'from_entity', 'entity': 'location'}]},
        headers={"Authorization": pytest.token_type + " " + pytest.access_token},
    )
    actual = response.json()
    assert actual["message"] == "Slot mapping added"
    assert actual["success"]

    response = client.post(
        f"/api/bot/{pytest.bot}/slots",
        json={"name": "occupation", "type": "text"},
        headers={"Authorization": pytest.token_type + " " + pytest.access_token},
    )
    actual = response.json()
    assert actual["message"] == "Slot added successfully!"
    assert actual["success"]
    response = client.post(
        f"/api/bot/{pytest.bot}/slots/mapping",
        json={"slot": "occupation",
              'mapping': [
                  {'type': 'from_intent', 'intent': ['get_occupation'], 'entity': 'occupation', 'value': 'business'},
                  {'type': 'from_text', 'entity': 'occupation', 'value': 'engineer'},
                  {'type': 'from_entity', 'entity': 'occupation'},
                  {'type': 'from_trigger_intent', 'entity': 'occupation', 'value': 'tester',
                   'intent': ['get_business', 'is_engineer', 'is_tester'], 'not_intent': ['get_age', 'get_name']}]},
        headers={"Authorization": pytest.token_type + " " + pytest.access_token},
    )
    actual = response.json()
    assert actual["message"] == "Slot mapping added"
    assert actual["success"]

    name_validation = {'logical_operator': 'and',
                       'expressions': [{'validations': [{'operator': 'has_length_greater_than', 'value': 1},
                                                        {'operator': 'has_no_whitespace'}]}]}
    age_validation = {'logical_operator': 'and',
                      'expressions': [{'validations': [{'operator': '>', 'value': 10},
                                                       {'operator': '<', 'value': 70},
                                                       {'operator': 'startswith', 'value': 'valid'},
                                                       {'operator': 'endswith', 'value': 'value'}]}]}
    occupation_validation = {'logical_operator': 'and', 'expressions': [
        {'logical_operator': 'and',
         'validations': [{'operator': 'in', 'value': ['teacher', 'programmer', 'student', 'manager']},
                         {'operator': 'has_no_whitespace'},
                         {'operator': 'endswith', 'value': 'value'}]},
        {'logical_operator': 'or',
         'validations': [{'operator': 'has_length_greater_than', 'value': 20},
                         {'operator': 'has_no_whitespace'},
                         {'operator': 'matches_regex', 'value': '^[e]+.*[e]$'}]}]}
    path = [{'ask_questions': ['what is your name?', 'name?'], 'slot': 'name',
             'validation': name_validation,
             'valid_response': 'got it',
             'invalid_response': 'please rephrase'},
            {'ask_questions': ['what is your age?', 'age?'], 'slot': 'age',
             'validation': age_validation,
             'valid_response': 'valid entry',
             'invalid_response': 'please enter again'
             },
            {'ask_questions': ['what is your location?', 'location?'], 'slot': 'location'},
            {'ask_questions': ['what is your occupation?', 'occupation?'], 'slot': 'occupation',
             'validation': occupation_validation}]
    request = {'name': 'know_user_form', 'settings': path}
    response = client.post(
        f"/api/bot/{pytest.bot}/forms",
        json=request,
        headers={"Authorization": pytest.token_type + " " + pytest.access_token},
    )
    actual = response.json()
    assert actual["success"]
    assert actual["error_code"] == 0
    assert actual["message"] == "Form added"


def test_get_form_with_validations():
    response = client.get(
        f"/api/bot/{pytest.bot}/forms",
        headers={"Authorization": pytest.token_type + " " + pytest.access_token},
    )
    actual = response.json()
    assert actual["success"]
    assert actual["error_code"] == 0
    form_id = actual["data"][1]['_id']

    response = client.get(
        f"/api/bot/{pytest.bot}/forms/{form_id}",
        headers={"Authorization": pytest.token_type + " " + pytest.access_token},
    )
    actual = response.json()
    assert actual["success"]
    assert actual["error_code"] == 0
    form = actual["data"]
    assert len(form['settings']) == 4
    assert form['settings'][0]['slot'] == 'name'
    assert form['settings'][1]['slot'] == 'age'
    assert form['settings'][2]['slot'] == 'location'
    assert form['settings'][3]['slot'] == 'occupation'
    assert form['settings'][0]['ask_questions'][0]['_id']
    assert form['settings'][1]['ask_questions'][0]['_id']
    assert form['settings'][2]['ask_questions'][0]['_id']
    assert form['settings'][0]['ask_questions'][0]['value']['text']
    assert form['settings'][1]['ask_questions'][0]['value']['text']
    assert form['settings'][2]['ask_questions'][0]['value']['text']
    assert form['settings'][3]['ask_questions'][0]['value']['text']
    assert form['settings'][0]['validation'] == {
        'and': [{'operator': 'has_length_greater_than', 'value': 1}, {'operator': 'has_no_whitespace', 'value': None}]}
    assert form['settings'][1]['validation'] == {
        'and': [{'operator': '>', 'value': 10}, {'operator': '<', 'value': 70},
                {'operator': 'startswith', 'value': 'valid'}, {'operator': 'endswith', 'value': 'value'}]}
    assert not form['settings'][2]['validation']
    assert form['settings'][3]['validation'] == {'and': [{'and': [
        {'operator': 'in', 'value': ['teacher', 'programmer', 'student', 'manager']},
        {'operator': 'has_no_whitespace', 'value': None}, {'operator': 'endswith', 'value': 'value'}]}, {'or': [
        {'operator': 'has_length_greater_than', 'value': 20}, {'operator': 'has_no_whitespace', 'value': None},
        {'operator': 'matches_regex', 'value': '^[e]+.*[e]$'}]}]}


def test_edit_form_add_validations():
    name_validation = {'logical_operator': 'and',
                       'expressions': [{'validations': [{'operator': 'has_length_greater_than', 'value': 4},
                                                        {'operator': 'has_no_whitespace'}]}]}
    num_people_validation = {'logical_operator': 'and',
                             'expressions': [{'validations': [{'operator': '>', 'value': 1},
                                                              {'operator': '<', 'value': 10}]}]}
    path = [{'ask_questions': ['please give us your name?'], 'slot': 'name',
             'mapping': [{'type': 'from_text', 'value': 'user', 'entity': 'name'},
                         {'type': 'from_entity', 'entity': 'name'}],
             'validation': name_validation},
            {'ask_questions': ['seats required?'], 'slot': 'num_people',
             'mapping': [{'type': 'from_entity', 'intent': ['inform', 'request_restaurant'], 'entity': 'number'}],
             'validation': num_people_validation,
             'valid_response': 'valid value',
             'invalid_response': 'invalid value. please enter again'},
            {'ask_questions': ['type of cuisine?'], 'slot': 'cuisine',
             'mapping': [{'type': 'from_entity', 'entity': 'cuisine'}]},
            {'ask_questions': ['outdoor seating required?'], 'slot': 'outdoor_seating',
             'mapping': [{'type': 'from_entity', 'entity': 'seating'},
                         {'type': 'from_intent', 'intent': ['affirm'], 'value': True},
                         {'type': 'from_intent', 'intent': ['deny'], 'value': False}]},
            {'ask_questions': ['any preferences?'], 'slot': 'preferences',
             'mapping': [{'type': 'from_text', 'not_intent': ['affirm']},
                         {'type': 'from_intent', 'intent': ['affirm'], 'value': 'no additional preferences'}]},
            {'ask_questions': ['Please give your feedback on your experience so far'], 'slot': 'feedback',
             'mapping': [{'type': 'from_text'},
                         {'type': 'from_entity', 'entity': 'feedback'}]},
            ]
    request = {'name': 'restaurant_form', 'settings': path}
    response = client.put(
        f"/api/bot/{pytest.bot}/forms",
        json=request,
        headers={"Authorization": pytest.token_type + " " + pytest.access_token},
    )
    actual = response.json()
    assert actual["success"]
    assert actual["error_code"] == 0
    assert actual["message"] == "Form updated"


def test_edit_form_remove_validations():
    path = [{'ask_questions': ['what is your name?', 'name?'], 'slot': 'name',
             'valid_response': 'got it',
             'invalid_response': 'please rephrase'},
            {'ask_questions': ['what is your age?', 'age?'], 'slot': 'age',
             'valid_response': 'valid entry',
             'invalid_response': 'please enter again'},
            {'ask_questions': ['what is your location?', 'location?'], 'slot': 'location'},
            {'ask_questions': ['what is your occupation?', 'occupation?'], 'slot': 'occupation'}]
    request = {'name': 'know_user_form', 'settings': path}
    response = client.put(
        f"/api/bot/{pytest.bot}/forms",
        json=request,
        headers={"Authorization": pytest.token_type + " " + pytest.access_token},
    )
    actual = response.json()
    assert actual["success"]
    assert actual["error_code"] == 0
    assert actual["message"] == "Form updated"


def test_list_form():
    response = client.get(
        f"/api/bot/{pytest.bot}/forms",
        headers={"Authorization": pytest.token_type + " " + pytest.access_token},
    )
    actual = response.json()
    assert actual["success"]
    assert actual["error_code"] == 0
    assert actual["data"][0]['name'] == 'restaurant_form'
    assert actual["data"][0]['required_slots'] == ['name', 'num_people', 'cuisine', 'outdoor_seating', 'preferences', 'feedback']
    assert actual["data"][1]['name'] == 'know_user_form'
    assert actual["data"][1]['required_slots'] == ['name', 'age', 'location', 'occupation']


def test_get_form_after_edit():
    response = client.get(
        f"/api/bot/{pytest.bot}/forms",
        headers={"Authorization": pytest.token_type + " " + pytest.access_token},
    )
    actual = response.json()
    assert actual["success"]
    assert actual["error_code"] == 0
    form_1 = actual["data"][0]['_id']

    response = client.get(
        f"/api/bot/{pytest.bot}/forms/{form_1}",
        headers={"Authorization": pytest.token_type + " " + pytest.access_token},
    )
    actual = response.json()
    assert actual["success"]
    assert actual["error_code"] == 0
    form = actual["data"]
    assert len(form['settings']) == 6
    assert form['settings'][0]['slot'] == 'name'
    assert form['settings'][1]['slot'] == 'num_people'
    assert form['settings'][2]['slot'] == 'cuisine'
    assert form['settings'][3]['slot'] == 'outdoor_seating'
    assert form['settings'][4]['slot'] == 'preferences'
    assert form['settings'][5]['slot'] == 'feedback'
    assert form['settings'][0]['ask_questions'][0]['_id']
    assert form['settings'][1]['ask_questions'][0]['_id']
    assert form['settings'][2]['ask_questions'][0]['_id']
    assert form['settings'][3]['ask_questions'][0]['_id']
    assert form['settings'][4]['ask_questions'][0]['_id']
    assert form['settings'][5]['ask_questions'][0]['_id']
    assert form['settings'][0]['ask_questions'][0]['value']['text'] == 'please give us your name?'
    assert form['settings'][1]['ask_questions'][0]['value']['text'] == 'seats required?'
    assert form['settings'][2]['ask_questions'][0]['value']['text'] == 'type of cuisine?'
    assert form['settings'][3]['ask_questions'][0]['value']['text'] == 'outdoor seating required?'
    assert form['settings'][4]['ask_questions'][0]['value']['text'] == 'any preferences?'
    assert form['settings'][5]['ask_questions'][0]['value'][
               'text'] == 'Please give your feedback on your experience so far'
    assert form['settings'][0]['validation'] == {
        'and': [{'operator': 'has_length_greater_than', 'value': 4}, {'operator': 'has_no_whitespace', 'value': None}]}
    assert form['settings'][1]['validation'] == {
        'and': [{'operator': '>', 'value': 1}, {'operator': '<', 'value': 10}]}
    assert not form['settings'][2]['validation']
    assert not form['settings'][3]['validation']
    assert not form['settings'][4]['validation']

    response = client.get(
        f"/api/bot/{pytest.bot}/response/all",
        headers={"Authorization": pytest.token_type + " " + pytest.access_token},
    )
    actual = response.json()
    saved_responses = {response['name'] for response in actual["data"]}
    assert len({'utter_ask_restaurant_form_name', 'utter_ask_restaurant_form_num_people',
                'utter_ask_restaurant_form_cuisine', 'utter_ask_restaurant_form_outdoor_seating',
                'utter_ask_restaurant_form_preferences', 'utter_ask_restaurant_form_feedback'}.difference(
        saved_responses)) == 0
    assert actual["success"]
    assert actual["error_code"] == 0


def test_edit_form():
    response = client.post(
        f"/api/bot/{pytest.bot}/slots",
        json={"name": "ac_required", "type": "text"},
        headers={"Authorization": pytest.token_type + " " + pytest.access_token},
    )
    actual = response.json()
    assert actual["message"] == "Slot added successfully!"
    assert actual["success"]
    response = client.post(
        f"/api/bot/{pytest.bot}/slots/mapping",
        json={"slot": "ac_required",
              'mapping': [{'type': 'from_intent', 'intent': ['affirm'], 'value': True},
                          {'type': 'from_intent', 'intent': ['deny'], 'value': False}]},
        headers={"Authorization": pytest.token_type + " " + pytest.access_token},
    )
    actual = response.json()
    assert actual["message"] == "Slot mapping added"
    assert actual["success"]

    path = [{'ask_questions': ['which location would you prefer?'], 'slot': 'location',
             'mapping': [{'type': 'from_text', 'value': 'user', 'entity': 'location'},
                         {'type': 'from_entity', 'entity': 'location'}]},
            {'ask_questions': ['seats required?'], 'slot': 'num_people',
             'mapping': [{'type': 'from_entity', 'intent': ['inform', 'request_restaurant'], 'entity': 'number'}]},
            {'ask_questions': ['type of cuisine?'], 'slot': 'cuisine',
             'mapping': [{'type': 'from_entity', 'entity': 'cuisine'}]},
            {'ask_questions': ['outdoor seating required?'], 'slot': 'outdoor_seating',
             'mapping': [{'type': 'from_entity', 'entity': 'seating'},
                         {'type': 'from_intent', 'intent': ['affirm'], 'value': True},
                         {'type': 'from_intent', 'intent': ['deny'], 'value': False}]},
            {'ask_questions': ['any preferences?'], 'slot': 'preferences',
             'mapping': [{'type': 'from_text', 'not_intent': ['affirm']},
                         {'type': 'from_intent', 'intent': ['affirm'], 'value': 'no additional preferences'}]},
            {'ask_questions': ['do you want to go with an AC room?'], 'slot': 'ac_required'},
            {'ask_questions': ['Please give your feedback on your experience so far'], 'slot': 'feedback',
             'mapping': [{'type': 'from_text'},
                         {'type': 'from_entity', 'entity': 'feedback'}]}
            ]
    request = {'name': 'restaurant_form', 'settings': path}
    response = client.put(
        f"/api/bot/{pytest.bot}/forms",
        json=request,
        headers={"Authorization": pytest.token_type + " " + pytest.access_token},
    )
    actual = response.json()
    assert actual["success"]
    assert actual["error_code"] == 0
    assert actual["message"] == "Form updated"


def test_edit_slot_mapping():
    response = client.put(
        f"/api/bot/{pytest.bot}/slots/mapping",
        json={"slot": "cuisine", 'mapping': [{'type': 'from_intent', 'intent': ['order', 'menu'], 'value': 'cuisine'}]},
        headers={"Authorization": pytest.token_type + " " + pytest.access_token},
    )
    actual = response.json()
    assert actual["message"] == "Slot mapping updated"
    assert actual["success"]
    assert actual["error_code"] == 0


def test_get_slot_mapping():
    response = client.get(
        f"/api/bot/{pytest.bot}/slots/mapping",
        headers={"Authorization": pytest.token_type + " " + pytest.access_token},
    )
    actual = response.json()
    print(actual)
    assert actual["success"]
    assert actual['data'] == [{'slot': 'name', 'mapping': [{'type': 'from_text', 'value': 'user'},
                                                           {'type': 'from_entity', 'entity': 'name'}]},
                              {'slot': 'num_people', 'mapping': [{'type': 'from_entity', 'entity': 'number',
                                                                  'intent': ['inform', 'request_restaurant']}]},
                              {'slot': 'cuisine',
                               'mapping': [{'type': 'from_intent', 'intent': ['order', 'menu'], 'value': 'cuisine'}]},
                              {'slot': 'outdoor_seating', 'mapping': [{'type': 'from_entity', 'entity': 'seating'},
                                                                      {'type': 'from_intent', 'value': True,
                                                                       'intent': ['affirm']},
                                                                      {'type': 'from_intent', 'value': False,
                                                                       'intent': ['deny']}]}, {'slot': 'preferences',
                                                                                               'mapping': [
                                                                                                   {'type': 'from_text',
                                                                                                    'not_intent': [
                                                                                                        'affirm']}, {
                                                                                                       'type': 'from_intent',
                                                                                                       'value': 'no additional preferences',
                                                                                                       'intent': [
                                                                                                           'affirm']}]},
                              {'slot': 'feedback',
                               'mapping': [{'type': 'from_text'}, {'type': 'from_entity', 'entity': 'feedback'}]},
                              {'slot': 'age',
                               'mapping': [{'type': 'from_intent', 'value': '18', 'intent': ['get_age']}]},
                              {'slot': 'location', 'mapping': [{'type': 'from_entity', 'entity': 'location'}]},
                              {'slot': 'occupation',
                               'mapping': [{'type': 'from_intent', 'value': 'business', 'intent': ['get_occupation']},
                                           {'type': 'from_text', 'value': 'engineer'},
                                           {'type': 'from_entity', 'entity': 'occupation'},
                                           {'type': 'from_trigger_intent', 'value': 'tester',
                                            'intent': ['get_business', 'is_engineer', 'is_tester'],
                                            'not_intent': ['get_age', 'get_name']}]}, {'slot': 'ac_required',
                                                                                       'mapping': [
                                                                                           {'type': 'from_intent',
                                                                                            'value': True,
                                                                                            'intent': ['affirm']},
                                                                                           {'type': 'from_intent',
                                                                                            'value': False,
                                                                                            'intent': ['deny']}]}]
    assert actual["error_code"] == 0


def test_delete_form():
    response = client.delete(
        f"/api/bot/{pytest.bot}/forms",
        json={'data': 'restaurant_form'},
        headers={"Authorization": pytest.token_type + " " + pytest.access_token},
    )
    actual = response.json()
    assert actual["success"]
    assert actual["error_code"] == 0
    assert actual["message"] == "Form deleted"


def test_delete_form_already_deleted():
    response = client.delete(
        f"/api/bot/{pytest.bot}/forms",
        json={'data': 'restaurant_form'},
        headers={"Authorization": pytest.token_type + " " + pytest.access_token},
    )
    actual = response.json()
    assert not actual["success"]
    assert actual["error_code"] == 422
    assert actual["message"] == 'Form "restaurant_form" does not exists'


def test_delete_form_not_exists():
    response = client.delete(
        f"/api/bot/{pytest.bot}/forms",
        json={'data': 'form_not_exists'},
        headers={"Authorization": pytest.token_type + " " + pytest.access_token},
    )
    actual = response.json()
    assert not actual["success"]
    assert actual["error_code"] == 422
    assert actual["message"] == 'Form "form_not_exists" does not exists'


def test_delete_slot_mapping():
    response = client.delete(
        f"/api/bot/{pytest.bot}/slots/mapping/ac_required",
        headers={"Authorization": pytest.token_type + " " + pytest.access_token},
    )
    actual = response.json()
    assert actual["success"]
    assert actual["error_code"] == 0
    assert actual["message"] == 'Slot mapping deleted'


def test_delete_slot_mapping_non_existing():
    response = client.delete(
        f"/api/bot/{pytest.bot}/slots/mapping/ac_required",
        headers={"Authorization": pytest.token_type + " " + pytest.access_token},
    )
    actual = response.json()
    assert not actual["success"]
    assert actual["error_code"] == 422
    assert actual["message"] == 'No slot mapping exists for slot: ac_required'


def test_add_slot_set_action():
    request = {'name': 'action_set_name_slot', 'set_slots': [
        {'name': 'name', 'type': 'from_value', 'value': 5}, {'name': 'age', 'type': 'reset_slot'}]}
    response = client.post(
        f"/api/bot/{pytest.bot}/action/slotset",
        json=request,
        headers={"Authorization": pytest.token_type + " " + pytest.access_token},
    )
    actual = response.json()
    assert actual["success"]
    assert actual["error_code"] == 0
    assert actual["message"] == "Action added"


def test_add_slot_set_action_slot_not_exists():
    request = {'name': 'action_set_new_user_slot', 'set_slots': [{'name': 'new_user', 'type': 'from_value', 'value': False}]}
    response = client.post(
        f"/api/bot/{pytest.bot}/action/slotset",
        json=request,
        headers={"Authorization": pytest.token_type + " " + pytest.access_token},
    )
    actual = response.json()
    assert not actual["success"]
    assert actual["error_code"] == 422
    assert actual["message"] == 'Slot with name "new_user" not found'


def test_list_slot_set_actions():
    response = client.get(
        f"/api/bot/{pytest.bot}/action/slotset",
        headers={"Authorization": pytest.token_type + " " + pytest.access_token},
    )
    actual = response.json()
    assert actual["success"]
    assert actual["error_code"] == 0
    assert len(actual["data"]) == 1
    assert actual["data"][0] == {'name': 'action_set_name_slot', 'set_slots': [
        {'name': 'name', 'type': 'from_value', 'value': 5}, {'name': 'age', 'type': 'reset_slot'}]}


def test_edit_slot_set_action():
    request = {'name': 'action_set_name_slot', 'set_slots': [{'name': 'name', 'type': 'from_value', 'value': 'age'}]}
    response = client.put(
        f"/api/bot/{pytest.bot}/action/slotset",
        json=request,
        headers={"Authorization": pytest.token_type + " " + pytest.access_token},
    )
    actual = response.json()
    assert actual["success"]
    assert actual["error_code"] == 0
    assert actual["message"] == 'Action updated'


def test_edit_slot_set_action_slot_not_exists():
    request = {'name': 'action_set_name_slot', 'set_slots': [{'name': 'non_existant', 'type': 'from_value', 'value': 'age'}]}
    response = client.put(
        f"/api/bot/{pytest.bot}/action/slotset",
        json=request,
        headers={"Authorization": pytest.token_type + " " + pytest.access_token},
    )
    actual = response.json()
    assert not actual["success"]
    assert actual["error_code"] == 422
    assert actual["message"] == 'Slot with name "non_existant" not found'


def test_delete_slot_set_action_not_exists():
    response = client.delete(
        f"/api/bot/{pytest.bot}/action/non_existant",
        headers={"Authorization": pytest.token_type + " " + pytest.access_token},
    )
    actual = response.json()
    assert not actual["success"]
    assert actual["error_code"] == 422
    assert actual["message"] == 'Action with name "non_existant" not found'


def test_delete_slot_set_action():
    response = client.delete(
        f"/api/bot/{pytest.bot}/action/action_set_name_slot",
        headers={"Authorization": pytest.token_type + " " + pytest.access_token},
    )
    actual = response.json()
    assert actual["success"]
    assert actual["error_code"] == 0
    assert actual["message"] == 'Action deleted'


def test_list_slot_set_action_none_present():
    response = client.get(
        f"/api/bot/{pytest.bot}/action/slotset",
        headers={"Authorization": pytest.token_type + " " + pytest.access_token},
    )
    actual = response.json()
    assert actual["success"]
    assert actual["error_code"] == 0
    assert actual["data"] == []


def test_add_intent_case_insensitivity():
    response = client.post(
        f"/api/bot/{pytest.bot}/intents",
        json={"data": "CASE_INSENSITIVE_INTENT"},
        headers={"Authorization": pytest.token_type + " " + pytest.access_token},
    )
    actual = response.json()
    assert actual["data"]["_id"]
    assert actual["success"]
    assert actual["error_code"] == 0
    assert actual["message"] == "Intent added successfully!"

    response = client.get(
        f"/api/bot/{pytest.bot}/intents",
        headers={"Authorization": pytest.token_type + " " + pytest.access_token},
    )
    actual = response.json()
    assert "data" in actual
    intents_added = [i['name'] for i in actual["data"]]
    assert 'CASE_INSENSITIVE_INTENT' not in intents_added
    assert 'case_insensitive_intent' in intents_added
    assert actual["success"]
    assert actual["error_code"] == 0

    response = client.post(
        f"/api/bot/{pytest.bot}/training_examples/CASE_INSENSITIVE_INTENT",
        json={"data": ["IS THIS CASE_INSENSITIVE_INTENT?"]},
        headers={"Authorization": pytest.token_type + " " + pytest.access_token},
    )
    actual = response.json()
    assert actual["success"]
    assert actual["error_code"] == 0
    assert actual["data"][0]["message"] == "Training Example added"

    response = client.get(
        f"/api/bot/{pytest.bot}/training_examples/case_insensitive_intent",
        headers={"Authorization": pytest.token_type + " " + pytest.access_token},
    )
    actual = response.json()
    training_examples = [t['text'] for t in actual["data"]]
    assert "IS THIS CASE_INSENSITIVE_INTENT?" in training_examples
    assert actual["success"]
    assert actual["error_code"] == 0


def test_add_training_example_case_insensitivity():
    response = client.post(
        f"/api/bot/{pytest.bot}/training_examples/CASE_INSENSITIVE_TRAINING_EX_INTENT",
        json={"data": ["IS THIS CASE_INSENSITIVE_TRAINING_EX_INTENT?"]},
        headers={"Authorization": pytest.token_type + " " + pytest.access_token},
    )
    actual = response.json()
    assert actual["success"]
    assert actual["error_code"] == 0
    assert actual["data"][0]["message"] == "Training Example added"

    response = client.get(
        f"/api/bot/{pytest.bot}/training_examples/case_insensitive_training_ex_intent",
        headers={"Authorization": pytest.token_type + " " + pytest.access_token},
    )
    actual = response.json()
    assert "IS THIS CASE_INSENSITIVE_TRAINING_EX_INTENT?" in [t['text'] for t in actual["data"]]
    assert actual["success"]
    assert actual["error_code"] == 0


def test_add_utterances_case_insensitivity():
    response = client.post(
        f"/api/bot/{pytest.bot}/utterance",
        json={"data": "utter_CASE_INSENSITIVE_UTTERANCE"},
        headers={"Authorization": pytest.token_type + " " + pytest.access_token},
    )
    actual = response.json()
    assert actual["success"]
    assert actual["error_code"] == 0
    assert actual["message"] == "Utterance added!"

    response = client.get(
        f"/api/bot/{pytest.bot}/utterance",
        headers={"Authorization": pytest.token_type + " " + pytest.access_token},
    )
    actual = response.json()
    assert actual["success"]
    assert actual["error_code"] == 0
    utterances_added = [u['name'] for u in actual['data']['utterances']]
    assert 'utter_CASE_INSENSITIVE_UTTERANCE' not in utterances_added
    assert 'utter_case_insensitive_utterance' in utterances_added


def test_add_responses_case_insensitivity():
    response = client.post(
        f"/api/bot/{pytest.bot}/response/utter_CASE_INSENSITIVE_RESPONSE",
        json={"data": "yes, this is utter_CASE_INSENSITIVE_RESPONSE"},
        headers={"Authorization": pytest.token_type + " " + pytest.access_token},
    )
    actual = response.json()
    assert actual["data"]["_id"]
    assert actual["success"]
    assert actual["error_code"] == 0
    assert actual["message"] == "Response added!"

    response = client.get(
        f"/api/bot/{pytest.bot}/response/utter_CASE_INSENSITIVE_RESPONSE",
        headers={"Authorization": pytest.token_type + " " + pytest.access_token},
    )
    actual = response.json()
    assert actual["success"]
    assert actual["error_code"] == 0
    assert actual["data"][0]['value'] == {'text': 'yes, this is utter_CASE_INSENSITIVE_RESPONSE'}

    response = client.get(
        f"/api/bot/{pytest.bot}/response/utter_case_insensitive_response",
        headers={"Authorization": pytest.token_type + " " + pytest.access_token},
    )
    actual = response.json()
    assert actual["success"]
    assert actual["error_code"] == 0
    assert len(actual["data"]) == 1


def test_add_story_case_insensitivity():
    response = client.post(
        f"/api/bot/{pytest.bot}/stories",
        json={
            "name": "CASE_INSENSITIVE_STORY",
            "type": "STORY",
            "template_type": "Q&A",
            "steps": [
                {"name": "case_insensitive_training_ex_intent", "type": "INTENT"},
                {"name": "utter_case_insensitive_response", "type": "BOT"},
            ],
        },
        headers={"Authorization": pytest.token_type + " " + pytest.access_token},
    )
    actual = response.json()
    assert actual["message"] == "Flow added successfully"
    assert actual["data"]["_id"]
    assert actual["success"]
    assert actual["error_code"] == 0

    response = client.get(
        f"/api/bot/{pytest.bot}/stories",
        headers={"Authorization": pytest.token_type + " " + pytest.access_token},
    )
    actual = response.json()
    assert actual["success"]
    assert actual["error_code"] == 0
    assert actual["data"]
    assert Utility.check_empty_string(actual["message"])
    stories_added = [s['name'] for s in actual["data"]]
    assert 'CASE_INSENSITIVE_STORY' not in stories_added
    assert 'case_insensitive_story' in stories_added

    response = client.delete(
        f"/api/bot/{pytest.bot}/stories/case_insensitive_story/STORY",
        headers={"Authorization": pytest.token_type + " " + pytest.access_token},
    )
    actual = response.json()
    assert actual["success"]
    assert actual["error_code"] == 0
    assert actual["message"] == "Flow deleted successfully"


def test_add_rule_case_insensitivity():
    response = client.post(
        f"/api/bot/{pytest.bot}/stories",
        json={
            "name": "CASE_INSENSITIVE_RULE",
            "type": "RULE",
            "steps": [
                {"name": "case_insensitive_training_ex_intent", "type": "INTENT"},
                {"name": "utter_case_insensitive_response", "type": "BOT"},
            ],
        },
        headers={"Authorization": pytest.token_type + " " + pytest.access_token},
    )
    actual = response.json()
    assert actual["message"] == "Flow added successfully"
    assert actual["data"]["_id"]
    assert actual["success"]
    assert actual["error_code"] == 0

    response = client.get(
        f"/api/bot/{pytest.bot}/stories",
        headers={"Authorization": pytest.token_type + " " + pytest.access_token},
    )
    actual = response.json()
    assert actual["success"]
    assert actual["error_code"] == 0
    assert actual["data"]
    assert Utility.check_empty_string(actual["message"])
    stories_added = [s['name'] for s in actual["data"]]
    assert 'CASE_INSENSITIVE_RULE' not in stories_added
    assert 'case_insensitive_rule' in stories_added


def test_add_regex_case_insensitivity():
    response = client.post(
        f"/api/bot/{pytest.bot}/regex",
        json={"name": "CASE_INSENSITIVE_REGEX", "pattern": "b*b"},
        headers={"Authorization": pytest.token_type + " " + pytest.access_token},
    )
    actual = response.json()
    assert actual["success"]
    assert actual["error_code"] == 0
    assert actual["message"] == "Regex pattern added successfully!"

    response = client.get(
        f"/api/bot/{pytest.bot}/regex",
        headers={"Authorization": pytest.token_type + " " + pytest.access_token},
    )
    actual = response.json()
    assert actual["success"]
    assert actual["error_code"] == 0
    assert Utility.check_empty_string(actual["message"])
    assert "CASE_INSENSITIVE_REGEX" != actual['data'][0]['name']
    assert "case_insensitive_regex" == actual['data'][0]['name']


def test_add_lookup_table_case_insensitivity():
    response = client.post(
        f"/api/bot/{pytest.bot}/lookup/tables",
        json={"name": "CASE_INSENSITIVE_LOOKUP", "value": ["test1", "test2"]},
        headers={"Authorization": pytest.token_type + " " + pytest.access_token},
    )
    actual = response.json()
    assert actual["success"]
    assert actual["error_code"] == 0
    assert actual["message"] == "Lookup table and values added successfully!"

    response = client.get(
        f"/api/bot/{pytest.bot}/lookup/tables",
        headers={"Authorization": pytest.token_type + " " + pytest.access_token},
    )

    actual = response.json()
    lookups_added = [l['name'] for l in actual['data']]
    assert 'CASE_INSENSITIVE_LOOKUP' not in lookups_added
    assert 'case_insensitive_lookup' in lookups_added


def test_add_entity_synonym_case_insensitivity():
    response = client.post(
        f"/api/bot/{pytest.bot}/entity/synonyms",
        json={"name": "CASE_INSENSITIVE", "value": ["CASE_INSENSITIVE_SYNONYM"]},
        headers={"Authorization": pytest.token_type + " " + pytest.access_token},
    )
    actual = response.json()
    assert actual["success"]
    assert actual["error_code"] == 0
    assert actual["message"] == "Synonym and values added successfully!"

    response = client.get(
        f"/api/bot/{pytest.bot}/entity/synonyms",
        headers={"Authorization": pytest.token_type + " " + pytest.access_token},
    )

    actual = response.json()
    assert actual['data'] == [{'CASE_INSENSITIVE_SYNONYM': 'case_insensitive'}]


def test_add_slot_case_insensitivity():
    response = client.post(
        f"/api/bot/{pytest.bot}/slots",
        json={"name": "CASE_INSENSITIVE_SLOT", "type": "any", "initial_value": "bot", "influence_conversation": False},
        headers={"Authorization": pytest.token_type + " " + pytest.access_token},
    )

    actual = response.json()
    assert "data" in actual
    assert actual["message"] == "Slot added successfully!"
    assert actual["data"]["_id"]
    assert actual["success"]
    assert actual["error_code"] == 0

    response = client.get(
        f"/api/bot/{pytest.bot}/slots",
        headers={"Authorization": pytest.token_type + " " + pytest.access_token},
    )
    actual = response.json()
    assert "data" in actual
    assert len(actual["data"])
    assert actual["success"]
    assert actual["error_code"] == 0


def test_add_form_case_insensitivity():
    path = [{'ask_questions': ['please give us your name?'], 'slot': 'name',
             'mapping': [{'type': 'from_text', 'value': 'user', 'entity': 'name'},
                         {'type': 'from_entity', 'entity': 'name'}]},
            ]
    request = {'name': 'CASE_INSENSITIVE_FORM', 'settings': path}
    response = client.post(
        f"/api/bot/{pytest.bot}/forms",
        json=request,
        headers={"Authorization": pytest.token_type + " " + pytest.access_token},
    )
    actual = response.json()
    assert actual["success"]
    assert actual["error_code"] == 0
    assert actual["message"] == "Form added"

    response = client.get(
        f"/api/bot/{pytest.bot}/forms",
        headers={"Authorization": pytest.token_type + " " + pytest.access_token},
    )
    actual = response.json()
    assert actual["success"]
    assert actual["error_code"] == 0
    form_1 = actual["data"][1]['_id']

    response = client.get(
        f"/api/bot/{pytest.bot}/forms/{form_1}",
        headers={"Authorization": pytest.token_type + " " + pytest.access_token},
    )
    actual = response.json()
    assert actual["success"]
    assert actual["error_code"] == 0
    assert actual['data']['name'] == 'case_insensitive_form'


def test_add_slot_set_action_case_insensitivity():
    request = {'name': 'CASE_INSENSITIVE_SLOT_SET_ACTION', 'set_slots': [{'name': 'name', 'type': 'from_value', 'value': 5}]}
    response = client.post(
        f"/api/bot/{pytest.bot}/action/slotset",
        json=request,
        headers={"Authorization": pytest.token_type + " " + pytest.access_token},
    )
    actual = response.json()
    assert actual["success"]
    assert actual["error_code"] == 0
    assert actual["message"] == "Action added"

    response = client.get(
        f"/api/bot/{pytest.bot}/action/slotset",
        headers={"Authorization": pytest.token_type + " " + pytest.access_token},
    )
    actual = response.json()
    assert actual["success"]
    assert actual["error_code"] == 0
    assert len(actual["data"]) == 1
    assert actual["data"][0] == {'name': 'case_insensitive_slot_set_action', 'set_slots': [{'name': 'name', 'type': 'from_value',
                                 'value': 5}]}


def test_add_http_action_case_insensitivity():
    request_body = {
        "action_name": "CASE_INSENSITIVE_HTTP_ACTION",
        "response": {"value": "string"},
        "http_url": "http://www.google.com",
        "request_method": "GET",
        "params_list": [{
            "key": "testParam1",
            "parameter_type": "value",
            "value": "testValue1"
        }]
    }

    response = client.post(
        url=f"/api/bot/{pytest.bot}/action/httpaction",
        json=request_body,
        headers={"Authorization": pytest.token_type + " " + pytest.access_token},
    )

    actual = response.json()
    assert actual["error_code"] == 0
    assert actual["message"]
    assert actual["success"]

    response = client.get(
        url=f"/api/bot/{pytest.bot}/action/httpaction/CASE_INSENSITIVE_HTTP_ACTION",
        headers={"Authorization": pytest.token_type + " " + pytest.access_token},
    )
    actual = response.json()
    assert actual["error_code"] == 422
    assert not actual['data']

    response = client.get(
        url=f"/api/bot/{pytest.bot}/action/httpaction/case_insensitive_http_action",
        headers={"Authorization": pytest.token_type + " " + pytest.access_token},
    )
    actual = response.json()
    assert actual["error_code"] == 0
    assert actual['data']
    assert actual["success"]


def test_get_ui_config_empty():
    response = client.get(
        url=f"/api/account/config/ui",
        headers={"Authorization": pytest.token_type + " " + pytest.access_token},
    )
    actual = response.json()
    assert actual["error_code"] == 0
    assert actual['data'] == {}
    assert actual["success"]


def test_add_ui_config():
    response = client.put(
        url=f"/api/account/config/ui",
        json={'data': {'has_stepper': True, 'has_tour': False, 'theme': 'white'}},
        headers={"Authorization": pytest.token_type + " " + pytest.access_token},
    )
    actual = response.json()
    assert actual["error_code"] == 0
    assert not actual['data']
    assert actual["success"]
    assert actual["message"] == 'Config saved!'

    response = client.put(
        url=f"/api/account/config/ui",
        json={'data': {'has_stepper': True, 'has_tour': False, 'theme': 'black'}},
        headers={"Authorization": pytest.token_type + " " + pytest.access_token},
    )
    actual = response.json()
    assert actual["error_code"] == 0
    assert not actual['data']
    assert actual["success"]
    assert actual["message"] == 'Config saved!'


def test_get_ui_config():
    response = client.get(
        url=f"/api/account/config/ui",
        headers={"Authorization": pytest.token_type + " " + pytest.access_token},
    )
    actual = response.json()
    assert actual["error_code"] == 0
    assert actual['data'] == {'has_stepper': True, 'has_tour': False, 'theme': 'black'}
    assert actual["success"]


def test_sso_redirect_url_invalid_type():
    response = client.get(
        url=f"/api/auth/login/sso/ethereum"
    )
    actual = response.json()
    assert actual["error_code"] == 422
    assert actual['message'] == 'ethereum login is not supported'
    assert not actual["success"]


def test_list_sso_not_enabled():
    response = client.get(
        url=f"/api/auth/login/sso/list/enabled", allow_redirects=False
    )
    actual = response.json()
    assert actual["error_code"] == 0
    assert actual["success"]
    assert actual["data"] == {
            'facebook': False,
            'linkedin': False,
            'google': False
        }


def test_sso_redirect_url_not_enabled():
    response = client.get(
        url=f"/api/auth/login/sso/google", allow_redirects=False
    )
    actual = response.json()
    assert actual["error_code"] == 422
    assert actual['message'] == 'google login is not enabled'
    assert not actual["success"]

    response = client.get(
        url=f"/api/auth/login/sso/linkedin", allow_redirects=False
    )
    actual = response.json()
    assert actual["error_code"] == 422
    assert actual['message'] == 'linkedin login is not enabled'
    assert not actual["success"]

    response = client.get(
        url=f"/api/auth/login/sso/facebook", allow_redirects=False
    )
    actual = response.json()
    assert actual["error_code"] == 422
    assert actual['message'] == 'facebook login is not enabled'
    assert not actual["success"]


def test_sso_redirect_url(monkeypatch):
    discovery_url = 'https://accounts.google.com/o/oauth2/v2/auth?response_type=code&client_id='

    async def _mock_get_discovery_doc(*args, **kwargs):
        return {'authorization_endpoint': discovery_url}

    Utility.environment['sso']['linkedin']['enable'] = True
    Utility.environment['sso']['google']['enable'] = True
    Utility.environment['sso']['facebook']['enable'] = True
    monkeypatch.setattr(GoogleSSO, 'get_discovery_document', _mock_get_discovery_doc)

    response = client.get(
        url=f"/api/auth/login/sso/google", allow_redirects=False
    )
    assert response.status_code == 303
    assert response.headers['location'].__contains__(discovery_url)

    response = client.get(
        url=f"/api/auth/login/sso/linkedin", allow_redirects=False
    )
    assert response.status_code == 303
    assert response.headers['location'].__contains__(
        'https://www.linkedin.com/oauth/v2/authorization?response_type=code&client_id=')

    response = client.get(
        url=f"/api/auth/login/sso/facebook", allow_redirects=False
    )
    assert response.status_code == 303
    assert response.headers['location'].__contains__(
        'https://www.facebook.com/v9.0/dialog/oauth?response_type=code&client_id=')


def test_list_sso_enabled():
    Utility.environment['sso']['linkedin']['enable'] = True
    Utility.environment['sso']['google']['enable'] = True

    response = client.get(
        url=f"/api/auth/login/sso/list/enabled", allow_redirects=False
    )
    actual = response.json()
    assert actual["error_code"] == 0
    assert actual["success"]
    assert actual["data"] == {
            'facebook': False,
            'linkedin': True,
            'google': True
        }


def test_sso_get_login_token_invalid_type():
    response = client.get(
        url=f"/api/auth/login/sso/callback/ethereum"
    )
    actual = response.json()
    assert actual["error_code"] == 422
    assert actual['message'] == 'ethereum login is not supported'
    assert not actual["success"]


def test_sso_get_login_token(monkeypatch):
    async def __mock_verify_and_process(*args, **kwargs):
        return True, {}, 'fgyduhsaifusijfisofwh87eyfhw98yqwhfc8wufchwufehwncj'

    monkeypatch.setattr(Authentication, 'verify_and_process', __mock_verify_and_process)
    response = client.get(
        url=f"/api/auth/login/sso/callback/google?code=123456789", allow_redirects=False
    )
    actual = response.json()
    assert all(
        [
            True if actual["data"][key] else False
            for key in ["access_token", "token_type"]
        ]
    )
    assert actual["success"]
    assert actual["error_code"] == 0

    response = client.get(
        url=f"/api/auth/login/sso/callback/linkedin?code=123456789", allow_redirects=False
    )
    actual = response.json()
    assert all(
        [
            True if actual["data"][key] else False
            for key in ["access_token", "token_type"]
        ]
    )
    assert actual["success"]
    assert actual["error_code"] == 0

    response = client.get(
        url=f"/api/auth/login/sso/callback/facebook?code=123456789", allow_redirects=False
    )
    actual = response.json()
    assert all(
        [
            True if actual["data"][key] else False
            for key in ["access_token", "token_type"]
        ]
    )
    assert actual["success"]
    assert actual["error_code"] == 0


def test_trigger_mail_on_new_signup_with_sso(monkeypatch):
    token = 'fgyduhsaifusijfisofwh87eyfhw98yqwhfc8wufchwufehwncj'

    async def __mock_verify_and_process(*args, **kwargs):
        return False, {'email': 'new_user@digite.com', 'first_name': 'new', 'password': SecretStr('123456789')}, token

    monkeypatch.setattr(Authentication, 'verify_and_process', __mock_verify_and_process)
    monkeypatch.setattr(Utility, 'trigger_smtp', mock_smtp)
    Utility.email_conf["email"]["enable"] = True
    response = client.get(
        url=f"/api/auth/login/sso/callback/google?code=123456789", allow_redirects=False
    )
    actual = response.json()
    Utility.email_conf["email"]["enable"] = False
    assert actual["success"]
    assert actual["error_code"] == 0
    assert not Utility.check_empty_string(actual["message"])
    actual = response.json()
    assert actual["data"]["access_token"] == token
    assert actual["data"]["token_type"] == 'bearer'


@patch("kairon.shared.utils.SMTP", autospec=True)
def test_add_email_action(mock_smtp):
    request = {"action_name": "email_config",
               "smtp_url": "test.test.com",
               "smtp_port": 25,
               "smtp_userid": None,
               "smtp_password": {'value': "test"},
               "from_email": "test@demo.com",
               "to_email": ["test@test.com","test1@test.com"],
               "subject": "Test Subject",
               "response": "Test Response",
               "tls": False
               }
    response = client.post(
        f"/api/bot/{pytest.bot}/action/email",
        json=request,
        headers={"Authorization": pytest.token_type + " " + pytest.access_token},
    )
    actual = response.json()
    print(actual)
    assert actual["success"]
    assert actual["error_code"] == 0
    assert actual["message"] == "Action added"


@patch("kairon.shared.utils.SMTP", autospec=True)
def test_add_email_action_from_different_parameter_type(mock_smtp):
    request = {"action_name": "email_config_with_slot",
               "smtp_url": "test.test.com",
               "smtp_port": 25,
               "smtp_userid": None,
               "smtp_password": {'value': "test", "parameter_type": "slot"},
               "from_email": "test@demo.com",
               "to_email": ["test@test.com","test1@test.com"],
               "subject": "Test Subject",
               "response": "Test Response",
               "tls": False
               }
    response = client.post(
        f"/api/bot/{pytest.bot}/action/email",
        json=request,
        headers={"Authorization": pytest.token_type + " " + pytest.access_token},
    )
    actual = response.json()
    assert actual["success"]
    assert actual["error_code"] == 0
    assert actual["message"] == "Action added"

    request = {"action_name": "email_config_with_key_vault",
               "smtp_url": "test.test.com",
               "smtp_port": 25,
               "smtp_userid": None,
               "smtp_password": {'value': "test", "parameter_type": "key_vault"},
               "from_email": "test@demo.com",
               "to_email": ["test@test.com","test1@test.com"],
               "subject": "Test Subject",
               "response": "Test Response",
               "tls": False
               }
    response = client.post(
        f"/api/bot/{pytest.bot}/action/email",
        json=request,
        headers={"Authorization": pytest.token_type + " " + pytest.access_token},
    )
    actual = response.json()
    assert actual["success"]
    assert actual["error_code"] == 0
    assert actual["message"] == "Action added"


@patch("kairon.shared.utils.SMTP", autospec=True)
def test_add_email_action_from_invalid_parameter_type(mock_smtp):
    request = {"action_name": "email_config_invalid_parameter_type",
               "smtp_url": "test.test.com",
               "smtp_port": 25,
               "smtp_userid": None,
               "smtp_password": {'value': "test", "parameter_type": "intent"},
               "from_email": "test@demo.com",
               "to_email": ["test@test.com","test1@test.com"],
               "subject": "Test Subject",
               "response": "Test Response",
               "tls": False
               }
    response = client.post(
        f"/api/bot/{pytest.bot}/action/email",
        json=request,
        headers={"Authorization": pytest.token_type + " " + pytest.access_token},
    )
    actual = response.json()
    assert not actual["success"]
    assert actual["error_code"] == 422

    request = {"action_name": "email_config_invalid_parameter_type",
               "smtp_url": "test.test.com",
               "smtp_port": 25,
               "smtp_userid": None,
               "smtp_password": {'value': "", "parameter_type": "slot"},
               "from_email": "test@demo.com",
               "to_email": ["test@test.com", "test1@test.com"],
               "subject": "Test Subject",
               "response": "Test Response",
               "tls": False
               }
    response = client.post(
        f"/api/bot/{pytest.bot}/action/email",
        json=request,
        headers={"Authorization": pytest.token_type + " " + pytest.access_token},
    )
    actual = response.json()
    assert not actual["success"]
    assert actual["error_code"] == 422

    request = {"action_name": "email_config_invalid_parameter_type",
               "smtp_url": "test.test.com",
               "smtp_port": 25,
               "smtp_userid": None,
               "smtp_password": {'value': "", "parameter_type": "key_vault"},
               "from_email": "test@demo.com",
               "to_email": ["test@test.com", "test1@test.com"],
               "subject": "Test Subject",
               "response": "Test Response",
               "tls": False
               }
    response = client.post(
        f"/api/bot/{pytest.bot}/action/email",
        json=request,
        headers={"Authorization": pytest.token_type + " " + pytest.access_token},
    )
    actual = response.json()
    assert not actual["success"]
    assert actual["error_code"] == 422


def test_list_email_actions():
    response = client.get(
        f"/api/bot/{pytest.bot}/action/email",
        headers={"Authorization": pytest.token_type + " " + pytest.access_token},
    )
    actual = response.json()
    print(actual)
    assert actual["success"]
    assert actual["error_code"] == 0
    assert len(actual["data"]) == 3
    assert actual["data"] == [{'action_name': 'email_config', 'smtp_url': 'test.test.com', 'smtp_port': 25,
                               'smtp_password': {'_cls': 'CustomActionRequestParameters', 'key': 'smtp_password',
                                                 'encrypt': False, 'value': 'test', 'parameter_type': 'value'},
                               'from_email': 'test@demo.com', 'subject': 'Test Subject',
                               'to_email': ['test@test.com', 'test1@test.com'], 'response': 'Test Response',
                               'tls': False},
                              {'action_name': 'email_config_with_slot', 'smtp_url': 'test.test.com', 'smtp_port': 25,
                               'smtp_password': {'_cls': 'CustomActionRequestParameters', 'key': 'smtp_password',
                                                 'encrypt': False, 'value': 'test', 'parameter_type': 'slot'},
                               'from_email': 'test@demo.com', 'subject': 'Test Subject',
                               'to_email': ['test@test.com', 'test1@test.com'], 'response': 'Test Response',
                               'tls': False},
                              {'action_name': 'email_config_with_key_vault', 'smtp_url': 'test.test.com',
                               'smtp_port': 25,
                               'smtp_password': {'_cls': 'CustomActionRequestParameters', 'key': 'smtp_password',
                                                 'encrypt': False, 'value': 'test', 'parameter_type': 'key_vault'},
                               'from_email': 'test@demo.com', 'subject': 'Test Subject',
                               'to_email': ['test@test.com', 'test1@test.com'], 'response': 'Test Response',
                               'tls': False}]


@patch("kairon.shared.utils.SMTP", autospec=True)
def test_edit_email_action(mock_smtp):
    request = {"action_name": "email_config",
               "smtp_url": "test.test.com",
               "smtp_port": 25,
               "smtp_userid": None,
               "smtp_password": {'value': "test"},
               "from_email": "test@demo.com",
               "to_email": ["test@test.com","test1@test.com"],
               "subject": "Test Subject",
               "response": "Test Response",
               "tls": False
               }
    response = client.put(
        f"/api/bot/{pytest.bot}/action/email",
        json=request,
        headers={"Authorization": pytest.token_type + " " + pytest.access_token},
    )
    actual = response.json()
    assert actual["success"]
    assert actual["error_code"] == 0
    assert actual["message"] == 'Action updated'


@patch("kairon.shared.utils.SMTP", autospec=True)
def test_edit_email_action_different_parameter_type(mock_smtp):
    request = {"action_name": "email_config_with_slot",
               "smtp_url": "test.test.com",
               "smtp_port": 25,
               "smtp_userid": None,
               "smtp_password": {'value': "test", "parameter_type": "slot"},
               "from_email": "test@demo.com",
               "to_email": ["test@test.com", "test1@test.com"],
               "subject": "Test Subject",
               "response": "Test Response",
               "tls": False
               }
    response = client.put(
        f"/api/bot/{pytest.bot}/action/email",
        json=request,
        headers={"Authorization": pytest.token_type + " " + pytest.access_token},
    )
    actual = response.json()
    assert actual["success"]
    assert actual["error_code"] == 0
    assert actual["message"] == 'Action updated'

    request = {"action_name": "email_config_with_key_vault",
               "smtp_url": "test.test.com",
               "smtp_port": 25,
               "smtp_userid": None,
               "smtp_password": {'value': "test", "parameter_type": "key_vault"},
               "from_email": "test@demo.com",
               "to_email": ["test@test.com", "test1@test.com"],
               "subject": "Test Subject",
               "response": "Test Response",
               "tls": False
               }
    response = client.put(
        f"/api/bot/{pytest.bot}/action/email",
        json=request,
        headers={"Authorization": pytest.token_type + " " + pytest.access_token},
    )
    actual = response.json()
    assert actual["success"]
    assert actual["error_code"] == 0
    assert actual["message"] == 'Action updated'


@patch("kairon.shared.utils.SMTP", autospec=True)
def test_edit_email_action_invalid_parameter_type(mock_smtp):
    request = {"action_name": "email_config_with_slot",
               "smtp_url": "test.test.com",
               "smtp_port": 25,
               "smtp_userid": None,
               "smtp_password": {'value': "test", "parameter_type": "intent"},
               "from_email": "test@demo.com",
               "to_email": ["test@test.com", "test1@test.com"],
               "subject": "Test Subject",
               "response": "Test Response",
               "tls": False
               }
    response = client.put(
        f"/api/bot/{pytest.bot}/action/email",
        json=request,
        headers={"Authorization": pytest.token_type + " " + pytest.access_token},
    )
    actual = response.json()
    assert not actual["success"]
    assert actual["error_code"] == 422


@patch("kairon.shared.utils.SMTP", autospec=True)
def test_edit_email_action_does_not_exists(mock_smtp):
    request = {"action_name": "email_config1",
               "smtp_url": "test.test.com",
               "smtp_port": 25,
               "smtp_userid": None,
               "smtp_password": {'value': "test"},
               "from_email": "test@demo.com",
               "to_email":["test@test.com","test1@test.com"],
               "subject": "Test Subject",
               "response": "Test Response",
               "tls": False
               }
    response = client.put(
        f"/api/bot/{pytest.bot}/action/email",
        json=request,
        headers={"Authorization": pytest.token_type + " " + pytest.access_token},
    )
    actual = response.json()
    assert not actual["success"]
    assert actual["error_code"] == 422
    assert actual["message"] == 'Action with name "email_config1" not found'


def test_delete_email_action_not_exists():
    response = client.delete(
        f"/api/bot/{pytest.bot}/action/non_existant",
        headers={"Authorization": pytest.token_type + " " + pytest.access_token},
    )
    actual = response.json()
    assert not actual["success"]
    assert actual["error_code"] == 422
    assert actual["message"] == 'Action with name "non_existant" not found'


def test_delete_email_action():
    response = client.delete(
        f"/api/bot/{pytest.bot}/action/email_config",
        headers={"Authorization": pytest.token_type + " " + pytest.access_token},
    )
    actual = response.json()
    assert actual["success"]
    assert actual["error_code"] == 0
    assert actual["message"] == 'Action deleted'


def test_list_google_search_action_no_actions():
    response = client.get(
        f"/api/bot/{pytest.bot}/action/googlesearch",
        headers={"Authorization": pytest.token_type + " " + pytest.access_token},
    )
    actual = response.json()
    assert actual["success"]
    assert actual["error_code"] == 0
    assert len(actual["data"]) == 0


def test_add_google_search_action():
    action = {
        'name': 'google_custom_search',
        'api_key': {'value': '12345678'},
        'search_engine_id': 'asdfg:123456',
        'failure_response': 'I have failed to process your request',
    }
    response = client.post(
        f"/api/bot/{pytest.bot}/action/googlesearch",
        json=action,
        headers={"Authorization": pytest.token_type + " " + pytest.access_token},
    )
    actual = response.json()
    assert actual["success"]
    assert actual["error_code"] == 0
    assert actual["message"] == "Action added"


def test_add_google_search_exists():
    action = {
        'name': 'google_custom_search',
        'api_key': {'value': '12345678'},
        'search_engine_id': 'asdfg:123456',
        'failure_response': 'I have failed to process your request',
    }
    response = client.post(
        f"/api/bot/{pytest.bot}/action/googlesearch",
        json=action,
        headers={"Authorization": pytest.token_type + " " + pytest.access_token},
    )
    actual = response.json()
    assert not actual["success"]
    assert actual["error_code"] == 422
    assert actual["message"] == 'Action with name "google_custom_search" exists'


def test_add_google_search_different_parameter_types():
    action = {
        'name': 'google_custom_search_slot',
        'api_key': {'value': '12345678', "parameter_type": "slot"},
        'search_engine_id': 'asdfg:123456',
        'failure_response': 'I have failed to process your request',
    }
    response = client.post(
        f"/api/bot/{pytest.bot}/action/googlesearch",
        json=action,
        headers={"Authorization": pytest.token_type + " " + pytest.access_token},
    )
    actual = response.json()
    assert actual["success"]
    assert actual["error_code"] == 0
    assert actual["message"] == 'Action added'

    action = {
        'name': 'google_custom_search_key_vault',
        'api_key': {'value': '12345678', "parameter_type": "key_vault"},
        'search_engine_id': 'asdfg:123456',
        'failure_response': 'I have failed to process your request',
    }
    response = client.post(
        f"/api/bot/{pytest.bot}/action/googlesearch",
        json=action,
        headers={"Authorization": pytest.token_type + " " + pytest.access_token},
    )
    actual = response.json()
    assert actual["success"]
    assert actual["error_code"] == 0
    assert actual["message"] == 'Action added'


def test_add_google_search_invalid_parameter_types():
    action = {
        'name': 'google_custom_search_slot',
        'api_key': {'value': '12345678', "parameter_type": "chat_log"},
        'search_engine_id': 'asdfg:123456',
        'failure_response': 'I have failed to process your request',
    }
    response = client.post(
        f"/api/bot/{pytest.bot}/action/googlesearch",
        json=action,
        headers={"Authorization": pytest.token_type + " " + pytest.access_token},
    )
    actual = response.json()
    assert not actual["success"]
    assert actual["error_code"] == 422


def test_edit_google_search_action_not_exists():
    action = {
        'name': 'custom_search',
        'api_key': {'value': '12345678'},
        'search_engine_id': 'asdfg:123456',
        'failure_response': 'I have failed to process your request',
    }
    response = client.put(
        f"/api/bot/{pytest.bot}/action/googlesearch",
        json=action,
        headers={"Authorization": pytest.token_type + " " + pytest.access_token},
    )
    actual = response.json()
    assert not actual["success"]
    assert actual["error_code"] == 422
    assert actual["message"] == 'Google search action with name "custom_search" not found'


def test_edit_google_search_action():
    action = {
        'name': 'google_custom_search',
        'api_key': {"value": '1234567889'},
        'search_engine_id': 'asdfg:12345689',
        'failure_response': 'Failed to perform search',
    }
    response = client.put(
        f"/api/bot/{pytest.bot}/action/googlesearch",
        json=action,
        headers={"Authorization": pytest.token_type + " " + pytest.access_token},
    )
    actual = response.json()
    assert actual["success"]
    assert actual["error_code"] == 0
    assert actual["message"] == 'Action updated'


def test_edit_google_search_action_different_parameter_types():
    action = {
        'name': 'google_custom_search_slot',
        'api_key': {"value": '1234567889', "parameter_type": "key_vault"},
        'search_engine_id': 'asdfg:12345689',
        'failure_response': 'Failed to perform search',
    }
    response = client.put(
        f"/api/bot/{pytest.bot}/action/googlesearch",
        json=action,
        headers={"Authorization": pytest.token_type + " " + pytest.access_token},
    )
    actual = response.json()
    assert actual["success"]
    assert actual["error_code"] == 0
    assert actual["message"] == 'Action updated'

    action = {
        'name': 'google_custom_search_key_vault',
        'api_key': {"value": '1234567889', "parameter_type": "slot"},
        'search_engine_id': 'asdfg:12345689',
        'failure_response': 'Failed to perform search',
    }
    response = client.put(
        f"/api/bot/{pytest.bot}/action/googlesearch",
        json=action,
        headers={"Authorization": pytest.token_type + " " + pytest.access_token},
    )
    actual = response.json()
    assert actual["success"]
    assert actual["error_code"] == 0
    assert actual["message"] == 'Action updated'


def test_edit_google_search_action_invalid_parameter_type():
    action = {
        'name': 'google_custom_search_key_vault',
        'api_key': {'value': '12345678', "parameter_type": "user_message"},
        'search_engine_id': 'asdfg:123456',
        'failure_response': 'I have failed to process your request',
    }
    response = client.put(
        f"/api/bot/{pytest.bot}/action/googlesearch",
        json=action,
        headers={"Authorization": pytest.token_type + " " + pytest.access_token},
    )
    actual = response.json()
    assert not actual["success"]
    assert actual["error_code"] == 422


def test_list_google_search_action():
    response = client.get(
        f"/api/bot/{pytest.bot}/action/googlesearch",
        headers={"Authorization": pytest.token_type + " " + pytest.access_token},
    )
    actual = response.json()
    assert actual["success"]
    assert actual["error_code"] == 0
    assert len(actual["data"]) == 3
    print(actual["data"])
    assert actual["data"][0]['name'] == 'google_custom_search'
    assert actual["data"][0]['api_key'] == {'_cls': 'CustomActionRequestParameters', 'encrypt': False, 'key': 'api_key', 'parameter_type': 'value', "value": '1234567889'}
    assert actual["data"][0]['search_engine_id'] == 'asdfg:12345689'
    assert actual["data"][0]['failure_response'] == 'Failed to perform search'
    assert actual["data"][0]['num_results'] == 1


def test_delete_google_search_action():
    response = client.delete(
        f"/api/bot/{pytest.bot}/action/google_custom_search",
        headers={"Authorization": pytest.token_type + " " + pytest.access_token},
    )
    actual = response.json()
    assert actual["success"]
    assert actual["error_code"] == 0
    assert actual["message"] == 'Action deleted'


def test_delete_google_search_action_not_exists():
    response = client.delete(
        f"/api/bot/{pytest.bot}/action/google_custom_search",
        headers={"Authorization": pytest.token_type + " " + pytest.access_token},
    )
    actual = response.json()
    assert not actual["success"]
    assert actual["error_code"] == 422
    assert actual["message"] == 'Action with name "google_custom_search" not found'


def test_list_hubspot_forms_action_no_actions():
    response = client.get(
        f"/api/bot/{pytest.bot}/action/hubspot/forms",
        headers={"Authorization": pytest.token_type + " " + pytest.access_token},
    )
    actual = response.json()
    assert actual["success"]
    assert actual["error_code"] == 0
    assert len(actual["data"]) == 0


def test_add_hubspot_forms_action():
    action = {
        'name': 'action_hubspot_forms',
        'portal_id': '12345678',
        'form_guid': 'asdfg:123456',
        'fields': [
            {"key": 'email', 'value': 'email_slot', 'parameter_type': 'slot'},
            {"key": 'firstname', 'value': 'firstname_slot', 'parameter_type': 'slot'}
        ],
        'response': 'Form submitted'
    }
    response = client.post(
        f"/api/bot/{pytest.bot}/action/hubspot/forms",
        json=action,
        headers={"Authorization": pytest.token_type + " " + pytest.access_token},
    )
    actual = response.json()
    assert actual["success"]
    assert actual["error_code"] == 0
    assert actual["message"] == "Action added"


def test_add_hubspot_forms_action_invalid_param_type():
    action = {
        'name': 'action_hubspot_forms',
        'portal_id': '12345678',
        'form_guid': 'asdfg:123456',
        'fields': [
            {"key": 'email', 'value': 'email_slot', 'parameter_type': 'header'},
            {"key": 'firstname', 'value': 'firstname_slot', 'parameter_type': 'slot'}
        ],
        'response': 'Form submitted'
    }
    response = client.post(
        f"/api/bot/{pytest.bot}/action/hubspot/forms",
        json=action,
        headers={"Authorization": pytest.token_type + " " + pytest.access_token},
    )
    actual = response.json()
    assert not actual["success"]
    assert actual["error_code"] == 422
    print(actual["message"])
    assert actual["message"] == [{'loc': ['body', 'fields', 0, 'parameter_type'],
                                  'msg': "value is not a valid enumeration member; permitted: 'value', 'slot', 'sender_id', 'user_message', 'intent', 'chat_log', 'key_vault'",
                                  'type': 'type_error.enum', 'ctx': {
            'enum_values': ['value', 'slot', 'sender_id', 'user_message', 'intent', 'chat_log', 'key_vault']}}]


def test_add_hubspot_forms_exists():
    action = {
        'name': 'action_hubspot_forms',
        'portal_id': '12345678',
        'form_guid': 'asdfg:123456',
        'fields': [
            {"key": 'email', 'value': 'email_slot', 'parameter_type': 'slot'},
            {"key": 'firstname', 'value': 'firstname_slot', 'parameter_type': 'slot'}
        ],
        'response': 'Form submitted'
    }
    response = client.post(
        f"/api/bot/{pytest.bot}/action/hubspot/forms",
        json=action,
        headers={"Authorization": pytest.token_type + " " + pytest.access_token},
    )
    actual = response.json()
    assert not actual["success"]
    assert actual["error_code"] == 422
    assert actual["message"] == 'Action exists!'


def test_edit_hubspot_forms_action_not_exists():
    action = {
        'name': 'hubspot_forms_action',
        'portal_id': '12345678',
        'form_guid': 'asdfg:123456',
        'fields': [
            {"key": 'email', 'value': 'email_slot', 'parameter_type': 'slot'},
            {"key": 'firstname', 'value': 'firstname_slot', 'parameter_type': 'slot'}
        ],
        'response': 'Form submitted'
    }
    response = client.put(
        f"/api/bot/{pytest.bot}/action/hubspot/forms",
        json=action,
        headers={"Authorization": pytest.token_type + " " + pytest.access_token},
    )
    actual = response.json()
    assert not actual["success"]
    assert actual["error_code"] == 422
    assert actual["message"] == 'Action with name "hubspot_forms_action" not found'


def test_edit_hubspot_forms_action():
    action = {
        'name': 'action_hubspot_forms',
        'portal_id': '123456785787',
        'form_guid': 'asdfg:12345678787',
        'fields': [
            {"key": 'email', 'value': 'email_slot', 'parameter_type': 'slot'},
            {"key": 'fullname', 'value': 'fullname_slot', 'parameter_type': 'slot'},
            {"key": 'company', 'value': 'digite', 'parameter_type': 'value'},
            {"key": 'phone', 'value': 'phone_slot', 'parameter_type': 'slot'}
        ],
        'response': 'Hubspot Form submitted'
    }
    response = client.put(
        f"/api/bot/{pytest.bot}/action/hubspot/forms",
        json=action,
        headers={"Authorization": pytest.token_type + " " + pytest.access_token},
    )
    actual = response.json()
    assert actual["success"]
    assert actual["error_code"] == 0
    assert actual["message"] == 'Action updated'


def test_list_hubspot_forms_action():
    response = client.get(
        f"/api/bot/{pytest.bot}/action/hubspot/forms",
        headers={"Authorization": pytest.token_type + " " + pytest.access_token},
    )
    actual = response.json()
    assert actual["success"]
    assert actual["error_code"] == 0
    assert len(actual["data"]) == 1
    assert actual["data"][0]['name'] == 'action_hubspot_forms'
    assert actual["data"][0]['portal_id'] == '123456785787'
    assert actual["data"][0]['form_guid'] == 'asdfg:12345678787'
    assert actual["data"][0]['fields'] == [{'_cls': 'HttpActionRequestBody', 'key': 'email', 'value': 'email_slot', 'parameter_type': 'slot', 'encrypt': False},
                                    {'_cls': 'HttpActionRequestBody', 'key': 'fullname', 'value': 'fullname_slot', 'parameter_type': 'slot', 'encrypt': False},
                                    {'_cls': 'HttpActionRequestBody', 'key': 'company', 'value': 'digite', 'parameter_type': 'value', 'encrypt': False},
                                    {'_cls': 'HttpActionRequestBody', 'key': 'phone', 'value': 'phone_slot', 'parameter_type': 'slot', 'encrypt': False}]
    assert actual["data"][0]['response'] == 'Hubspot Form submitted'


def test_delete_hubspot_forms_action():
    response = client.delete(
        f"/api/bot/{pytest.bot}/action/action_hubspot_forms",
        headers={"Authorization": pytest.token_type + " " + pytest.access_token},
    )
    actual = response.json()
    assert actual["success"]
    assert actual["error_code"] == 0
    assert actual["message"] == 'Action deleted'


def test_disable_integration_token():
    response = client.put(
        f"/api/auth/{pytest.bot}/integration/token",
        json={'name': 'integration 3', 'status': 'inactive'},
        headers={"Authorization": pytest.token_type + " " + pytest.access_token},
    )
    actual = response.json()
    assert actual["success"]
    assert actual["error_code"] == 0
    assert actual['message'] == 'Integration status updated!'


def test_list_integrations_after_disable():
    response = client.get(
        f"/api/auth/{pytest.bot}/integration/token/list",
        headers={"Authorization": pytest.token_type + " " + pytest.access_token},
    )
    actual = response.json()
    assert actual["data"][0]['name'] == 'integration 1'
    assert actual["data"][0]['user'] == 'integ1@gmail.com'
    assert actual["data"][0]['iat']
    assert actual["data"][0]['status'] == 'active'
    assert actual["data"][0]['role'] == 'designer'
    assert actual["data"][1]['name'] == 'integration 3'
    assert actual["data"][1]['user'] == 'integ1@gmail.com'
    assert actual["data"][1]['iat']
    assert actual["data"][1]['status'] == 'inactive'
    assert actual["data"][1]['role'] == 'designer'
    assert actual["success"]
    assert actual["error_code"] == 0


def test_use_inactive_token():
    response = client.get(
        f"/api/bot/{pytest.bot}/intents",
        headers={
            "Authorization": pytest.disable_token,
            "X-USER": "integration",
        },
    )
    actual = response.json()
    assert actual["message"] == 'Access to bot is denied'
    assert not actual["success"]
    assert actual["error_code"] == 401

    response = client.put(
        f"/api/auth/{pytest.bot}/integration/token",
        json={'name': 'integration 3', 'status': 'active', 'role': 'tester'},
        headers={"Authorization": pytest.token_type + " " + pytest.access_token},
    )
    actual = response.json()
    print(actual)
    assert actual["success"]
    assert actual["error_code"] == 0

    response = client.get(
        f"/api/bot/{pytest.bot}/intents",
        headers={
            "Authorization": pytest.disable_token,
            "X-USER": "integration",
        },
    )
    actual = response.json()
    print(actual)
    assert actual["success"]
    assert actual["error_code"] == 0
    assert actual['data']


def test_delete_integration_token():
    response = client.put(
        f"/api/auth/{pytest.bot}/integration/token",
        json={'name': 'integration 3', 'status': 'deleted'},
        headers={"Authorization": pytest.token_type + " " + pytest.access_token},
    )
    actual = response.json()
    assert actual["success"]
    assert actual["error_code"] == 0
    assert actual['message'] == 'Integration status updated!'

    response = client.get(
        f"/api/auth/{pytest.bot}/integration/token/list",
        headers={"Authorization": pytest.token_type + " " + pytest.access_token},
    )
    actual = response.json()
    assert len(actual["data"]) == 1


def test_integration_token_from_one_bot_on_another_bot():
    response = client.post(
        "/api/account/bot",
        json={"data": "demo-bot"},
        headers={"Authorization": pytest.token_type + " " + pytest.access_token},
    ).json()
    assert response['message'] == 'Bot created'
    assert response['error_code'] == 0
    assert response['success']

    response = client.get(
        "/api/account/bot",
        headers={"Authorization": pytest.token_type + " " + pytest.access_token},
    ).json()
    assert len(response['data']['account_owned']) == 1
    assert len(response['data']['shared']) == 1
    bot1 = response['data']['account_owned'][0]['_id']
    bot2 = response['data']['shared'][0]['_id']

    response = client.post(
        f"/api/auth/{bot2}/integration/token",
        json={'name': 'integration 4', 'expiry_minutes': 1440},
        headers={"Authorization": pytest.token_type + " " + pytest.access_token},
    )
    token = response.json()
    assert token["success"]
    assert token["error_code"] == 0
    assert token["data"]["access_token"]
    assert token["data"]["token_type"]

    response = client.get(
        f"/api/bot/{bot1}/intents",
        headers={
            "Authorization": token["data"]["token_type"]
                             + " "
                             + token["data"]["access_token"],
            "X-USER": "integration",
        },
    )
    actual = response.json()
    assert actual["message"] == 'Access to bot is denied'
    assert not actual["success"]
    assert actual["error_code"] == 401

    response = client.get(
        f"/api/bot/{pytest.bot}/intents",
        headers={
            "Authorization": token["data"]["token_type"]
                             + " "
                             + token["data"]["access_token"],
            "X-USER": "integration",
        },
    )
    actual = response.json()
    assert actual["message"] == "['owner', 'admin', 'designer', 'tester'] access is required to perform this operation on the bot"
    assert not actual["success"]
    assert actual["error_code"] == 401

    response = client.post(
        f"/api/bot/{pytest.bot}/chat",
        json={'data': 'hi'},
        headers={
            "Authorization": token["data"]["token_type"]
                             + " "
                             + token["data"]["access_token"],
            "X-USER": "integration",
        },
    )
    actual = response.json()
    assert actual["error_code"] != 401


def test_integration_limit_reached():
    response = client.post(
        f"/api/auth/{pytest.bot}/integration/token",
        json={'name': 'integration 4', 'expiry_minutes': 1440},
        headers={"Authorization": pytest.token_type + " " + pytest.access_token},
    )
    token = response.json()
    assert not token["success"]
    assert token["error_code"] == 422
    assert token['message'] == 'Integrations limit reached!'
    assert not token["data"]


def test_list_integrations():
    response = client.get(
        f"/api/auth/{pytest.bot}/integration/token/list",
        headers={"Authorization": pytest.token_type + " " + pytest.access_token},
    )
    actual = response.json()
    assert actual["data"][0]['name'] == 'integration 1'
    assert actual["data"][0]['user'] == 'integ1@gmail.com'
    assert actual["data"][0]['iat']
    assert actual["data"][0]['status'] == 'active'
    assert actual["data"][1]['name'] == 'integration 4'
    assert actual["data"][1]['user'] == 'integ1@gmail.com'
    assert actual["data"][1]['iat']
    assert actual["data"][1]['expiry']
    assert actual["data"][1]['status'] == 'active'
    assert actual["success"]
    assert actual["error_code"] == 0


def test_add_channel_config_error():
    data = {"connector_type": "custom",
            "config": {
                "bot_user_oAuth_token": "xoxb-801939352912-801478018484-v3zq6MYNu62oSs8vammWOY8K",
                "slack_signing_secret": "79f036b9894eef17c064213b90d1042b",
                "client_id": "3396830255712.3396861654876869879",
                "client_secret": "cf92180a7634d90bf42a217408376878"
            }}
    response = client.post(
        f"/api/bot/{pytest.bot}/channels",
        json=data,
        headers={"Authorization": pytest.token_type + " " + pytest.access_token},
    )
    actual = response.json()
    assert not actual["success"]
    assert actual["error_code"] == 422
    assert actual["message"] == [
        {'loc': ['body', '__root__'], 'msg': 'Invalid channel type custom', 'type': 'value_error'}]

    data = {"connector_type": "slack",
            "config": {
                "slack_signing_secret": "79f036b9894eef17c064213b90d1042b"}}

    response = client.post(
        f"/api/bot/{pytest.bot}/channels",
        json=data,
        headers={"Authorization": pytest.token_type + " " + pytest.access_token},
    )
    actual = response.json()
    assert not actual["success"]
    assert actual["error_code"] == 422
    assert actual["message"] == [
        {'loc': ['body', '__root__'], 'msg': "Missing ['bot_user_oAuth_token', 'slack_signing_secret', 'client_id', 'client_secret'] all or any in config",
         'type': 'value_error'}]

    data = {"connector_type": "slack",
            "config": {
                "bot_user_oAuth_token": "xoxb-801939352912-801478018484-v3zq6MYNu62oSs8vammWOY8K"}}
    response = client.post(
        f"/api/bot/{pytest.bot}/channels",
        json=data,
        headers={"Authorization": pytest.token_type + " " + pytest.access_token},
    )
    actual = response.json()
    assert not actual["success"]
    assert actual["error_code"] == 422
    assert actual["message"] == [
        {'loc': ['body', '__root__'], 'msg': "Missing ['bot_user_oAuth_token', 'slack_signing_secret', 'client_id', 'client_secret'] all or any in config",
         'type': 'value_error'}]

    data = {"connector_type": "slack",
            "config": {
                "bot_user_oAuth_token": "xoxb-801939352912-801478018484-v3zq6MYNu62oSs8vammWOY8K",
                "slack_signing_secret": "79f036b9894eef17c064213b90d1042b",
                "client_id": "3396830255712.3396861654876869879",
                "client_secret": "cf92180a7634d90bf42a217408376878", "is_primary": False
            }}
    response = client.post(
        f"/api/bot/{pytest.bot}/channels",
        json=data,
        headers={"Authorization": pytest.token_type + " " + pytest.access_token},
    )
    actual = response.json()
    assert not actual["success"]
    assert actual["error_code"] == 422
    assert actual["message"] == 'Cannot edit secondary slack app. Please delete and install the app again using oAuth.'


def test_add_channel_config(monkeypatch):
    monkeypatch.setitem(Utility.environment['model']['agent'], 'url', "http://localhost:5056")
    data = {"connector_type": "slack",
            "config": {
                "bot_user_oAuth_token": "xoxb-801939352912-801478018484-v3zq6MYNu62oSs8vammWOY8K",
                "slack_signing_secret": "79f036b9894eef17c064213b90d1042b",
                "client_id": "3396830255712.3396861654876869879",
                "client_secret": "cf92180a7634d90bf42a217408376878"
            }}
    with patch("slack.web.client.WebClient.team_info") as mock_slack_resp:
        mock_slack_resp.return_value = SlackResponse(
            client=None,
            http_verb="POST",
            api_url="https://slack.com/api/team.info",
            req_args={},
            data={
                "ok": True,
                "team": {
                    "id": "T03BNQE7HLX",
                    "name": "helicopter",
                    "avatar_base_url": "https://ca.slack-edge.com/",
                    "is_verified": False
                }
            },
            headers=dict(),
            status_code=200,
            use_sync_aiohttp=False,
        ).validate()
        response = client.post(
            f"/api/bot/{pytest.bot}/channels",
            json=data,
            headers={"Authorization": pytest.token_type + " " + pytest.access_token},
        )
    actual = response.json()
    assert actual["success"]
    assert actual["error_code"] == 0
    assert actual["message"] == "Channel added"
    assert actual["data"].startswith(f"http://localhost:5056/api/bot/slack/{pytest.bot}/e")


def test_get_channel_endpoint(monkeypatch):
    monkeypatch.setitem(Utility.environment['model']['agent'], 'url', "http://localhost:5056")
    response = client.get(
        f"/api/bot/{pytest.bot}/channels/slack/endpoint",
        headers={"Authorization": pytest.token_type + " " + pytest.access_token},
    )
    actual = response.json()
    assert actual["success"]
    assert actual["error_code"] == 0
    assert actual["data"].startswith(f"http://localhost:5056/api/bot/slack/{pytest.bot}/e")


def test_get_channels_config():
    response = client.get(
        f"/api/bot/{pytest.bot}/channels",
        headers={"Authorization": pytest.token_type + " " + pytest.access_token},
    )
    actual = response.json()
    assert actual["success"]
    assert actual["error_code"] == 0
    assert actual["message"] is None
    assert len(actual['data']) == 1
    pytest.slack_channel_id = actual['data'][0]['_id']


def test_delete_channels_config():
    response = client.delete(
        f"/api/bot/{pytest.bot}/channels/{pytest.slack_channel_id}",
        headers={"Authorization": pytest.token_type + " " + pytest.access_token},
    )
    actual = response.json()
    assert actual["success"]
    assert actual["error_code"] == 0
    assert actual["message"] == "Channel deleted"


def _mock_error(*args, **kwargs):
    raise JIRAError(status_code=404, url='https://test1-digite.atlassian.net')


def test_add_jira_action_invalid_config(monkeypatch):
    url = 'https://test_add_jira_action_invalid_config.net'
    action = {
        'name': 'jira_action_new', 'url': url, 'user_name': 'test@digite.com',
        'api_token': {'value': 'ASDFGHJKL'}, 'project_key': 'HEL', 'issue_type': 'Bug', 'summary': 'new user',
        'response': 'We have logged a ticket'
    }
    monkeypatch.setattr(ActionUtility, 'get_jira_client', _mock_error)
    response = client.post(
        f"/api/bot/{pytest.bot}/action/jira",
        json=action,
        headers={"Authorization": pytest.token_type + " " + pytest.access_token},
    )
    actual = response.json()
    assert not actual["success"]
    assert actual["error_code"] == 422
    assert actual["message"] == "JiraError HTTP 404 url: https://test1-digite.atlassian.net\n\t"


def test_list_jira_action_empty():
    response = client.get(
        f"/api/bot/{pytest.bot}/action/jira",
        headers={"Authorization": pytest.token_type + " " + pytest.access_token},
    )
    actual = response.json()
    assert actual["success"]
    assert actual["error_code"] == 0
    assert actual["data"] == []


@responses.activate
def test_add_jira_action():
    url = 'https://test-digite.atlassian.net'
    action = {
        'name': 'jira_action', 'url': url, 'user_name': 'test@digite.com', 'api_token': {'value': 'ASDFGHJKL'},
        'project_key': 'HEL', 'issue_type': 'Bug', 'summary': 'new user', 'response': 'We have logged a ticket'
    }
    responses.add(
        'GET',
        f'{url}/rest/api/2/serverInfo',
        json={'baseUrl': 'https://udit-pandey.atlassian.net', 'version': '1001.0.0-SNAPSHOT',
              'versionNumbers': [1001, 0, 0], 'deploymentType': 'Cloud', 'buildNumber': 100191,
              'buildDate': '2022-02-11T05:35:40.000+0530', 'serverTime': '2022-02-15T10:54:09.906+0530',
              'scmInfo': '831671b3b59f40b5108ef3f9491df89a1317ecaa', 'serverTitle': 'Jira',
              'defaultLocale': {'locale': 'en_US'}}
    )
    responses.add(
        'GET',
        f'{url}/rest/api/2/project/HEL',
        json={'expand': 'description,lead,issueTypes,url,projectKeys,permissions,insight',
              'self': 'https://udit-pandey.atlassian.net/rest/api/2/project/10000', 'id': '10000', 'key': 'HEL',
              'description': '', 'lead': {
                'self': 'https://udit-pandey.atlassian.net/rest/api/2/user?accountId=6205e1585d18ad00729aa75f',
                'accountId': '6205e1585d18ad00729aa75f', 'avatarUrls': {
                    '48x48': 'https://secure.gravatar.com/avatar/6864b14113f03cbe6d55af5006b12efe?d=https%3A%2F%2Favatar-management--avatars.us-west-2.prod.public.atl-paas.net%2Finitials%2FUP-0.png',
                    '24x24': 'https://secure.gravatar.com/avatar/6864b14113f03cbe6d55af5006b12efe?d=https%3A%2F%2Favatar-management--avatars.us-west-2.prod.public.atl-paas.net%2Finitials%2FUP-0.png',
                    '16x16': 'https://secure.gravatar.com/avatar/6864b14113f03cbe6d55af5006b12efe?d=https%3A%2F%2Favatar-management--avatars.us-west-2.prod.public.atl-paas.net%2Finitials%2FUP-0.png',
                    '32x32': 'https://secure.gravatar.com/avatar/6864b14113f03cbe6d55af5006b12efe?d=https%3A%2F%2Favatar-management--avatars.us-west-2.prod.public.atl-paas.net%2Finitials%2FUP-0.png'},
                'displayName': 'Udit Pandey', 'active': True}, 'components': [], 'issueTypes': [
                {'self': 'https://udit-pandey.atlassian.net/rest/api/2/issuetype/10001', 'id': '10001',
                 'description': 'A small, distinct piece of work.',
                 'iconUrl': 'https://udit-pandey.atlassian.net/rest/api/2/universal_avatar/view/type/issuetype/avatar/10318?size=medium',
                 'name': 'Task', 'subtask': False, 'avatarId': 10318, 'hierarchyLevel': 0},
                {'self': 'https://udit-pandey.atlassian.net/rest/api/2/issuetype/10002', 'id': '10002',
                 'description': 'A collection of related bugs, stories, and tasks.',
                 'iconUrl': 'https://udit-pandey.atlassian.net/rest/api/2/universal_avatar/view/type/issuetype/avatar/10307?size=medium',
                 'name': 'Epic', 'subtask': False, 'avatarId': 10307, 'hierarchyLevel': 1},
                {'self': 'https://udit-pandey.atlassian.net/rest/api/2/issuetype/10003', 'id': '10003',
                 'description': 'Subtasks track small pieces of work that are part of a larger task.',
                 'iconUrl': 'https://udit-pandey.atlassian.net/rest/api/2/universal_avatar/view/type/issuetype/avatar/10316?size=medium',
                 'name': 'Bug', 'subtask': True, 'avatarId': 10316, 'hierarchyLevel': -1}],
              'assigneeType': 'UNASSIGNED', 'versions': [], 'name': 'helicopter', 'roles': {
                'atlassian-addons-project-access': 'https://udit-pandey.atlassian.net/rest/api/2/project/10000/role/10007',
                'Administrator': 'https://udit-pandey.atlassian.net/rest/api/2/project/10000/role/10004',
                'Viewer': 'https://udit-pandey.atlassian.net/rest/api/2/project/10000/role/10006',
                'Member': 'https://udit-pandey.atlassian.net/rest/api/2/project/10000/role/10005'}, 'avatarUrls': {
                '48x48': 'https://udit-pandey.atlassian.net/rest/api/2/universal_avatar/view/type/project/avatar/10408',
                '24x24': 'https://udit-pandey.atlassian.net/rest/api/2/universal_avatar/view/type/project/avatar/10408?size=small',
                '16x16': 'https://udit-pandey.atlassian.net/rest/api/2/universal_avatar/view/type/project/avatar/10408?size=xsmall',
                '32x32': 'https://udit-pandey.atlassian.net/rest/api/2/universal_avatar/view/type/project/avatar/10408?size=medium'},
              'projectTypeKey': 'software', 'simplified': True, 'style': 'next-gen', 'isPrivate': False,
              'properties': {}, 'entityId': '8a851ebf-72eb-461d-be68-4c2c28805440',
              'uuid': '8a851ebf-72eb-461d-be68-4c2c28805440'}
    )
    response = client.post(
        f"/api/bot/{pytest.bot}/action/jira",
        json=action,
        headers={"Authorization": pytest.token_type + " " + pytest.access_token},
    )
    actual = response.json()
    assert actual["success"]
    assert actual["error_code"] == 0
    assert actual["message"] == "Action added"


@patch("kairon.shared.actions.utils.ActionUtility.get_jira_client", autospec=True)
@patch("kairon.shared.actions.utils.ActionUtility.validate_jira_action", autospec=True)
def test_add_jira_action_different_parameter_type(mock_jira_client, mock_validate):
    url = 'https://test-digite.atlassian.net'
    action = {
        'name': 'jira_action_slot', 'url': url, 'user_name': 'test@digite.com',
        'api_token': {'value': 'ASDFGHJKL', "parameter_type": "slot"},
        'project_key': 'HEL', 'issue_type': 'Bug', 'summary': 'new user', 'response': 'We have logged a ticket'
    }

    response = client.post(
        f"/api/bot/{pytest.bot}/action/jira",
        json=action,
        headers={"Authorization": pytest.token_type + " " + pytest.access_token},
    )
    actual = response.json()
    assert actual["success"]
    assert actual["error_code"] == 0
    assert actual["message"] == "Action added"

    action = {
        'name': 'jira_action_key_vault', 'url': url, 'user_name': 'test@digite.com',
        'api_token': {'value': 'AWS_KEY', "parameter_type": "key_vault"},
        'project_key': 'HEL', 'issue_type': 'Bug', 'summary': 'new user', 'response': 'We have logged a ticket'
    }

    response = client.post(
        f"/api/bot/{pytest.bot}/action/jira",
        json=action,
        headers={"Authorization": pytest.token_type + " " + pytest.access_token},
    )
    actual = response.json()
    assert actual["success"]
    assert actual["error_code"] == 0
    assert actual["message"] == "Action added"


@patch("kairon.shared.actions.data_objects.JiraAction.validate", autospec=True)
def test_add_jira_action_invalid_parameter_type(moack_jira):
    url = 'https://test-digite.atlassian.net'
    action = {
        'name': 'jira_action_slot', 'url': url, 'user_name': 'test@digite.com',
        'api_token': {'value': 'ASDFGHJKL', "parameter_type": "user_message"},
        'project_key': 'HEL', 'issue_type': 'Bug', 'summary': 'new user', 'response': 'We have logged a ticket'
    }

    response = client.post(
        f"/api/bot/{pytest.bot}/action/jira",
        json=action,
        headers={"Authorization": pytest.token_type + " " + pytest.access_token},
    )
    actual = response.json()
    assert not actual["success"]
    assert actual["error_code"] == 422


def test_list_jira_action():
    response = client.get(
        f"/api/bot/{pytest.bot}/action/jira",
        headers={"Authorization": pytest.token_type + " " + pytest.access_token},
    )
    actual = response.json()
    assert actual["success"]
    assert actual["error_code"] == 0
    print(actual["data"])
    assert actual["data"] == [
        {'name': 'jira_action', 'url': 'https://test-digite.atlassian.net', 'user_name': 'test@digite.com',
         'api_token': {'_cls': 'CustomActionRequestParameters', 'key': 'api_token', 'encrypt': False,
                       'value': 'ASDFGHJKL', 'parameter_type': 'value'}, 'project_key': 'HEL', 'issue_type': 'Bug',
         'summary': 'new user', 'response': 'We have logged a ticket'},
        {'name': 'jira_action_slot', 'url': 'https://test-digite.atlassian.net', 'user_name': 'test@digite.com',
         'api_token': {'_cls': 'CustomActionRequestParameters', 'key': 'api_token', 'encrypt': False,
                       'value': 'ASDFGHJKL', 'parameter_type': 'slot'}, 'project_key': 'HEL', 'issue_type': 'Bug',
         'summary': 'new user', 'response': 'We have logged a ticket'},
        {'name': 'jira_action_key_vault', 'url': 'https://test-digite.atlassian.net', 'user_name': 'test@digite.com',
         'api_token': {'_cls': 'CustomActionRequestParameters', 'key': 'api_token', 'encrypt': False,
                       'value': 'AWS_KEY', 'parameter_type': 'key_vault'}, 'project_key': 'HEL', 'issue_type': 'Bug',
         'summary': 'new user', 'response': 'We have logged a ticket'}]


@responses.activate
def test_edit_jira_action():
    url = 'https://test-digite.atlassian.net'
    action = {
        'name': 'jira_action', 'url': url, 'user_name': 'test@digite.com',
        'api_token': {'value': 'ASDFGHJKL'}, 'project_key': 'HEL', 'issue_type': 'Subtask', 'parent_key': 'HEL-4',
        'summary': 'new user',
        'response': 'We have logged a ticket'
    }
    responses.add(
        'GET',
        f'{url}/rest/api/2/serverInfo',
        json={'baseUrl': 'https://udit-pandey.atlassian.net', 'version': '1001.0.0-SNAPSHOT',
              'versionNumbers': [1001, 0, 0], 'deploymentType': 'Cloud', 'buildNumber': 100191,
              'buildDate': '2022-02-11T05:35:40.000+0530', 'serverTime': '2022-02-15T10:54:09.906+0530',
              'scmInfo': '831671b3b59f40b5108ef3f9491df89a1317ecaa', 'serverTitle': 'Jira',
              'defaultLocale': {'locale': 'en_US'}}
    )
    responses.add(
        'GET',
        f'{url}/rest/api/2/project/HEL',
        json={'expand': 'description,lead,issueTypes,url,projectKeys,permissions,insight',
              'self': 'https://udit-pandey.atlassian.net/rest/api/2/project/10000', 'id': '10000', 'key': 'HEL',
              'description': '', 'lead': {
                'self': 'https://udit-pandey.atlassian.net/rest/api/2/user?accountId=6205e1585d18ad00729aa75f',
                'accountId': '6205e1585d18ad00729aa75f', 'avatarUrls': {
                    '48x48': 'https://secure.gravatar.com/avatar/6864b14113f03cbe6d55af5006b12efe?d=https%3A%2F%2Favatar-management--avatars.us-west-2.prod.public.atl-paas.net%2Finitials%2FUP-0.png',
                    '24x24': 'https://secure.gravatar.com/avatar/6864b14113f03cbe6d55af5006b12efe?d=https%3A%2F%2Favatar-management--avatars.us-west-2.prod.public.atl-paas.net%2Finitials%2FUP-0.png',
                    '16x16': 'https://secure.gravatar.com/avatar/6864b14113f03cbe6d55af5006b12efe?d=https%3A%2F%2Favatar-management--avatars.us-west-2.prod.public.atl-paas.net%2Finitials%2FUP-0.png',
                    '32x32': 'https://secure.gravatar.com/avatar/6864b14113f03cbe6d55af5006b12efe?d=https%3A%2F%2Favatar-management--avatars.us-west-2.prod.public.atl-paas.net%2Finitials%2FUP-0.png'},
                'displayName': 'Udit Pandey', 'active': True}, 'components': [], 'issueTypes': [
                {'self': 'https://udit-pandey.atlassian.net/rest/api/2/issuetype/10001', 'id': '10001',
                 'description': 'A small, distinct piece of work.',
                 'iconUrl': 'https://udit-pandey.atlassian.net/rest/api/2/universal_avatar/view/type/issuetype/avatar/10318?size=medium',
                 'name': 'Task', 'subtask': False, 'avatarId': 10318, 'hierarchyLevel': 0},
                {'self': 'https://udit-pandey.atlassian.net/rest/api/2/issuetype/10002', 'id': '10002',
                 'description': 'A collection of related bugs, stories, and tasks.',
                 'iconUrl': 'https://udit-pandey.atlassian.net/rest/api/2/universal_avatar/view/type/issuetype/avatar/10307?size=medium',
                 'name': 'Epic', 'subtask': False, 'avatarId': 10307, 'hierarchyLevel': 1},
                {'self': 'https://udit-pandey.atlassian.net/rest/api/2/issuetype/10003', 'id': '10003',
                 'description': 'Subtasks track small pieces of work that are part of a larger task.',
                 'iconUrl': 'https://udit-pandey.atlassian.net/rest/api/2/universal_avatar/view/type/issuetype/avatar/10316?size=medium',
                 'name': 'Subtask', 'subtask': True, 'avatarId': 10316, 'hierarchyLevel': -1}],
              'assigneeType': 'UNASSIGNED', 'versions': [], 'name': 'helicopter', 'roles': {
                'atlassian-addons-project-access': 'https://udit-pandey.atlassian.net/rest/api/2/project/10000/role/10007',
                'Administrator': 'https://udit-pandey.atlassian.net/rest/api/2/project/10000/role/10004',
                'Viewer': 'https://udit-pandey.atlassian.net/rest/api/2/project/10000/role/10006',
                'Member': 'https://udit-pandey.atlassian.net/rest/api/2/project/10000/role/10005'}, 'avatarUrls': {
                '48x48': 'https://udit-pandey.atlassian.net/rest/api/2/universal_avatar/view/type/project/avatar/10408',
                '24x24': 'https://udit-pandey.atlassian.net/rest/api/2/universal_avatar/view/type/project/avatar/10408?size=small',
                '16x16': 'https://udit-pandey.atlassian.net/rest/api/2/universal_avatar/view/type/project/avatar/10408?size=xsmall',
                '32x32': 'https://udit-pandey.atlassian.net/rest/api/2/universal_avatar/view/type/project/avatar/10408?size=medium'},
              'projectTypeKey': 'software', 'simplified': True, 'style': 'next-gen', 'isPrivate': False,
              'properties': {}, 'entityId': '8a851ebf-72eb-461d-be68-4c2c28805440',
              'uuid': '8a851ebf-72eb-461d-be68-4c2c28805440'}
    )
    response = client.put(
        f"/api/bot/{pytest.bot}/action/jira",
        json=action,
        headers={"Authorization": pytest.token_type + " " + pytest.access_token},
    )
    actual = response.json()
    assert actual["success"]
    assert actual["error_code"] == 0
    assert actual["message"] == "Action updated"


@patch("kairon.shared.actions.utils.ActionUtility.get_jira_client", autospec=True)
@patch("kairon.shared.actions.utils.ActionUtility.validate_jira_action", autospec=True)
def test_edit_jira_action_different_parameter_type(mock_jira_client, mock_validate):
    url = 'https://test-digite.atlassian.net'
    action = {
        'name': 'jira_action_slot', 'url': url, 'user_name': 'test@digite.com',
        'api_token': {'value': 'AWS_KEY', "parameter_type": "key_vault"},
        'project_key': 'HEL', 'issue_type': 'Bug', 'summary': 'new user', 'response': 'We have logged a ticket'
    }

    response = client.put(
        f"/api/bot/{pytest.bot}/action/jira",
        json=action,
        headers={"Authorization": pytest.token_type + " " + pytest.access_token},
    )
    actual = response.json()
    assert actual["success"]
    assert actual["error_code"] == 0
    assert actual["message"] == "Action updated"

    action = {
        'name': 'jira_action_key_vault', 'url': url, 'user_name': 'test@digite.com',
        'api_token': {'value': 'ASDFGHJKL', "parameter_type": "slot"},
        'project_key': 'HEL', 'issue_type': 'Bug', 'summary': 'new user', 'response': 'We have logged a ticket'
    }

    response = client.put(
        f"/api/bot/{pytest.bot}/action/jira",
        json=action,
        headers={"Authorization": pytest.token_type + " " + pytest.access_token},
    )
    actual = response.json()
    assert actual["success"]
    assert actual["error_code"] == 0
    assert actual["message"] == "Action updated"


@patch("kairon.shared.actions.utils.ActionUtility", autospec=True)
def test_edit_jira_action_invalid_parameter_type(mock_jira):
    url = 'https://test-digite.atlassian.net'
    action = {
        'name': 'jira_action_slot', 'url': url, 'user_name': 'test@digite.com',
        'api_token': {'value': 'ASDFGHJKL', "parameter_type": "chat_log"},
        'project_key': 'HEL', 'issue_type': 'Bug', 'summary': 'new user', 'response': 'We have logged a ticket'
    }

    response = client.put(
        f"/api/bot/{pytest.bot}/action/jira",
        json=action,
        headers={"Authorization": pytest.token_type + " " + pytest.access_token},
    )
    actual = response.json()
    assert not actual["success"]
    assert actual["error_code"] == 422


def test_edit_jira_action_invalid_config(monkeypatch):
    url = 'https://test_edit_jira_action_invalid_config.net'
    action = {
        'name': 'jira_action', 'url': url, 'user_name': 'test@digite.com',
        'api_token': {'value': 'ASDFGHJKL'}, 'project_key': 'HEL', 'issue_type': 'Bug', 'summary': 'new user',
        'response': 'We have logged a ticket'
    }

    monkeypatch.setattr(ActionUtility, 'get_jira_client', _mock_error)
    response = client.put(
        f"/api/bot/{pytest.bot}/action/jira",
        json=action,
        headers={"Authorization": pytest.token_type + " " + pytest.access_token},
    )
    actual = response.json()
    assert not actual["success"]
    assert actual["error_code"] == 422
    assert actual["message"] == "JiraError HTTP 404 url: https://test1-digite.atlassian.net\n\t"


def test_edit_jira_action_not_found():
    url = 'https://test-digite.atlassian.net'
    action = {
        'name': 'jira_action_new', 'url': url, 'user_name': 'test@digite.com',
        'api_token': {'value': 'ASDFGHJKL'}, 'project_key': 'HEL', 'issue_type': 'Bug', 'summary': 'new user',
        'response': 'We have logged a ticket'
    }

    response = client.put(
        f"/api/bot/{pytest.bot}/action/jira",
        json=action,
        headers={"Authorization": pytest.token_type + " " + pytest.access_token},
    )
    actual = response.json()
    assert not actual["success"]
    assert actual["error_code"] == 422
    assert actual["message"] == 'Action with name "jira_action_new" not found'


def test_add_zendesk_action_invalid_config(monkeypatch):
    def __mock_zendesk_error(*args, **kwargs):
        from zenpy.lib.exception import APIException
        raise APIException({"error": {"title": "No help desk at digite751.zendesk.com"}})

    action = {'name': 'zendesk_action_1', 'subdomain': 'digite751', 'api_token': {'value': 'AWS_KEY', "parameter_type": "key_vault"},
              'subject': 'new ticket', 'user_name': 'udit.pandey@digite.com', 'response': 'ticket filed'}
    with patch('zenpy.Zenpy') as mock:
        mock.side_effect = __mock_zendesk_error
        response = client.post(
            f"/api/bot/{pytest.bot}/action/zendesk",
            json=action,
            headers={"Authorization": pytest.token_type + " " + pytest.access_token},
        )
        actual = response.json()
        assert not actual["success"]
        assert actual["error_code"] == 422
        assert actual["message"] == "{'error': {'title': 'No help desk at digite751.zendesk.com'}}"


def test_list_zendesk_action_empty():
    response = client.get(
        f"/api/bot/{pytest.bot}/action/zendesk",
        headers={"Authorization": pytest.token_type + " " + pytest.access_token},
    )
    actual = response.json()
    assert actual["success"]
    assert actual["error_code"] == 0
    assert actual["data"] == []


def test_add_zendesk_action():
    action = {'name': 'zendesk_action', 'subdomain': 'digite751', 'api_token': {'value': '123456789'}, 'subject': 'new ticket',
              'user_name': 'udit.pandey@digite.com', 'response': 'ticket filed'}
    with patch('zenpy.Zenpy'):
        response = client.post(
            f"/api/bot/{pytest.bot}/action/zendesk",
            json=action,
            headers={"Authorization": pytest.token_type + " " + pytest.access_token},
        )
        actual = response.json()
        assert actual["success"]
        assert actual["error_code"] == 0
        assert actual["message"] == "Action added"


@patch("kairon.shared.actions.data_objects.ZendeskAction.validate", autospec=True)
def test_add_zendesk_action_different_parameter_type(mock_zedesk):
    action = {'name': 'zendesk_action_slot', 'subdomain': 'digite751',
              'api_token': {'value': '123456789', "parameter_type": "slot"}, 'subject': 'new ticket',
              'user_name': 'udit.pandey@digite.com', 'response': 'ticket filed'}
    with patch('zenpy.Zenpy'):
        response = client.post(
            f"/api/bot/{pytest.bot}/action/zendesk",
            json=action,
            headers={"Authorization": pytest.token_type + " " + pytest.access_token},
        )
        actual = response.json()
        assert actual["success"]
        assert actual["error_code"] == 0
        assert actual["message"] == "Action added"

    action = {'name': 'zendesk_action_key_vault', 'subdomain': 'digite751',
              'api_token': {'value': 'AWS_KEY', "parameter_type": "key_vault"}, 'subject': 'new ticket',
              'user_name': 'udit.pandey@digite.com', 'response': 'ticket filed'}
    with patch('zenpy.Zenpy'):
        response = client.post(
            f"/api/bot/{pytest.bot}/action/zendesk",
            json=action,
            headers={"Authorization": pytest.token_type + " " + pytest.access_token},
        )
        actual = response.json()
        assert actual["success"]
        assert actual["error_code"] == 0
        assert actual["message"] == "Action added"


def test_add_zendesk_action_invalid_parameter_type():
    action = {'name': 'zendesk_action_intent', 'subdomain': 'digite751',
              'api_token': {'value': '123456789', "parameter_type": "intent"}, 'subject': 'new ticket',
              'user_name': 'udit.pandey@digite.com', 'response': 'ticket filed'}
    with patch('zenpy.Zenpy'):
        response = client.post(
            f"/api/bot/{pytest.bot}/action/zendesk",
            json=action,
            headers={"Authorization": pytest.token_type + " " + pytest.access_token},
        )
        actual = response.json()
        assert not actual["success"]
        assert actual["error_code"] == 422


def test_list_zendesk_action():
    response = client.get(
        f"/api/bot/{pytest.bot}/action/zendesk",
        headers={"Authorization": pytest.token_type + " " + pytest.access_token},
    )
    actual = response.json()
    assert actual["success"]
    assert actual["error_code"] == 0
    print(actual["data"])
    assert actual["data"] == [
        {'name': 'zendesk_action', 'subdomain': 'digite751', 'user_name': 'udit.pandey@digite.com',
         'api_token': {'_cls': 'CustomActionRequestParameters', 'key': 'api_token', 'encrypt': False,
                       'value': '123456789', 'parameter_type': 'value'}, 'subject': 'new ticket',
         'response': 'ticket filed'},
        {'name': 'zendesk_action_slot', 'subdomain': 'digite751', 'user_name': 'udit.pandey@digite.com',
         'api_token': {'_cls': 'CustomActionRequestParameters', 'encrypt': False, 'value': '123456789',
                       'parameter_type': 'slot'}, 'subject': 'new ticket', 'response': 'ticket filed'},
        {'name': 'zendesk_action_key_vault', 'subdomain': 'digite751', 'user_name': 'udit.pandey@digite.com',
         'api_token': {'_cls': 'CustomActionRequestParameters', 'encrypt': False, 'value': 'AWS_KEY',
                       'parameter_type': 'key_vault'}, 'subject': 'new ticket', 'response': 'ticket filed'}]


def test_edit_zendesk_action():
    action = {'name': 'zendesk_action', 'subdomain': 'digite756', 'api_token': {'value': '123456789999'},
              'subject': 'new ticket', 'user_name': 'udit.pandey@digite.com', 'response': 'ticket filed here'}
    with patch('zenpy.Zenpy'):
        response = client.put(
            f"/api/bot/{pytest.bot}/action/zendesk",
            json=action,
            headers={"Authorization": pytest.token_type + " " + pytest.access_token},
        )
        actual = response.json()
        assert actual["success"]
        assert actual["error_code"] == 0
        assert actual["message"] == "Action updated"


@patch("kairon.shared.actions.data_objects.ZendeskAction.validate", autospec=True)
def test_edit_zendesk_action_different_parameter_type(mock_zendesk):
    action = {'name': 'zendesk_action_slot', 'subdomain': 'digite751',
              'api_token': {'value': 'AWS_KEY', "parameter_type": "key_vault"}, 'subject': 'new ticket',
              'user_name': 'udit.pandey@digite.com', 'response': 'ticket filed'}
    with patch('zenpy.Zenpy'):
        response = client.put(
            f"/api/bot/{pytest.bot}/action/zendesk",
            json=action,
            headers={"Authorization": pytest.token_type + " " + pytest.access_token},
        )
        actual = response.json()
        assert actual["success"]
        assert actual["error_code"] == 0
        assert actual["message"] == "Action updated"

    action = {'name': 'zendesk_action_key_vault', 'subdomain': 'digite751',
              'api_token': {'value': '123456789', "parameter_type": "slot"}, 'subject': 'new ticket',
              'user_name': 'udit.pandey@digite.com', 'response': 'ticket filed'}
    with patch('zenpy.Zenpy'):
        response = client.put(
            f"/api/bot/{pytest.bot}/action/zendesk",
            json=action,
            headers={"Authorization": pytest.token_type + " " + pytest.access_token},
        )
        actual = response.json()
        assert actual["success"]
        assert actual["error_code"] == 0
        assert actual["message"] == "Action updated"


def test_edit_zendesk_action_invalid_parameter_type():
    action = {'name': 'zendesk_action_intent', 'subdomain': 'digite751',
              'api_token': {'value': '123456789', "parameter_type": "intent"}, 'subject': 'new ticket',
              'user_name': 'udit.pandey@digite.com', 'response': 'ticket filed'}
    with patch('zenpy.Zenpy'):
        response = client.put(
            f"/api/bot/{pytest.bot}/action/zendesk",
            json=action,
            headers={"Authorization": pytest.token_type + " " + pytest.access_token},
        )
        actual = response.json()
        assert not actual["success"]
        assert actual["error_code"] == 422


def test_edit_zendesk_action_invalid_config(monkeypatch):
    action = {'name': 'zendesk_action', 'subdomain': 'digite751', 'api_token': {'value': 'AWS_KEY', "parameter_type": "key_vault"},
              'subject': 'new ticket', 'user_name': 'udit.pandey@digite.com', 'response': 'ticket filed'}

    def __mock_zendesk_error(*args, **kwargs):
        from zenpy.lib.exception import APIException
        raise APIException({"error": {"title": "No help desk at digite751.zendesk.com"}})

    with patch('zenpy.Zenpy') as mock:
        mock.side_effect = __mock_zendesk_error
        response = client.put(
            f"/api/bot/{pytest.bot}/action/zendesk",
            json=action,
            headers={"Authorization": pytest.token_type + " " + pytest.access_token},
        )
        actual = response.json()
        assert not actual["success"]
        assert actual["error_code"] == 422
        assert actual["message"] == "{'error': {'title': 'No help desk at digite751.zendesk.com'}}"


def test_edit_zendesk_action_not_found():
    action = {'name': 'zendesk_action_1', 'subdomain': 'digite751', 'api_token': {'value': '123456789'},
              'subject': 'new ticket', 'user_name': 'udit.pandey@digite.com', 'response': 'ticket filed'}

    response = client.put(
        f"/api/bot/{pytest.bot}/action/zendesk",
        json=action,
        headers={"Authorization": pytest.token_type + " " + pytest.access_token},
    )
    actual = response.json()
    assert not actual["success"]
    assert actual["error_code"] == 422
    assert actual["message"] == 'Action with name "zendesk_action_1" not found'


def test_add_pipedrive_leads_action_invalid_config(monkeypatch):
    def __mock_exception(*args, **kwargs):
        raise UnauthorizedError('Invalid authentication', {'error_code': 401})

    action = {
        'name': 'pipedrive_leads',
        'domain': 'https://digite751.pipedrive.com/',
        'api_token': {'value': '12345678'},
        'title': 'new lead',
        'response': 'I have failed to create lead for you',
        'metadata': {'name': 'name', 'org_name': 'organization', 'email': 'email', 'phone': 'phone'}
    }
    with patch('pipedrive.client.Client._request', __mock_exception) as mock:
        response = client.post(
            f"/api/bot/{pytest.bot}/action/pipedrive",
            json=action,
            headers={"Authorization": pytest.token_type + " " + pytest.access_token},
        )
        actual = response.json()
        assert not actual["success"]
        assert actual["error_code"] == 422
        assert actual["message"] == "Invalid authentication"


def test_add_pipedrive_leads_name_not_filled(monkeypatch):
    action = {
        'name': 'pipedrive_leads',
        'domain': 'https://digite751.pipedrive.com/',
        'api_token': {'value': '12345678'},
        'title': 'new lead',
        'response': 'I have failed to create lead for you',
        'metadata': {'org_name': 'organization', 'email': 'email', 'phone': 'phone'}
    }
    response = client.post(
        f"/api/bot/{pytest.bot}/action/pipedrive",
        json=action,
        headers={"Authorization": pytest.token_type + " " + pytest.access_token},
    )
    actual = response.json()
    assert not actual["success"]
    assert actual["error_code"] == 422
    assert actual["message"] == [{'loc': ['body', 'metadata'], 'msg': 'name is required', 'type': 'value_error'}]


def test_list_pipedrive_actions_empty():
    response = client.get(
        f"/api/bot/{pytest.bot}/action/pipedrive",
        headers={"Authorization": pytest.token_type + " " + pytest.access_token},
    )
    actual = response.json()
    assert actual["success"]
    assert actual["error_code"] == 0
    assert actual["data"] == []


def test_add_pipedrive_action():
    action = {
        'name': 'pipedrive_leads',
        'domain': 'https://digite751.pipedrive.com/',
        'api_token': {'value': '12345678'},
        'title': 'new lead',
        'response': 'I have failed to create lead for you',
        'metadata': {'name': 'name', 'org_name': 'organization', 'email': 'email', 'phone': 'phone'}
    }
    with patch('pipedrive.client.Client'):
        response = client.post(
            f"/api/bot/{pytest.bot}/action/pipedrive",
            json=action,
            headers={"Authorization": pytest.token_type + " " + pytest.access_token},
        )
        actual = response.json()
        assert actual["success"]
        assert actual["error_code"] == 0
        assert actual["message"] == "Action added"


def test_add_pipedrive_action_different_parameter_types():
    action = {
        'name': 'pipedrive_leads_slot',
        'domain': 'https://digite751.pipedrive.com/',
        'api_token': {'value': '12345678', "parameter_type": "slot"},
        'title': 'new lead',
        'response': 'I have failed to create lead for you',
        'metadata': {'name': 'name', 'org_name': 'organization', 'email': 'email', 'phone': 'phone'}
    }
    with patch('pipedrive.client.Client'):
        response = client.post(
            f"/api/bot/{pytest.bot}/action/pipedrive",
            json=action,
            headers={"Authorization": pytest.token_type + " " + pytest.access_token},
        )
        actual = response.json()
        assert actual["success"]
        assert actual["error_code"] == 0
        assert actual["message"] == "Action added"

    action = {
        'name': 'pipedrive_leads_slot_key_vault',
        'domain': 'https://digite751.pipedrive.com/',
        'api_token': {'value': 'AWS_KEY', "parameter_type": "key_vault"},
        'title': 'new lead',
        'response': 'I have failed to create lead for you',
        'metadata': {'name': 'name', 'org_name': 'organization', 'email': 'email', 'phone': 'phone'}
    }
    with patch('pipedrive.client.Client'):
        response = client.post(
            f"/api/bot/{pytest.bot}/action/pipedrive",
            json=action,
            headers={"Authorization": pytest.token_type + " " + pytest.access_token},
        )
        actual = response.json()
        assert actual["success"]
        assert actual["error_code"] == 0
        assert actual["message"] == "Action added"


def test_add_pipedrive_action_invalid_parameter_types():
    action = {
        'name': 'pipedrive_leads_sender_id',
        'domain': 'https://digite751.pipedrive.com/',
        'api_token': {'value': '12345678', "parameter_type": "sender_id"},
        'title': 'new lead',
        'response': 'I have failed to create lead for you',
        'metadata': {'name': 'name', 'org_name': 'organization', 'email': 'email', 'phone': 'phone'}
    }
    with patch('pipedrive.client.Client'):
        response = client.post(
            f"/api/bot/{pytest.bot}/action/pipedrive",
            json=action,
            headers={"Authorization": pytest.token_type + " " + pytest.access_token},
        )
        actual = response.json()
        assert not actual["success"]
        assert actual["error_code"] == 422


def test_list_pipedrive_action():
    response = client.get(
        f"/api/bot/{pytest.bot}/action/pipedrive",
        headers={"Authorization": pytest.token_type + " " + pytest.access_token},
    )
    actual = response.json()
    assert actual["success"]
    assert actual["error_code"] == 0
    assert actual["data"] == [{'name': 'pipedrive_leads', 'domain': 'https://digite751.pipedrive.com/',
                               'api_token': {'_cls': 'CustomActionRequestParameters', 'key': 'api_token',
                                             'encrypt': False, 'value': '12345678', 'parameter_type': 'value'},
                               'title': 'new lead',
                               'metadata': {'name': 'name', 'org_name': 'organization', 'email': 'email',
                                            'phone': 'phone'}, 'response': 'I have failed to create lead for you'},
                              {'name': 'pipedrive_leads_slot', 'domain': 'https://digite751.pipedrive.com/',
                               'api_token': {'_cls': 'CustomActionRequestParameters', 'key': 'api_token',
                                             'encrypt': False, 'value': '12345678', 'parameter_type': 'slot'},
                               'title': 'new lead',
                               'metadata': {'name': 'name', 'org_name': 'organization', 'email': 'email',
                                            'phone': 'phone'}, 'response': 'I have failed to create lead for you'},
                              {'name': 'pipedrive_leads_slot_key_vault', 'domain': 'https://digite751.pipedrive.com/',
                               'api_token': {'_cls': 'CustomActionRequestParameters', 'key': 'api_token',
                                             'encrypt': False, 'value': 'AWS_KEY', 'parameter_type': 'key_vault'},
                               'title': 'new lead',
                               'metadata': {'name': 'name', 'org_name': 'organization', 'email': 'email',
                                            'phone': 'phone'}, 'response': 'I have failed to create lead for you'}]


def test_edit_pipedrive_action():
    action = {
        'name': 'pipedrive_leads',
        'domain': 'https://digite7.pipedrive.com/',
        'api_token': {'value': '1asdfghjklqwertyuio'},
        'title': 'new lead generated',
        'response': 'Failed to create lead for you',
        'metadata': {'name': 'name'}
    }

    with patch('pipedrive.client.Client'):
        response = client.put(
            f"/api/bot/{pytest.bot}/action/pipedrive",
            json=action,
            headers={"Authorization": pytest.token_type + " " + pytest.access_token},
        )
        actual = response.json()
        assert actual["success"]
        assert actual["error_code"] == 0
        assert actual["message"] == "Action updated"


@patch("kairon.shared.actions.data_objects.PipedriveLeadsAction.validate", autospec=True)
def test_edit_pipedrive_action_different_parameter_type(mock_pipedrive):
    action = {
        'name': 'pipedrive_leads_slot',
        'domain': 'https://digite7.pipedrive.com/',
        'api_token': {'value': 'AWS_KEY', "parameter_type": "key_vault"},
        'title': 'new lead generated',
        'response': 'Failed to create lead for you',
        'metadata': {'name': 'name'}
    }

    with patch('pipedrive.client.Client'):
        response = client.put(
            f"/api/bot/{pytest.bot}/action/pipedrive",
            json=action,
            headers={"Authorization": pytest.token_type + " " + pytest.access_token},
        )
        actual = response.json()
        assert actual["success"]
        assert actual["error_code"] == 0
        assert actual["message"] == "Action updated"

    action = {
        'name': 'pipedrive_leads_slot_key_vault',
        'domain': 'https://digite7.pipedrive.com/',
        'api_token': {'value': '1asdfghjklqwertyuio', "parameter_type": "slot"},
        'title': 'new lead generated',
        'response': 'Failed to create lead for you',
        'metadata': {'name': 'name'}
    }

    with patch('pipedrive.client.Client'):
        response = client.put(
            f"/api/bot/{pytest.bot}/action/pipedrive",
            json=action,
            headers={"Authorization": pytest.token_type + " " + pytest.access_token},
        )
        actual = response.json()
        assert actual["success"]
        assert actual["error_code"] == 0
        assert actual["message"] == "Action updated"


def test_edit_pipedrive_action_invalid_parameter_type():
    action = {
        'name': 'pipedrive_leads_slot_key_vault',
        'domain': 'https://digite751.pipedrive.com/',
        'api_token': {'value': '12345678', "parameter_type": "sender_id"},
        'title': 'new lead',
        'response': 'I have failed to create lead for you',
        'metadata': {'name': 'name', 'org_name': 'organization', 'email': 'email', 'phone': 'phone'}
    }

    response = client.put(
        f"/api/bot/{pytest.bot}/action/pipedrive",
        json=action,
        headers={"Authorization": pytest.token_type + " " + pytest.access_token},
    )
    actual = response.json()
    assert not actual["success"]
    assert actual["error_code"] == 422


def test_edit_pipedrive_action_invalid_config(monkeypatch):
    action = {
        'name': 'pipedrive_leads',
        'domain': 'https://digite751.pipedrive.com/',
        'api_token': {'value': '12345678'},
        'title': 'new lead',
        'response': 'I have failed to create lead for you',
        'metadata': {'name': 'name', 'org_name': 'organization', 'email': 'email', 'phone': 'phone'}
    }

    def __mock_exception(*args, **kwargs):
        raise UnauthorizedError('Invalid authentication', {'error_code': 401})

    with patch('pipedrive.client.Client._request', __mock_exception):
        response = client.put(
            f"/api/bot/{pytest.bot}/action/pipedrive",
            json=action,
            headers={"Authorization": pytest.token_type + " " + pytest.access_token},
        )
        actual = response.json()
        assert not actual["success"]
        assert actual["error_code"] == 422
        assert actual["message"] == "Invalid authentication"


def test_edit_pipedrive_action_not_found():
    action = {
        'name': 'pipedrive_action',
        'domain': 'https://digite751.pipedrive.com/',
        'api_token': {'value': '12345678'},
        'title': 'new lead',
        'response': 'I have failed to create lead for you',
        'metadata': {'name': 'name', 'org_name': 'organization', 'email': 'email', 'phone': 'phone'}
    }

    response = client.put(
        f"/api/bot/{pytest.bot}/action/pipedrive",
        json=action,
        headers={"Authorization": pytest.token_type + " " + pytest.access_token},
    )
    actual = response.json()
    assert not actual["success"]
    assert actual["error_code"] == 422
    assert actual["message"] == 'Action with name "pipedrive_action" not found'


def test_get_fields_for_integrated_actions():
    response = client.get(
        f"/api/bot/{pytest.bot}/action/fields/list",
        headers={"Authorization": pytest.token_type + " " + pytest.access_token},
    )
    actual = response.json()
    assert actual["success"]
    assert actual["error_code"] == 0
    assert actual["data"]['pipedrive'] == {'required_fields': ['name'], 'optional_fields': ['org_name', 'email', 'phone']}


def test_channels_params():
    response = client.get(
        f"/api/bot/{pytest.bot}/channels/params",
        headers={"Authorization": pytest.token_type + " " + pytest.access_token},
    )
    actual = response.json()
    assert actual["success"]
    assert actual["error_code"] == 0
    assert "slack" in list(actual['data'].keys())
    assert ["bot_user_oAuth_token", "slack_signing_secret", "client_id", "client_secret"] == actual['data']['slack']['required_fields']
    assert ["slack_channel", "is_primary", "team"] == actual['data']['slack']['optional_fields']


def test_get_channel_endpoint_not_configured():
    response = client.get(
        f"/api/bot/{pytest.bot}/channels/slack/endpoint",
        headers={"Authorization": pytest.token_type + " " + pytest.access_token},
    )
    actual = response.json()
    assert not actual["success"]
    assert actual["error_code"] == 422
    assert not actual["data"]
    assert actual["message"] == 'Channel not configured'


def test_add_asset(monkeypatch):
    def __mock_file_upload(*args, **kwargs):
        return 'https://kairon.s3.amazonaws.com/application/626a380d3060cf93782b52c3/actions_yml.yml'
    monkeypatch.setattr(CloudUtility, "upload_file", __mock_file_upload)
    monkeypatch.setitem(Utility.environment['storage']['assets'], 'allowed_extensions', ['.yml'])

    file = {"asset": open("tests/testing_data/valid_yml/actions.yml", "rb")}
    response = client.put(
        f"/api/bot/{pytest.bot}/assets/actions_yml",
        headers={"Authorization": pytest.token_type + " " + pytest.access_token},
        files=file
    )
    actual = response.json()
    assert actual["success"]
    assert actual["error_code"] == 0
    assert actual["data"]['url'] == "https://kairon.s3.amazonaws.com/application/626a380d3060cf93782b52c3/actions_yml.yml"
    assert actual["message"] == 'Asset added'


def test_add_asset_failure(monkeypatch):
    def __mock_file_upload(*args, **kwargs):
        api_resp = {'Error': {'Code': '400', 'Message': 'Bad Request'},
                                'ResponseMetadata': {'RequestId': 'BQFVQHD1KSD5V6RZ',
                                                     'HostId': 't2uudD7x2V+rRHO4dp2XBqdmAOaWwlnsII7gs1JbYcrntVKRaZSpHxNPJEww+s5dCzCQOg2uero=',
                                                     'HTTPStatusCode': 400,
                                                     'HTTPHeaders': {'x-amz-bucket-region': 'us-east-1',
                                                                     'x-amz-request-id': 'BQFVQHD1KSD5V6RZ',
                                                                     'x-amz-id-2': 't2uudD7x2V+rRHO4dp2XBqdmAOaWwlnsII7gs1JbYcrntVKRaZSpHxNPJEww+s5dCzCQOg2uero=',
                                                                     'content-type': 'application/xml',
                                                                     'date': 'Wed, 27 Apr 2022 08:53:05 GMT',
                                                                     'server': 'AmazonS3', 'connection': 'close'},
                                                     'RetryAttempts': 3}}
        raise ClientError(api_resp, "PutObject")

    monkeypatch.setattr(CloudUtility, "upload_file", __mock_file_upload)
    monkeypatch.setitem(Utility.environment['storage']['assets'], 'allowed_extensions', ['.yml'])

    file = {"asset": open("tests/testing_data/valid_yml/actions.yml", "rb")}
    response = client.put(
        f"/api/bot/{pytest.bot}/assets/actions_yml",
        headers={"Authorization": pytest.token_type + " " + pytest.access_token},
        files=file
    )
    actual = response.json()
    assert not actual["success"]
    assert actual["error_code"] == 422
    assert not actual["data"]
    assert actual["message"] == 'File upload failed'


def test_list_assets():
    response = client.get(
        f"/api/bot/{pytest.bot}/assets",
        headers={"Authorization": pytest.token_type + " " + pytest.access_token},
    )
    actual = response.json()
    assert actual["success"]
    assert actual["error_code"] == 0
    assert actual["data"]['assets'] == [{'asset_type': 'actions_yml', 'url': 'https://kairon.s3.amazonaws.com/application/626a380d3060cf93782b52c3/actions_yml.yml'}]


def test_delete_asset(monkeypatch):
    def __mock_delete_file(*args, **kwargs):
        return None

    monkeypatch.setattr(CloudUtility, "delete_file", __mock_delete_file)

    response = client.delete(
        f"/api/bot/{pytest.bot}/assets/actions_yml",
        headers={"Authorization": pytest.token_type + " " + pytest.access_token},
    )
    actual = response.json()
    assert actual["success"]
    assert actual["error_code"] == 0
    assert not actual["data"]
    assert actual["message"] == 'Asset deleted'


def test_delete_asset_not_exists():
    response = client.delete(
        f"/api/bot/{pytest.bot}/assets/actions_yml",
        headers={"Authorization": pytest.token_type + " " + pytest.access_token},
    )
    actual = response.json()
    assert not actual["success"]
    assert actual["error_code"] == 422
    assert not actual["data"]
    assert actual["message"] == "Asset does not exists"


def test_list_assets_not_exists():
    response = client.get(
        f"/api/bot/{pytest.bot}/assets",
        headers={"Authorization": pytest.token_type + " " + pytest.access_token},
    )
    actual = response.json()
    assert actual["success"]
    assert actual["error_code"] == 0
    assert actual["data"]['assets'] == []


def test_get_live_agent_config_params():
    response = client.get(
        f"/api/bot/{pytest.bot}/agents/live/params",
        headers={"Authorization": pytest.token_type + " " + pytest.access_token},
    )
    actual = response.json()
    assert actual["success"]
    assert actual["error_code"] == 0
    assert actual["data"] == Utility.system_metadata["live_agents"]


def test_get_live_agent_config_none():
    response = client.get(
        f"/api/bot/{pytest.bot}/agents/live",
        headers={"Authorization": pytest.token_type + " " + pytest.access_token},
    )
    actual = response.json()
    assert actual["success"]
    assert actual["error_code"] == 0
    assert actual["data"]["agent"] is None


@responses.activate
def test_add_live_agent_config_agent_not_supported():
    config = {"agent_type": "livechat", "config": {"account_id": "12", "api_access_token": "asdfghjklty67"},
              "override_bot": False, "trigger_on_intents": ["greet", "enquiry"],
              "trigger_on_actions": ["action_default_fallback", "action_enquiry"]}

    response = client.put(
        f"/api/bot/{pytest.bot}/agents/live",
        headers={"Authorization": pytest.token_type + " " + pytest.access_token},
        json=config
    )
    actual = response.json()
    assert not actual["success"]
    assert actual["error_code"] == 422
    assert not actual["data"]
    assert actual["message"] == [
        {'loc': ['body', 'agent_type'], 'msg': 'Agent system not supported', 'type': 'value_error'}]


@responses.activate
def test_add_live_agent_config_required_fields_not_exists():
    config = {"agent_type": "chatwoot", "config": {"api_access_token": "asdfghjklty67"},
              "override_bot": False, "trigger_on_intents": ["greet", "enquiry"],
              "trigger_on_actions": ["action_default_fallback", "action_enquiry"]}
    response = client.put(
        f"/api/bot/{pytest.bot}/agents/live",
        headers={"Authorization": pytest.token_type + " " + pytest.access_token},
        json=config
    )
    actual = response.json()
    assert not actual["success"]
    assert actual["error_code"] == 422
    assert not actual["data"]
    assert actual["message"] == [
        {'loc': ['body', 'config'], 'msg': "Missing ['api_access_token', 'account_id'] all or any in config",
         'type': 'value_error'}]

    config = {"agent_type": "chatwoot", "config": {"account_id": "12"},
              "override_bot": False, "trigger_on_intents": ["greet", "enquiry"],
              "trigger_on_actions": ["action_default_fallback", "action_enquiry"]}
    response = client.put(
        f"/api/bot/{pytest.bot}/agents/live",
        headers={"Authorization": pytest.token_type + " " + pytest.access_token},
        json=config
    )
    actual = response.json()
    assert not actual["success"]
    assert actual["error_code"] == 422
    assert not actual["data"]
    assert actual["message"] == [
        {'loc': ['body', 'config'], 'msg': "Missing ['api_access_token', 'account_id'] all or any in config",
         'type': 'value_error'}]


@responses.activate
def test_add_live_agent_config_invalid_credentials():
    config = {"agent_type": "chatwoot", "config": {"account_id": "12", "api_access_token": "asdfghjklty67"},
              "override_bot": False, "trigger_on_intents": ["greet", "enquiry"],
              "trigger_on_actions": ["action_default_fallback", "action_enquiry"]}

    responses.start()
    responses.reset()
    responses.add(
        "GET",
        f"https://app.chatwoot.com/public/api/v1/accounts/{config['config']['account_id']}/inboxes",
        status=404,
        body="Not found"
    )
    response = client.put(
        f"/api/bot/{pytest.bot}/agents/live",
        headers={"Authorization": pytest.token_type + " " + pytest.access_token},
        json=config
    )
    actual = response.json()
    assert not actual["success"]
    assert actual["error_code"] == 422
    assert not actual["data"]
    assert actual["message"] == "Unable to connect. Please verify credentials."


@responses.activate
def test_add_live_agent_config_triggers_not_added():
    config = {"agent_type": "chatwoot", "config": {"account_id": "12", "api_access_token": "asdfghjklty67"},
              "override_bot": False}

    add_inbox_response = open("tests/testing_data/live_agent/add_inbox_response.json").read()
    add_inbox_response = json.loads(add_inbox_response)
    responses.start()
    responses.reset()
    responses.add(
        "GET",
        f"https://app.chatwoot.com/api/v1/accounts/{config['config']['account_id']}/inboxes",
        json={"payload": []}
    )
    responses.add(
        "POST",
        f"https://app.chatwoot.com/api/v1/accounts/{config['config']['account_id']}/inboxes",
        json=add_inbox_response
    )

    response = client.put(
        f"/api/bot/{pytest.bot}/agents/live",
        headers={"Authorization": pytest.token_type + " " + pytest.access_token},
        json=config
    )
    actual = response.json()
    assert not actual["success"]
    assert actual["error_code"] == 422
    assert not actual["data"]
    assert actual["message"] == [
        {'loc': ['body', 'override_bot'], 'msg': 'At least 1 intent or action is required to perform agent handoff',
         'type': 'value_error'}]

    config = {"agent_type": "chatwoot", "config": {"account_id": "12", "api_access_token": "asdfghjklty67"},
              "override_bot": False, "trigger_on_intents": [],
              "trigger_on_actions": []}
    response = client.put(
        f"/api/bot/{pytest.bot}/agents/live",
        headers={"Authorization": pytest.token_type + " " + pytest.access_token},
        json=config
    )
    actual = response.json()
    assert not actual["success"]
    assert actual["error_code"] == 422
    assert not actual["data"]
    assert actual["message"] == [
        {'loc': ['body', 'override_bot'], 'msg': 'At least 1 intent or action is required to perform agent handoff',
         'type': 'value_error'}]


@responses.activate
def test_add_live_agent_config():
    config = {"agent_type": "chatwoot", "config": {"account_id": "12", "api_access_token": "asdfghjklty67"},
              "override_bot": False, "trigger_on_intents": ["greet", "enquiry"],
              "trigger_on_actions": ["action_default_fallback", "action_enquiry"]}

    add_inbox_response = open("tests/testing_data/live_agent/add_inbox_response.json").read()
    add_inbox_response = json.loads(add_inbox_response)
    responses.reset()
    responses.add(
        "GET",
        f"https://app.chatwoot.com/api/v1/accounts/{config['config']['account_id']}/inboxes",
        json={"payload": []}
    )
    responses.add(
        "POST",
        f"https://app.chatwoot.com/api/v1/accounts/{config['config']['account_id']}/inboxes",
        json=add_inbox_response
    )

    response = client.put(
        f"/api/bot/{pytest.bot}/agents/live",
        headers={"Authorization": pytest.token_type + " " + pytest.access_token},
        json=config
    )
    actual = response.json()
    assert actual["success"]
    assert actual["error_code"] == 0
    assert not actual["data"]
    assert actual["message"] == 'Live agent system added'


def test_get_live_agent_config():
    response = client.get(
        f"/api/bot/{pytest.bot}/agents/live",
        headers={"Authorization": pytest.token_type + " " + pytest.access_token},
    )
    actual = response.json()
    assert actual["success"]
    assert actual["error_code"] == 0
    add_inbox_response = open("tests/testing_data/live_agent/add_inbox_response.json").read()
    add_inbox_response = json.loads(add_inbox_response)
    assert actual["data"]["agent"]
    actual["data"]["agent"].pop("timestamp")
    assert actual["data"]["agent"] == {"agent_type": "chatwoot",
                                       "config": {"account_id": "***", "api_access_token": "asdfghjklt***",
                                                  "inbox_identifier": add_inbox_response["inbox_identifier"]},
                                       "override_bot": False, "trigger_on_intents": ["greet", "enquiry"],
                                       "trigger_on_actions": ["action_default_fallback", "action_enquiry"]}


@responses.activate
def test_update_live_agent_config():
    add_inbox_response = open("tests/testing_data/live_agent/add_inbox_response.json").read()
    add_inbox_response = json.loads(add_inbox_response)
    add_inbox_response["inbox_identifier"] = "sdghghj5466789fghjk"
    list_inbox_response = open("tests/testing_data/live_agent/list_inboxes_response.json").read()
    list_inbox_response = json.loads(list_inbox_response)
    list_inbox_response["payload"][1]["inbox_identifier"] = add_inbox_response["inbox_identifier"]
    config = {"agent_type": "chatwoot", "config": {"account_id": "13", "api_access_token": "jfjdjhsk567890",
                                                   "inbox_identifier": add_inbox_response["inbox_identifier"]},
              "override_bot": True}
    responses.reset()
    responses.add(
        "GET",
        f"https://app.chatwoot.com/api/v1/accounts/{config['config']['account_id']}/inboxes",
        json=list_inbox_response
    )
    responses.add(
        "POST",
        f"https://app.chatwoot.com/api/v1/accounts/{config['config']['account_id']}/inboxes",
        json=add_inbox_response
    )

    response = client.put(
        f"/api/bot/{pytest.bot}/agents/live",
        headers={"Authorization": pytest.token_type + " " + pytest.access_token},
        json=config
    )
    actual = response.json()
    assert actual["success"]
    assert actual["error_code"] == 0
    assert not actual["data"]
    assert actual["message"] == 'Live agent system added'


def test_get_live_agent_config_after_update():
    response = client.get(
        f"/api/bot/{pytest.bot}/agents/live",
        headers={"Authorization": pytest.token_type + " " + pytest.access_token},
    )
    actual = response.json()
    assert actual["success"]
    assert actual["error_code"] == 0
    assert actual["data"]["agent"]
    actual["data"]["agent"].pop("timestamp")
    assert actual["data"]["agent"] == {"agent_type": "chatwoot",
                                       "config": {"account_id": "***", "api_access_token": "jfjdjhsk567***",
                                                  "inbox_identifier": "sdghghj5466789fghjk"},
                                       "override_bot": True, "trigger_on_intents": [], "trigger_on_actions": []}


def test_delete_live_agent_config():
    response = client.delete(
        f"/api/bot/{pytest.bot}/agents/live",
        headers={"Authorization": pytest.token_type + " " + pytest.access_token},
    )
    actual = response.json()
    assert actual["success"]
    assert actual["error_code"] == 0
    assert not actual["data"]
    assert actual["message"] == 'Live agent system deleted'


def test_get_live_agent_config_after_delete():
    response = client.get(
        f"/api/bot/{pytest.bot}/agents/live",
        headers={"Authorization": pytest.token_type + " " + pytest.access_token},
    )
    actual = response.json()
    assert actual["success"]
    assert actual["error_code"] == 0
    assert actual["data"]["agent"] is None


def test_get_end_user_metrics_empty():
    response = client.get(
        f"/api/bot/{pytest.bot}/metric/user/logs",
        headers={"Authorization": pytest.token_type + " " + pytest.access_token},
    )
    actual = response.json()
    assert actual["success"]
    assert actual["error_code"] == 0
    assert actual["data"] == []


def test_add_end_user_metrics():
    log_type = "user_metrics"
    response = client.post(
        f"/api/bot/{pytest.bot}/metric/user/logs/{log_type}",
        headers={"Authorization": pytest.token_type + " " + pytest.access_token},
        json = {"data": {"source": "Digite.com", "language": "English"}}
    )
    actual = response.json()
    assert actual["success"]
    assert actual["error_code"] == 0
    assert actual["data"] is None


@responses.activate
def test_add_end_user_metrics_with_ip(monkeypatch):
    log_type = "user_metrics"
    ip = "192.222.100.106"
    token = "abcgd563"
    enable = True
    monkeypatch.setitem(Utility.environment["plugins"]["location"], "token", token)
    monkeypatch.setitem(Utility.environment["plugins"]["location"], "enable", enable)
    url = f"https://ipinfo.io/{ip}?token={token}"
    expected = {
        "ip": "140.82.201.129",
        "city": "Mumbai",
        "region": "Maharashtra",
        "country": "IN",
        "loc": "19.0728,72.8826",
        "org": "AS13150 CATO NETWORKS LTD",
        "postal": "400070",
        "timezone": "Asia/Kolkata"
    }
    responses.add("GET", url, json=expected)
    response = client.post(
        f"/api/bot/{pytest.bot}/metric/user/logs/{log_type}",
        headers={"Authorization": pytest.token_type + " " + pytest.access_token},
        json = {"data": {"source": "Digite.com", "language": "English", "ip": ip}}
    )
    actual = response.json()
    assert actual["success"]
    assert actual["error_code"] == 0
    assert actual["data"] is None


@responses.activate
def test_add_end_user_metrics_ip_request_failure(monkeypatch):
    log_type = "user_metrics"
    ip = "192.222.100.106"
    token = "abcgd563"
    enable = True
    monkeypatch.setitem(Utility.environment["plugins"]["location"], "token", token)
    monkeypatch.setitem(Utility.environment["plugins"]["location"], "enable", enable)
    url = f"https://ipinfo.io/{ip}?token={token}"
    responses.add("GET", url, status=500)
    response = client.post(
        f"/api/bot/{pytest.bot}/metric/user/logs/{log_type}",
        headers={"Authorization": pytest.token_type + " " + pytest.access_token},
        json = {"data": {"source": "Digite.com", "language": "English"}}
    )
    actual = response.json()
    assert actual["success"]
    assert actual["error_code"] == 0
    assert actual["data"] is None


def test_get_end_user_metrics():
    EndUserMetrics(log_type="agent_handoff", bot=pytest.bot, user_id="test_user").save()
    EndUserMetrics(log_type="agent_handoff", bot=pytest.bot, user_id="test_user").save()
    EndUserMetrics(log_type="agent_handoff", bot=pytest.bot, user_id="test_user").save()
    EndUserMetrics(log_type="agent_handoff", bot=pytest.bot, user_id="test_user").save()
    EndUserMetrics(log_type="agent_handoff", bot=pytest.bot, user_id="test_user").save()

    response = client.get(
        f"/api/bot/{pytest.bot}/metric/user/logs",
        headers={"Authorization": pytest.token_type + " " + pytest.access_token},
    )
    actual = response.json()
    assert actual["success"]
    assert actual["error_code"] == 0
    print(actual["data"])
    assert len(actual["data"]) == 8
    actual["data"][5].pop('timestamp')
    assert actual["data"][5] == {'log_type': 'user_metrics', 'user_id': 'integ1@gmail.com', 'bot': pytest.bot,
                           'source': 'Digite.com', 'language': 'English'}
    actual["data"][6].pop('timestamp')
    actual["data"][7].pop('timestamp')
    assert actual["data"][6] == {'log_type': 'user_metrics', 'user_id': 'integ1@gmail.com',
                                 'bot': pytest.bot,
                                 'source': 'Digite.com', 'language': 'English',
                                 'ip': '140.82.201.129','city': 'Mumbai', 'region': 'Maharashtra', 'country': 'IN', 'loc': '19.0728,72.8826',
                                 'org': 'AS13150 CATO NETWORKS LTD', 'postal': '400070', 'timezone': 'Asia/Kolkata'}
    assert actual["data"][7] == {'log_type': 'user_metrics', 'user_id': 'integ1@gmail.com','bot': pytest.bot,
                                 'source': 'Digite.com', 'language': 'English'}

    response = client.get(
        f"/api/bot/{pytest.bot}/metric/user/logs?start_idx=3",
        headers={"Authorization": pytest.token_type + " " + pytest.access_token},
    )
    actual = response.json()
    assert actual["success"]
    assert actual["error_code"] == 0

    response = client.get(
        f"/api/bot/{pytest.bot}/metric/user/logs?start_idx=3&page_size=1",
        headers={"Authorization": pytest.token_type + " " + pytest.access_token},
    )
    actual = response.json()
    assert actual["success"]
    assert actual["error_code"] == 0
    assert len(actual["data"]) == 1


def test_get_roles():
    response = client.get(
        f"/api/user/roles/access",
        headers={"Authorization": pytest.token_type + " " + pytest.access_token},
    )
    actual = response.json()
    assert actual["success"]
    assert actual["error_code"] == 0
    assert actual["data"] == Utility.system_metadata["roles"]


def test_generate_limited_access_temporary_token():
    response = client.get(
        f"/api/auth/{pytest.bot}/integration/token/temp",
        headers={"Authorization": pytest.token_type + " " + pytest.access_token}
    )
    actual = response.json()
    assert actual["success"]
    assert actual["error_code"] == 0
    assert actual["data"]["access_token"]
    assert actual["data"]["token_type"]
    assert actual["message"] == "This token will be shown only once. Please copy this somewhere safe." \
                                "It is your responsibility to keep the token secret. If leaked, others may have access to your system."
    token = actual["data"]["access_token"]

    response = client.get(
        f"/api/bot/{pytest.bot}/chat/client/config/{actual['data']['access_token']}",
        headers={"Authorization": pytest.token_type + " " + token}
    )
    actual = response.json()
    assert actual["success"]
    assert actual["error_code"] == 0
    assert actual["data"]
    assert isinstance(actual["data"], dict)
    assert None == actual.get("data").get("whitelist")

    response = client.get(
        f"/api/bot/{pytest.bot}/slots",
        headers={"Authorization": pytest.token_type + " " + token},
    )
    actual = response.json()
    assert actual == {"success":False, "message":"Access denied for this endpoint", "data":None, "error_code":422}

    response = client.post(
        f"/api/bot/{pytest.bot}/intents",
        json={"data": "happier"},
        headers={"Authorization": pytest.token_type + " " + token},
    )
    actual = response.json()
    assert actual == {"success": False, "message": "Access denied for this endpoint", "data": None, "error_code": 422}

    response = client.post(
        "/api/account/bot",
        json={"data": "covid-bot"},
        headers={"Authorization": pytest.token_type + " " + pytest.access_token},
    )
    response = response.json()
    assert response['error_code'] == 0

    response = client.get(
        "/api/account/bot",
        headers={"Authorization": pytest.token_type + " " + pytest.access_token},
    ).json()
    bot_2 = response['data']['account_owned'][1]['_id']

    response = client.get(
        f"/api/bot/{bot_2}/chat/client/config/{token}",
    )
    actual = response.json()
    assert actual == {"success": False, "message": "Invalid token", "data": None, "error_code": 422}


def test_get_client_config_using_uid_invalid_domains(monkeypatch):
    config_path = "./template/chat-client/default-config.json"
    config = json.load(open(config_path))
    config['headers'] = {}
    config['headers']['X-USER'] = 'kairon-user'
    config['whitelist'] = ["kairon.digite.com", "kairon-api.digite.com"]
    client.post(f"/api/bot/{pytest.bot}/chat/client/config",
                           json={'data': config},
                           headers={"Authorization": pytest.token_type + " " + pytest.access_token})

    monkeypatch.setitem(Utility.environment['model']['agent'], 'url', "http://localhost")
    response = client.get(pytest.url, headers={"HTTP_REFERER": "http://www.attackers.com"})
    actual = response.json()
    assert not actual["success"]
    assert actual["error_code"] == 403
    assert not actual["data"]
    assert actual["message"] == "Domain not registered for kAIron client"

def test_get_client_config_using_uid_valid_domains(monkeypatch):
    monkeypatch.setitem(Utility.environment['model']['agent'], 'url', "http://localhost")
    response = client.get(pytest.url, headers={"HTTP_REFERER": "https://kairon-api.digite.com"})
    actual = response.json()
    assert actual["success"]
    assert actual["error_code"] == 0
    assert actual["data"]
    assert None == actual.get("data").get("whitelist")

def test_get_client_config_using_uid_invalid_domains_referer(monkeypatch):
    monkeypatch.setitem(Utility.environment['model']['agent'], 'url', "http://localhost")
    response = client.get(pytest.url, headers={"referer": "http://www.attackers.com"})
    actual = response.json()
    assert not actual["success"]
    assert actual["error_code"] == 403
    assert not actual["data"]
    assert actual["message"] == "Domain not registered for kAIron client"

def test_get_client_config_using_uid_valid_domains_referer(monkeypatch):
    monkeypatch.setitem(Utility.environment['model']['agent'], 'url', "http://localhost")
    chat_json = {"data": "Hi"}
    response = client.get(pytest.url, headers={"referer": "https://kairon-api.digite.com"})
    actual = response.json()
    assert actual["success"]
    assert actual["error_code"] == 0
    assert actual["data"]
    assert None == actual.get("data").get("whitelist")


def test_save_client_config_invalid_domain_format():
    config_path = "./template/chat-client/default-config.json"
    config = json.load(open(config_path))
    config['headers'] = {}
    config['headers']['X-USER'] = 'kairon-user'
    config["whitelist"] = ["invalid_domain_format"]
    response = client.post(f"/api/bot/{pytest.bot}/chat/client/config",
                           json={'data': config},
                           headers={"Authorization": pytest.token_type + " " + pytest.access_token})
    actual = response.json()
    assert not actual["success"]
    assert actual["error_code"] == 422
    assert actual["message"] == 'One of the domain is invalid'


def get_client_config_valid_domain():
    response = client.get(f"/api/bot/{pytest.bot}/chat/client/config",
                          headers={"Authorization": pytest.token_type + " " + pytest.access_token})
    actual = response.json()
    assert actual["success"]
    assert actual["error_code"] == 0
    assert actual["data"]
    assert actual["data"]["whitelist"] == ["kairon.digite.com", "kairon-api.digite.com"]


def test_multilingual_translate_logs_empty():
    response = client.get(
        url=f"/api/bot/{pytest.bot}/multilingual/logs",
        headers={"Authorization": pytest.token_type + " " + pytest.access_token},
    )
    actual = response.json()
    assert actual['data'] == []


@responses.activate
def test_multilingual_translate():
    event_url = urljoin(Utility.environment['events']['server_url'], f"/api/events/execute/{EventClass.multilingual}")
    responses.add(
        "POST", event_url, json={"success": True, "message": "Event triggered successfully!"},
        match=[
            responses.json_params_matcher(
                {'bot': pytest.bot, 'user': 'integ1@gmail.com', 'dest_lang': 'es',
                  'translate_responses': "", 'translate_actions': ""})],
    )
    response = client.post(
        f"/api/bot/{pytest.bot}/multilingual/translate",
        json={"dest_lang": "es", "translate_responses": False, "translate_actions": False},
        headers={"Authorization": pytest.token_type + " " + pytest.access_token},
    ).json()

    assert response["success"]
    assert response["message"] == "Bot translation in progress! Check logs."
    assert response["error_code"] == 0
    MultilingualLogProcessor.add_log(pytest.bot, "integ1@gmail.com", event_status="Completed", status="Success")


def test_multilingual_translate_invalid_bot_id():
    response = client.post(
        f"/api/bot/{pytest.bot+'0'}/multilingual/translate",
        json={"dest_lang": "es", "translate_responses": False, "translate_actions": False},
        headers={"Authorization": pytest.token_type + " " + pytest.access_token},
    ).json()

    assert not response["success"]
    assert response["message"] == "Access to bot is denied"
    assert response["error_code"] == 422


def test_multilingual_translate_no_destination_lang():
    response = client.post(
        f"/api/bot/{pytest.bot}/multilingual/translate",
        json={"translate_responses": False, "translate_actions": False},
        headers={"Authorization": pytest.token_type + " " + pytest.access_token},
    ).json()

    assert not response["success"]
    assert response["message"] == [
        {
            "loc": [
                "body",
                "dest_lang"
            ],
            "msg": "field required",
            "type": "value_error.missing"
        }
    ]
    assert response["error_code"] == 422

    response = client.post(
        f"/api/bot/{pytest.bot}/multilingual/translate",
        json={"dest_lang": " ", "translate_responses": False, "translate_actions": False},
        headers={"Authorization": pytest.token_type + " " + pytest.access_token},
    ).json()

    assert not response["success"]
    assert response["message"] == [
        {
            "loc": [
                "body",
                "dest_lang"
            ],
            "msg": "dest_lang cannot be empty",
            "type": "value_error"
        }
    ]
    assert response["error_code"] == 422


def test_multilingual_translate_limit_exceeded(monkeypatch):
    monkeypatch.setitem(Utility.environment['multilingual'], 'limit_per_day', 0)

    response = client.post(
        f"/api/bot/{pytest.bot}/multilingual/translate",
        json={"dest_lang": "es", "translate_responses": False, "translate_actions": False},
        headers={"Authorization": pytest.token_type + " " + pytest.access_token},
    ).json()

    assert response["message"] == 'Daily limit exceeded.'
    assert response["error_code"] == 422
    assert not response["success"]


@responses.activate
def test_multilingual_translate_using_event_with_actions_and_responses(monkeypatch):
    event_url = urljoin(Utility.environment['events']['server_url'], f"/api/events/execute/{EventClass.multilingual}")
    responses.add(
        responses.POST,
        event_url,
        status=200,
        json={"success": True, "message": "Event triggered successfully!"},
        match=[
            responses.json_params_matcher(
                {'bot': pytest.bot, 'user': 'integ1@gmail.com', 'dest_lang': 'es',
                  'translate_responses': '--translate-responses', 'translate_actions': '--translate-actions'})],
    )

    response = client.post(
        f"/api/bot/{pytest.bot}/multilingual/translate",
        json={"dest_lang": "es", "translate_responses": True, "translate_actions": True},
        headers={"Authorization": pytest.token_type + " " + pytest.access_token},
    ).json()

    assert response["success"]
    assert response["error_code"] == 0
    assert response["message"] == "Bot translation in progress! Check logs."


def test_multilingual_translate_in_progress():
    response = client.post(
        url=f"/api/bot/{pytest.bot}/multilingual/translate",
        json={"dest_lang": "es", "translate_responses": False, "translate_actions": False},
        headers={"Authorization": pytest.token_type + " " + pytest.access_token},
    ).json()
    assert response["error_code"] == 422
    assert response['message'] == 'Event already in progress! Check logs.'
    assert not response["success"]


def test_multilingual_translate_logs():
    response = client.get(
        url=f"/api/bot/{pytest.bot}/multilingual/logs",
        headers={"Authorization": pytest.token_type + " " + pytest.access_token},
    )
    actual = response.json()

    assert actual["success"]
    assert actual["error_code"] == 0
    assert len(actual["data"]) == 2
    assert actual["data"][0]["d_lang"] == 'es'
    assert actual["data"][0]["copy_type"] == 'Translation'
    assert actual["data"][0]["translate_responses"]
    assert actual["data"][0]["translate_actions"]
    assert actual["data"][0]["event_status"] == 'Enqueued'
    assert actual["data"][0]["start_timestamp"]
    assert actual["data"][1]["d_lang"] == 'es'
    assert actual["data"][1]["copy_type"] == 'Translation'
    assert actual["data"][1]["translate_responses"] == False
    assert actual["data"][1]["translate_actions"] == False
    assert actual["data"][1]["event_status"] == 'Completed'
    assert actual["data"][1]["status"] == 'Success'
    assert actual["data"][1]["start_timestamp"]
    assert actual["data"][1]["end_timestamp"]


def test_multilingual_language_support(monkeypatch):

    def _mock_supported_languages(*args, **kwargs):
        return ['es', 'en', 'hi']

    monkeypatch.setattr(Translator, "get_supported_languages", _mock_supported_languages)

    response = client.get(
        f"/api/bot/{pytest.bot}/multilingual/languages",
        headers={"Authorization": pytest.token_type + " " + pytest.access_token}
    ).json()

    assert response['data'] == ['es', 'en', 'hi']
    assert response['success']
    assert response['error_code'] == 0


<<<<<<< HEAD
@responses.activate
def test_data_generation_from_website(monkeypatch):
    monkeypatch.setitem(Utility.environment['data_generation'], 'limit_per_day', 10)

    event_url = urljoin(Utility.environment['events']['server_url'], f"/api/events/execute/{EventClass.data_generator}")
    responses.add(
        "POST", event_url, json={"success": True, "message": "Event triggered successfully!"},
        match=[
            responses.json_params_matcher(
                {'bot': pytest.bot, 'user': 'integ1@gmail.com',
                 'website_url': 'website.com'})],
    )
    response = client.post(
        f"/api/bot/{pytest.bot}/data/generator/website?website_url=website.com",
        headers={"Authorization": pytest.token_type + " " + pytest.access_token},
    ).json()
    assert response["success"]
    assert response["message"] == "Story generator in progress! Check logs."
    assert response["error_code"] == 0
    TrainingDataGenerationProcessor.set_status(pytest.bot, "integ1@gmail.com", status="Completed")


def test_data_generation_invalid_bot_id():
    response = client.post(
        f"/api/bot/{pytest.bot+'0'}/data/generator/website?website_url=website.com",
        headers={"Authorization": pytest.token_type + " " + pytest.access_token},
    ).json()

    assert not response["success"]
    assert response["message"] == "Access to bot is denied"
    assert response["error_code"] == 422


def test_data_generation_no_website_url(monkeypatch):
    monkeypatch.setitem(Utility.environment['data_generation'], 'limit_per_day', 10)

    response = client.post(
        f"/api/bot/{pytest.bot}/data/generator/website",
        headers={"Authorization": pytest.token_type + " " + pytest.access_token},
    ).json()

    assert not response["success"]
    assert response["message"] == [
        {
            "loc": [
                "query",
                "website_url"
            ],
            "msg": "field required",
            "type": "value_error.missing"
        }
    ]
    assert response["error_code"] == 422

    response = client.post(
        f"/api/bot/{pytest.bot}/data/generator/website?website_url= ",
        headers={"Authorization": pytest.token_type + " " + pytest.access_token},
    ).json()

    assert not response["success"]
    assert response["message"] == "website_url cannot be empty"
    assert response["error_code"] == 422


def test_data_generation_limit_exceeded(monkeypatch):
    monkeypatch.setitem(Utility.environment['data_generation'], 'limit_per_day', 0)

    response = client.post(
        f"/api/bot/{pytest.bot}/data/generator/website?website_url=website.com",
        headers={"Authorization": pytest.token_type + " " + pytest.access_token},
    ).json()

    assert response["message"] == 'Daily limit exceeded.'
    assert response["error_code"] == 422
    assert not response["success"]


def test_data_generation_in_progress(monkeypatch):
    monkeypatch.setitem(Utility.environment['data_generation'], 'limit_per_day', 10)

    response = client.post(
        f"/api/bot/{pytest.bot}/data/generator/website?website_url=website.com",
        headers={"Authorization": pytest.token_type + " " + pytest.access_token},
    ).json()
    assert response["error_code"] == 422
    assert response['message'] == 'Event already in progress! Check logs.'
    assert not response["success"]
=======
def test_get_auditlog_for_user_1():
    email = "integration1234567890@demo.ai"
    response = client.post(
        "/api/auth/login",
        data={"username": email, "password": "Welcome@1"},
    )
    login = response.json()
    response = client.get(
        f"/api/user/auditlog/data",
        headers={"Authorization": login["data"]["token_type"] + " " + login["data"]["access_token"]}
    )
    actual = response.json()
    assert actual["data"] is not None
    assert actual["data"][0]["action"] == AuditlogActions.SAVE.value
    assert actual["data"][0]["entity"] == "Actions"
    assert actual["data"][0]["user"] == email

    assert actual["data"][0]["action"] == AuditlogActions.SAVE.value


def test_get_auditlog_for_user_2():
    email = "integration@demo.ai"
    response = client.post(
        "/api/auth/login",
        data={"username": email, "password": "Welcome@1"},
    )
    login_2 = response.json()
    response = client.get(
        f"/api/user/auditlog/data",
        headers={"Authorization": login_2["data"]["token_type"] + " " + login_2["data"]["access_token"]}
    )
    actual = response.json()
    audit_log_data = actual["data"]
    assert audit_log_data is not None
    actions = [d['action'] for d in audit_log_data]
    from collections import Counter
    counter = Counter(actions)
    assert counter.get(AuditlogActions.SAVE.value) > 5
    assert counter.get(AuditlogActions.SOFT_DELETE.value) > 5
    assert counter.get(AuditlogActions.UPDATE.value) > 5

    assert audit_log_data[0]["action"] == AuditlogActions.UPDATE.value
    assert audit_log_data[0]["entity"] == "Slots"
    assert audit_log_data[0]["user"] == email
>>>>>>> 8686cdae


def test_delete_account():
    response_log = client.post(
        "/api/auth/login",
        data={"username": "integration@demo.ai", "password": "Welcome@1"},
    )
    actual = response_log.json()

    assert actual['success']
    assert actual['error_code'] == 0
    pytest.access_token_delete = actual["data"]["access_token"]
    pytest.token_type_delete = actual["data"]["token_type"]
    response = client.delete(
        "/api/account/delete",
        headers={"Authorization": pytest.token_type_delete + " " + pytest.access_token_delete},
    ).json()

    assert response["success"]
    assert response["message"] == "Account deleted"
    assert response["error_code"] == 0


def test_delete_account_already_deleted():
    response = client.delete(
        "/api/account/delete",
        headers={"Authorization": pytest.token_type_delete + " " + pytest.access_token_delete},
    ).json()
    print(response)
    assert not response["success"]
    assert response["message"] == "User does not exist!"


def test_get_responses_post_passwd_reset(monkeypatch):
    email = "active_session@demo.ai"
    regsiter_response = client.post(
        "/api/account/registration",
        json={
            "email": email,
            "first_name": "Demo",
            "last_name": "User",
            "password": "Welcome@1",
            "confirm_password": "Welcome@1",
            "account": "integration",
            "bot": "integration",
        },
    )
    actual = regsiter_response.json()
    login_response = client.post(
        "/api/auth/login",
        data={"username": email, "password": "Welcome@1"},
    )
    login_actual = login_response.json()
    pytest.access_token = login_actual["data"]["access_token"]
    pytest.token_type = login_actual["data"]["token_type"]
    bot_response = client.get(
        "/api/account/bot",
        headers={"Authorization": pytest.token_type + " " + pytest.access_token},
    ).json()

    pytest.bot = bot_response['data']['account_owned'][0]['_id']
    token = Authentication.create_access_token(data={'mail_id': email})

    def get_token(*args, **kwargs):
        return token

    monkeypatch.setattr(Authentication, "create_access_token", get_token)
    monkeypatch.setattr(Utility, 'trigger_smtp', mock_smtp)
    passwrd_change_response = client.post(
        "/api/account/password/change",
        json={
            "data": token,
            "password": "Welcome@21",
            "confirm_password": "Welcome@21"},
    )

    utter_response = client.get(
        f"/api/bot/{pytest.bot}/response/utter_greet",
        headers={"Authorization": pytest.token_type + " " + pytest.access_token},
    )
    actual = utter_response.json()
    message = actual["message"]
    error_code = actual['error_code']
    assert message == 'Session expired. Please login again.'
    assert error_code == 401


def test_create_access_token_with_iat():

    access_token = Authentication.create_access_token(
        data={"sub": "test@chat.com", 'access-limit': ['/api/bot/.+/intent']},
        token_type=TOKEN_TYPE.LOGIN.value
    )
    payload = Utility.decode_limited_access_token(access_token)
    assert payload.get("iat") is not None


def test_overwrite_password_for_matching_passwords(monkeypatch):
    monkeypatch.setattr(Utility, 'trigger_smtp', mock_smtp)
    response = client.post(
        "/api/account/password/change",
        json={
            "data": "eyJ0eXAiOiJKV1QiLCJhbGciOiJIUzI1NiJ9.eyJtYWlsX2lkIjoiaW50ZWcxQGdtYWlsLmNvbSJ9.Ycs1ROb1w6MMsx2WTA4vFu3-jRO8LsXKCQEB3fkoU20",
            "password": "Welcome@2",
            "confirm_password": "Welcome@2"},
    )
    actual = response.json()
    assert actual["success"]
    assert actual["error_code"] == 0
    assert actual["message"] == "Success! Your password has been changed"
    assert actual['data'] is None


def test_login_new_password():
    response = client.post(
        "/api/auth/login",
        data={"username": "integ1@gmail.com", "password": "Welcome@2"},
    )
    actual = response.json()

    assert actual["success"]
    assert actual["error_code"] == 0
    pytest.access_token = actual["data"]["access_token"]
    pytest.token_type = actual["data"]["token_type"]


def test_login_old_password():
    response = client.post(
        "/api/auth/login",
        data={"username": "integ1@gmail.com", "password": "Welcome@1"},
    )
    actual = response.json()
    assert not actual["success"]
    assert actual["error_code"] == 401
    assert actual["message"] == 'Incorrect username or password'
    assert actual['data'] is None


def test_get_responses_change_passwd_with_same_passwrd(monkeypatch):
    email = "samepasswrd@demo.ai"
    regsiter_response = client.post(
        "/api/account/registration",
        json={
            "email": email,
            "first_name": "Demo",
            "last_name": "User",
            "password": "Welcome@1",
            "confirm_password": "Welcome@1",
            "account": "samepasswrd",
            "bot": "samepasswrd",
        },
    )
    token = Authentication.create_access_token(data={'mail_id': email})

    def get_token(*args, **kwargs):
        return token

    monkeypatch.setattr(Authentication, "create_access_token", get_token)
    monkeypatch.setattr(Utility, 'trigger_smtp', mock_smtp)
    Utility.environment['user']['reset_password_cooldown_period'] = 0
    passwrd_change_response = client.post(
        "/api/account/password/change",
        json={
            "data": token,
            "password": "Welcome@1",
            "confirm_password": "Welcome@1"},
    )
    response = passwrd_change_response.json()
    message = response.get("message")
    assert message == "You have already used that password, try another"


def test_get_responses_change_passwd_with_same_passwrd_rechange(monkeypatch):
    Utility.environment['user']['reset_password_cooldown_period'] = 0
    email = "samepasswrd2@demo.ai"
    regsiter_response = client.post(
        "/api/account/registration",
        json={
            "email": email,
            "first_name": "Demo",
            "last_name": "User",
            "password": "Welcome@1",
            "confirm_password": "Welcome@1",
            "account": "samepasswrd2",
            "bot": "samepasswrd2",
        },
    )
    token = Authentication.create_access_token(data={'mail_id': email})

    def get_token(*args, **kwargs):
        return token

    monkeypatch.setattr(Authentication, "create_access_token", get_token)
    monkeypatch.setattr(Utility, 'trigger_smtp', mock_smtp)
    passwrd_change_response = client.post(
        "/api/account/password/change",
        json={
            "data": token,
            "password": "Welcome@21",
            "confirm_password": "Welcome@21"},
    )
    passwrd_firstchange = passwrd_change_response.json()
    assert passwrd_firstchange["success"]
    assert passwrd_firstchange["error_code"] == 0
    assert passwrd_firstchange["message"] == "Success! Your password has been changed"
    assert passwrd_firstchange['data'] is None

    passwrd_rechange_response = client.post(
        "/api/account/password/change",
        json={
            "data": token,
            "password": "Welcome@21",
            "confirm_password": "Welcome@21"},
    )
    response = passwrd_rechange_response.json()
    message = response.get("message")
    assert message == "You have already used that password, try another"<|MERGE_RESOLUTION|>--- conflicted
+++ resolved
@@ -29,11 +29,7 @@
 from kairon.shared.account.processor import AccountProcessor
 from kairon.shared.actions.data_objects import ActionServerLogs
 from kairon.shared.auth import Authentication
-<<<<<<< HEAD
-from kairon.shared.data.constant import UTTERANCE_TYPE, EVENT_STATUS, TOKEN_TYPE, TRAINING_DATA_SOURCE_TYPE
-=======
-from kairon.shared.data.constant import UTTERANCE_TYPE, EVENT_STATUS, TOKEN_TYPE, AuditlogActions
->>>>>>> 8686cdae
+from kairon.shared.data.constant import UTTERANCE_TYPE, EVENT_STATUS, TOKEN_TYPE, AuditlogActions, TRAINING_DATA_SOURCE_TYPE
 from kairon.shared.data.data_objects import Stories, Intents, TrainingExamples, Responses, ChatClientConfig
 from kairon.shared.data.model_processor import ModelProcessor
 from kairon.shared.data.processor import MongoProcessor
@@ -10748,7 +10744,6 @@
     assert response['error_code'] == 0
 
 
-<<<<<<< HEAD
 @responses.activate
 def test_data_generation_from_website(monkeypatch):
     monkeypatch.setitem(Utility.environment['data_generation'], 'limit_per_day', 10)
@@ -10836,7 +10831,8 @@
     assert response["error_code"] == 422
     assert response['message'] == 'Event already in progress! Check logs.'
     assert not response["success"]
-=======
+
+
 def test_get_auditlog_for_user_1():
     email = "integration1234567890@demo.ai"
     response = client.post(
@@ -10881,7 +10877,6 @@
     assert audit_log_data[0]["action"] == AuditlogActions.UPDATE.value
     assert audit_log_data[0]["entity"] == "Slots"
     assert audit_log_data[0]["user"] == email
->>>>>>> 8686cdae
 
 
 def test_delete_account():
