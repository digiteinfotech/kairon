--- conflicted
+++ resolved
@@ -1687,9 +1687,8 @@
 
 
 def test_integration_token():
-    response = client.post(
+    response = client.get(
         f"/api/auth/{pytest.bot}/integration/token",
-        json={'name': 'integration 1', 'expiry_seconds': 1440},
         headers={"Authorization": pytest.token_type + " " + pytest.access_token},
     )
 
@@ -1700,8 +1699,8 @@
     assert token["data"]["token_type"]
     assert (
             token["message"]
-            == """This token will be shown only once. Please copy this somewhere safe. 
-            It is your responsibility to keep the token secret. If leaked, others may have access to your system."""
+            == """It is your responsibility to keep the token secret.
+        If leaked then other may have access to your system."""
     )
     response = client.get(
         f"/api/bot/{pytest.bot}/intents",
@@ -1736,9 +1735,8 @@
 
 
 def test_integration_token_missing_x_user():
-    response = client.post(
+    response = client.get(
         f"/api/auth/{pytest.bot}/integration/token",
-        json={'name': 'integration 2'},
         headers={"Authorization": pytest.token_type + " " + pytest.access_token},
     )
 
@@ -1749,8 +1747,8 @@
     assert actual["data"]["token_type"]
     assert (
             actual["message"]
-            == """This token will be shown only once. Please copy this somewhere safe. 
-            It is your responsibility to keep the token secret. If leaked, others may have access to your system."""
+            == """It is your responsibility to keep the token secret.
+        If leaked then other may have access to your system."""
     )
     response = client.get(
         f"/api/bot/{pytest.bot}/intents",
@@ -2818,9 +2816,8 @@
 
 
 def test_add_and_delete_intents_by_integration_user():
-    response = client.post(
+    response = client.get(
         f"/api/auth/{pytest.bot}/integration/token",
-        json={'name': 'integration 1'},
         headers={"Authorization": pytest.token_type + " " + pytest.access_token},
     )
 
@@ -2863,10 +2860,9 @@
     assert actual['success']
 
 
-def test_add_non_integration_intent_and_delete_intent_by_integration_user():
-    response = client.post(
+def test_add_non_Integration_Intent_and_delete_intent_by_integration_user():
+    response = client.get(
         f"/api/auth/{pytest.bot}/integration/token",
-        json={'name': 'integration 3'},
         headers={"Authorization": pytest.token_type + " " + pytest.access_token},
     )
 
@@ -2875,7 +2871,6 @@
     assert token["error_code"] == 0
     assert token["data"]["access_token"]
     assert token["data"]["token_type"]
-    pytest.disable_token = f'{token["data"]["token_type"]} {token["data"]["access_token"]}'
 
     response = client.post(
         f"/api/bot/{pytest.bot}/intents",
@@ -5836,8 +5831,7 @@
     assert actual["success"]
     assert actual["error_code"] == 0
     assert actual["data"][0]['name'] == 'restaurant_form'
-    assert actual["data"][0]['required_slots'] == ['name', 'num_people', 'cuisine', 'outdoor_seating', 'preferences',
-                                                   'feedback']
+    assert actual["data"][0]['required_slots'] == ['name', 'num_people', 'cuisine', 'outdoor_seating', 'preferences', 'feedback']
     assert actual["data"][1]['name'] == 'know_user_form'
     assert actual["data"][1]['required_slots'] == ['name', 'age', 'location', 'occupation']
 
@@ -6631,10 +6625,10 @@
     assert actual["error_code"] == 0
     assert actual["success"]
     assert actual["data"] == {
-        'facebook': False,
-        'linkedin': False,
-        'google': False
-    }
+            'facebook': False,
+            'linkedin': False,
+            'google': False
+        }
 
 
 def test_sso_redirect_url_not_enabled():
@@ -6706,10 +6700,10 @@
     assert actual["error_code"] == 0
     assert actual["success"]
     assert actual["data"] == {
-        'facebook': False,
-        'linkedin': True,
-        'google': True
-    }
+            'facebook': False,
+            'linkedin': True,
+            'google': True
+        }
 
 
 def test_sso_get_login_token_invalid_type():
@@ -6823,10 +6817,7 @@
     assert actual["success"]
     assert actual["error_code"] == 0
     assert len(actual["data"]) == 1
-    assert actual["data"] == [
-        {'action_name': 'email_config', 'smtp_url': 'test.test.com', 'smtp_port': 25, 'smtp_password': 't***',
-         'from_email': 'test@demo.com', 'subject': 'Test Subject', 'to_email': 'test@test.com',
-         'response': 'Test Response', 'tls': False}]
+    assert actual["data"] == [{'action_name': 'email_config', 'smtp_url': 'test.test.com', 'smtp_port': 25, 'smtp_password': 't***', 'from_email': 'test@demo.com', 'subject': 'Test Subject', 'to_email': 'test@test.com', 'response': 'Test Response', 'tls': False}]
 
 
 @patch("kairon.shared.utils.SMTP", autospec=True)
@@ -7020,64 +7011,6 @@
     assert actual["message"] == 'Action with name "google_custom_search" not found'
 
 
-<<<<<<< HEAD
-def test_add_channel_config_error():
-    data = {"connector_type": "custom",
-            "config": {
-                "slack_token": "xoxb-801939352912-801478018484-v3zq6MYNu62oSs8vammWOY8K",
-                "slack_signing_secret": "79f036b9894eef17c064213b90d1042b"}}
-    response = client.post(
-        f"/api/bot/{pytest.bot}/channels",
-        json=data,
-        headers={"Authorization": pytest.token_type + " " + pytest.access_token},
-    )
-    actual = response.json()
-    assert not actual["success"]
-    assert actual["error_code"] == 422
-    assert actual["message"] == [
-        {'loc': ['body', 'connector_type'], 'msg': 'Invalid channel type custom', 'type': 'value_error'}]
-
-    data = {"connector_type": "slack",
-            "config": {
-                "slack_signing_secret": "79f036b9894eef17c064213b90d1042b"}}
-
-    response = client.post(
-        f"/api/bot/{pytest.bot}/channels",
-        json=data,
-        headers={"Authorization": pytest.token_type + " " + pytest.access_token},
-    )
-    actual = response.json()
-    assert not actual["success"]
-    assert actual["error_code"] == 422
-    assert actual["message"] == [
-        {'loc': ['body', 'config'], 'msg': 'Missing slack_token or slack_signing_secret in config',
-         'type': 'value_error'}]
-
-    data = {"connector_type": "slack",
-            "config": {
-                "slack_token": "xoxb-801939352912-801478018484-v3zq6MYNu62oSs8vammWOY8K"}}
-    response = client.post(
-        f"/api/bot/{pytest.bot}/channels",
-        json=data,
-        headers={"Authorization": pytest.token_type + " " + pytest.access_token},
-    )
-    actual = response.json()
-    assert not actual["success"]
-    assert actual["error_code"] == 422
-    assert actual["message"] == [
-        {'loc': ['body', 'config'], 'msg': 'Missing slack_token or slack_signing_secret in config',
-         'type': 'value_error'}]
-
-
-def test_add_channel_config():
-    data = {"connector_type": "slack",
-            "config": {
-                "slack_token": "xoxb-801939352912-801478018484-v3zq6MYNu62oSs8vammWOY8K",
-                "slack_signing_secret": "79f036b9894eef17c064213b90d1042b"}}
-    response = client.post(
-        f"/api/bot/{pytest.bot}/channels",
-        json=data,
-=======
 def test_disable_integration_token():
     response = client.put(
         f"/api/auth/{pytest.bot}/integration/token",
@@ -7148,38 +7081,11 @@
     response = client.put(
         f"/api/auth/{pytest.bot}/integration/token",
         json={'name': 'integration 3', 'status': 'deleted'},
->>>>>>> 7db2b88c
-        headers={"Authorization": pytest.token_type + " " + pytest.access_token},
-    )
-    actual = response.json()
-    assert actual["success"]
-    assert actual["error_code"] == 0
-<<<<<<< HEAD
-    assert actual["message"] == "Channel added"
-
-
-def test_get_channels_config():
-    response = client.get(
-        f"/api/bot/{pytest.bot}/channels",
-        headers={"Authorization": pytest.token_type + " " + pytest.access_token},
-    )
-    actual = response.json()
-    assert actual["success"]
-    assert actual["error_code"] == 0
-    assert actual["message"] is None
-    assert len(actual['data']) == 1
-
-
-def test_delete_channels_config():
-    response = client.delete(
-        f"/api/bot/{pytest.bot}/channels/slack",
-        headers={"Authorization": pytest.token_type + " " + pytest.access_token},
-    )
-    actual = response.json()
-    assert actual["success"]
-    assert actual["error_code"] == 0
-    assert actual["message"] == "Channel deleted"
-=======
+        headers={"Authorization": pytest.token_type + " " + pytest.access_token},
+    )
+    actual = response.json()
+    assert actual["success"]
+    assert actual["error_code"] == 0
     assert actual['message'] == 'Integration status updated!'
 
     response = client.get(
@@ -7264,4 +7170,90 @@
     assert actual["data"][1]['status'] == 'active'
     assert actual["success"]
     assert actual["error_code"] == 0
->>>>>>> 7db2b88c
+
+
+def test_add_channel_config_error():
+    data = {"connector_type": "custom",
+            "config": {
+                "slack_token": "xoxb-801939352912-801478018484-v3zq6MYNu62oSs8vammWOY8K",
+                "slack_signing_secret": "79f036b9894eef17c064213b90d1042b"}}
+    response = client.post(
+        f"/api/bot/{pytest.bot}/channels",
+        json=data,
+        headers={"Authorization": pytest.token_type + " " + pytest.access_token},
+    )
+    actual = response.json()
+    assert not actual["success"]
+    assert actual["error_code"] == 422
+    assert actual["message"] == [
+        {'loc': ['body', 'connector_type'], 'msg': 'Invalid channel type custom', 'type': 'value_error'}]
+
+    data = {"connector_type": "slack",
+            "config": {
+                "slack_signing_secret": "79f036b9894eef17c064213b90d1042b"}}
+
+    response = client.post(
+        f"/api/bot/{pytest.bot}/channels",
+        json=data,
+        headers={"Authorization": pytest.token_type + " " + pytest.access_token},
+    )
+    actual = response.json()
+    assert not actual["success"]
+    assert actual["error_code"] == 422
+    assert actual["message"] == [
+        {'loc': ['body', 'config'], 'msg': 'Missing slack_token or slack_signing_secret in config',
+         'type': 'value_error'}]
+
+    data = {"connector_type": "slack",
+            "config": {
+                "slack_token": "xoxb-801939352912-801478018484-v3zq6MYNu62oSs8vammWOY8K"}}
+    response = client.post(
+        f"/api/bot/{pytest.bot}/channels",
+        json=data,
+        headers={"Authorization": pytest.token_type + " " + pytest.access_token},
+    )
+    actual = response.json()
+    assert not actual["success"]
+    assert actual["error_code"] == 422
+    assert actual["message"] == [
+        {'loc': ['body', 'config'], 'msg': 'Missing slack_token or slack_signing_secret in config',
+         'type': 'value_error'}]
+
+
+def test_add_channel_config():
+    data = {"connector_type": "slack",
+            "config": {
+                "slack_token": "xoxb-801939352912-801478018484-v3zq6MYNu62oSs8vammWOY8K",
+                "slack_signing_secret": "79f036b9894eef17c064213b90d1042b"}}
+    response = client.post(
+        f"/api/bot/{pytest.bot}/channels",
+        json=data,
+        headers={"Authorization": pytest.token_type + " " + pytest.access_token},
+    )
+    actual = response.json()
+    assert actual["success"]
+    assert actual["error_code"] == 0
+    assert actual["message"] == "Channel added"
+
+
+def test_get_channels_config():
+    response = client.get(
+        f"/api/bot/{pytest.bot}/channels",
+        headers={"Authorization": pytest.token_type + " " + pytest.access_token},
+    )
+    actual = response.json()
+    assert actual["success"]
+    assert actual["error_code"] == 0
+    assert actual["message"] is None
+    assert len(actual['data']) == 1
+
+
+def test_delete_channels_config():
+    response = client.delete(
+        f"/api/bot/{pytest.bot}/channels/slack",
+        headers={"Authorization": pytest.token_type + " " + pytest.access_token},
+    )
+    actual = response.json()
+    assert actual["success"]
+    assert actual["error_code"] == 0
+    assert actual["message"] == "Channel deleted"