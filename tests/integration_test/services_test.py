import os
import re
import shutil
import tarfile
import tempfile
from io import BytesIO
from zipfile import ZipFile

import mongomock
import pytest
import responses
from fastapi.testclient import TestClient
from mongoengine import connect
from rasa.shared.utils.io import read_config_file

from kairon.api.app.main import app
from kairon.api.auth import Authentication
from kairon.api.data_objects import Bot
from kairon.api.models import StoryEventType
from kairon.api.processor import AccountProcessor
from kairon.data_processor.constant import UTTERANCE_TYPE, EVENT_STATUS
from kairon.data_processor.data_objects import Stories, Intents, TrainingExamples, Responses
from kairon.data_processor.processor import MongoProcessor
from kairon.data_processor.model_processor import ModelProcessor
from kairon.data_processor.training_data_generation_processor import TrainingDataGenerationProcessor
from kairon.exceptions import AppException
from kairon.importer.data_objects import ValidationLogs
from kairon.shared.actions.data_objects import HttpActionLog
from kairon.utils import Utility

os.environ["system_file"] = "./tests/testing_data/system.yaml"
client = TestClient(app)
access_token = None
token_type = None


@pytest.fixture(autouse=True)
def setup():
    os.environ["system_file"] = "./tests/testing_data/system.yaml"
    Utility.load_evironment()
    connect(host=Utility.environment['database']["url"])


def pytest_configure():
    return {'token_type': None,
            'access_token': None,
            'username': None,
            'bot': None
            }


def test_api_wrong_login():
    response = client.post(
        "/api/auth/login", data={"username": "test@demo.ai", "password": "Welcome@1"}
    )
    actual = response.json()
    assert actual["error_code"] == 422
    assert not actual["success"]
    assert actual["message"] == "User does not exist!"


def test_account_registration_error():
    response = client.post(
        "/api/account/registration",
        json={
            "email": "integration@demo.ai",
            "first_name": "Demo",
            "last_name": "User",
            "password": "welcome@1",
            "confirm_password": "welcome@1",
            "account": "integration",
            "bot": "integration",
        },
    )
    actual = response.json()
    assert actual["message"] == [
        {'loc': ['body', 'password'], 'msg': 'Missing 1 uppercase letter', 'type': 'value_error'}]
    assert not actual["success"]
    assert actual["error_code"] == 422
    assert actual["data"] is None


def test_account_registration():
    response = client.post(
        "/api/account/registration",
        json={
            "email": "integration@demo.ai",
            "first_name": "Demo",
            "last_name": "User",
            "password": "Welcome@1",
            "confirm_password": "Welcome@1",
            "account": "integration",
            "bot": "integration",
        },
    )
    actual = response.json()
    assert actual["message"] == "Account Registered!"
    response = client.post(
        "/api/account/registration",
        json={
            "email": "integration2@demo.ai",
            "first_name": "Demo",
            "last_name": "User",
            "password": "Welcome@1",
            "confirm_password": "Welcome@1",
            "account": "integration2",
            "bot": "integration2",
        },
    )
    actual = response.json()
    assert actual["message"] == "Account Registered!"


def test_api_wrong_password():
    response = client.post(
        "/api/auth/login", data={"username": "integration@demo.ai", "password": "welcome@1"}
    )
    actual = response.json()
    assert actual["error_code"] == 401
    assert not actual["success"]
    assert actual["message"] == "Incorrect username or password"


def test_api_login():
    email = "integration@demo.ai"
    response = client.post(
        "/api/auth/login",
        data={"username": email, "password": "Welcome@1"},
    )
    actual = response.json()
    assert all(
        [
            True if actual["data"][key] else False
            for key in ["access_token", "token_type"]
        ]
    )
    assert actual["success"]
    assert actual["error_code"] == 0
    pytest.access_token = actual["data"]["access_token"]
    pytest.token_type = actual["data"]["token_type"]
    pytest.username = email
    response = client.get(
        "/api/user/details",
        headers={"Authorization": pytest.token_type + " " + pytest.access_token},
    ).json()
    pytest.bot = response['data']['user']['bot']


<<<<<<< HEAD
@pytest.fixture()
def resource_test_upload_zip():
    data_path = 'tests/testing_data/yml_training_files'
    tmp_dir = tempfile.gettempdir()
    zip_file = os.path.join(tmp_dir, 'test')
    shutil.make_archive(zip_file, 'zip', data_path)
    pytest.zip = open(zip_file + '.zip', 'rb').read()
    yield "resource_test_upload_zip"
    os.remove(zip_file + '.zip')
    shutil.rmtree(os.path.join('training_data', pytest.bot))


def test_upload_zip(resource_test_upload_zip):
    files = (('training_files', ("data.zip", pytest.zip)),
             ('training_files', ("domain.yml", open("tests/testing_data/all/domain.yml", "rb"))))
=======
def test_upload_missing_data():
    files = {
        "domain": (
            "domain.yml",
            open("tests/testing_data/all/domain.yml", "rb"),
        ),
        "stories": (
            "stories.md",
            open("tests/testing_data/all/data/stories.md", "rb"),
        ),
        "config": (
            "config.yml",
            open("tests/testing_data/all/config.yml", "rb"),
        ),
    }
>>>>>>> 2303d4db
    response = client.post(
        "/api/bot/upload?import_data=true&overwrite=false",
        headers={"Authorization": pytest.token_type + " " + pytest.access_token},
        files=files,
    )
    actual = response.json()
    assert actual["message"] == "Event triggered! Check logs."
    assert actual["error_code"] == 0
    assert actual["data"] is None
    assert actual["success"]


def test_upload():
    files = (('training_files', ("nlu.md", open("tests/testing_data/all/data/nlu.md", "rb"))),
              ('training_files', ("domain.yml", open("tests/testing_data/all/domain.yml", "rb"))),
              ('training_files', ("stories.md", open("tests/testing_data/all/data/stories.md", "rb"))),
              ('training_files', ("config.yml", open("tests/testing_data/all/config.yml", "rb"))))
    response = client.post(
        "/api/bot/upload?import_data=true&overwrite=true",
        headers={"Authorization": pytest.token_type + " " + pytest.access_token},
        files=files,
    )
    actual = response.json()
    assert actual["message"] == "Event triggered! Check logs."
    assert actual["error_code"] == 0
    assert actual["data"] is None
    assert actual["success"]


def test_upload_yml():
    files = (('training_files', ("nlu.yml", open("tests/testing_data/valid_yml/data/nlu.yml", "rb"))),
             ('training_files', ("domain.yml", open("tests/testing_data/valid_yml/domain.yml", "rb"))),
             ('training_files', ("stories.yml", open("tests/testing_data/valid_yml/data/stories.yml", "rb"))),
             ('training_files', ("config.yml", open("tests/testing_data/valid_yml/config.yml", "rb"))),
             (
             'training_files', ("http_action.yml", open("tests/testing_data/valid_yml/http_action.yml", "rb")))
             )
    response = client.post(
        "/api/bot/upload",
        headers={"Authorization": pytest.token_type + " " + pytest.access_token},
        files=files,
    )
    actual = response.json()
    assert actual["message"] == "Event triggered! Check logs."
    assert actual["error_code"] == 0
    assert actual["data"] is None
    assert actual["success"]


def test_train(monkeypatch):
    def mongo_store(*arge, **kwargs):
        return None

    def _mock_training_limit(*arge, **kwargs):
        return False

    monkeypatch.setattr(Utility, "get_local_mongo_store", mongo_store)
    monkeypatch.setattr(ModelProcessor, "is_daily_training_limit_exceeded", _mock_training_limit)

    response = client.post(
        "/api/bot/train",
        headers={"Authorization": pytest.token_type + " " + pytest.access_token},
    )
    actual = response.json()
    assert actual["success"]
    assert actual["error_code"] == 0
    assert actual["data"] is None
    assert actual["message"] == "Model training started."


def test_upload_limit_exceeded(monkeypatch):
    monkeypatch.setitem(Utility.environment['model']['data_importer'], 'limit_per_day', 2)
    response = client.post(
        "/api/bot/upload?import_data=true&overwrite=false",
        headers={"Authorization": pytest.token_type + " " + pytest.access_token},
        files={'training_files': ("nlu.yml", open("tests/testing_data/yml_training_files/data/nlu.yml", "rb"))}
    )
    actual = response.json()
    assert actual["message"] == 'Daily limit exceeded.'
    assert actual["error_code"] == 422
    assert actual["data"] is None
    assert not actual["success"]



@responses.activate
def test_upload_using_event_overwrite(monkeypatch):
    token = Authentication.create_access_token(data={'sub': pytest.username})
    responses.add(
        responses.POST,
        "http://localhost/upload",
        status=200,
        match=[
<<<<<<< HEAD
        responses.json_params_matcher({"BOT": pytest.bot, "USER": pytest.username, 'IMPORT_DATA': '--import-data', 'OVERWRITE': '--overwrite'})],
    )

    monkeypatch.setitem(Utility.environment['model']['data_importer'], 'event_url', "http://localhost/upload")
=======
            responses.json_params_matcher({"bot": pytest.bot, "user": pytest.username, "token": token.decode('utf8')})],
    )
    monkeypatch.setitem(Utility.environment['model']['train'], 'event_url', "http://localhost/train")
>>>>>>> 2303d4db

    def get_token(*args, **kwargs):
        return token

    monkeypatch.setattr(Authentication, "create_access_token", get_token)
    monkeypatch.setitem(Utility.environment['model']['data_importer'], "event_url", "http://localhost/upload")
    response = client.post(
        "/api/bot/upload?import_data=true&overwrite=true",
        headers={"Authorization": pytest.token_type + " " + pytest.access_token},
        files=(('training_files', ("nlu.yml", open("tests/testing_data/yml_training_files/data/nlu.yml", "rb"))),
               ('training_files', ("domain.yml", open("tests/testing_data/yml_training_files/domain.yml", "rb"))),
               (
               'training_files', ("stories.yml", open("tests/testing_data/yml_training_files/data/stories.yml", "rb"))),
               ('training_files', ("config.yml", open("tests/testing_data/yml_training_files/config.yml", "rb"))),
               (
                   'training_files',
                   ("http_action.yml", open("tests/testing_data/yml_training_files/http_action.yml", "rb")))
               )
    )
    actual = response.json()
    assert actual["success"]
    assert actual["error_code"] == 0
    assert actual["data"] is None
    assert actual["message"] == "Event triggered! Check logs."

<<<<<<< HEAD
    # update status
    log = ValidationLogs.objects(event_status=EVENT_STATUS.TASKSPAWNED.value).get()
    log.event_status = EVENT_STATUS.COMPLETED.value
    log.save()
=======

def test_upload_with_http_error(monkeypatch):
    def mongo_store(*arge, **kwargs):
        return None
>>>>>>> 2303d4db


@responses.activate
def test_upload_using_event_append(monkeypatch):
    token = Authentication.create_access_token(data={'sub': pytest.username})
    responses.add(
        responses.POST,
        "http://localhost/upload",
        status=200,
        match=[
        responses.json_params_matcher({"BOT": pytest.bot, "USER": pytest.username, 'IMPORT_DATA': '--import-data', 'OVERWRITE': ''})],
    )

    monkeypatch.setitem(Utility.environment['model']['data_importer'], 'event_url', "http://localhost/upload")

    def get_token(*args, **kwargs):
        return token

    monkeypatch.setattr(Authentication, "create_access_token", get_token)
    monkeypatch.setitem(Utility.environment['model']['data_importer'], "event_url", "http://localhost/upload")
    response = client.post(
        "/api/bot/upload?import_data=true&overwrite=false",
        headers={"Authorization": pytest.token_type + " " + pytest.access_token},
        files=(('training_files', ("nlu.yml", open("tests/testing_data/yml_training_files/data/nlu.yml", "rb"))),
               ('training_files', ("domain.yml", open("tests/testing_data/yml_training_files/domain.yml", "rb"))),
               (
               'training_files', ("stories.yml", open("tests/testing_data/yml_training_files/data/stories.yml", "rb"))),
               ('training_files', ("config.yml", open("tests/testing_data/yml_training_files/config.yml", "rb"))),
               (
                   'training_files',
                   ("http_action.yml", open("tests/testing_data/yml_training_files/http_action.yml", "rb")))
               )
    )
    actual = response.json()
    assert actual["success"]
    assert actual["error_code"] == 0
    assert actual["data"] is None
    assert actual["message"] == "Event triggered! Check logs."


def test_get_data_importer_logs():
    response = client.get(
        "/api/bot/importer/logs",
        headers={"Authorization": pytest.token_type + " " + pytest.access_token},
    )
    actual = response.json()
    assert actual["success"]
    assert actual["error_code"] == 0
    assert len(actual["data"]) == 5
    assert actual['data'][0]['event_status'] == EVENT_STATUS.TASKSPAWNED.value
    assert actual['data'][0]['is_data_uploaded']
    assert actual['data'][0]['start_timestamp']
    assert not actual["message"]

    # update status for older task
    log = ValidationLogs.objects(event_status=EVENT_STATUS.TASKSPAWNED.value).get()
    log.event_status = EVENT_STATUS.COMPLETED.value
    log.save()


def test_get_slots():
    response = client.get(
        "/api/bot/slots",
        headers={"Authorization": pytest.token_type + " " + pytest.access_token},
    )
    actual = response.json()
    assert "data" in actual
    assert len(actual["data"]) == 9
    assert actual["success"]
    assert actual["error_code"] == 0
    assert Utility.check_empty_string(actual["message"])


def test_get_intents():
    response = client.get(
        "/api/bot/intents",
        headers={"Authorization": pytest.token_type + " " + pytest.access_token},
    )
    actual = response.json()
    assert "data" in actual
    assert len(actual["data"]) == 19
    assert actual["success"]
    assert actual["error_code"] == 0
    assert Utility.check_empty_string(actual["message"])


def test_get_all_intents():
    response = client.get(
        "/api/bot/intents/all",
        headers={"Authorization": pytest.token_type + " " + pytest.access_token},
    )
    actual = response.json()
    assert "data" in actual
    print(actual['data'])
    assert len(actual["data"]) == 19
    assert actual["success"]
    assert actual["error_code"] == 0
    assert Utility.check_empty_string(actual["message"])


def test_add_intents():
    response = client.post(
        "/api/bot/intents",
        json={"data": "happier"},
        headers={"Authorization": pytest.token_type + " " + pytest.access_token},
    )
    actual = response.json()
    assert actual["data"]["_id"]
    assert actual["success"]
    assert actual["error_code"] == 0
    assert actual["message"] == "Intent added successfully!"


def test_add_intents_duplicate():
    response = client.post(
        "/api/bot/intents",
        json={"data": "happier"},
        headers={"Authorization": pytest.token_type + " " + pytest.access_token},
    )
    actual = response.json()
    assert not actual["success"]
    assert actual["error_code"] == 422
    assert actual["message"] == "Intent already exists!"


def test_add_empty_intents():
    response = client.post(
        "/api/bot/intents",
        json={"data": ""},
        headers={"Authorization": pytest.token_type + " " + pytest.access_token},
    )
    actual = response.json()
    assert not actual["success"]
    assert actual["error_code"] == 422
    assert actual["message"] == "Intent Name cannot be empty or blank spaces"


def test_get_training_examples():
    response = client.get(
        "/api/bot/training_examples/greet",
        headers={"Authorization": pytest.token_type + " " + pytest.access_token},
    )
    actual = response.json()
    assert len(actual["data"]) == 8
    assert actual["success"]
    assert actual["error_code"] == 0
    assert Utility.check_empty_string(actual["message"])


def test_get_training_examples_empty_intent():
    response = client.get(
        "/api/bot/training_examples/ ",
        headers={"Authorization": pytest.token_type + " " + pytest.access_token},
    )
    actual = response.json()
    assert len(actual["data"]) == 0
    assert actual["success"]
    assert actual["error_code"] == 0
    assert Utility.check_empty_string(actual["message"])


def test_add_training_examples():
    response = client.post(
        "/api/bot/training_examples/greet",
        json={"data": ["How do you do?"]},
        headers={"Authorization": pytest.token_type + " " + pytest.access_token},
    )
    actual = response.json()
    assert actual["data"][0]["_id"]
    assert actual["success"]
    assert actual["error_code"] == 0
    assert actual["message"] is None
    response = client.get(
        "/api/bot/training_examples/greet",
        headers={"Authorization": pytest.token_type + " " + pytest.access_token},
    )
    actual = response.json()
    assert len(actual["data"]) == 9


def test_add_training_examples_duplicate():
    response = client.post(
        "/api/bot/training_examples/greet",
        json={"data": ["How do you do?"]},
        headers={"Authorization": pytest.token_type + " " + pytest.access_token},
    )
    actual = response.json()
    assert actual["success"]
    assert actual["error_code"] == 0
    assert actual["data"][0]["message"] == "Training Example already exists!"
    assert actual["data"][0]["_id"] is None


def test_add_empty_training_examples():
    response = client.post(
        "/api/bot/training_examples/greet",
        json={"data": [""]},
        headers={"Authorization": pytest.token_type + " " + pytest.access_token},
    )
    actual = response.json()
    assert actual["success"]
    assert actual["error_code"] == 0
    assert (
            actual["data"][0]["message"]
            == "Training Example cannot be empty or blank spaces"
    )
    assert actual["data"][0]["_id"] is None


def test_remove_training_examples():
    training_examples = client.get(
        "/api/bot/training_examples/greet",
        headers={"Authorization": pytest.token_type + " " + pytest.access_token},
    )
    training_examples = training_examples.json()
    assert len(training_examples["data"]) == 9
    response = client.delete(
        "/api/bot/training_examples",
        json={"data": training_examples["data"][0]["_id"]},
        headers={"Authorization": pytest.token_type + " " + pytest.access_token},
    )
    actual = response.json()
    assert actual["success"]
    assert actual["error_code"] == 0
    assert actual["message"] == "Training Example removed!"
    training_examples = client.get(
        "/api/bot/training_examples/greet",
        headers={"Authorization": pytest.token_type + " " + pytest.access_token},
    )
    training_examples = training_examples.json()
    assert len(training_examples["data"]) == 8


def test_remove_training_examples_empty_id():
    response = client.delete(
        "/api/bot/training_examples",
        json={"data": ""},
        headers={"Authorization": pytest.token_type + " " + pytest.access_token},
    )
    actual = response.json()
    assert not actual["success"]
    assert actual["error_code"] == 422
    assert actual["message"] == "Unable to remove document"


def test_edit_training_examples():
    training_examples = client.get(
        "/api/bot/training_examples/greet",
        headers={"Authorization": pytest.token_type + " " + pytest.access_token},
    )
    training_examples = training_examples.json()
    response = client.put(
        "/api/bot/training_examples/greet/" + training_examples["data"][0]["_id"],
        json={"data": "hey, there"},
        headers={"Authorization": pytest.token_type + " " + pytest.access_token},
    )
    actual = response.json()
    assert actual["success"]
    assert actual["error_code"] == 0
    assert actual["message"] == "Training Example updated!"


def test_get_responses():
    response = client.get(
        "/api/bot/response/utter_greet",
        headers={"Authorization": pytest.token_type + " " + pytest.access_token},
    )
    actual = response.json()
    assert len(actual["data"]) == 1
    assert actual["success"]
    assert actual["error_code"] == 0
    assert Utility.check_empty_string(actual["message"])


def test_get_all_responses():
    response = client.get(
        "/api/bot/response/all",
        headers={"Authorization": pytest.token_type + " " + pytest.access_token},
    )
    actual = response.json()
    print(actual["data"])
    assert len(actual["data"]) == 12
    assert actual["data"][0]['name']
    assert actual["data"][0]['texts'][0]['text']
    assert not actual["data"][0]['customs']
    assert actual["success"]
    assert actual["error_code"] == 0
    assert Utility.check_empty_string(actual["message"])


def test_add_response():
    response = client.post(
        "/api/bot/response/utter_greet",
        json={"data": "Wow! How are you?"},
        headers={"Authorization": pytest.token_type + " " + pytest.access_token},
    )
    actual = response.json()
    assert actual["data"]["_id"]
    assert actual["success"]
    assert actual["error_code"] == 0
    assert actual["message"] == "Utterance added!"
    response = client.get(
        "/api/bot/response/utter_greet",
        headers={"Authorization": pytest.token_type + " " + pytest.access_token},
    )
    actual = response.json()
    assert len(actual["data"]) == 2


def test_add_response_upper_case():
    response = client.post(
        "/api/bot/response/Utter_Greet",
        json={"data": "Upper Greet Response"},
        headers={"Authorization": pytest.token_type + " " + pytest.access_token},
    )
    actual = response.json()
    assert actual["data"]["_id"]
    assert actual["success"]
    assert actual["error_code"] == 0
    assert actual["message"] == "Utterance added!"


def test_get_response_upper_case():
    response = client.get(
        "/api/bot/response/Utter_Greet",
        headers={"Authorization": pytest.token_type + " " + pytest.access_token},
    )
    actual = response.json()
    assert len(actual["data"]) == 3

    response_lower = client.get(
        "/api/bot/response/utter_greet",
        headers={"Authorization": pytest.token_type + " " + pytest.access_token},
    )
    actual_lower = response_lower.json()
    assert len(actual_lower["data"]) == 3
    assert actual_lower["data"] == actual["data"]


def test_add_response_duplicate():
    response = client.post(
        "/api/bot/response/utter_greet",
        json={"data": "Wow! How are you?"},
        headers={"Authorization": pytest.token_type + " " + pytest.access_token},
    )
    actual = response.json()
    assert not actual["success"]
    assert actual["error_code"] == 422
    assert actual["message"] == "Utterance already exists!"


def test_add_empty_response():
    response = client.post(
        "/api/bot/response/utter_greet",
        json={"data": ""},
        headers={"Authorization": pytest.token_type + " " + pytest.access_token},
    )
    actual = response.json()
    assert not actual["success"]
    assert actual["error_code"] == 422
    assert actual["message"] == "Utterance text cannot be empty or blank spaces"


def test_remove_response():
    training_examples = client.get(
        "/api/bot/response/utter_greet",
        headers={"Authorization": pytest.token_type + " " + pytest.access_token},
    )
    training_examples = training_examples.json()
    assert len(training_examples["data"]) == 3
    response = client.delete(
        "/api/bot/response/False",
        json={"data": training_examples["data"][0]["_id"]},
        headers={"Authorization": pytest.token_type + " " + pytest.access_token},
    )
    actual = response.json()
    assert actual["success"]
    assert actual["error_code"] == 0
    assert actual["message"] == "Utterance removed!"
    training_examples = client.get(
        "/api/bot/response/utter_greet",
        headers={"Authorization": pytest.token_type + " " + pytest.access_token},
    )
    training_examples = training_examples.json()
    assert len(training_examples["data"]) == 2


def test_remove_utterance_attached_to_story():
    response = client.post(
        "/api/bot/stories",
        json={
            "name": "test_remove_utterance_attached_to_story",
            "type": "STORY",
            "steps": [
                {"name": "greet", "type": "INTENT"},
                {"name": "utter_greet", "type": "BOT"},
            ],
        },
        headers={"Authorization": pytest.token_type + " " + pytest.access_token},
    )
    actual = response.json()
    assert actual["success"]
    assert actual["error_code"] == 0
    assert actual["message"] == "Flow added successfully"
    response = client.delete(
        "/api/bot/response/True",
        json={"data": "utter_greet"},
        headers={"Authorization": pytest.token_type + " " + pytest.access_token},
    )
    actual = response.json()
    assert not actual["success"]
    assert actual["error_code"] == 422
    assert actual["message"] == "Cannot remove utterance linked to story"


def test_remove_utterance():
    client.post(
        "/api/bot/response/utter_remove_utterance",
        json={"data": "this will be removed"},
        headers={"Authorization": pytest.token_type + " " + pytest.access_token},
    )
    response = client.delete(
        "/api/bot/response/True",
        json={"data": "utter_remove_utterance"},
        headers={"Authorization": pytest.token_type + " " + pytest.access_token},
    )
    actual = response.json()
    assert actual["success"]
    assert actual["error_code"] == 0
    assert actual["message"] == "Utterance removed!"


def test_remove_utterance_non_existing():
    response = client.delete(
        "/api/bot/response/True",
        json={"data": "utter_delete_non_existing"},
        headers={"Authorization": pytest.token_type + " " + pytest.access_token},
    )
    actual = response.json()
    assert not actual["success"]
    assert actual["error_code"] == 422
    assert actual["message"] == "Utterance does not exists"


def test_remove_utterance_empty():
    response = client.delete(
        "/api/bot/response/True",
        json={"data": " "},
        headers={"Authorization": pytest.token_type + " " + pytest.access_token},
    )
    actual = response.json()
    assert not actual["success"]
    assert actual["error_code"] == 422
    assert actual["message"] == "Utterance cannot be empty or spaces"


def test_remove_response_empty_id():
    response = client.delete(
        "/api/bot/response/False",
        json={"data": ""},
        headers={"Authorization": pytest.token_type + " " + pytest.access_token},
    )
    actual = response.json()
    assert not actual["success"]
    assert actual["error_code"] == 422
    assert actual["message"] == "Utterance Id cannot be empty or spaces"


def test_remove_response_():
    training_examples = client.get(
        "/api/bot/response/utter_greet",
        headers={"Authorization": pytest.token_type + " " + pytest.access_token},
    )
    training_examples = training_examples.json()
    response = client.put(
        "/api/bot/response/utter_greet/" + training_examples["data"][0]["_id"],
        json={"data": "Hello, How are you!"},
        headers={"Authorization": pytest.token_type + " " + pytest.access_token},
    )
    actual = response.json()
    assert actual["success"]
    assert actual["error_code"] == 0
    assert actual["message"] == "Utterance updated!"


def test_add_story():
    response = client.post(
        "/api/bot/stories",
        json={
            "name": "test_path",
            "type": "STORY",
            "steps": [
                {"name": "test_greet", "type": "INTENT"},
                {"name": "utter_test_greet", "type": "BOT"},
            ],
        },
        headers={"Authorization": pytest.token_type + " " + pytest.access_token},
    )
    actual = response.json()
    assert actual["message"] == "Flow added successfully"
    assert actual["data"]["_id"]
    assert actual["success"]
    assert actual["error_code"] == 0


def test_add_story_invalid_type():
    response = client.post(
        "/api/bot/stories",
        json={
            "name": "test_path",
            "type": "TEST",
            "steps": [
                {"name": "greet", "type": "INTENT"},
                {"name": "utter_greet", "type": "BOT"},
            ],
        },
        headers={"Authorization": pytest.token_type + " " + pytest.access_token},
    )
    actual = response.json()
    assert not actual["success"]
    assert actual["error_code"] == 422
    assert actual["message"] == [{'ctx': {'enum_values': ['STORY', 'RULE']}, 'loc': ['body', 'type'],
                                  'msg': "value is not a valid enumeration member; permitted: 'STORY', 'RULE'",
                                  'type': 'type_error.enum'}]


def test_add_story_empty_event():
    response = client.post(
        "/api/bot/stories",
        json={"name": "test_add_story_empty_event", "type": "STORY", "steps": []},
        headers={"Authorization": pytest.token_type + " " + pytest.access_token},
    )
    actual = response.json()
    assert not actual["success"]
    assert actual["error_code"] == 422
    assert actual["message"] == [
        {'loc': ['body', 'steps'], 'msg': 'Steps are required to form Flow', 'type': 'value_error'}]


def test_add_story_lone_intent():
    response = client.post(
        "/api/bot/stories",
        json={
            "name": "test_add_story_lone_intent",
            "type": "STORY",
            "steps": [
                {"name": "greet", "type": "INTENT"},
                {"name": "utter_greet", "type": "BOT"},
                {"name": "greet_again", "type": "INTENT"},
            ],
        },
        headers={"Authorization": pytest.token_type + " " + pytest.access_token},
    )
    actual = response.json()
    assert not actual["success"]
    assert actual["error_code"] == 422
    assert actual["message"] == [
        {'loc': ['body', 'steps'], 'msg': 'Intent should be followed by utterance or action', 'type': 'value_error'}]


def test_add_story_consecutive_intents():
    response = client.post(
        "/api/bot/stories",
        json={
            "name": "test_add_story_consecutive_intents",
            "type": "STORY",
            "steps": [
                {"name": "greet", "type": "INTENT"},
                {"name": "utter_greet", "type": "INTENT"},
                {"name": "utter_greet", "type": "BOT"},
            ],
        },
        headers={"Authorization": pytest.token_type + " " + pytest.access_token},
    )
    actual = response.json()
    assert not actual["success"]
    assert actual["error_code"] == 422
    assert actual["message"] == [
        {'loc': ['body', 'steps'], 'msg': 'Found 2 consecutive intents', 'type': 'value_error'}]


def test_add_story_multiple_actions():
    response = client.post(
        "/api/bot/stories",
        json={
            "name": "test_add_story_consecutive_actions",
            "type": "STORY",
            "steps": [
                {"name": "greet", "type": "INTENT"},
                {"name": "utter_greet", "type": "HTTP_ACTION"},
                {"name": "utter_greet_again", "type": "HTTP_ACTION"},
            ],
        },
        headers={"Authorization": pytest.token_type + " " + pytest.access_token},
    )
    actual = response.json()
    assert actual["success"]
    assert actual["error_code"] == 0
    assert actual["message"] == "Flow added successfully"


def test_add_story_utterance_as_first_step():
    response = client.post(
        "/api/bot/stories",
        json={
            "name": "test_add_story_consecutive_intents",
            "type": "STORY",
            "steps": [
                {"name": "greet", "type": "BOT"},
                {"name": "utter_greet", "type": "HTTP_ACTION"},
                {"name": "utter_greet_again", "type": "HTTP_ACTION"},
            ],
        },
        headers={"Authorization": pytest.token_type + " " + pytest.access_token},
    )
    actual = response.json()
    assert not actual["success"]
    assert actual["error_code"] == 422
    assert actual["message"] == [
        {'loc': ['body', 'steps'], 'msg': 'First step should be an intent', 'type': 'value_error'}]


def test_add_story_missing_event_type():
    response = client.post(
        "/api/bot/stories",
        json={
            "name": "test_path",
            "type": "STORY",
            "steps": [{"name": "greet"}, {"name": "utter_greet", "type": "BOT"}],
        },
        headers={"Authorization": pytest.token_type + " " + pytest.access_token},
    )
    actual = response.json()
    assert not actual["success"]
    assert actual["error_code"] == 422
    assert (
            actual["message"]
            == [{'loc': ['body', 'steps', 0, 'type'], 'msg': 'field required', 'type': 'value_error.missing'}]
    )


def test_add_story_invalid_event_type():
    response = client.post(
        "/api/bot/stories",
        json={
            "name": "test_path",
            "type": "STORY",
            "steps": [
                {"name": "greet", "type": "data"},
                {"name": "utter_greet", "type": "BOT"},
            ],
        },
        headers={"Authorization": pytest.token_type + " " + pytest.access_token},
    )
    actual = response.json()
    assert not actual["success"]
    assert actual["error_code"] == 422
    assert (
            actual["message"]
            == [{'ctx': {'enum_values': ['INTENT', 'BOT', 'HTTP_ACTION', 'ACTION']},
                 'loc': ['body', 'steps', 0, 'type'],
                 'msg': "value is not a valid enumeration member; permitted: 'INTENT', 'BOT', 'HTTP_ACTION', 'ACTION'",
                 'type': 'type_error.enum'}]
    )


def test_update_story():
    response = client.put(
        "/api/bot/stories",
        json={
            "name": "test_path",
            "type": "STORY",
            "steps": [
                {"name": "greet", "type": "INTENT"},
                {"name": "utter_nonsense", "type": "BOT"},
            ],
        },
        headers={"Authorization": pytest.token_type + " " + pytest.access_token},
    )
    actual = response.json()
    assert actual["message"] == "Flow updated successfully"
    assert actual["data"]["_id"]
    assert actual["success"]
    assert actual["error_code"] == 0


def test_update_story_invalid_event_type():
    response = client.put(
        "/api/bot/stories",
        json={
            "name": "test_path",
            "type": "STORY",
            "steps": [
                {"name": "greet", "type": "data"},
                {"name": "utter_nonsense", "type": "BOT"},
            ],
        },
        headers={"Authorization": pytest.token_type + " " + pytest.access_token},
    )
    actual = response.json()
    assert not actual["success"]
    assert actual["error_code"] == 422
    assert (
            actual["message"]
            == [{'ctx': {'enum_values': ['INTENT', 'BOT', 'HTTP_ACTION', 'ACTION']},
                 'loc': ['body', 'steps', 0, 'type'],
                 'msg': "value is not a valid enumeration member; permitted: 'INTENT', 'BOT', 'HTTP_ACTION', 'ACTION'",
                 'type': 'type_error.enum'}]
    )


def test_delete_story():
    response = client.post(
        "/api/bot/stories",
        json={
            "name": "test_path1",
            "type": "STORY",
            "steps": [
                {"name": "greet", "type": "INTENT"},
                {"name": "utter_greet_delete", "type": "BOT"},
            ],
        },
        headers={"Authorization": pytest.token_type + " " + pytest.access_token},
    )
    actual = response.json()
    assert actual["message"] == "Flow added successfully"
    assert actual["success"]
    assert actual["error_code"] == 0

    response = client.delete(
        "/api/bot/stories/test_path1/STORY",
        headers={"Authorization": pytest.token_type + " " + pytest.access_token},
    )
    actual = response.json()
    assert actual["success"]
    assert actual["error_code"] == 0
    assert actual["message"] == "Flow deleted successfully"


def test_delete_non_existing_story():
    response = client.delete(
        "/api/bot/stories/test_path2/STORY",
        headers={"Authorization": pytest.token_type + " " + pytest.access_token},
    )
    actual = response.json()
    assert not actual["success"]
    assert actual["error_code"] == 422
    assert actual["message"] == "Flow does not exists"


def test_get_stories():
    response = client.get(
        "/api/bot/stories",
        headers={"Authorization": pytest.token_type + " " + pytest.access_token},
    )
    actual = response.json()
    assert actual["success"]
    assert actual["error_code"] == 0
    assert actual["data"]
    assert Utility.check_empty_string(actual["message"])


def test_get_utterance_from_intent():
    response = client.get(
        "/api/bot/utterance_from_intent/greet",
        headers={"Authorization": pytest.token_type + " " + pytest.access_token},
    )
    actual = response.json()
    assert actual["success"]
    assert actual["error_code"] == 0
    assert actual["data"]["name"] == "utter_offer_help"
    assert actual["data"]["type"] == UTTERANCE_TYPE.BOT
    assert Utility.check_empty_string(actual["message"])


def test_get_utterance_from_not_exist_intent():
    response = client.get(
        "/api/bot/utterance_from_intent/greeting",
        headers={"Authorization": pytest.token_type + " " + pytest.access_token},
    )
    actual = response.json()
    assert actual["success"]
    assert actual["error_code"] == 0
    assert actual["data"]["name"] is None
    assert actual["data"]["type"] is None
    assert Utility.check_empty_string(actual["message"])


def test_train_on_updated_data(monkeypatch):
    def mongo_store(*arge, **kwargs):
        return None

    def _mock_training_limit(*arge, **kwargs):
        return False

    monkeypatch.setattr(Utility, "get_local_mongo_store", mongo_store)
    monkeypatch.setattr(ModelProcessor, "is_daily_training_limit_exceeded", _mock_training_limit)

    response = client.post(
        "/api/bot/train",
        headers={"Authorization": pytest.token_type + " " + pytest.access_token},
    )
    actual = response.json()
    assert actual["success"]
    assert actual["error_code"] == 0
    assert actual["data"] is None
    assert actual["message"] == "Model training started."


@pytest.fixture
def mock_is_training_inprogress_exception(monkeypatch):
    def _inprogress_execption_response(*args, **kwargs):
        raise AppException("Previous model training in progress.")

    monkeypatch.setattr(ModelProcessor, "is_training_inprogress", _inprogress_execption_response)


def test_train_inprogress(mock_is_training_inprogress_exception):
    response = client.post(
        "/api/bot/train",
        headers={"Authorization": pytest.token_type + " " + pytest.access_token},
    )
    actual = response.json()
    assert actual["success"] == False
    assert actual["error_code"] == 422
    assert actual["data"] is None
    assert actual["message"] == "Previous model training in progress."


@pytest.fixture
def mock_is_training_inprogress(monkeypatch):
    def _inprogress_response(*args, **kwargs):
        return False

    monkeypatch.setattr(ModelProcessor, "is_training_inprogress", _inprogress_response)


def test_train_daily_limit_exceed(mock_is_training_inprogress):
    response = client.post(
        "/api/bot/train",
        headers={"Authorization": pytest.token_type + " " + pytest.access_token},
    )
    actual = response.json()
    assert not actual["success"]
    assert actual["error_code"] == 422
    assert actual["data"] is None
    assert actual["message"] == "Daily model training limit exceeded."


def test_get_model_training_history():
    response = client.get(
        "/api/bot/train/history",
        headers={"Authorization": pytest.token_type + " " + pytest.access_token},
    )
    actual = response.json()
    assert actual["success"] is True
    assert actual["error_code"] == 0
    assert actual["data"]
    assert "training_history" in actual["data"]


def test_get_file_training_history():
    response = client.get(
        "/api/bot/data/generation/history",
        headers={"Authorization": pytest.token_type + " " + pytest.access_token},
    )
    actual = response.json()
    assert actual["success"] is True
    assert actual["error_code"] == 0
    assert actual["data"]
    assert "training_history" in actual["data"]


def test_chat(monkeypatch):
    def mongo_store(*arge, **kwargs):
        return None

    monkeypatch.setattr(Utility, "get_local_mongo_store", mongo_store)
    monkeypatch.setitem(Utility.environment['action'], "url", None)
    response = client.post(
        "/api/bot/chat",
        json={"data": "Hi"},
        headers={"Authorization": pytest.token_type + " " + pytest.access_token},
    )
    actual = response.json()
    assert actual["success"]
    assert actual["error_code"] == 0
    assert actual["data"]
    assert Utility.check_empty_string(actual["message"])


def test_chat_fetch_from_cache(monkeypatch):
    def mongo_store(*arge, **kwargs):
        return None

    monkeypatch.setattr(Utility, "get_local_mongo_store", mongo_store)
    monkeypatch.setitem(Utility.environment['action'], "url", None)
    response = client.post(
        "/api/bot/chat",
        json={"data": "Hi"},
        headers={"Authorization": pytest.token_type + " " + pytest.access_token},
    )
    actual = response.json()
    assert actual["success"]
    assert actual["error_code"] == 0
    assert actual["data"]
    assert Utility.check_empty_string(actual["message"])


def test_chat_model_not_trained():
    response = client.post(
        "/api/auth/login",
        data={"username": "integration2@demo.ai", "password": "Welcome@1"},
    )
    token = response.json()
    response = client.post(
        "/api/bot/chat",
        json={"data": "Hi"},
        headers={
            "Authorization": token["data"]["token_type"]
                             + " "
                             + token["data"]["access_token"]
        },
    )
    actual = response.json()
    assert not actual["success"]
    assert actual["error_code"] == 422
    assert actual["data"] is None
    assert actual["message"] == "Bot has not been trained yet !"


def test_deploy_missing_configuration():
    response = client.post(
        "/api/bot/deploy",
        headers={"Authorization": pytest.token_type + " " + pytest.access_token},
    )
    actual = response.json()
    assert actual["success"]
    assert actual["error_code"] == 0
    assert actual["data"] is None
    assert actual["message"] == "Please configure the bot endpoint for deployment!"


def endpoint_response(*args, **kwargs):
    return {"bot_endpoint": {"url": "http://localhost:5000"}}


@pytest.fixture
def mock_endpoint(monkeypatch):
    monkeypatch.setattr(MongoProcessor, "get_endpoints", endpoint_response)


@pytest.fixture
def mock_endpoint_with_token(monkeypatch):
    def _endpoint_response(*args, **kwargs):
        return {
            "bot_endpoint": {
                "url": "http://localhost:5000",
                "token": "AGTSUDH!@#78JNKLD",
                "token_type": "Bearer",
            }
        }

    monkeypatch.setattr(MongoProcessor, "get_endpoints", _endpoint_response)


def test_deploy_connection_error(mock_endpoint):
    response = client.post(
        "/api/bot/deploy",
        headers={"Authorization": pytest.token_type + " " + pytest.access_token},
    )

    actual = response.json()
    assert actual["success"]
    assert actual["error_code"] == 0
    assert actual["data"] is None
    assert actual["message"] == "Host is not reachable"


@responses.activate
def test_deploy(mock_endpoint):
    responses.add(
        responses.PUT,
        "http://localhost:5000/model",
        status=204,
    )
    response = client.post(
        "/api/bot/deploy",
        headers={"Authorization": pytest.token_type + " " + pytest.access_token},
    )

    actual = response.json()
    assert actual["success"]
    assert actual["error_code"] == 0
    assert actual["data"] is None
    assert actual["message"] == "Model was successfully replaced."


@responses.activate
def test_deployment_history():
    response = client.get(
        "/api/bot/deploy/history",
        headers={"Authorization": pytest.token_type + " " + pytest.access_token},
    )

    actual = response.json()
    assert actual["success"]
    assert actual["error_code"] == 0
    assert len(actual["data"]['deployment_history']) == 3
    assert actual["message"] is None


@responses.activate
def test_deploy_with_token(mock_endpoint_with_token):
    responses.add(
        responses.PUT,
        "http://localhost:5000/model",
        json="Model was successfully replaced.",
        headers={"Content-type": "application/json",
                 "Accept": "text/plain",
                 "Authorization": "Bearer AGTSUDH!@#78JNKLD"},
        status=200,
    )
    response = client.post(
        "/api/bot/deploy",
        headers={"Authorization": pytest.token_type + " " + pytest.access_token},
    )

    actual = response.json()
    assert actual["success"]
    assert actual["error_code"] == 0
    assert actual["data"] is None
    assert actual["message"] == "Model was successfully replaced."


@responses.activate
def test_deploy_bad_request(mock_endpoint):
    responses.add(
        responses.PUT,
        "http://localhost:5000/model",
        json={
            "version": "1.0.0",
            "status": "failure",
            "reason": "BadRequest",
            "code": 400,
        },
        status=200,
    )
    response = client.post(
        "/api/bot/deploy",
        headers={"Authorization": pytest.token_type + " " + pytest.access_token},
    )

    actual = response.json()
    assert actual["success"]
    assert actual["error_code"] == 0
    assert actual["data"] is None
    assert actual["message"] == "BadRequest"


@responses.activate
def test_deploy_server_error(mock_endpoint):
    responses.add(
        responses.PUT,
        "http://localhost:5000/model",
        json={
            "version": "1.0.0",
            "status": "ServerError",
            "message": "An unexpected error occurred.",
            "code": 500,
        },
        status=200,
    )
    response = client.post(
        "/api/bot/deploy",
        headers={"Authorization": pytest.token_type + " " + pytest.access_token},
    )

    actual = response.json()
    assert actual["success"]
    assert actual["error_code"] == 0
    assert actual["data"] is None
    assert actual["message"] == "An unexpected error occurred."


def test_integration_token():
    response = client.get(
        "/api/auth/integration/token",
        headers={"Authorization": pytest.token_type + " " + pytest.access_token},
    )

    token = response.json()
    assert token["success"]
    assert token["error_code"] == 0
    assert token["data"]["access_token"]
    assert token["data"]["token_type"]
    assert (
            token["message"]
            == """It is your responsibility to keep the token secret.
        If leaked then other may have access to your system."""
    )
    response = client.get(
        "/api/bot/intents",
        headers={
            "Authorization": token["data"]["token_type"]
                             + " "
                             + token["data"]["access_token"],
            "X-USER": "integration",
        },
    )
    actual = response.json()
    assert "data" in actual
    assert len(actual["data"]) == 20
    assert actual["success"]
    assert actual["error_code"] == 0
    assert Utility.check_empty_string(actual["message"])
    response = client.post(
        "/api/bot/intents",
        headers={
            "Authorization": token["data"]["token_type"]
                             + " "
                             + token["data"]["access_token"],
            "X-USER": "integration",
        },
        json={"data": "integration"},
    )
    actual = response.json()
    assert actual["data"]["_id"]
    assert actual["success"]
    assert actual["error_code"] == 0
    assert actual["message"] == "Intent added successfully!"


def test_integration_token_missing_x_user():
    response = client.get(
        "/api/auth/integration/token",
        headers={"Authorization": pytest.token_type + " " + pytest.access_token},
    )

    actual = response.json()
    assert actual["success"]
    assert actual["error_code"] == 0
    assert actual["data"]["access_token"]
    assert actual["data"]["token_type"]
    assert (
            actual["message"]
            == """It is your responsibility to keep the token secret.
        If leaked then other may have access to your system."""
    )
    response = client.get(
        "/api/bot/intents",
        headers={
            "Authorization": actual["data"]["token_type"]
                             + " "
                             + actual["data"]["access_token"]
        },
    )
    actual = response.json()
    assert actual["data"] is None
    assert not actual["success"]
    assert actual["error_code"] == 422
    assert actual["message"] == "Alias user missing for integration"


@mongomock.patch(servers=(('localhost', 27019),))
def test_predict_intent(monkeypatch):
    monkeypatch.setitem(Utility.environment['database'], "url", "mongodb://localhost:27019")
    monkeypatch.setitem(Utility.environment['action'], "url", None)
    response = client.post(
        "/api/bot/intents/predict",
        headers={"Authorization": pytest.token_type + " " + pytest.access_token},
        json={"data": "Hi"},
    )

    actual = response.json()
    assert actual.get("data").get("intent")
    assert actual.get("data").get("confidence")


def test_predict_intent_error():
    response = client.post(
        "/api/auth/login",
        data={"username": "integration2@demo.ai", "password": "Welcome@1"},
    )
    token = response.json()
    response = client.post(
        "/api/bot/intents/predict",
        json={"data": "Hi"},
        headers={
            "Authorization": token["data"]["token_type"]
                             + " "
                             + token["data"]["access_token"]
        },
    )
    actual = response.json()
    assert actual["data"] is None
    assert actual["success"] is False
    assert actual["error_code"] == 422
    assert actual["message"] == "Bot has not been trained yet !"


@responses.activate
def test_augment_paraphrase_gpt():
    responses.add(
        responses.POST,
        url="http://localhost:8000/paraphrases/gpt",
        match=[responses.json_params_matcher(
            {"api_key": "MockKey", "data": ["Where is digite located?"], "engine": "davinci", "temperature": 0.75,
             "max_tokens": 100, "num_responses": 10})],
        json={
            "success": True,
            "data": {
                "paraphrases": ['Where is digite located?',
                                'Where is digite situated?']
            },
            "message": None,
            "error_code": 0,
        },
        status=200
    )
    response = client.post(
        "/api/augment/paraphrases/gpt",
        json={"data": ["Where is digite located?"], "api_key": "MockKey"},
        headers={"Authorization": pytest.token_type + " " + pytest.access_token},
    )

    actual = response.json()

    assert actual["success"]
    assert actual["error_code"] == 0
    assert actual["data"] == {
        "paraphrases": ['Where is digite located?',
                        'Where is digite situated?']
    }
    assert Utility.check_empty_string(actual["message"])


def test_augment_paraphrase_gpt_validation():
    response = client.post(
        "/api/augment/paraphrases/gpt",
        json={"data": [], "api_key": "MockKey"},
        headers={"Authorization": pytest.token_type + " " + pytest.access_token},
    )

    actual = response.json()
    assert not actual["success"]
    assert actual["error_code"] == 422
    assert actual["data"] is None
    assert actual["message"] == [{'loc': ['body', 'data'], 'msg': 'Question Please!', 'type': 'value_error'}]

    response = client.post(
        "/api/augment/paraphrases/gpt",
        json={"data": ["hi", "hello", "thanks", "hello", "bye", "how are you"], "api_key": "MockKey"},
        headers={"Authorization": pytest.token_type + " " + pytest.access_token},
    )

    actual = response.json()
    assert not actual["success"]
    assert actual["error_code"] == 422
    assert actual["data"] is None
    assert actual["message"] == [
        {'loc': ['body', 'data'], 'msg': 'Max 5 Questions are allowed!', 'type': 'value_error'}]


@responses.activate
def test_augment_paraphrase_gpt_fail():
    key_error_message = "Incorrect API key provided: InvalidKey. You can find your API key at https://beta.openai.com."
    responses.add(
        responses.POST,
        url="http://localhost:8000/paraphrases/gpt",
        match=[responses.json_params_matcher(
            {"api_key": "InvalidKey", "data": ["Where is digite located?"], "engine": "davinci", "temperature": 0.75,
             "max_tokens": 100, "num_responses": 10})],
        json={
            "success": False,
            "data": None,
            "message": key_error_message,
        },
        status=200,
    )
    response = client.post(
        "/api/augment/paraphrases/gpt",
        json={"data": ["Where is digite located?"], "api_key": "InvalidKey"},
        headers={"Authorization": pytest.token_type + " " + pytest.access_token},
    )

    actual = response.json()

    assert not actual["success"]
    assert actual["data"] is None
    assert actual["message"] == key_error_message


@responses.activate
def test_augment_paraphrase():
    responses.add(
        responses.POST,
        "http://localhost:8000/paraphrases",
        json={
            "success": True,
            "data": {
                "questions": ['Where is digite located?',
                              'Where is digite?',
                              'What is the location of digite?',
                              'Where is the digite located?',
                              'Where is it located?',
                              'What location is digite located?',
                              'Where is the digite?',
                              'where is digite located?',
                              'Where is digite situated?',
                              'digite is located where?']
            },
            "message": None,
            "error_code": 0,
        },
        status=200,
        match=[responses.json_params_matcher(["where is digite located?"])]
    )
    response = client.post(
        "/api/augment/paraphrases",
        headers={"Authorization": pytest.token_type + " " + pytest.access_token},
        json={"data": ["where is digite located?"]},
    )

    actual = response.json()
    assert actual["success"]
    assert actual["error_code"] == 0
    assert actual["data"]
    assert Utility.check_empty_string(actual["message"])


def test_augment_paraphrase_no_of_questions():
    response = client.post(
        "/api/augment/paraphrases",
        headers={"Authorization": pytest.token_type + " " + pytest.access_token},
        json={"data": []},
    )

    actual = response.json()
    assert not actual["success"]
    assert actual["error_code"] == 422
    assert actual["data"] is None
    assert actual["message"] == [{'loc': ['body', 'data'], 'msg': 'Question Please!', 'type': 'value_error'}]

    response = client.post(
        "/api/augment/paraphrases",
        headers={"Authorization": pytest.token_type + " " + pytest.access_token},
        json={"data": ["Hi", "Hello", "How are you", "Bye", "Thanks", "Welcome"]},
    )

    actual = response.json()
    assert not actual["success"]
    assert actual["error_code"] == 422
    assert actual["data"] is None
    assert actual["message"] == [
        {'loc': ['body', 'data'], 'msg': 'Max 5 Questions are allowed!', 'type': 'value_error'}]


def test_get_user_details():
    response = client.get(
        "/api/user/details",
        headers={"Authorization": pytest.token_type + " " + pytest.access_token},
    )

    actual = response.json()
    assert actual["success"]
    assert actual["error_code"] == 0
    assert actual["data"]
    assert Utility.check_empty_string(actual["message"])


def test_download_data():
    response = client.get(
        "/api/bot/download/data",
        headers={"Authorization": pytest.token_type + " " + pytest.access_token},
    )
    file_bytes = BytesIO(response.content)
    zip_file = ZipFile(file_bytes, mode='r')
    assert zip_file.filelist.__len__()
    zip_file.close()
    file_bytes.close()


def test_download_model():
    response = client.get(
        "/api/bot/download/model",
        headers={"Authorization": pytest.token_type + " " + pytest.access_token},
    )
    d = response.headers['content-disposition']
    fname = re.findall("filename=(.+)", d)[0]
    file_bytes = BytesIO(response.content)
    tar = tarfile.open(fileobj=file_bytes, mode='r', name=fname)
    assert tar.members.__len__()
    tar.close()
    file_bytes.close()


def test_get_endpoint():
    response = client.get(
        "/api/bot/endpoint",
        headers={"Authorization": pytest.token_type + " " + pytest.access_token},
    )

    actual = response.json()
    assert actual['data']
    assert actual['error_code'] == 0
    assert actual['message'] is None
    assert actual['success']


def test_save_endpoint_error():
    response = client.put(
        "/api/bot/endpoint",
        headers={"Authorization": pytest.token_type + " " + pytest.access_token},
    )

    actual = response.json()
    assert actual['data'] is None
    assert actual['error_code'] == 422
    assert actual['message'] == [{'loc': ['body'], 'msg': 'field required', 'type': 'value_error.missing'}]
    assert not actual['success']


def test_save_empty_endpoint():
    response = client.put(
        "/api/bot/endpoint",
        headers={"Authorization": pytest.token_type + " " + pytest.access_token},
        json={}
    )

    actual = response.json()
    assert actual['data'] is None
    assert actual['error_code'] == 0
    assert actual['message'] == 'Endpoint saved successfully!'
    assert actual['success']


def test_save_endpoint(monkeypatch):
    def mongo_store(*arge, **kwargs):
        return None

    monkeypatch.setattr(Utility, "get_local_mongo_store", mongo_store)
    monkeypatch.setitem(Utility.environment['action'], "url", None)
    response = client.put(
        "/api/bot/endpoint",
        headers={"Authorization": pytest.token_type + " " + pytest.access_token},
        json={"bot_endpoint": {"url": "http://localhost:5005/"},
              "action_endpoint": {"url": "http://localhost:5000/"},
              "tracker_endpoint": {"url": "mongodb://localhost:27017", "db": "rasa"}}
    )

    actual = response.json()
    assert actual['data'] is None
    assert actual['error_code'] == 0
    assert actual['message'] == 'Endpoint saved successfully!'
    assert actual['success']
    response = client.get(
        "/api/bot/endpoint",
        headers={"Authorization": pytest.token_type + " " + pytest.access_token},
    )

    actual = response.json()
    assert actual['data']['endpoint'].get('bot_endpoint')
    assert actual['data']['endpoint'].get('action_endpoint')
    assert actual['data']['endpoint'].get('tracker_endpoint')


def test_get_templates():
    response = client.get(
        "/api/bot/templates/use-case",
        headers={"Authorization": pytest.token_type + " " + pytest.access_token},
    )

    actual = response.json()
    assert "Hi-Hello" in actual['data']['use-cases']
    assert actual['error_code'] == 0
    assert actual['message'] is None
    assert actual['success']


def test_set_templates():
    response = client.post(
        "/api/bot/templates/use-case",
        headers={"Authorization": pytest.token_type + " " + pytest.access_token},
        json={"data": "Hi-Hello"}
    )

    actual = response.json()
    assert actual['data'] is None
    assert actual['error_code'] == 0
    assert actual['message'] == "Data applied!"
    assert actual['success']


def test_set_templates_invalid():
    response = client.post(
        "/api/bot/templates/use-case",
        headers={"Authorization": pytest.token_type + " " + pytest.access_token},
        json={"data": "Hi"}
    )

    actual = response.json()
    assert actual['data'] is None
    assert actual['error_code'] == 422
    assert actual['message'] == "Invalid template!"
    assert not actual['success']


def test_reload_model(monkeypatch):
    def mongo_store(*arge, **kwargs):
        return None

    monkeypatch.setattr(Utility, "get_local_mongo_store", mongo_store)
    monkeypatch.setitem(Utility.environment['action'], "url", None)
    response = client.get(
        "/api/bot/model/reload",
        headers={"Authorization": pytest.token_type + " " + pytest.access_token}
    )

    actual = response.json()
    assert actual['data'] is None
    assert actual['error_code'] == 0
    assert actual['message'] == "Reloading Model!"
    assert actual['success']


def test_get_config_templates():
    response = client.get(
        "/api/bot/templates/config",
        headers={"Authorization": pytest.token_type + " " + pytest.access_token},
    )

    actual = response.json()
    assert any("default" == template['name'] for template in actual['data']['config-templates'])
    assert actual['error_code'] == 0
    assert actual['message'] is None
    assert actual['success']


def test_set_config_templates():
    response = client.post(
        "/api/bot/templates/config",
        headers={"Authorization": pytest.token_type + " " + pytest.access_token},
        json={"data": "default"}
    )

    actual = response.json()
    assert actual['data'] is None
    assert actual['error_code'] == 0
    assert actual['message'] == "Config applied!"
    assert actual['success']


def test_set_config_templates_invalid():
    response = client.post(
        "/api/bot/templates/config",
        headers={"Authorization": pytest.token_type + " " + pytest.access_token},
        json={"data": "test"}
    )

    actual = response.json()
    assert actual['data'] is None
    assert actual['error_code'] == 422
    assert actual['message'] == "Invalid config!"
    assert not actual['success']


def test_get_config():
    response = client.get(
        "/api/bot/config",
        headers={"Authorization": pytest.token_type + " " + pytest.access_token},
    )

    actual = response.json()
    assert all(key in ["language", "pipeline", "policies"] for key in actual['data']['config'].keys())
    assert actual['error_code'] == 0
    assert actual['message'] is None
    assert actual['success']


def test_set_config():
    response = client.put(
        "/api/bot/config",
        headers={"Authorization": pytest.token_type + " " + pytest.access_token},
        json=read_config_file('./template/config/default.yml')
    )

    actual = response.json()
    assert actual['data'] is None
    assert actual['error_code'] == 0
    assert actual['message'] == "Config saved!"
    assert actual['success']


def test_set_config_policy_error():
    data = read_config_file('./template/config/default.yml')
    data['policies'].append({"name": "TestPolicy"})
    response = client.put(
        "/api/bot/config",
        headers={"Authorization": pytest.token_type + " " + pytest.access_token},
        json=data
    )

    actual = response.json()
    assert actual['data'] is None
    assert actual['error_code'] == 422
    assert actual[
               'message'] == "Invalid policy TestPolicy"
    assert not actual['success']


def test_set_config_pipeline_error():
    data = read_config_file('./template/config/default.yml')
    data['pipeline'].append({"name": "TestFeaturizer"})
    response = client.put(
        "/api/bot/config",
        headers={"Authorization": pytest.token_type + " " + pytest.access_token},
        json=data
    )

    actual = response.json()
    assert actual['data'] is None
    assert actual['error_code'] == 422
    assert str(actual['message']).__contains__("Invalid component TestFeaturizer")
    assert not actual['success']


def test_set_config_pipeline_error_empty_policies():
    data = read_config_file('./template/config/default.yml')
    data['policies'] = []
    response = client.put(
        "/api/bot/config",
        headers={"Authorization": pytest.token_type + " " + pytest.access_token},
        json=data
    )

    actual = response.json()
    assert actual['data'] is None
    assert str(actual['message']).__contains__("You didn't define any policies")
    assert actual['error_code'] == 422
    assert not actual['success']


def test_delete_intent():
    client.post(
        "/api/bot/intents",
        json={"data": "happier"},
        headers={"Authorization": pytest.token_type + " " + pytest.access_token},
    )
    response = client.delete(
        "/api/bot/intents/happier/True",
        headers={"Authorization": pytest.token_type + " " + pytest.access_token},
    )
    actual = response.json()
    assert actual['data'] is None
    assert actual['error_code'] == 0
    assert actual['message'] == "Intent deleted!"
    assert actual['success']


def test_api_login_with_account_not_verified():
    AccountProcessor.EMAIL_ENABLED = True
    response = client.post(
        "/api/auth/login",
        data={"username": "integration@demo.ai", "password": "Welcome@1"},
    )
    actual = response.json()
    AccountProcessor.EMAIL_ENABLED = False

    assert not actual['success']
    assert actual['error_code'] == 422
    assert actual['data'] is None
    assert actual['message'] == 'Please verify your mail'


async def mock_smtp(*args, **kwargs):
    return None


def test_account_registration_with_confirmation(monkeypatch):
    monkeypatch.setattr(Utility, 'trigger_smtp', mock_smtp)
    AccountProcessor.EMAIL_ENABLED = True
    response = client.post(
        "/api/account/registration",
        json={
            "email": "integ1@gmail.com",
            "first_name": "Dem",
            "last_name": "User22",
            "password": "Welcome@1",
            "confirm_password": "Welcome@1",
            "account": "integration33",
            "bot": "integration33",
        },
    )
    actual = response.json()
    assert actual["message"] == "Account Registered! A confirmation link has been sent to your mail"
    assert actual['success']
    assert actual['error_code'] == 0
    assert actual['data'] is None

    response = client.post("/api/account/email/confirmation",
                           json={
                               'data': 'eyJ0eXAiOiJKV1QiLCJhbGciOiJIUzI1NiJ9.eyJtYWlsX2lkIjoiaW50ZWcxQGdtYWlsLmNvbSJ9.Ycs1ROb1w6MMsx2WTA4vFu3-jRO8LsXKCQEB3fkoU20'},
                           )
    actual = response.json()
    AccountProcessor.EMAIL_ENABLED = False

    assert actual['message'] == "Account Verified!"
    assert actual['data'] is None
    assert actual['success']
    assert actual['error_code'] == 0


def test_invalid_token_for_confirmation():
    response = client.post("/api/account/email/confirmation",
                           json={
                               'data': 'hello'},
                           )
    actual = response.json()

    assert actual['message'] == "Invalid token"
    assert actual['data'] is None
    assert not actual['success']
    assert actual['error_code'] == 422


def test_login_for_verified():
    AccountProcessor.EMAIL_ENABLED = True
    response = client.post(
        "/api/auth/login",
        data={"username": "integ1@gmail.com", "password": "Welcome@1"},
    )
    actual = response.json()
    AccountProcessor.EMAIL_ENABLED = False

    assert actual["success"]
    assert actual["error_code"] == 0
    pytest.access_token = actual["data"]["access_token"]
    pytest.token_type = actual["data"]["token_type"]


def test_reset_password_for_valid_id(monkeypatch):
    monkeypatch.setattr(Utility, 'trigger_smtp', mock_smtp)
    AccountProcessor.EMAIL_ENABLED = True
    response = client.post(
        "/api/account/password/reset",
        json={"data": "integ1@gmail.com"},
    )
    actual = response.json()
    AccountProcessor.EMAIL_ENABLED = False
    assert actual["success"]
    assert actual["error_code"] == 0
    assert actual["message"] == "Success! A password reset link has been sent to your mail id"
    assert actual['data'] is None


def test_reset_password_for_invalid_id():
    AccountProcessor.EMAIL_ENABLED = True
    response = client.post(
        "/api/account/password/reset",
        json={"data": "sasha.41195@gmail.com"},
    )
    actual = response.json()
    AccountProcessor.EMAIL_ENABLED = False
    assert not actual["success"]
    assert actual["error_code"] == 422
    assert actual["message"] == "Error! There is no user with the following mail id"
    assert actual['data'] is None


def test_overwrite_password_for_matching_passwords(monkeypatch):
    monkeypatch.setattr(Utility, 'trigger_smtp', mock_smtp)
    response = client.post(
        "/api/account/password/change",
        json={
            "data": "eyJ0eXAiOiJKV1QiLCJhbGciOiJIUzI1NiJ9.eyJtYWlsX2lkIjoiaW50ZWcxQGdtYWlsLmNvbSJ9.Ycs1ROb1w6MMsx2WTA4vFu3-jRO8LsXKCQEB3fkoU20",
            "password": "Welcome@2",
            "confirm_password": "Welcome@2"},
    )
    actual = response.json()
    assert actual["success"]
    assert actual["error_code"] == 0
    assert actual["message"] == "Success! Your password has been changed"
    assert actual['data'] is None


def test_login_new_password():
    response = client.post(
        "/api/auth/login",
        data={"username": "integ1@gmail.com", "password": "Welcome@2"},
    )
    actual = response.json()

    assert actual["success"]
    assert actual["error_code"] == 0
    pytest.access_token = actual["data"]["access_token"]
    pytest.token_type = actual["data"]["token_type"]


def test_login_old_password():
    response = client.post(
        "/api/auth/login",
        data={"username": "integ1@gmail.com", "password": "Welcome@1"},
    )
    actual = response.json()
    assert not actual["success"]
    assert actual["error_code"] == 401
    assert actual["message"] == 'Incorrect username or password'
    assert actual['data'] is None


def test_send_link_for_valid_id(monkeypatch):
    monkeypatch.setattr(Utility, 'trigger_smtp', mock_smtp)
    AccountProcessor.EMAIL_ENABLED = True
    response = client.post("/api/account/email/confirmation/link",
                           json={
                               'data': 'integration@demo.ai'},
                           )
    actual = response.json()
    AccountProcessor.EMAIL_ENABLED = False
    assert actual["success"]
    assert actual["error_code"] == 0
    assert actual["message"] == 'Success! Confirmation link sent'
    assert actual['data'] is None


def test_send_link_for_confirmed_id():
    AccountProcessor.EMAIL_ENABLED = True
    response = client.post("/api/account/email/confirmation/link",
                           json={
                               'data': 'integ1@gmail.com'},
                           )
    actual = response.json()
    AccountProcessor.EMAIL_ENABLED = False
    assert not actual["success"]
    assert actual["error_code"] == 422
    assert actual["message"] == 'Email already confirmed!'
    assert actual['data'] is None


def test_overwrite_password_for_non_matching_passwords():
    AccountProcessor.EMAIL_ENABLED = True
    response = client.post(
        "/api/account/password/change",
        json={
            "data": "eyJ0eXAiOiJKV1QiLCJhbGciOiJIUzI1NiJ9.eyJtYWlsX2lkIjoiaW50ZWcxQGdtYWlsLmNvbSJ9.Ycs1ROb1w6MMsx2WTA4vFu3-jRO8LsXKCQEB3fkoU20",
            "password": "Welcome@2",
            "confirm_password": "Welcume@2"},
    )
    actual = response.json()
    AccountProcessor.EMAIL_ENABLED = False
    assert not actual["success"]
    assert actual["error_code"] == 422
    assert actual['data'] is None


def test_add_and_delete_intents_by_integration_user():
    response = client.get(
        "/api/auth/integration/token",
        headers={"Authorization": pytest.token_type + " " + pytest.access_token},
    )

    token = response.json()
    assert token["success"]
    assert token["error_code"] == 0
    assert token["data"]["access_token"]
    assert token["data"]["token_type"]

    response = client.post(
        "/api/bot/intents",
        headers={
            "Authorization": token["data"]["token_type"]
                             + " "
                             + token["data"]["access_token"],
            "X-USER": "integration",
        },
        json={"data": "integration_intent"},
    )
    actual = response.json()
    assert actual["data"]["_id"]
    assert actual["success"]
    assert actual["error_code"] == 0
    assert actual["message"] == "Intent added successfully!"

    response = client.delete(
        "/api/bot/intents/integration_intent/True",
        headers={
            "Authorization": token["data"]["token_type"]
                             + " "
                             + token["data"]["access_token"],
            "X-USER": "integration1",
        },
    )

    actual = response.json()
    assert actual['data'] is None
    assert actual['error_code'] == 0
    assert actual['message'] == "Intent deleted!"
    assert actual['success']


def test_add_non_Integration_Intent_and_delete_intent_by_integration_user():
    response = client.get(
        "/api/auth/integration/token",
        headers={"Authorization": pytest.token_type + " " + pytest.access_token},
    )

    token = response.json()
    assert token["success"]
    assert token["error_code"] == 0
    assert token["data"]["access_token"]
    assert token["data"]["token_type"]

    response = client.post(
        "/api/bot/intents",
        headers={"Authorization": pytest.token_type + " " + pytest.access_token},
        json={"data": "non_integration_intent"},
    )
    actual = response.json()
    assert actual["data"]["_id"]
    assert actual["success"]
    assert actual["error_code"] == 0
    assert actual["message"] == "Intent added successfully!"

    response = client.delete(
        "/api/bot/intents/non_integration_intent/True",
        headers={
            "Authorization": token["data"]["token_type"]
                             + " "
                             + token["data"]["access_token"],
            "X-USER": "integration1",
        },
    )

    actual = response.json()
    assert actual['data'] is None
    assert actual['error_code'] == 422
    assert actual['message'] == "This intent cannot be deleted by an integration user"
    assert not actual['success']


def test_add_http_action_malformed_url():
    request_body = {
        "auth_token": "",
        "action_name": "new_http_action",
        "response": "",
        "http_url": "192.168.104.1/api/test",
        "request_method": "GET",
        "http_params_list": [{
            "key": "testParam1",
            "parameter_type": "value",
            "value": "testValue1"
        }]
    }
    response = client.post(
        url="/api/bot/action/httpaction",
        json=request_body,
        headers={"Authorization": pytest.token_type + " " + pytest.access_token},
    )

    actual = response.json()
    assert actual["error_code"] == 422
    assert actual["message"]
    assert not actual["success"]


def test_add_http_action_missing_parameters():
    request_body = {
        "auth_token": "",
        "action_name": "new_http_action2",
        "response": "",
        "http_url": "http://www.google.com",
        "request_method": "put",
        "http_params_list": [{
            "key": "",
            "parameter_type": "",
            "value": ""
        }]
    }
    response = client.post(
        url="/api/bot/action/httpaction",
        json=request_body,
        headers={"Authorization": pytest.token_type + " " + pytest.access_token},
    )

    actual = response.json()
    assert actual["error_code"] == 422
    assert actual["message"]
    assert not actual["success"]


def test_add_http_action_invalid_req_method():
    request_body = {
        "auth_token": "",
        "action_name": "new_http_action",
        "response": "",
        "http_url": "http://www.google.com",
        "request_method": "TUP",
        "http_params_list": [{
            "key": "testParam1",
            "parameter_type": "value",
            "value": "testValue1"
        }]
    }
    response = client.post(
        url="/api/bot/action/httpaction",
        json=request_body,
        headers={"Authorization": pytest.token_type + " " + pytest.access_token},
    )

    actual = response.json()
    assert actual["error_code"] == 422
    assert actual["message"]
    assert not actual["success"]


def test_add_http_action_no_action_name():
    request_body = {
        "auth_token": "",
        "action_name": "",
        "response": "string",
        "http_url": "http://www.google.com",
        "request_method": "GET",
        "http_params_list": [{
            "key": "testParam1",
            "parameter_type": "value",
            "value": "testValue1"
        }]
    }

    response = client.post(
        url="/api/bot/action/httpaction",
        json=request_body,
        headers={"Authorization": pytest.token_type + " " + pytest.access_token},
    )

    actual = response.json()
    assert actual["error_code"] == 422
    assert actual["message"]
    assert not actual["success"]


def test_add_http_action_no_token():
    request_body = {
        "auth_token": "",
        "action_name": "test_add_http_action_no_token",
        "response": "string",
        "http_url": "http://www.google.com",
        "request_method": "GET",
        "http_params_list": [{
            "key": "testParam1",
            "parameter_type": "value",
            "value": "testValue1"
        }]
    }

    response = client.post(
        url="/api/bot/action/httpaction",
        json=request_body,
        headers={"Authorization": pytest.token_type + " " + pytest.access_token},
    )

    actual = response.json()
    assert actual["error_code"] == 0
    assert actual["message"]
    assert actual["success"]


def test_add_http_action_with_sender_id_parameter_type():
    request_body = {
        "auth_token": "",
        "action_name": "test_add_http_action_with_sender_id_parameter_type",
        "response": "string",
        "http_url": "http://www.google.com",
        "request_method": "GET",
        "http_params_list": [{
            "key": "testParam1",
            "parameter_type": "sender_id",
            "value": "testValue1"
        }, {
            "key": "testParam2",
            "parameter_type": "slot",
            "value": "testValue2"
        }]
    }

    response = client.post(
        url="/api/bot/action/httpaction",
        json=request_body,
        headers={"Authorization": pytest.token_type + " " + pytest.access_token},
    )

    actual = response.json()
    assert actual["error_code"] == 0
    assert actual["message"]
    assert actual["success"]


def test_add_http_action_invalid_parameter_type():
    request_body = {
        "auth_token": "",
        "action_name": "test_add_http_action_with_sender_id_parameter_type",
        "response": "string",
        "http_url": "http://www.google.com",
        "request_method": "GET",
        "http_params_list": [{
            "key": "testParam1",
            "parameter_type": "val",
            "value": "testValue1"
        }]
    }

    response = client.post(
        url="/api/bot/action/httpaction",
        json=request_body,
        headers={"Authorization": pytest.token_type + " " + pytest.access_token},
    )

    actual = response.json()
    print(actual)
    assert actual["error_code"] == 422
    assert actual["message"]
    assert not actual["success"]


def test_add_http_action_with_token():
    request_body = {
        "auth_token": "bearer dfiuhdfishifoshfoishnfoshfnsifjfs",
        "action_name": "test_add_http_action_with_token_and_story",
        "response": "string",
        "http_url": "http://www.google.com",
        "request_method": "GET",
        "http_params_list": [{
            "key": "testParam1",
            "parameter_type": "value",
            "value": "testValue1"
        }, {
            "key": "testParam1",
            "parameter_type": "value",
            "value": "testValue1"
        }, {
            "key": "testParam1",
            "parameter_type": "value",
            "value": "testValue1"
        }]
    }

    response = client.post(
        url="/api/bot/action/httpaction",
        json=request_body,
        headers={"Authorization": pytest.token_type + " " + pytest.access_token},
    )

    actual = response.json()
    assert actual["error_code"] == 0
    assert actual["message"]
    assert actual["success"]

    response = client.get(
        url="/api/bot/action/httpaction/test_add_http_action_with_token_and_story",
        headers={"Authorization": pytest.token_type + " " + pytest.access_token},
    )
    actual = response.json()
    assert actual["error_code"] == 0
    assert actual['data']["response"] == "string"
    assert actual['data']["auth_token"] == "bearer dfiuhdfishifoshfoishnfoshfnsifjfs"
    assert actual['data']["http_url"] == "http://www.google.com"
    assert actual['data']["request_method"] == "GET"
    assert len(actual['data']["params_list"]) == 3
    assert actual["success"]


def test_add_http_action_no_params():
    request_body = {
        "auth_token": "",
        "action_name": "test_add_http_action_no_params",
        "response": "string",
        "http_url": "http://www.google.com",
        "request_method": "GET",
        "http_params_list": []
    }

    response = client.post(
        url="/api/bot/action/httpaction",
        json=request_body,
        headers={"Authorization": pytest.token_type + " " + pytest.access_token},
    )

    actual = response.json()
    assert actual["error_code"] == 0
    assert actual["message"]
    assert actual["success"]


def test_add_http_action_existing():
    request_body = {
        "auth_token": "",
        "action_name": "test_add_http_action_existing",
        "response": "string",
        "http_url": "http://www.google.com",
        "request_method": "GET",
        "http_params_list": [{
            "key": "testParam1",
            "parameter_type": "value",
            "value": "testValue1"
        }]
    }

    response = client.post(
        url="/api/bot/action/httpaction",
        json=request_body,
        headers={"Authorization": pytest.token_type + " " + pytest.access_token},
    )
    actual = response.json()
    assert actual["error_code"] == 0

    response = client.post(
        url="/api/bot/action/httpaction",
        json=request_body,
        headers={"Authorization": pytest.token_type + " " + pytest.access_token},
    )

    actual = response.json()
    assert actual["error_code"] == 422
    assert actual["message"]
    assert not actual["success"]


def test_get_http_action_non_exisitng():
    response = client.get(
        url="/api/bot/action/httpaction/never_added",
        headers={"Authorization": pytest.token_type + " " + pytest.access_token},
    )
    actual = response.json()
    assert actual["error_code"] == 422
    assert actual["message"] is not None
    assert not actual["success"]


def test_update_http_action():
    request_body = {
        "auth_token": "",
        "action_name": "test_update_http_action",
        "response": "",
        "http_url": "http://www.google.com",
        "request_method": "GET",
        "http_params_list": [{
            "key": "testParam1",
            "parameter_type": "value",
            "value": "testValue1"
        }]
    }

    response = client.post(
        url="/api/bot/action/httpaction",
        json=request_body,
        headers={"Authorization": pytest.token_type + " " + pytest.access_token},
    )
    actual = response.json()
    assert actual["error_code"] == 0

    request_body = {
        "auth_token": "bearer hjklfsdjsjkfbjsbfjsvhfjksvfjksvfjksvf",
        "action_name": "test_update_http_action",
        "response": "json",
        "http_url": "http://www.alphabet.com",
        "request_method": "POST",
        "http_params_list": [{
            "key": "testParam1",
            "parameter_type": "value",
            "value": "testValue1"
        }, {
            "key": "testParam2",
            "parameter_type": "slot",
            "value": "testValue1"
        }]
    }
    response = client.put(
        url="/api/bot/action/httpaction",
        json=request_body,
        headers={"Authorization": pytest.token_type + " " + pytest.access_token},
    )
    actual = response.json()
    assert actual["error_code"] == 0

    response = client.get(
        url="/api/bot/action/httpaction/test_update_http_action",
        headers={"Authorization": pytest.token_type + " " + pytest.access_token},
    )
    actual = response.json()
    assert actual["error_code"] == 0
    assert actual['data']["response"] == "json"
    assert actual['data']["auth_token"] == "bearer hjklfsdjsjkfbjsbfjsvhfjksvfjksvfjksvf"
    assert actual['data']["http_url"] == "http://www.alphabet.com"
    assert actual['data']["request_method"] == "POST"
    assert len(actual['data']["params_list"]) == 2
    assert actual['data']["params_list"][0]['key'] == 'testParam1'
    assert actual['data']["params_list"][0]['parameter_type'] == 'value'
    assert actual['data']["params_list"][0]['value'] == 'testValue1'
    assert actual["success"]


def test_update_http_action_wrong_parameter():
    request_body = {
        "auth_token": "",
        "action_name": "test_update_http_action_6",
        "response": "",
        "http_url": "http://www.google.com",
        "request_method": "GET",
        "http_params_list": [{
            "key": "testParam1",
            "parameter_type": "value",
            "value": "testValue1"
        }]
    }

    response = client.post(
        url="/api/bot/action/httpaction",
        json=request_body,
        headers={"Authorization": pytest.token_type + " " + pytest.access_token},
    )
    actual = response.json()
    assert actual["error_code"] == 0

    request_body = {
        "auth_token": "bearer hjklfsdjsjkfbjsbfjsvhfjksvfjksvfjksvf",
        "action_name": "test_update_http_action_6",
        "response": "json",
        "http_url": "http://www.alphabet.com",
        "request_method": "POST",
        "http_params_list": [{
            "key": "testParam1",
            "parameter_type": "val",
            "value": "testValue1"
        }, {
            "key": "testParam2",
            "parameter_type": "slot",
            "value": "testValue1"
        }]
    }
    response = client.put(
        url="/api/bot/action/httpaction",
        json=request_body,
        headers={"Authorization": pytest.token_type + " " + pytest.access_token},
    )
    actual = response.json()
    assert actual["error_code"] == 422
    assert actual["message"]
    assert not actual["success"]


def test_update_http_action_non_existing():
    request_body = {
        "auth_token": "",
        "action_name": "test_update_http_action_non_existing",
        "response": "",
        "http_url": "http://www.google.com",
        "request_method": "GET",
        "http_params_list": []
    }

    response = client.post(
        url="/api/bot/action/httpaction",
        json=request_body,
        headers={"Authorization": pytest.token_type + " " + pytest.access_token},
    )

    request_body = {
        "auth_token": "bearer hjklfsdjsjkfbjsbfjsvhfjksvfjksvfjksvf",
        "action_name": "test_update_http_action_non_existing_new",
        "response": "json",
        "http_url": "http://www.alphabet.com",
        "request_method": "POST",
        "http_params_list": [{
            "key": "param1",
            "value": "value1",
            "parameter_type": "value"},
            {
                "key": "param2",
                "value": "value2",
                "parameter_type": "slot"}]
    }
    response = client.put(
        url="/api/bot/action/httpaction",
        json=request_body,
        headers={"Authorization": pytest.token_type + " " + pytest.access_token},
    )
    actual = response.json()
    assert actual["error_code"] == 422
    assert actual["message"]
    assert not actual["success"]


def test_delete_http_action():
    request_body = {
        "auth_token": "",
        "action_name": "test_delete_http_action",
        "response": "",
        "http_url": "http://www.google.com",
        "request_method": "GET",
        "http_params_list": []
    }

    response = client.post(
        url="/api/bot/action/httpaction",
        json=request_body,
        headers={"Authorization": pytest.token_type + " " + pytest.access_token},
    )

    response = client.delete(
        url="/api/bot/action/httpaction/test_delete_http_action",
        headers={"Authorization": pytest.token_type + " " + pytest.access_token},
    )
    actual = response.json()
    assert actual["error_code"] == 0
    assert actual["message"]
    assert actual["success"]


def test_delete_http_action_non_existing():
    request_body = {
        "auth_token": "",
        "action_name": "new_http_action4",
        "response": "",
        "http_url": "http://www.google.com",
        "request_method": "GET",
        "http_params_list": []
    }

    client.post(
        url="/api/bot/action/httpaction",
        json=request_body,
        headers={"Authorization": pytest.token_type + " " + pytest.access_token},
    )

    response = client.delete(
        url="/api/bot/action/httpaction/new_http_action_never_added",
        headers={"Authorization": pytest.token_type + " " + pytest.access_token},
    )
    actual = response.json()
    assert actual["error_code"] == 422
    assert actual["message"]
    assert not actual["success"]


def test_list_actions():
    response = client.post(
        "/api/bot/stories",
        json={
            "name": "test_path_action",
            "type": "STORY",
            "steps": [
                {"name": "greet", "type": "INTENT"},
                {"name": "action_greet", "type": "ACTION"},
            ],
        },
        headers={"Authorization": pytest.token_type + " " + pytest.access_token},
    )
    actual = response.json()
    assert actual["error_code"] == 0
    assert actual["message"] == "Flow added successfully"
    assert actual['data']["_id"]
    assert actual["success"]

    response = client.get(
        url="/api/bot/actions",
        headers={"Authorization": pytest.token_type + " " + pytest.access_token},
    )
    actual = response.json()
    assert actual["error_code"] == 0
    assert Utility.check_empty_string(actual["message"])
    assert actual['data'] == ["action_greet"]
    assert actual["success"]


@responses.activate
def test_train_using_event(monkeypatch):
    responses.add(
        responses.POST,
        "http://localhost/train",
        status=200
    )
    monkeypatch.setitem(Utility.environment['model']['train'], "event_url", "http://localhost/train")
    response = client.post(
        "/api/bot/train",
        headers={"Authorization": pytest.token_type + " " + pytest.access_token},
    )
    actual = response.json()
    assert actual["success"]
    assert actual["error_code"] == 0
    assert actual["data"] is None
    assert actual["message"] == "Model training started."


def test_update_training_data_generator_status(monkeypatch):
    request_body = {
        "status": EVENT_STATUS.INITIATED
    }
    response = client.put(
        "/api/bot/update/data/generator/status",
        json=request_body,
        headers={"Authorization": pytest.token_type + " " + pytest.access_token},
    )
    actual = response.json()
    assert actual["success"]
    assert actual["error_code"] == 0
    assert actual["data"] is None
    assert actual["message"] == "Status updated successfully!"


def test_get_training_data_history(monkeypatch):
    response = client.get(
        "/api/bot/data/generation/history",
        headers={"Authorization": pytest.token_type + " " + pytest.access_token},
    )
    actual = response.json()
    assert actual["success"]
    assert actual["error_code"] == 0
    response = actual["data"]
    assert response is not None
    response['status'] = 'Initiated'
    assert actual["message"] is None


def test_update_training_data_generator_status_completed(monkeypatch):
    training_data = [{
        "intent": "intent1_test_add_training_data",
        "training_examples": ["example1", "example2"],
        "response": "response1"},
        {"intent": "intent2_test_add_training_data",
         "training_examples": ["example3", "example4"],
         "response": "response2"}]
    request_body = {
        "status": EVENT_STATUS.COMPLETED,
        "response": training_data
    }
    response = client.put(
        "/api/bot/update/data/generator/status",
        json=request_body,
        headers={"Authorization": pytest.token_type + " " + pytest.access_token},
    )
    actual = response.json()
    assert actual["success"]
    assert actual["error_code"] == 0
    assert actual["data"] is None
    assert actual["message"] == "Status updated successfully!"


def test_update_training_data_generator_wrong_status(monkeypatch):
    training_data = [{
        "intent": "intent1_test_add_training_data",
        "training_examples": ["example1", "example2"],
        "response": "response1"},
        {"intent": "intent2_test_add_training_data",
         "training_examples": ["example3", "example4"],
         "response": "response2"}]
    request_body = {
        "status": "test",
        "response": training_data
    }
    response = client.put(
        "/api/bot/update/data/generator/status",
        json=request_body,
        headers={"Authorization": pytest.token_type + " " + pytest.access_token},
    )
    actual = response.json()
    assert actual['data'] is None
    assert actual['error_code'] == 422
    assert str(actual['message']).__contains__("value is not a valid enumeration member")
    assert not actual['success']


def test_add_training_data(monkeypatch):
    response = client.get(
        "/api/bot/data/generation/history",
        headers={"Authorization": pytest.token_type + " " + pytest.access_token},
    )
    actual = response.json()
    assert actual["success"]
    assert actual["error_code"] == 0
    response = actual["data"]
    assert response is not None
    response['status'] = 'Initiated'
    assert actual["message"] is None
    print(response)
    doc_id = response['training_history'][0]['_id']
    training_data = {
        "history_id": doc_id,
        "training_data": [{
            "intent": "intent1_test_add_training_data",
            "training_examples": ["example1", "example2"],
            "response": "response1"},
            {"intent": "intent2_test_add_training_data",
             "training_examples": ["example3", "example4"],
             "response": "response2"}]}
    response = client.post(
        "/api/bot/data/bulk",
        json=training_data,
        headers={"Authorization": pytest.token_type + " " + pytest.access_token},
    )
    actual = response.json()
    assert actual["success"]
    assert actual["error_code"] == 0
    assert actual["data"] is not None
    assert actual["message"] == "Training data added successfully!"

    assert Intents.objects(name="intent1_test_add_training_data").get() is not None
    assert Intents.objects(name="intent2_test_add_training_data").get() is not None
    training_examples = list(TrainingExamples.objects(intent="intent1_test_add_training_data"))
    assert training_examples is not None
    assert len(training_examples) == 2
    training_examples = list(TrainingExamples.objects(intent="intent2_test_add_training_data"))
    assert len(training_examples) == 2
    assert Responses.objects(name="utter_intent1_test_add_training_data") is not None
    assert Responses.objects(name="utter_intent2_test_add_training_data") is not None
    story = Stories.objects(block_name="path_intent1_test_add_training_data").get()
    assert story is not None
    assert story['events'][0]['name'] == 'intent1_test_add_training_data'
    assert story['events'][0]['type'] == StoryEventType.user
    assert story['events'][1]['name'] == "utter_intent1_test_add_training_data"
    assert story['events'][1]['type'] == StoryEventType.action
    story = Stories.objects(block_name="path_intent2_test_add_training_data").get()
    assert story is not None
    assert story['events'][0]['name'] == 'intent2_test_add_training_data'
    assert story['events'][0]['type'] == StoryEventType.user
    assert story['events'][1]['name'] == "utter_intent2_test_add_training_data"
    assert story['events'][1]['type'] == StoryEventType.action


def test_get_training_data_history_1(monkeypatch):
    response = client.get(
        "/api/bot/data/generation/history",
        headers={"Authorization": pytest.token_type + " " + pytest.access_token},
    )
    actual = response.json()
    assert actual["success"]
    assert actual["error_code"] == 0
    assert actual["message"] is None
    training_data = actual["data"]['training_history'][0]

    assert training_data['status'] == EVENT_STATUS.COMPLETED.value
    end_timestamp = training_data['end_timestamp']
    assert end_timestamp is not None
    assert training_data['last_update_timestamp'] == end_timestamp
    response = training_data['response']
    assert response is not None
    assert response[0]['intent'] == 'intent1_test_add_training_data'
    assert response[0]['training_examples'][0]['training_example'] == "example1"
    assert response[0]['training_examples'][0]['is_persisted']
    assert response[0]['training_examples'][1]['training_example'] == "example2"
    assert response[0]['training_examples'][1]['is_persisted']
    assert response[0]['response'] == 'response1'
    assert response[1]['intent'] == 'intent2_test_add_training_data'
    assert response[1]['training_examples'][0]['training_example'] == "example3"
    assert response[1]['training_examples'][0]['is_persisted']
    assert response[1]['training_examples'][1]['training_example'] == "example4"
    assert response[1]['training_examples'][1]['is_persisted']
    assert response[1]['response'] == 'response2'


def test_update_training_data_generator_status_exception(monkeypatch):
    request_body = {
        "status": EVENT_STATUS.INITIATED,
    }
    response = client.put(
        "/api/bot/update/data/generator/status",
        json=request_body,
        headers={"Authorization": pytest.token_type + " " + pytest.access_token},
    )
    actual = response.json()
    assert actual["success"]
    assert actual["error_code"] == 0
    assert actual["data"] is None
    assert actual["message"] == "Status updated successfully!"

    request_body = {
        "status": EVENT_STATUS.FAIL,
        "exception": 'Exception message'
    }
    response = client.put(
        "/api/bot/update/data/generator/status",
        json=request_body,
        headers={"Authorization": pytest.token_type + " " + pytest.access_token},
    )
    actual = response.json()
    assert actual["success"]
    assert actual["error_code"] == 0
    assert actual["data"] is None
    assert actual["message"] == "Status updated successfully!"


def test_get_training_data_history_2(monkeypatch):
    response = client.get(
        "/api/bot/data/generation/history",
        headers={"Authorization": pytest.token_type + " " + pytest.access_token},
    )
    actual = response.json()
    assert actual["success"]
    assert actual["error_code"] == 0
    assert actual["message"] is None
    training_data = actual["data"]['training_history'][0]
    assert training_data['status'] == EVENT_STATUS.FAIL.value
    end_timestamp = training_data['end_timestamp']
    assert end_timestamp is not None
    assert training_data['last_update_timestamp'] == end_timestamp
    assert training_data['exception'] == 'Exception message'


def test_fetch_latest(monkeypatch):
    request_body = {
        "status": EVENT_STATUS.INITIATED,
    }
    response = client.put(
        "/api/bot/update/data/generator/status",
        json=request_body,
        headers={"Authorization": pytest.token_type + " " + pytest.access_token},
    )

    response = client.get(
        "/api/bot/data/generation/latest",
        headers={"Authorization": pytest.token_type + " " + pytest.access_token},
    )
    actual = response.json()
    assert actual["success"]
    assert actual["error_code"] == 0
    print(actual["data"])
    assert actual["data"]['status'] == EVENT_STATUS.INITIATED.value
    assert actual["message"] is None


async def mock_upload(doc):
    if not (doc.filename.lower().endswith('.pdf') or doc.filename.lower().endswith('.docx')):
        raise AppException("Invalid File Format")


@pytest.fixture
def mock_file_upload(monkeypatch):
    def _in_progress_mock(*args, **kwargs):
        return None

    def _daily_limit_mock(*args, **kwargs):
        return None

    def _set_status_mock(*args, **kwargs):
        return None

    def _train_data_gen(*args, **kwargs):
        return None

    monkeypatch.setattr(TrainingDataGenerationProcessor, "is_in_progress", _in_progress_mock)
    monkeypatch.setattr(TrainingDataGenerationProcessor, "check_data_generation_limit", _daily_limit_mock)
    monkeypatch.setattr(TrainingDataGenerationProcessor, "set_status", _set_status_mock)
    monkeypatch.setattr(Utility, "trigger_data_generation_event", _train_data_gen)


def test_file_upload_docx(mock_file_upload, monkeypatch):
    monkeypatch.setattr(Utility, "upload_document", mock_upload)

    response = client.post(
        "/api/bot/upload/data_generation/file",
        headers={"Authorization": pytest.token_type + " " + pytest.access_token},
        files={"doc": (
            "tests/testing_data/file_data/sample1.docx",
            open("tests/testing_data/file_data/sample1.docx", "rb"))})

    actual = response.json()
    assert actual["message"] == "File uploaded successfully and training data generation has begun"
    assert actual["error_code"] == 0
    assert actual["data"] is None
    assert actual["success"]


def test_file_upload_pdf(mock_file_upload, monkeypatch):
    monkeypatch.setattr(Utility, "upload_document", mock_upload)

    response = client.post(
        "/api/bot/upload/data_generation/file",
        headers={"Authorization": pytest.token_type + " " + pytest.access_token},
        files={"doc": (
            "tests/testing_data/file_data/sample1.pdf",
            open("tests/testing_data/file_data/sample1.pdf", "rb"))})

    actual = response.json()
    assert actual["message"] == "File uploaded successfully and training data generation has begun"
    assert actual["error_code"] == 0
    assert actual["data"] is None
    assert actual["success"]


def test_file_upload_error(mock_file_upload, monkeypatch):
    monkeypatch.setattr(Utility, "upload_document", mock_upload)

    response = client.post(
        "/api/bot/upload/data_generation/file",
        headers={"Authorization": pytest.token_type + " " + pytest.access_token},
        files={"doc": (
            "nlu.md",
            open("tests/testing_data/all/data/nlu.md", "rb"))})

    actual = response.json()
    assert actual["message"] == "Invalid File Format"
    assert actual["error_code"] == 422
    assert not actual["success"]


def test_list_action_server_logs_empty():
    response = client.get(
        "/api/bot/actions/logs",
        headers={"Authorization": pytest.token_type + " " + pytest.access_token})

    actual = response.json()
    assert actual['data']['logs'] == []
    assert actual['data']['total'] == 0


def test_list_action_server_logs():
    bot = Bot.objects().get(name="integration33")['id'].__str__()
    bot_2 = "integration2"
    request_params = {"key": "value", "key2": "value2"}
    expected_intents = ["intent13", "intent11", "intent9", "intent8", "intent7", "intent6", "intent5",
                        "intent4", "intent3", "intent2"]
    HttpActionLog(intent="intent1", action="http_action", sender="sender_id", timestamp='2021-04-05T07:59:08.771000',
                  request_params=request_params, api_response="Response", bot_response="Bot Response", bot=bot).save()
    HttpActionLog(intent="intent2", action="http_action", sender="sender_id",
                  url="http://kairon-api.digite.com/api/bot",
                  request_params=request_params, api_response="Response", bot_response="Bot Response", bot=bot,
                  status="FAILURE").save()
    HttpActionLog(intent="intent1", action="http_action", sender="sender_id",
                  request_params=request_params, api_response="Response", bot_response="Bot Response", bot=bot_2).save()
    HttpActionLog(intent="intent3", action="http_action", sender="sender_id",
                  request_params=request_params, api_response="Response", bot_response="Bot Response", bot=bot,
                  status="FAILURE").save()
    HttpActionLog(intent="intent4", action="http_action", sender="sender_id",
                  request_params=request_params, api_response="Response", bot_response="Bot Response", bot=bot).save()
    HttpActionLog(intent="intent5", action="http_action", sender="sender_id",
                  request_params=request_params, api_response="Response", bot_response="Bot Response", bot=bot,
                  status="FAILURE").save()
    HttpActionLog(intent="intent6", action="http_action", sender="sender_id",
                  request_params=request_params, api_response="Response", bot_response="Bot Response", bot=bot).save()
    HttpActionLog(intent="intent7", action="http_action", sender="sender_id",
                  request_params=request_params, api_response="Response", bot_response="Bot Response", bot=bot).save()
    HttpActionLog(intent="intent8", action="http_action", sender="sender_id",
                  request_params=request_params, api_response="Response", bot_response="Bot Response", bot=bot).save()
    HttpActionLog(intent="intent9", action="http_action", sender="sender_id",
                  request_params=request_params, api_response="Response", bot_response="Bot Response", bot=bot).save()
    HttpActionLog(intent="intent10", action="http_action", sender="sender_id",
                  request_params=request_params, api_response="Response", bot_response="Bot Response", bot=bot_2).save()
    HttpActionLog(intent="intent11", action="http_action", sender="sender_id",
                  request_params=request_params, api_response="Response", bot_response="Bot Response", bot=bot).save()
    HttpActionLog(intent="intent12", action="http_action", sender="sender_id",
                  request_params=request_params, api_response="Response", bot_response="Bot Response", bot=bot_2,
                  status="FAILURE").save()
    HttpActionLog(intent="intent13", action="http_action", sender="sender_id_13",
                  request_params=request_params, api_response="Response", bot_response="Bot Response", bot=bot,
                  status="FAILURE").save()
    response = client.get(
        "/api/bot/actions/logs",
        headers={"Authorization": pytest.token_type + " " + pytest.access_token})

    actual = response.json()
    assert actual["error_code"] == 0
    assert actual["success"]
    print(actual['data'])
    assert len(actual['data']['logs']) == 10
    assert actual['data']['total'] == 11
    assert [log['intent'] in expected_intents for log in actual['data']['logs']]
    assert actual['data']['logs'][0]['action'] == "http_action"
    assert any([log['request_params'] == request_params for log in actual['data']['logs']])
    assert any([log['sender'] == "sender_id_13" for log in actual['data']['logs']])
    assert any([log['bot_response'] == "Bot Response" for log in actual['data']['logs']])
    assert any([log['api_response'] == "Response" for log in actual['data']['logs']])
    assert any([log['status'] == "FAILURE" for log in actual['data']['logs']])
    assert any([log['status'] == "SUCCESS" for log in actual['data']['logs']])

    response = client.get(
        "/api/bot/actions/logs?start_idx=0&page_size=15",
        headers={"Authorization": pytest.token_type + " " + pytest.access_token})
    actual = response.json()
    assert len(actual['data']['logs']) == 11
    assert actual['data']['total'] == 11

    response = client.get(
        "/api/bot/actions/logs?start_idx=10&page_size=1",
        headers={"Authorization": pytest.token_type + " " + pytest.access_token})
    actual = response.json()
    assert actual["error_code"] == 0
    assert actual["success"]
    assert len(actual['data']['logs']) == 1
    assert actual['data']['total'] == 11


def test_add_training_data_invalid_id(monkeypatch):
    request_body = {
        "status": EVENT_STATUS.INITIATED
    }
    client.put(
        "/api/bot/update/data/generator/status",
        json=request_body,
        headers={"Authorization": pytest.token_type + " " + pytest.access_token},
    )
    response = client.get(
        "/api/bot/data/generation/history",
        headers={"Authorization": pytest.token_type + " " + pytest.access_token},
    )
    actual = response.json()
    assert actual["success"]
    assert actual["error_code"] == 0
    response = actual["data"]
    assert response is not None
    response['status'] = 'Initiated'
    assert actual["message"] is None
    doc_id = response['training_history'][0]['_id']
    training_data = {
        "history_id": doc_id,
        "training_data": [{
            "intent": "intent1_test_add_training_data",
            "training_examples": ["example1", "example2"],
            "response": "response1"},
            {"intent": "intent2_test_add_training_data",
             "training_examples": ["example3", "example4"],
             "response": "response2"}]}
    response = client.post(
        "/api/bot/data/bulk",
        json=training_data,
        headers={"Authorization": pytest.token_type + " " + pytest.access_token},
    )
    actual = response.json()
    assert not actual["success"]
    assert actual["error_code"] == 422
    assert actual["data"] is None
    assert actual["message"] == "No Training Data Generated"


def test_feedback():
    request = {
        'rating': 5.0, 'scale': 5.0, 'feedback': 'The product is better than rasa.'
    }
    response = client.post(
        "/api/bot/feedback",
        headers={"Authorization": pytest.token_type + " " + pytest.access_token},
        json=request
    )
    actual = response.json()
    assert actual["success"]
    assert actual["error_code"] == 0
    assert not actual["data"]
    assert actual["message"] == 'Thanks for your feedback!'


def test_add_rule():
    response = client.post(
        "/api/bot/stories",
        json={
            "name": "test_path",
            "type": "RULE",
            "steps": [
                {"name": "greet", "type": "INTENT"},
                {"name": "utter_greet", "type": "BOT"},
            ],
        },
        headers={"Authorization": pytest.token_type + " " + pytest.access_token},
    )
    actual = response.json()
    assert actual["success"]
    assert actual["error_code"] == 0
    assert actual["message"] == "Flow added successfully"
    assert actual["data"]["_id"]


def test_add_rule_invalid_type():
    response = client.post(
        "/api/bot/stories",
        json={
            "name": "test_path",
            "type": "TEST",
            "steps": [
                {"name": "greet", "type": "INTENT"},
                {"name": "utter_greet", "type": "BOT"},
            ],
        },
        headers={"Authorization": pytest.token_type + " " + pytest.access_token},
    )
    actual = response.json()
    assert not actual["success"]
    assert actual["error_code"] == 422
    assert actual["message"] == [{'ctx': {'enum_values': ['STORY', 'RULE']}, 'loc': ['body', 'type'],
                                  'msg': "value is not a valid enumeration member; permitted: 'STORY', 'RULE'",
                                  'type': 'type_error.enum'}]


def test_add_rule_empty_event():
    response = client.post(
        "/api/bot/stories",
        json={"name": "test_add_rule_empty_event", "type": "RULE", "steps": []},
        headers={"Authorization": pytest.token_type + " " + pytest.access_token},
    )
    actual = response.json()
    assert not actual["success"]
    assert actual["error_code"] == 422
    assert actual["message"] == [
        {'loc': ['body', 'steps'], 'msg': 'Steps are required to form Flow', 'type': 'value_error'}]


def test_add_rule_lone_intent():
    response = client.post(
        "/api/bot/stories",
        json={
            "name": "test_add_rule_lone_intent",
            "type": "RULE",
            "steps": [
                {"name": "greet", "type": "INTENT"},
                {"name": "utter_greet", "type": "BOT"},
                {"name": "greet_again", "type": "INTENT"},
            ],
        },
        headers={"Authorization": pytest.token_type + " " + pytest.access_token},
    )
    actual = response.json()
    assert not actual["success"]
    assert actual["error_code"] == 422
    assert actual["message"] == [
        {'loc': ['body', 'steps'], 'msg': 'Intent should be followed by utterance or action', 'type': 'value_error'}]


def test_add_rule_consecutive_intents():
    response = client.post(
        "/api/bot/stories",
        json={
            "name": "test_add_rule_consecutive_intents",
            "type": "RULE",
            "steps": [
                {"name": "greet", "type": "INTENT"},
                {"name": "utter_greet", "type": "INTENT"},
                {"name": "utter_greet", "type": "BOT"},
            ],
        },
        headers={"Authorization": pytest.token_type + " " + pytest.access_token},
    )
    actual = response.json()
    assert not actual["success"]
    assert actual["error_code"] == 422
    assert actual["message"] == [
        {'loc': ['body', 'steps'], 'msg': 'Found 2 consecutive intents', 'type': 'value_error'}]


def test_add_rule_multiple_actions():
    response = client.post(
        "/api/bot/stories",
        json={
            "name": "test_add_rule_consecutive_actions",
            "type": "RULE",
            "steps": [
                {"name": "greet", "type": "INTENT"},
                {"name": "utter_greet", "type": "HTTP_ACTION"},
                {"name": "utter_greet_again", "type": "HTTP_ACTION"},
            ],
        },
        headers={"Authorization": pytest.token_type + " " + pytest.access_token},
    )
    actual = response.json()
    assert actual["success"]
    assert actual["error_code"] == 0
    assert actual["message"] == "Flow added successfully"


def test_add_rule_utterance_as_first_step():
    response = client.post(
        "/api/bot/stories",
        json={
            "name": "test_add_rule_consecutive_intents",
            "type": "RULE",
            "steps": [
                {"name": "greet", "type": "BOT"},
                {"name": "utter_greet", "type": "HTTP_ACTION"},
                {"name": "utter_greet_again", "type": "HTTP_ACTION"},
            ],
        },
        headers={"Authorization": pytest.token_type + " " + pytest.access_token},
    )
    actual = response.json()
    assert not actual["success"]
    assert actual["error_code"] == 422
    assert actual["message"] == [
        {'loc': ['body', 'steps'], 'msg': 'First step should be an intent', 'type': 'value_error'}]


def test_add_rule_missing_event_type():
    response = client.post(
        "/api/bot/stories",
        json={
            "name": "test_path",
            "type": "RULE",
            "steps": [{"name": "greet"}, {"name": "utter_greet", "type": "BOT"}],
        },
        headers={"Authorization": pytest.token_type + " " + pytest.access_token},
    )
    actual = response.json()
    assert not actual["success"]
    assert actual["error_code"] == 422
    assert (
            actual["message"]
            == [{'loc': ['body', 'steps', 0, 'type'], 'msg': 'field required', 'type': 'value_error.missing'}]
    )


def test_add_rule_invalid_event_type():
    response = client.post(
        "/api/bot/stories",
        json={
            "name": "test_path",
            "type": "RULE",
            "steps": [
                {"name": "greet", "type": "data"},
                {"name": "utter_greet", "type": "BOT"},
            ],
        },
        headers={"Authorization": pytest.token_type + " " + pytest.access_token},
    )
    actual = response.json()
    assert not actual["success"]
    assert actual["error_code"] == 422
    assert (
            actual["message"]
            == [{'ctx': {'enum_values': ['INTENT', 'BOT', 'HTTP_ACTION', 'ACTION']},
                 'loc': ['body', 'steps', 0, 'type'],
                 'msg': "value is not a valid enumeration member; permitted: 'INTENT', 'BOT', 'HTTP_ACTION', 'ACTION'",
                 'type': 'type_error.enum'}]
    )


def test_update_rule():
    response = client.put(
        "/api/bot/stories",
        json={
            "name": "test_path",
            "type": "RULE",
            "steps": [
                {"name": "greet", "type": "INTENT"},
                {"name": "utter_nonsense", "type": "BOT"},
            ],
        },
        headers={"Authorization": pytest.token_type + " " + pytest.access_token},
    )
    actual = response.json()
    assert actual["success"]
    assert actual["error_code"] == 0
    assert actual["message"] == "Flow updated successfully"
    assert actual["data"]["_id"]


def test_update_rule_invalid_event_type():
    response = client.put(
        "/api/bot/stories",
        json={
            "name": "test_path",
            "type": "RULE",
            "steps": [
                {"name": "greet", "type": "data"},
                {"name": "utter_nonsense", "type": "BOT"},
            ],
        },
        headers={"Authorization": pytest.token_type + " " + pytest.access_token},
    )
    actual = response.json()
    assert not actual["success"]
    assert actual["error_code"] == 422
    assert (
            actual["message"]
            == [{'ctx': {'enum_values': ['INTENT', 'BOT', 'HTTP_ACTION', 'ACTION']},
                 'loc': ['body', 'steps', 0, 'type'],
                 'msg': "value is not a valid enumeration member; permitted: 'INTENT', 'BOT', 'HTTP_ACTION', 'ACTION'",
                 'type': 'type_error.enum'}]
    )


def test_delete_rule():
    response = client.post(
        "/api/bot/stories",
        json={
            "name": "test_path1",
            "type": "RULE",
            "steps": [
                {"name": "greet", "type": "INTENT"},
                {"name": "utter_greet", "type": "BOT"},
            ],
        },
        headers={"Authorization": pytest.token_type + " " + pytest.access_token},
    )
    actual = response.json()
    assert actual["success"]
    assert actual["error_code"] == 0
    assert actual["message"] == "Flow added successfully"

    response = client.delete(
        "/api/bot/stories/test_path1/RULE",
        headers={"Authorization": pytest.token_type + " " + pytest.access_token},
    )
    actual = response.json()
    assert actual["success"]
    assert actual["error_code"] == 0
    assert actual["message"] == "Flow deleted successfully"


def test_delete_non_existing_rule():
    response = client.delete(
        "/api/bot/stories/test_path2/RULE",
        headers={"Authorization": pytest.token_type + " " + pytest.access_token},
    )
    actual = response.json()
    assert not actual["success"]
    assert actual["error_code"] == 422
<<<<<<< HEAD
    assert actual["message"] == "Data does not exists"


def test_validate():
    response = client.post(
        "/api/bot/validate",
        headers={"Authorization": pytest.token_type + " " + pytest.access_token},
    )
    actual = response.json()
    assert actual["success"]
    assert actual["error_code"] == 0
    assert not actual["data"]
    assert actual["message"] == 'Event triggered! Check logs.'


def test_upload_missing_data():
    files = (('training_files', ("domain.yml", BytesIO(open("tests/testing_data/all/domain.yml", "rb").read()))),
             ('training_files', ("stories.md", BytesIO(open("tests/testing_data/all/data/stories.md", "rb").read()))),
             ('training_files', ("config.yml", BytesIO(open("tests/testing_data/all/config.yml", "rb").read()))),
            )
    response = client.post(
        "/api/bot/upload",
        headers={"Authorization": pytest.token_type + " " + pytest.access_token},
        files=files,
    )
    actual = response.json()
    assert actual["message"] == 'Event triggered! Check logs.'
    assert actual["error_code"] == 0
    assert actual["data"] is None
    assert actual["success"]


def test_upload_valid_and_invalid_data():
    files = (('training_files', ("nlu_1.md", None)),
             ('training_files', ("domain_5.yml", open("tests/testing_data/all/domain.yml", "rb"))),
             ('training_files', ("stories.md", open("tests/testing_data/all/data/stories.md", "rb"))),
             ('training_files', ("config_6.yml", open("tests/testing_data/all/config.yml", "rb"))))
    response = client.post(
        "/api/bot/upload",
        headers={"Authorization": pytest.token_type + " " + pytest.access_token},
        files=files,
    )
    actual = response.json()
    assert actual["message"] == 'Event triggered! Check logs.'
    assert actual["error_code"] == 0
    assert actual["data"] is None
    assert actual["success"]
=======
    assert actual["message"] == "Flow does not exists"


def test_add_rule_with_multiple_intents():
    response = client.post(
        "/api/bot/stories",
        json={
            "name": "test_path",
            "type": "RULE",
            "steps": [
                {"name": "greet", "type": "INTENT"},
                {"name": "utter_greet", "type": "BOT"},
                {"name": "location", "type": "INTENT"},
                {"name": "utter_location", "type": "BOT"},
            ],
        },
        headers={"Authorization": pytest.token_type + " " + pytest.access_token},
    )
    actual = response.json()
    assert not actual["success"]
    assert actual["error_code"] == 422
    assert actual["message"] == [{'loc': ['body', 'steps'], 'msg': "Found rules 'test_path' that contain more than intent.\nPlease use stories for this case", 'type': 'value_error'}]
    assert actual["data"] is None
>>>>>>> 2303d4db
<|MERGE_RESOLUTION|>--- conflicted
+++ resolved
@@ -146,7 +146,6 @@
     pytest.bot = response['data']['user']['bot']
 
 
-<<<<<<< HEAD
 @pytest.fixture()
 def resource_test_upload_zip():
     data_path = 'tests/testing_data/yml_training_files'
@@ -162,23 +161,6 @@
 def test_upload_zip(resource_test_upload_zip):
     files = (('training_files', ("data.zip", pytest.zip)),
              ('training_files', ("domain.yml", open("tests/testing_data/all/domain.yml", "rb"))))
-=======
-def test_upload_missing_data():
-    files = {
-        "domain": (
-            "domain.yml",
-            open("tests/testing_data/all/domain.yml", "rb"),
-        ),
-        "stories": (
-            "stories.md",
-            open("tests/testing_data/all/data/stories.md", "rb"),
-        ),
-        "config": (
-            "config.yml",
-            open("tests/testing_data/all/config.yml", "rb"),
-        ),
-    }
->>>>>>> 2303d4db
     response = client.post(
         "/api/bot/upload?import_data=true&overwrite=false",
         headers={"Authorization": pytest.token_type + " " + pytest.access_token},
@@ -272,16 +254,10 @@
         "http://localhost/upload",
         status=200,
         match=[
-<<<<<<< HEAD
         responses.json_params_matcher({"BOT": pytest.bot, "USER": pytest.username, 'IMPORT_DATA': '--import-data', 'OVERWRITE': '--overwrite'})],
     )
 
     monkeypatch.setitem(Utility.environment['model']['data_importer'], 'event_url', "http://localhost/upload")
-=======
-            responses.json_params_matcher({"bot": pytest.bot, "user": pytest.username, "token": token.decode('utf8')})],
-    )
-    monkeypatch.setitem(Utility.environment['model']['train'], 'event_url', "http://localhost/train")
->>>>>>> 2303d4db
 
     def get_token(*args, **kwargs):
         return token
@@ -307,17 +283,10 @@
     assert actual["data"] is None
     assert actual["message"] == "Event triggered! Check logs."
 
-<<<<<<< HEAD
     # update status
     log = ValidationLogs.objects(event_status=EVENT_STATUS.TASKSPAWNED.value).get()
     log.event_status = EVENT_STATUS.COMPLETED.value
     log.save()
-=======
-
-def test_upload_with_http_error(monkeypatch):
-    def mongo_store(*arge, **kwargs):
-        return None
->>>>>>> 2303d4db
 
 
 @responses.activate
@@ -3529,55 +3498,6 @@
     actual = response.json()
     assert not actual["success"]
     assert actual["error_code"] == 422
-<<<<<<< HEAD
-    assert actual["message"] == "Data does not exists"
-
-
-def test_validate():
-    response = client.post(
-        "/api/bot/validate",
-        headers={"Authorization": pytest.token_type + " " + pytest.access_token},
-    )
-    actual = response.json()
-    assert actual["success"]
-    assert actual["error_code"] == 0
-    assert not actual["data"]
-    assert actual["message"] == 'Event triggered! Check logs.'
-
-
-def test_upload_missing_data():
-    files = (('training_files', ("domain.yml", BytesIO(open("tests/testing_data/all/domain.yml", "rb").read()))),
-             ('training_files', ("stories.md", BytesIO(open("tests/testing_data/all/data/stories.md", "rb").read()))),
-             ('training_files', ("config.yml", BytesIO(open("tests/testing_data/all/config.yml", "rb").read()))),
-            )
-    response = client.post(
-        "/api/bot/upload",
-        headers={"Authorization": pytest.token_type + " " + pytest.access_token},
-        files=files,
-    )
-    actual = response.json()
-    assert actual["message"] == 'Event triggered! Check logs.'
-    assert actual["error_code"] == 0
-    assert actual["data"] is None
-    assert actual["success"]
-
-
-def test_upload_valid_and_invalid_data():
-    files = (('training_files', ("nlu_1.md", None)),
-             ('training_files', ("domain_5.yml", open("tests/testing_data/all/domain.yml", "rb"))),
-             ('training_files', ("stories.md", open("tests/testing_data/all/data/stories.md", "rb"))),
-             ('training_files', ("config_6.yml", open("tests/testing_data/all/config.yml", "rb"))))
-    response = client.post(
-        "/api/bot/upload",
-        headers={"Authorization": pytest.token_type + " " + pytest.access_token},
-        files=files,
-    )
-    actual = response.json()
-    assert actual["message"] == 'Event triggered! Check logs.'
-    assert actual["error_code"] == 0
-    assert actual["data"] is None
-    assert actual["success"]
-=======
     assert actual["message"] == "Flow does not exists"
 
 
@@ -3601,4 +3521,49 @@
     assert actual["error_code"] == 422
     assert actual["message"] == [{'loc': ['body', 'steps'], 'msg': "Found rules 'test_path' that contain more than intent.\nPlease use stories for this case", 'type': 'value_error'}]
     assert actual["data"] is None
->>>>>>> 2303d4db
+
+
+def test_validate():
+    response = client.post(
+        "/api/bot/validate",
+        headers={"Authorization": pytest.token_type + " " + pytest.access_token},
+    )
+    actual = response.json()
+    assert actual["success"]
+    assert actual["error_code"] == 0
+    assert not actual["data"]
+    assert actual["message"] == 'Event triggered! Check logs.'
+
+
+def test_upload_missing_data():
+    files = (('training_files', ("domain.yml", BytesIO(open("tests/testing_data/all/domain.yml", "rb").read()))),
+             ('training_files', ("stories.md", BytesIO(open("tests/testing_data/all/data/stories.md", "rb").read()))),
+             ('training_files', ("config.yml", BytesIO(open("tests/testing_data/all/config.yml", "rb").read()))),
+            )
+    response = client.post(
+        "/api/bot/upload",
+        headers={"Authorization": pytest.token_type + " " + pytest.access_token},
+        files=files,
+    )
+    actual = response.json()
+    assert actual["message"] == 'Event triggered! Check logs.'
+    assert actual["error_code"] == 0
+    assert actual["data"] is None
+    assert actual["success"]
+
+
+def test_upload_valid_and_invalid_data():
+    files = (('training_files', ("nlu_1.md", None)),
+             ('training_files', ("domain_5.yml", open("tests/testing_data/all/domain.yml", "rb"))),
+             ('training_files', ("stories.md", open("tests/testing_data/all/data/stories.md", "rb"))),
+             ('training_files', ("config_6.yml", open("tests/testing_data/all/config.yml", "rb"))))
+    response = client.post(
+        "/api/bot/upload",
+        headers={"Authorization": pytest.token_type + " " + pytest.access_token},
+        files=files,
+    )
+    actual = response.json()
+    assert actual["message"] == 'Event triggered! Check logs.'
+    assert actual["error_code"] == 0
+    assert actual["data"] is None
+    assert actual["success"]