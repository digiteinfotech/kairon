import json
import os
import datetime
import responses
from fastapi.testclient import TestClient
from mongoengine import connect
import pytest

from kairon.api.app.main import app
from kairon.shared.account.processor import AccountProcessor
from kairon.shared.data.processor import MongoProcessor
from kairon.exceptions import AppException
from kairon.history.processor import HistoryProcessor
from kairon.shared.utils import Utility
from mongomock import MongoClient

client = TestClient(app)


def pytest_configure():
    return {'token_type': None,
            'access_token': None,
            'bot': None
            }


@pytest.fixture(autouse=True)
def setup():
    os.environ["system_file"] = "./tests/testing_data/system.yaml"
    Utility.load_environment()
    connect(**Utility.mongoengine_connection())


def user_details(*args, **kwargs):
    pytest.bot = "integration"
    return {
        "email": "integration@demo.com",
        "password": Utility.get_password_hash("welcome@1"),
        "first_name": "integration",
        "last_name": "test",
        "status": True,
        "bot": [pytest.bot],
        "account": 1,
        "is_integration_user": False,
    }


def bot_details(*args, **kwargs):
    return {
        "user": "integration@demo.com",
        "status": True,
        "bot": pytest.bot,
        "account": 1,
    }


@pytest.fixture
def mock_auth(monkeypatch):
    monkeypatch.setattr(AccountProcessor, "get_user_details", user_details)
    monkeypatch.setattr(AccountProcessor, "get_bot", bot_details)


def endpoint_details(*args, **kwargs):
    return {"history_endpoint": {"url": "https://localhost:8083", "token": "test_token"}}


@pytest.fixture
def mock_mongo_processor(monkeypatch):
    monkeypatch.setattr(MongoProcessor, "get_endpoints", endpoint_details)


@pytest.fixture
def mock_mongo_processor_endpoint_not_configured(monkeypatch):
    def _mock_exception(*args, **kwargs):
        raise AppException('Config not found')
    monkeypatch.setattr(MongoProcessor, "get_endpoints", _mock_exception)


@pytest.fixture
def mock_db_client(monkeypatch):
    def db_client(*args, **kwargs):
        return MongoClient(), "conversation", None

    monkeypatch.setattr(HistoryProcessor, "get_mongo_connection", db_client)


def history_users(*args, **kwargs):
    return [
               "5b029887-bed2-4bbb-aa25-bd12fda26244",
               "b868d6ee-f98f-4c1b-b284-ce034aaad01f",
               "b868d6ee-f98f-4c1b-b284-ce034aaad61f",
               "b868d6ee-f98f-4c1b-b284-ce4534aaad61f",
               "49931985-2b51-4db3-89d5-a50767e6d98e",
               "2e409e7c-06f8-4de8-8c88-93b4cf0b7211",
               "2fed7769-b647-4088-8ed9-a4f4f3653f25",
           ], None


def user_history(*args, **kwargs):
    json_data = json.load(open("tests/testing_data/history/conversation.json"))
    return (
        json_data['events'],
        None
    )


def history_conversations(*args, **kwargs):
    json_data = json.load(open("tests/testing_data/history/conversations_history.json"))
    return json_data, None


@pytest.fixture
def mock_chat_history(monkeypatch):
    monkeypatch.setattr(HistoryProcessor, "fetch_user_history", user_history)
    monkeypatch.setattr(HistoryProcessor, "fetch_chat_users", history_users)


def test_chat_history_users_connection_error(mock_auth, mock_mongo_processor):
    response = client.post(
        "/api/auth/login",
        data={"username": "integration@demo", "password": "welcome@1"},
    )
    token_response = response.json()
    pytest.access_token = token_response["data"]["access_token"]
    pytest.token_type = token_response["data"]["token_type"]

    response = client.get(
        f"/api/history/{pytest.bot}/users",
        headers={"Authorization": pytest.token_type + " " + pytest.access_token},
    )

    actual = response.json()
    assert actual["error_code"] == 422
    assert actual["data"] is None
    assert actual["message"].__contains__('Unable to connect to history server: ')
    assert not actual["success"]


@responses.activate
def test_chat_history_users_kairon_client_user_endpoint(mock_auth, mock_mongo_processor):
    responses.add(
        responses.GET,
        f"https://localhost:8083/api/history/{pytest.bot}/conversations/users",
        status=200,
        json={"data": {"users": history_users()[0]}},
        match=[responses.json_params_matcher({'month': 1})],
    )
    response = client.get(
        f"/api/history/{pytest.bot}/users",
        headers={"Authorization": pytest.token_type + " " + pytest.access_token},
    )
    assert responses.calls[len(responses.calls) - 1].request.headers['Authorization'] == 'Bearer test_token'

    actual = response.json()
    assert actual["error_code"] == 0
    assert len(actual["data"]["users"]) == 7
    assert actual["message"] is None
    assert actual["success"]


@responses.activate
def test_chat_history_users_kairon_client_kairon_endpoint(mock_auth, mock_mongo_processor_endpoint_not_configured):
    responses.add(
        responses.GET,
        f"{Utility.environment['history_server']['url']}/api/history/{pytest.bot}/conversations/users",
        status=200,
        json={"data": {"users": history_users()[0]}},
        match=[responses.json_params_matcher({'month': 1})],
    )
    response = client.get(
        f"/api/history/{pytest.bot}/users",
        headers={"Authorization": pytest.token_type + " " + pytest.access_token},
    )
    assert responses.calls[0].request.headers['Authorization'] == 'Bearer ' + Utility.environment['history_server']['token']

    actual = response.json()
    assert actual["error_code"] == 0
    assert len(actual["data"]["users"]) == 7
    assert actual["message"] is None
    assert actual["success"]


@responses.activate
def test_chat_history_with_kairon_client(mock_auth, mock_mongo_processor):
    responses.add(
        responses.GET,
        f"https://localhost:8083/api/history/{pytest.bot}/conversations/users/5e564fbcdcf0d5fad89e3acd",
        status=200,
        json={"data": {"history": history_conversations()[0]}},
        match=[responses.json_params_matcher({'month': 1})],
    )

    response = client.get(
        f"/api/history/{pytest.bot}/users/5e564fbcdcf0d5fad89e3acd",
        headers={"Authorization": pytest.token_type + " " + pytest.access_token},
    )

    actual = response.json()
    assert actual["error_code"] == 0
    assert len(actual["data"]["history"]) == 7
    assert actual["message"] is None
    assert actual["success"]


@responses.activate
def test_fallback_count_range_no_nlu_fallback_rule(mock_auth, mock_mongo_processor):
    responses.add(
        responses.GET,
        f"https://localhost:8083/api/history/{pytest.bot}/trends/fallback",
        status=200,
        match=[responses.json_params_matcher({'month': 6, 'action_fallback': 'action_default_fallback',
                                              'nlu_fallback': None})],
        json={"data": {'fallback_counts': {1: 25, 2: 24, 3: 28, 4: 26, 5: 20, 6: 25}}}
    )

    response = client.get(
        f"/api/history/{pytest.bot}/metrics/trend/user/fallback",
        headers={"Authorization": pytest.token_type + " " + pytest.access_token},
    )

    actual = response.json()
    assert actual["error_code"] == 0
    assert actual["data"]["fallback_counts"] == {'1': 25, '2': 24, '3': 28, '4': 26, '5': 20, '6': 25}
    assert actual["message"] is None
    assert actual["success"]


@responses.activate
def test_visitor_hit_fallback_with_kairon_client(mock_auth, mock_mongo_processor):
    responses.add(
        responses.GET,
        f"https://localhost:8083/api/history/{pytest.bot}/metrics/fallback",
        status=200,
        json={"data": {'fallback_count': 10, 'total_count': 90}},
        match=[responses.json_params_matcher({'month': 1, 'action_fallback': 'action_default_fallback',
                                              'nlu_fallback': 'utter_please_rephrase'})],
    )

    steps = [
        {"name": "nlu_fallback", "type": "INTENT"},
        {"name": "utter_please_rephrase", "type": "BOT"}
    ]
    rule = {'name': 'fallback_rule', 'steps': steps, 'type': 'RULE'}
    MongoProcessor().add_complex_story(rule, pytest.bot, 'test')

    response = client.get(
        f"/api/history/{pytest.bot}/metrics/fallback",
        headers={"Authorization": pytest.token_type + " " + pytest.access_token},
    )

    actual = response.json()
    assert actual["error_code"] == 0
    assert actual["data"]["fallback_count"] == 10
    assert actual["data"]["total_count"] == 90
    assert actual["message"] is None
    assert actual["success"]


@responses.activate
def test_conversation_steps_with_kairon_client(mock_auth, mock_mongo_processor):
    responses.add(
        responses.GET,
        f"https://localhost:8083/api/history/{pytest.bot}/metrics/conversation/steps",
        status=200,
        match=[responses.json_params_matcher({'month': 1})],
        json={"data": 100}
    )

    response = client.get(
        f"/api/history/{pytest.bot}/metrics/conversation/steps",
        headers={"Authorization": pytest.token_type + " " + pytest.access_token},
    )

    actual = response.json()
    assert actual["error_code"] == 0
    assert actual["data"] == 100
    assert actual["message"] is None
    assert actual["success"]


@responses.activate
def test_conversation_time_with_kairon_client(mock_auth, mock_mongo_processor):
    responses.add(
        responses.GET,
        f"https://localhost:8083/api/history/{pytest.bot}/metrics/conversation/time",
        status=200,
        match=[responses.json_params_matcher({'month': 1})],
        json={"data": 900.5}
    )

    response = client.get(
        f"/api/history/{pytest.bot}/metrics/conversation/time",
        headers={"Authorization": pytest.token_type + " " + pytest.access_token},
    )

    actual = response.json()
    assert actual["error_code"] == 0
    assert actual["data"] == 900.5
    assert actual["message"] is None
    assert actual["success"]


@responses.activate
def test_user_with_metrics_with_kairon_client(mock_auth, mock_mongo_processor):
    responses.add(
        responses.GET,
        f"https://localhost:8083/api/history/{pytest.bot}/metrics/users",
        status=200,
        match=[responses.json_params_matcher({'month': 1})],
        json={"data": {'users': [{'sender_id': 'test@kairon.com', 'steps': 55, 'time': 15},
                                 {'sender_id': 'bot@kairon.com', 'steps': 20, 'time': 5}]}}
    )

    response = client.get(
        f"/api/history/{pytest.bot}/metrics/users",
        headers={"Authorization": pytest.token_type + " " + pytest.access_token},
    )

    actual = response.json()
    assert actual["error_code"] == 0
    assert actual["data"]["users"] == [{'sender_id': 'test@kairon.com', 'steps': 55, 'time': 15},
                                       {'sender_id': 'bot@kairon.com', 'steps': 20, 'time': 5}]
    assert actual["message"] is None
    assert actual["success"]


@responses.activate
def test_engaged_users_with_kairon_client(mock_auth, mock_mongo_processor):
    responses.add(
        responses.GET,
        f"https://localhost:8083/api/history/{pytest.bot}/metrics/users/engaged",
        match=[responses.json_params_matcher({'month': 1, 'conversation_step_threshold': 10})],
        status=200,
        json={"data": {'engaged_users': 50}}
    )

    response = client.get(
        f"/api/history/{pytest.bot}/metrics/user/engaged",
        headers={"Authorization": pytest.token_type + " " + pytest.access_token},
    )

    actual = response.json()
    assert actual["error_code"] == 0
    assert actual["data"]["engaged_users"] == 50
    assert actual["message"] is None
    assert actual["success"]


@responses.activate
def test_new_users_with_kairon_client(mock_auth, mock_mongo_processor):
    responses.add(
        responses.GET,
        f"https://localhost:8083/api/history/{pytest.bot}/metrics/users/new",
        match=[responses.json_params_matcher({'month': 1})],
        status=200,
        json={"data": {'new_users': 50}}
    )

    response = client.get(
        f"/api/history/{pytest.bot}/metrics/user/new",
        headers={"Authorization": pytest.token_type + " " + pytest.access_token},
    )

    actual = response.json()
    assert actual["error_code"] == 0
    assert actual["data"]["new_users"] == 50
    assert actual["message"] is None
    assert actual["success"]


@responses.activate
def test_successful_conversation_with_kairon_client(mock_auth, mock_mongo_processor):
    responses.add(
        responses.GET,
        f"https://localhost:8083/api/history/{pytest.bot}/metrics/conversation/success",
        status=200,
        match=[responses.json_params_matcher({'month': 1, 'action_fallback': 'action_default_fallback',
                                              'nlu_fallback': 'utter_please_rephrase'})],
        json={"data": {'successful_conversations': 150}}
    )

    response = client.get(
        f"/api/history/{pytest.bot}/metrics/conversation/success",
        headers={"Authorization": pytest.token_type + " " + pytest.access_token},
    )

    actual = response.json()
    assert actual["error_code"] == 0
    assert actual["data"]["successful_conversations"] == 150
    assert actual["message"] is None
    assert actual["success"]


@responses.activate
def test_user_retention_with_kairon_client(mock_auth, mock_mongo_processor):
    responses.add(
        responses.GET,
        f"https://localhost:8083/api/history/{pytest.bot}/metrics/users/retention",
        match=[responses.json_params_matcher({'month': 1})],
        status=200,
        json={"data": {'user_retention': 25}}
    )

    response = client.get(
        f"/api/history/{pytest.bot}/metrics/user/retention",
        headers={"Authorization": pytest.token_type + " " + pytest.access_token},
    )

    actual = response.json()
    assert actual["error_code"] == 0
    assert actual["data"]["user_retention"] == 25
    assert actual["message"] is None
    assert actual["success"]


@responses.activate
def test_engaged_user_range_with_kairon_client(mock_auth, mock_mongo_processor):
    responses.add(
        responses.GET,
        f"https://localhost:8083/api/history/{pytest.bot}/trends/users/engaged",
        status=200,
        match=[responses.json_params_matcher({'month': 6, 'conversation_step_threshold': 10})],
        json={"data": {'engaged_user_range': {1: 25, 2: 24, 3: 28, 4: 26, 5: 20, 6: 25}}}
    )

    response = client.get(
        f"/api/history/{pytest.bot}/metrics/trend/user/engaged",
        headers={"Authorization": pytest.token_type + " " + pytest.access_token},
    )

    actual = response.json()
    assert actual["error_code"] == 0
    assert actual["data"]['engaged_user_range'] == {'1': 25, '2': 24, '3': 28, '4': 26, '5': 20, '6': 25}
    assert actual["message"] is None
    assert actual["success"]


@responses.activate
def test_new_user_range_with_kairon_client(mock_auth, mock_mongo_processor):
    responses.add(
        responses.GET,
        f"https://localhost:8083/api/history/{pytest.bot}/trends/users/new",
        status=200,
        match=[responses.json_params_matcher({'month': 6})],
        json={"data": {'new_user_range': {1: 25, 2: 24, 3: 28, 4: 26, 5: 20, 6: 25}}}
    )

    response = client.get(
        f"/api/history/{pytest.bot}/metrics/trend/user/new",
        headers={"Authorization": pytest.token_type + " " + pytest.access_token},
    )

    actual = response.json()
    assert actual["error_code"] == 0
    assert actual["data"]['new_user_range'] == {'1': 25, '2': 24, '3': 28, '4': 26, '5': 20, '6': 25}
    assert actual["message"] is None
    assert actual["success"]


@responses.activate
def test_successful_conversation_range_with_kairon_client(mock_auth, mock_mongo_processor):
    responses.add(
        responses.GET,
        f"https://localhost:8083/api/history/{pytest.bot}/trends/conversations/success",
        status=200,
        match=[responses.json_params_matcher({'month': 6, 'action_fallback': 'action_default_fallback',
                                              'nlu_fallback': 'utter_please_rephrase'})],
        json={"data": {'success_conversation_range': {1: 25, 2: 24, 3: 28, 4: 26, 5: 20, 6: 25}}}
    )

    response = client.get(
        f"/api/history/{pytest.bot}/metrics/trend/conversation/success",
        headers={"Authorization": pytest.token_type + " " + pytest.access_token},
    )

    actual = response.json()
    assert actual["error_code"] == 0
    assert actual["data"]["success_conversation_range"] == {'1': 25, '2': 24, '3': 28, '4': 26, '5': 20, '6': 25}
    assert actual["message"] is None
    assert actual["success"]


@responses.activate
def test_user_retention_range_with_kairon_client(mock_auth, mock_mongo_processor):
    responses.add(
        responses.GET,
        f"https://localhost:8083/api/history/{pytest.bot}/trends/users/retention",
        status=200,
        match=[responses.json_params_matcher({'month': 6})],
        json={"data": {'retention_range': {1: 25, 2: 24, 3: 28, 4: 26, 5: 20, 6: 25}}}
    )

    response = client.get(
        f"/api/history/{pytest.bot}/metrics/trend/user/retention",
        headers={"Authorization": pytest.token_type + " " + pytest.access_token},
    )

    actual = response.json()
    assert actual["error_code"] == 0
    assert actual["data"]["retention_range"] == {'1': 25, '2': 24, '3': 28, '4': 26, '5': 20, '6': 25}
    assert actual["message"] is None
    assert actual["success"]


@responses.activate
def test_engaged_users_with_value_with_kairon_client(mock_auth, mock_mongo_processor):
    responses.add(
        responses.GET,
        f"https://localhost:8083/api/history/{pytest.bot}/metrics/users/engaged",
        status=200,
        match=[responses.json_params_matcher({'month': 5, 'conversation_step_threshold': 11})],
        json={"data": {'engaged_users': 60}}
    )

    response = client.get(
        f"/api/history/{pytest.bot}/metrics/user/engaged?month=5&conversation_step_threshold=11",
        headers={"Authorization": pytest.token_type + " " + pytest.access_token},
    )

    actual = response.json()
    assert actual["error_code"] == 0
    assert actual["data"]["engaged_users"] == 60
    assert actual["message"] is None
    assert actual["success"]


@responses.activate
def test_engaged_user_range_with_value_with_kairon_client(mock_auth, mock_mongo_processor):
    responses.add(
        responses.GET,
        f"https://localhost:8083/api/history/{pytest.bot}/trends/users/engaged",
        status=200,
        match=[responses.json_params_matcher({'month': 5, 'conversation_step_threshold': 11})],
        json={"data": {'engaged_user_range': {1: 25, 2: 24, 3: 28, 4: 26, 5: 20, 6: 25}}}
    )

    response = client.get(
        f"/api/history/{pytest.bot}/metrics/trend/user/engaged/?month=5&conversation_step_threshold=11",
        headers={"Authorization": pytest.token_type + " " + pytest.access_token},
    )

    actual = response.json()
    assert actual["error_code"] == 0
    assert actual["data"]['engaged_user_range'] == {'1': 25, '2': 24, '3': 28, '4': 26, '5': 20, '6': 25}
    assert actual["message"] is None
    assert actual["success"]


@responses.activate
def test_fallback_count_range_with_kairon_client(mock_auth, mock_mongo_processor):
    responses.add(
        responses.GET,
        f"https://localhost:8083/api/history/{pytest.bot}/trends/fallback",
        status=200,
        match=[responses.json_params_matcher({'month': 6, 'action_fallback': 'action_default_fallback',
                                              'nlu_fallback': 'utter_please_rephrase'})],
        json={"data": {'fallback_counts': {1: 25, 2: 24, 3: 28, 4: 26, 5: 20, 6: 25}}}
    )

    response = client.get(
        f"/api/history/{pytest.bot}/metrics/trend/user/fallback",
        headers={"Authorization": pytest.token_type + " " + pytest.access_token},
    )

    actual = response.json()
    assert actual["error_code"] == 0
    assert actual["data"]["fallback_counts"] == {'1': 25, '2': 24, '3': 28, '4': 26, '5': 20, '6': 25}
    assert actual["message"] is None
    assert actual["success"]


@responses.activate
def test_flat_conversations_with_kairon_client(mock_auth, mock_mongo_processor):
    responses.add(
        responses.GET,
        f"https://localhost:8083/api/history/{pytest.bot}/conversations/",
        status=200,
        match=[responses.json_params_matcher({'month': 1})],
        json={"data": {'conversation_data': history_conversations()[0]}}
    )

    response = client.get(
        f"/api/history/{pytest.bot}/conversations/",
        headers={"Authorization": pytest.token_type + " " + pytest.access_token},
    )

    actual = response.json()
    assert actual["error_code"] == 0
    assert len(actual["data"]["conversation_data"]) == 7
    assert actual["message"] is None
    assert actual["success"]


def list_bot_mock(*args, **kwargs):
    return [{'name': 'test', '_id': pytest.bot}]


@pytest.fixture
def mock_list_bots(monkeypatch):
    monkeypatch.setattr(AccountProcessor, "list_bots", list_bot_mock)


@responses.activate
def test_download_conversation_with_data_with_kairon_client(mock_auth, mock_mongo_processor, mock_list_bots):
    file = open('./tests/testing_data/history/conversation.json')
    responses.add(
        responses.GET,
        f"https://localhost:8083/api/history/{pytest.bot}/conversations/download",
        status=200,
        match=[responses.json_params_matcher({'month': 1})],
        body=file.read(),
        content_type="text/plain",
        adding_headers={"Content-Disposition": "attachment; filename=conversations.csv"},
        stream=True
    )

    response = client.get(
        f"/api/history/{pytest.bot}/conversations/download",
        headers={"Authorization": pytest.token_type + " " + pytest.access_token},
    )
    assert response.content.decode('utf-8')
    assert f"conversation_history_test{datetime.date.today().strftime('_%d_%m_%y.csv')}" in str(response.headers)


@responses.activate
def test_download_conversation_with_error_with_kairon_client(mock_auth, mock_mongo_processor, mock_list_bots):
    responses.add(
        responses.GET,
        f"https://localhost:8083/api/history/{pytest.bot}/conversations/download",
        status=200,
        match=[responses.json_params_matcher({'month': 1})],
        json={'error_code': 422, 'message': "No data available!", 'success': False}
    )

    response = client.get(
        f"/api/history/{pytest.bot}/conversations/download",
        headers={"Authorization": pytest.token_type + " " + pytest.access_token},
    )
    actual = response.json()
    assert actual["error_code"] == 422
    assert actual["message"] == "No data available!"
    assert not actual["success"]


@responses.activate
def test_total_conversation_range_with_kairon_client(mock_auth, mock_mongo_processor):
    responses.add(
        responses.GET,
        f"https://localhost:8083/api/history/{pytest.bot}/trends/conversations/total",
        status=200,
        match=[responses.json_params_matcher({'month': 6})],
        json={"data": {'total_conversation_range': {1: 25, 2: 24, 3: 28, 4: 26, 5: 20, 6: 25}}}
    )

    response = client.get(
        f"/api/history/{pytest.bot}/metrics/trend/conversations/total",
        headers={"Authorization": pytest.token_type + " " + pytest.access_token},
    )

    actual = response.json()
    assert actual["error_code"] == 0
    assert actual["data"]["total_conversation_range"] == {'1': 25, '2': 24, '3': 28, '4': 26, '5': 20, '6': 25}
    assert actual["message"] is None
    assert actual["success"]


@responses.activate
def test_top_intent_with_kairon_client(mock_auth, mock_mongo_processor):
    responses.add(
        responses.GET,
        f"https://localhost:8083/api/history/{pytest.bot}/metrics/intents/topmost",
        match=[responses.json_params_matcher({'month': 1, "top_n": 10})],
        status=200,
        json={"data": [{'_id': 'action_google_search_kanban', 'count': 43}]}
    )

    response = client.get(
        f"/api/history/{pytest.bot}/metrics/intents/topmost",
        headers={"Authorization": pytest.token_type + " " + pytest.access_token},
    )

    actual = response.json()
    assert actual["error_code"] == 0
    assert actual["data"] == [{'_id': 'action_google_search_kanban', 'count': 43}]
    assert actual["message"] is None
    assert actual["success"]


@responses.activate
def test_top_action_with_kairon_client(mock_auth, mock_mongo_processor):
    responses.add(
        responses.GET,
        f"https://localhost:8083/api/history/{pytest.bot}/metrics/actions/topmost",
        match=[responses.json_params_matcher({'month': 1, "top_n": 10})],
        status=200,
        json={"data": [{'_id': 'nlu_fallback', 'count': 32}]}
    )

    response = client.get(
        f"/api/history/{pytest.bot}/metrics/actions/topmost",
        headers={"Authorization": pytest.token_type + " " + pytest.access_token},
    )

    actual = response.json()
    assert actual["error_code"] == 0
    assert actual["data"] == [{'_id': 'nlu_fallback', 'count': 32}]
    assert actual["message"] is None
    assert actual["success"]


@responses.activate
def test_conversation_step_range_with_kairon_client(mock_auth, mock_mongo_processor):
    responses.add(
        responses.GET,
        f"https://localhost:8083/api/history/{pytest.bot}/trends/conversations/steps",
        status=200,
        match=[responses.json_params_matcher({'month': 6})],
        json={"data": {'total_conversation_range': {1: 25, 2: 24, 3: 28, 4: 26, 5: 20, 6: 25}}}
    )

    response = client.get(
        f"/api/history/{pytest.bot}/metrics/trend/conversations/steps",
        headers={"Authorization": pytest.token_type + " " + pytest.access_token},
    )

    actual = response.json()
    assert actual["error_code"] == 0
    assert actual["data"]["total_conversation_range"] == {'1': 25, '2': 24, '3': 28, '4': 26, '5': 20, '6': 25}
    assert actual["message"] is None
    assert actual["success"]


@responses.activate
def test_wordcloud_with_kairon_client(mock_auth, mock_mongo_processor):
    responses.add(
        responses.GET,
        f"https://localhost:8083/api/history/{pytest.bot}/conversations/wordcloud",
        status=200,
        match=[responses.json_params_matcher({'month': 1, 'l_bound': 0, 'u_bound': 1, 'stopword_list': None})],
        json={"data": [{'_id': 'nlu_fallback', 'count': 32}]}
    )

    response = client.get(
        f"/api/history/{pytest.bot}/conversations/wordcloud",
        headers={"Authorization": pytest.token_type + " " + pytest.access_token},
    )

    actual = response.json()
    assert actual["data"] == [{'_id': 'nlu_fallback', 'count': 32}]


@responses.activate
def test_unique_user_input_with_kairon_client(mock_auth, mock_mongo_processor):
    responses.add(
        responses.GET,
        f"https://localhost:8083/api/history/{pytest.bot}/metrics/users/input",
        status=200,
        match=[responses.json_params_matcher({'month': 1})],
        json={"data": [{'_id': 'nlu_fallback', 'count': 32}]}
    )

    response = client.get(
        f"/api/history/{pytest.bot}/conversations/input/unique",
        headers={"Authorization": pytest.token_type + " " + pytest.access_token},
    )

    actual = response.json()
    print(actual)
    assert actual["error_code"] == 0
    assert actual["data"] == [{'_id': 'nlu_fallback', 'count': 32}]
    assert actual["message"] is None
    assert actual["success"]


@responses.activate
def test_conversation_time_range_with_kairon_client(mock_auth, mock_mongo_processor):
    responses.add(
        responses.GET,
        f"https://localhost:8083/api/history/{pytest.bot}/trends/conversations/time",
        status=200,
        match=[responses.json_params_matcher({'month': 6})],
        json={"data": {'total_conversation_range': {1: 25, 2: 24, 3: 28, 4: 26, 5: 20, 6: 25}}}
    )

    response = client.get(
        f"/api/history/{pytest.bot}/metrics/trend/conversations/time",
        headers={"Authorization": pytest.token_type + " " + pytest.access_token},
    )

    actual = response.json()
    assert actual["error_code"] == 0
    assert actual["data"]["total_conversation_range"] == {'1': 25, '2': 24, '3': 28, '4': 26, '5': 20, '6': 25}
    assert actual["message"] is None
    assert actual["success"]


@responses.activate
def test_dropoff_users_with_kairon_client(mock_auth, mock_mongo_processor):
    responses.add(
        responses.GET,
        f"https://localhost:8083/api/history/{pytest.bot}/metrics/fallback/dropoff",
        status=200,
        match=[responses.json_params_matcher({'month': 1, 'action_fallback': 'action_default_fallback',
                                              'nlu_fallback': 'utter_please_rephrase'})],
        json={"data": {'total_conversation_range': {1: 25, 2: 24, 3: 28, 4: 26, 5: 20, 6: 25}}}
    )

    response = client.get(
        f"/api/history/{pytest.bot}/metrics/user/fallback/dropoff",
        headers={"Authorization": pytest.token_type + " " + pytest.access_token},
    )

    actual = response.json()
    assert actual["error_code"] == 0
    assert actual["data"]["total_conversation_range"] == {'1': 25, '2': 24, '3': 28, '4': 26, '5': 20, '6': 25}
    assert actual["message"] is None
    assert actual["success"]


@responses.activate
def test_user_intent_dropoff_with_kairon_client(mock_auth, mock_mongo_processor):
    responses.add(
        responses.GET,
        f"https://localhost:8083/api/history/{pytest.bot}/metrics/intents/dropoff",
        status=200,
        match=[responses.json_params_matcher({'month': 1})],
        json={"data": {'total_conversation_range': {1: 25, 2: 24, 3: 28, 4: 26, 5: 20, 6: 25}}}
    )

    response = client.get(
        f"/api/history/{pytest.bot}/metrics/user/intent/dropoff",
        headers={"Authorization": pytest.token_type + " " + pytest.access_token},
    )

    actual = response.json()
    assert actual["error_code"] == 0
    assert actual["data"]["total_conversation_range"] == {'1': 25, '2': 24, '3': 28, '4': 26, '5': 20, '6': 25}
    assert actual["message"] is None
    assert actual["success"]


@responses.activate
<<<<<<< HEAD
def test_total_sessions_with_kairon_client(mock_auth, mock_mongo_processor):
    responses.add(
        responses.GET,
        f"https://localhost:8083/api/history/{pytest.bot}/metrics/total/sessions",
        status=200,
        match=[responses.json_params_matcher({'month': 1})],
        json={"data": {'total_conversation_range': {1: 25, 2: 24, 3: 28, 4: 26, 5: 20, 6: 25}}}
    )

    response = client.get(
        f"/api/history/{pytest.bot}/metrics/user/total/sessions",
=======
def test_unsuccessful_session_count_with_kairon_client(mock_auth, mock_mongo_processor):
    responses.add(
        responses.GET,
        f"https://localhost:8083/api/history/{pytest.bot}/metrics/unsuccessful/sessions",
        status=200,
        match=[responses.json_params_matcher({'month': 1, 'action_fallback': 'action_default_fallback',
                                              'nlu_fallback': 'utter_please_rephrase'})],
        json={"data": {'Session_counts': {'user_1': 25, 'user_2': 24}}}
    )

    response = client.get(
        f"/api/history/{pytest.bot}/metrics/user/unsuccessful/sessions",
>>>>>>> 27ace23f
        headers={"Authorization": pytest.token_type + " " + pytest.access_token},
    )

    actual = response.json()
    assert actual["error_code"] == 0
<<<<<<< HEAD
    assert actual["data"]["total_conversation_range"] == {'1': 25, '2': 24, '3': 28, '4': 26, '5': 20, '6': 25}
=======
    assert actual["data"]["Session_counts"] == {'user_1': 25, 'user_2': 24}
>>>>>>> 27ace23f
    assert actual["message"] is None
    assert actual["success"]<|MERGE_RESOLUTION|>--- conflicted
+++ resolved
@@ -840,19 +840,6 @@
 
 
 @responses.activate
-<<<<<<< HEAD
-def test_total_sessions_with_kairon_client(mock_auth, mock_mongo_processor):
-    responses.add(
-        responses.GET,
-        f"https://localhost:8083/api/history/{pytest.bot}/metrics/total/sessions",
-        status=200,
-        match=[responses.json_params_matcher({'month': 1})],
-        json={"data": {'total_conversation_range': {1: 25, 2: 24, 3: 28, 4: 26, 5: 20, 6: 25}}}
-    )
-
-    response = client.get(
-        f"/api/history/{pytest.bot}/metrics/user/total/sessions",
-=======
 def test_unsuccessful_session_count_with_kairon_client(mock_auth, mock_mongo_processor):
     responses.add(
         responses.GET,
@@ -865,16 +852,33 @@
 
     response = client.get(
         f"/api/history/{pytest.bot}/metrics/user/unsuccessful/sessions",
->>>>>>> 27ace23f
-        headers={"Authorization": pytest.token_type + " " + pytest.access_token},
-    )
-
-    actual = response.json()
-    assert actual["error_code"] == 0
-<<<<<<< HEAD
+        headers={"Authorization": pytest.token_type + " " + pytest.access_token},
+    )
+
+    actual = response.json()
+    assert actual["error_code"] == 0
+    assert actual["data"]["Session_counts"] == {'user_1': 25, 'user_2': 24}
+    assert actual["message"] is None
+    assert actual["success"]
+
+
+@responses.activate
+def test_total_sessions_with_kairon_client(mock_auth, mock_mongo_processor):
+    responses.add(
+        responses.GET,
+        f"https://localhost:8083/api/history/{pytest.bot}/metrics/total/sessions",
+        status=200,
+        match=[responses.json_params_matcher({'month': 1})],
+        json={"data": {'total_conversation_range': {1: 25, 2: 24, 3: 28, 4: 26, 5: 20, 6: 25}}}
+    )
+
+    response = client.get(
+        f"/api/history/{pytest.bot}/metrics/user/total/sessions",
+        headers={"Authorization": pytest.token_type + " " + pytest.access_token},
+    )
+
+    actual = response.json()
+    assert actual["error_code"] == 0
     assert actual["data"]["total_conversation_range"] == {'1': 25, '2': 24, '3': 28, '4': 26, '5': 20, '6': 25}
-=======
-    assert actual["data"]["Session_counts"] == {'user_1': 25, 'user_2': 24}
->>>>>>> 27ace23f
     assert actual["message"] is None
     assert actual["success"]