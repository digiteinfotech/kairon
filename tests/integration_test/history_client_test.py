import json
import os
import datetime
import responses
from fastapi.testclient import TestClient
from mongoengine import connect
import pytest

from kairon.api.app.main import app
from kairon.shared.account.processor import AccountProcessor
from kairon.shared.data.processor import MongoProcessor
from kairon.exceptions import AppException
from kairon.history.processor import HistoryProcessor
from kairon.shared.utils import Utility
from mongomock import MongoClient

client = TestClient(app)


def pytest_configure():
    return {'token_type': None,
            'access_token': None,
            'bot': None
            }


@pytest.fixture(autouse=True)
def setup():
    os.environ["system_file"] = "./tests/testing_data/system.yaml"
    Utility.load_environment()
    connect(**Utility.mongoengine_connection())


def user_details(*args, **kwargs):
    pytest.bot = "integration"
    return {
        "email": "integration@demo.com",
        "password": Utility.get_password_hash("welcome@1"),
        "first_name": "integration",
        "last_name": "test",
        "status": True,
        "bot": [pytest.bot],
        "account": 1,
        "is_integration_user": False,
    }


def bot_details(*args, **kwargs):
    return {
        "user": "integration@demo.com",
        "status": True,
        "bot": pytest.bot,
        "account": 1,
    }


@pytest.fixture
def mock_auth(monkeypatch):
    monkeypatch.setattr(AccountProcessor, "get_user_details", user_details)
    monkeypatch.setattr(AccountProcessor, "get_bot", bot_details)


def endpoint_details(*args, **kwargs):
    return {"history_endpoint": {"url": "https://localhost:8083", "token": "test_token"}}


@pytest.fixture
def mock_mongo_processor(monkeypatch):
    monkeypatch.setattr(MongoProcessor, "get_endpoints", endpoint_details)


@pytest.fixture
def mock_mongo_processor_endpoint_not_configured(monkeypatch):
    def _mock_exception(*args, **kwargs):
        raise AppException('Config not found')
    monkeypatch.setattr(MongoProcessor, "get_endpoints", _mock_exception)


@pytest.fixture
def mock_db_client(monkeypatch):
    def db_client(*args, **kwargs):
        return MongoClient(), "conversation", None

    monkeypatch.setattr(HistoryProcessor, "get_mongo_connection", db_client)


def history_users(*args, **kwargs):
    return [
               "5b029887-bed2-4bbb-aa25-bd12fda26244",
               "b868d6ee-f98f-4c1b-b284-ce034aaad01f",
               "b868d6ee-f98f-4c1b-b284-ce034aaad61f",
               "b868d6ee-f98f-4c1b-b284-ce4534aaad61f",
               "49931985-2b51-4db3-89d5-a50767e6d98e",
               "2e409e7c-06f8-4de8-8c88-93b4cf0b7211",
               "2fed7769-b647-4088-8ed9-a4f4f3653f25",
           ], None


def user_history(*args, **kwargs):
    json_data = json.load(open("tests/testing_data/history/conversation.json"))
    return (
        json_data['events'],
        None
    )


def history_conversations(*args, **kwargs):
    json_data = json.load(open("tests/testing_data/history/conversations_history.json"))
    return json_data, None


@pytest.fixture
def mock_chat_history(monkeypatch):
    monkeypatch.setattr(HistoryProcessor, "fetch_user_history", user_history)
    monkeypatch.setattr(HistoryProcessor, "fetch_chat_users", history_users)


def test_chat_history_users_connection_error(mock_auth, mock_mongo_processor):
    response = client.post(
        "/api/auth/login",
        data={"username": "integration@demo", "password": "welcome@1"},
    )
    token_response = response.json()
    pytest.access_token = token_response["data"]["access_token"]
    pytest.token_type = token_response["data"]["token_type"]

    response = client.get(
        f"/api/history/{pytest.bot}/users",
        headers={"Authorization": pytest.token_type + " " + pytest.access_token},
    )

    actual = response.json()
    assert actual["error_code"] == 422
    assert actual["data"] is None
    assert actual["message"].__contains__('Unable to connect to history server: ')
    assert not actual["success"]


@responses.activate
def test_chat_history_users_kairon_client_user_endpoint(mock_auth, mock_mongo_processor):
    responses.add(
        responses.GET,
        f"https://localhost:8083/api/history/{pytest.bot}/conversations/users",
        status=200,
        json={"data": {"users": history_users()[0]}},
        match=[responses.json_params_matcher({'month': 1})],
    )
    response = client.get(
        f"/api/history/{pytest.bot}/users",
        headers={"Authorization": pytest.token_type + " " + pytest.access_token},
    )
    assert responses.calls[len(responses.calls) - 1].request.headers['Authorization'] == 'Bearer test_token'

    actual = response.json()
    assert actual["error_code"] == 0
    assert len(actual["data"]["users"]) == 7
    assert actual["message"] is None
    assert actual["success"]


@responses.activate
def test_chat_history_users_kairon_client_kairon_endpoint(mock_auth, mock_mongo_processor_endpoint_not_configured):
    responses.add(
        responses.GET,
        f"{Utility.environment['history_server']['url']}/api/history/{pytest.bot}/conversations/users",
        status=200,
        json={"data": {"users": history_users()[0]}},
        match=[responses.json_params_matcher({'month': 1})],
    )
    response = client.get(
        f"/api/history/{pytest.bot}/users",
        headers={"Authorization": pytest.token_type + " " + pytest.access_token},
    )
    assert responses.calls[0].request.headers['Authorization'] == 'Bearer ' + Utility.environment['history_server']['token']

    actual = response.json()
    assert actual["error_code"] == 0
    assert len(actual["data"]["users"]) == 7
    assert actual["message"] is None
    assert actual["success"]


@responses.activate
def test_chat_history_with_kairon_client(mock_auth, mock_mongo_processor):
    responses.add(
        responses.GET,
        f"https://localhost:8083/api/history/{pytest.bot}/conversations/users/5e564fbcdcf0d5fad89e3acd",
        status=200,
        json={"data": {"history": history_conversations()[0]}},
        match=[responses.json_params_matcher({'month': 1})],
    )

    response = client.get(
        f"/api/history/{pytest.bot}/users/5e564fbcdcf0d5fad89e3acd",
        headers={"Authorization": pytest.token_type + " " + pytest.access_token},
    )

    actual = response.json()
    assert actual["error_code"] == 0
    assert len(actual["data"]["history"]) == 7
    assert actual["message"] is None
    assert actual["success"]


@responses.activate
def test_fallback_count_range_no_nlu_fallback_rule(mock_auth, mock_mongo_processor):
    responses.add(
        responses.GET,
        f"https://localhost:8083/api/history/{pytest.bot}/trends/fallback",
        status=200,
        match=[responses.json_params_matcher({'month': 6, 'action_fallback': 'action_default_fallback',
                                              'nlu_fallback': None})],
        json={"data": {'fallback_counts': {1: 25, 2: 24, 3: 28, 4: 26, 5: 20, 6: 25}}}
    )

    response = client.get(
        f"/api/history/{pytest.bot}/metrics/trend/user/fallback",
        headers={"Authorization": pytest.token_type + " " + pytest.access_token},
    )

    actual = response.json()
    assert actual["error_code"] == 0
    assert actual["data"]["fallback_counts"] == {'1': 25, '2': 24, '3': 28, '4': 26, '5': 20, '6': 25}
    assert actual["message"] is None
    assert actual["success"]


@responses.activate
def test_visitor_hit_fallback_with_kairon_client(mock_auth, mock_mongo_processor):
    responses.add(
        responses.GET,
        f"https://localhost:8083/api/history/{pytest.bot}/metrics/fallback",
        status=200,
        json={"data": {'fallback_count': 10, 'total_count': 90}},
        match=[responses.json_params_matcher({'month': 1, 'action_fallback': 'action_default_fallback',
                                              'nlu_fallback': 'utter_please_rephrase'})],
    )

    steps = [
        {"name": "nlu_fallback", "type": "INTENT"},
        {"name": "utter_please_rephrase", "type": "BOT"}
    ]
    rule = {'name': 'fallback_rule', 'steps': steps, 'type': 'RULE'}
    MongoProcessor().add_complex_story(rule, pytest.bot, 'test')

    response = client.get(
        f"/api/history/{pytest.bot}/metrics/fallback",
        headers={"Authorization": pytest.token_type + " " + pytest.access_token},
    )

    actual = response.json()
    assert actual["error_code"] == 0
    assert actual["data"]["fallback_count"] == 10
    assert actual["data"]["total_count"] == 90
    assert actual["message"] is None
    assert actual["success"]


@responses.activate
def test_conversation_steps_with_kairon_client(mock_auth, mock_mongo_processor):
    responses.add(
        responses.GET,
        f"https://localhost:8083/api/history/{pytest.bot}/metrics/conversation/steps",
        status=200,
        match=[responses.json_params_matcher({'month': 1})],
        json={"data": 100}
    )

    response = client.get(
        f"/api/history/{pytest.bot}/metrics/conversation/steps",
        headers={"Authorization": pytest.token_type + " " + pytest.access_token},
    )

    actual = response.json()
    assert actual["error_code"] == 0
    assert actual["data"] == 100
    assert actual["message"] is None
    assert actual["success"]


@responses.activate
def test_conversation_time_with_kairon_client(mock_auth, mock_mongo_processor):
    responses.add(
        responses.GET,
        f"https://localhost:8083/api/history/{pytest.bot}/metrics/conversation/time",
        status=200,
        match=[responses.json_params_matcher({'month': 1})],
        json={"data": 900.5}
    )

    response = client.get(
        f"/api/history/{pytest.bot}/metrics/conversation/time",
        headers={"Authorization": pytest.token_type + " " + pytest.access_token},
    )

    actual = response.json()
    assert actual["error_code"] == 0
    assert actual["data"] == 900.5
    assert actual["message"] is None
    assert actual["success"]


@responses.activate
def test_user_with_metrics_with_kairon_client(mock_auth, mock_mongo_processor):
    responses.add(
        responses.GET,
        f"https://localhost:8083/api/history/{pytest.bot}/metrics/users",
        status=200,
        match=[responses.json_params_matcher({'month': 1})],
        json={"data": {'users': [{'sender_id': 'test@kairon.com', 'steps': 55, 'time': 15},
                                 {'sender_id': 'bot@kairon.com', 'steps': 20, 'time': 5}]}}
    )

    response = client.get(
        f"/api/history/{pytest.bot}/metrics/users",
        headers={"Authorization": pytest.token_type + " " + pytest.access_token},
    )

    actual = response.json()
    assert actual["error_code"] == 0
    assert actual["data"]["users"] == [{'sender_id': 'test@kairon.com', 'steps': 55, 'time': 15},
                                       {'sender_id': 'bot@kairon.com', 'steps': 20, 'time': 5}]
    assert actual["message"] is None
    assert actual["success"]


@responses.activate
def test_engaged_users_with_kairon_client(mock_auth, mock_mongo_processor):
    responses.add(
        responses.GET,
        f"https://localhost:8083/api/history/{pytest.bot}/metrics/users/engaged",
        match=[responses.json_params_matcher({'month': 1, 'conversation_step_threshold': 10})],
        status=200,
        json={"data": {'engaged_users': 50}}
    )

    response = client.get(
        f"/api/history/{pytest.bot}/metrics/user/engaged",
        headers={"Authorization": pytest.token_type + " " + pytest.access_token},
    )

    actual = response.json()
    assert actual["error_code"] == 0
    assert actual["data"]["engaged_users"] == 50
    assert actual["message"] is None
    assert actual["success"]


@responses.activate
def test_new_users_with_kairon_client(mock_auth, mock_mongo_processor):
    responses.add(
        responses.GET,
        f"https://localhost:8083/api/history/{pytest.bot}/metrics/users/new",
        match=[responses.json_params_matcher({'month': 1})],
        status=200,
        json={"data": {'new_users': 50}}
    )

    response = client.get(
        f"/api/history/{pytest.bot}/metrics/user/new",
        headers={"Authorization": pytest.token_type + " " + pytest.access_token},
    )

    actual = response.json()
    assert actual["error_code"] == 0
    assert actual["data"]["new_users"] == 50
    assert actual["message"] is None
    assert actual["success"]


@responses.activate
def test_successful_conversation_with_kairon_client(mock_auth, mock_mongo_processor):
    responses.add(
        responses.GET,
        f"https://localhost:8083/api/history/{pytest.bot}/metrics/conversation/success",
        status=200,
        match=[responses.json_params_matcher({'month': 1, 'action_fallback': 'action_default_fallback',
                                              'nlu_fallback': 'utter_please_rephrase'})],
        json={"data": {'successful_conversations': 150}}
    )

    response = client.get(
        f"/api/history/{pytest.bot}/metrics/conversation/success",
        headers={"Authorization": pytest.token_type + " " + pytest.access_token},
    )

    actual = response.json()
    assert actual["error_code"] == 0
    assert actual["data"]["successful_conversations"] == 150
    assert actual["message"] is None
    assert actual["success"]


@responses.activate
def test_user_retention_with_kairon_client(mock_auth, mock_mongo_processor):
    responses.add(
        responses.GET,
        f"https://localhost:8083/api/history/{pytest.bot}/metrics/users/retention",
        match=[responses.json_params_matcher({'month': 1})],
        status=200,
        json={"data": {'user_retention': 25}}
    )

    response = client.get(
        f"/api/history/{pytest.bot}/metrics/user/retention",
        headers={"Authorization": pytest.token_type + " " + pytest.access_token},
    )

    actual = response.json()
    assert actual["error_code"] == 0
    assert actual["data"]["user_retention"] == 25
    assert actual["message"] is None
    assert actual["success"]


@responses.activate
def test_engaged_user_range_with_kairon_client(mock_auth, mock_mongo_processor):
    responses.add(
        responses.GET,
        f"https://localhost:8083/api/history/{pytest.bot}/trends/users/engaged",
        status=200,
        match=[responses.json_params_matcher({'month': 6, 'conversation_step_threshold': 10})],
        json={"data": {'engaged_user_range': {1: 25, 2: 24, 3: 28, 4: 26, 5: 20, 6: 25}}}
    )

    response = client.get(
        f"/api/history/{pytest.bot}/metrics/trend/user/engaged",
        headers={"Authorization": pytest.token_type + " " + pytest.access_token},
    )

    actual = response.json()
    assert actual["error_code"] == 0
    assert actual["data"]['engaged_user_range'] == {'1': 25, '2': 24, '3': 28, '4': 26, '5': 20, '6': 25}
    assert actual["message"] is None
    assert actual["success"]


@responses.activate
def test_new_user_range_with_kairon_client(mock_auth, mock_mongo_processor):
    responses.add(
        responses.GET,
        f"https://localhost:8083/api/history/{pytest.bot}/trends/users/new",
        status=200,
        match=[responses.json_params_matcher({'month': 6})],
        json={"data": {'new_user_range': {1: 25, 2: 24, 3: 28, 4: 26, 5: 20, 6: 25}}}
    )

    response = client.get(
        f"/api/history/{pytest.bot}/metrics/trend/user/new",
        headers={"Authorization": pytest.token_type + " " + pytest.access_token},
    )

    actual = response.json()
    assert actual["error_code"] == 0
    assert actual["data"]['new_user_range'] == {'1': 25, '2': 24, '3': 28, '4': 26, '5': 20, '6': 25}
    assert actual["message"] is None
    assert actual["success"]


@responses.activate
def test_successful_conversation_range_with_kairon_client(mock_auth, mock_mongo_processor):
    responses.add(
        responses.GET,
        f"https://localhost:8083/api/history/{pytest.bot}/trends/conversations/success",
        status=200,
        match=[responses.json_params_matcher({'month': 6, 'action_fallback': 'action_default_fallback',
                                              'nlu_fallback': 'utter_please_rephrase'})],
        json={"data": {'success_conversation_range': {1: 25, 2: 24, 3: 28, 4: 26, 5: 20, 6: 25}}}
    )

    response = client.get(
        f"/api/history/{pytest.bot}/metrics/trend/conversation/success",
        headers={"Authorization": pytest.token_type + " " + pytest.access_token},
    )

    actual = response.json()
    assert actual["error_code"] == 0
    assert actual["data"]["success_conversation_range"] == {'1': 25, '2': 24, '3': 28, '4': 26, '5': 20, '6': 25}
    assert actual["message"] is None
    assert actual["success"]


@responses.activate
def test_user_retention_range_with_kairon_client(mock_auth, mock_mongo_processor):
    responses.add(
        responses.GET,
        f"https://localhost:8083/api/history/{pytest.bot}/trends/users/retention",
        status=200,
        match=[responses.json_params_matcher({'month': 6})],
        json={"data": {'retention_range': {1: 25, 2: 24, 3: 28, 4: 26, 5: 20, 6: 25}}}
    )

    response = client.get(
        f"/api/history/{pytest.bot}/metrics/trend/user/retention",
        headers={"Authorization": pytest.token_type + " " + pytest.access_token},
    )

    actual = response.json()
    assert actual["error_code"] == 0
    assert actual["data"]["retention_range"] == {'1': 25, '2': 24, '3': 28, '4': 26, '5': 20, '6': 25}
    assert actual["message"] is None
    assert actual["success"]


@responses.activate
def test_engaged_users_with_value_with_kairon_client(mock_auth, mock_mongo_processor):
    responses.add(
        responses.GET,
        f"https://localhost:8083/api/history/{pytest.bot}/metrics/users/engaged",
        status=200,
        match=[responses.json_params_matcher({'month': 5, 'conversation_step_threshold': 11})],
        json={"data": {'engaged_users': 60}}
    )

    response = client.get(
        f"/api/history/{pytest.bot}/metrics/user/engaged?month=5&conversation_step_threshold=11",
        headers={"Authorization": pytest.token_type + " " + pytest.access_token},
    )

    actual = response.json()
    assert actual["error_code"] == 0
    assert actual["data"]["engaged_users"] == 60
    assert actual["message"] is None
    assert actual["success"]


@responses.activate
def test_engaged_user_range_with_value_with_kairon_client(mock_auth, mock_mongo_processor):
    responses.add(
        responses.GET,
        f"https://localhost:8083/api/history/{pytest.bot}/trends/users/engaged",
        status=200,
        match=[responses.json_params_matcher({'month': 5, 'conversation_step_threshold': 11})],
        json={"data": {'engaged_user_range': {1: 25, 2: 24, 3: 28, 4: 26, 5: 20, 6: 25}}}
    )

    response = client.get(
        f"/api/history/{pytest.bot}/metrics/trend/user/engaged/?month=5&conversation_step_threshold=11",
        headers={"Authorization": pytest.token_type + " " + pytest.access_token},
    )

    actual = response.json()
    assert actual["error_code"] == 0
    assert actual["data"]['engaged_user_range'] == {'1': 25, '2': 24, '3': 28, '4': 26, '5': 20, '6': 25}
    assert actual["message"] is None
    assert actual["success"]


@responses.activate
def test_fallback_count_range_with_kairon_client(mock_auth, mock_mongo_processor):
    responses.add(
        responses.GET,
        f"https://localhost:8083/api/history/{pytest.bot}/trends/fallback",
        status=200,
        match=[responses.json_params_matcher({'month': 6, 'action_fallback': 'action_default_fallback',
                                              'nlu_fallback': 'utter_please_rephrase'})],
        json={"data": {'fallback_counts': {1: 25, 2: 24, 3: 28, 4: 26, 5: 20, 6: 25}}}
    )

    response = client.get(
        f"/api/history/{pytest.bot}/metrics/trend/user/fallback",
        headers={"Authorization": pytest.token_type + " " + pytest.access_token},
    )

    actual = response.json()
    assert actual["error_code"] == 0
    assert actual["data"]["fallback_counts"] == {'1': 25, '2': 24, '3': 28, '4': 26, '5': 20, '6': 25}
    assert actual["message"] is None
    assert actual["success"]


@responses.activate
def test_flat_conversations_with_kairon_client(mock_auth, mock_mongo_processor):
    responses.add(
        responses.GET,
        f"https://localhost:8083/api/history/{pytest.bot}/conversations/",
        status=200,
        match=[responses.json_params_matcher({'month': 1})],
        json={"data": {'conversation_data': history_conversations()[0]}}
    )

    response = client.get(
        f"/api/history/{pytest.bot}/conversations/",
        headers={"Authorization": pytest.token_type + " " + pytest.access_token},
    )

    actual = response.json()
    assert actual["error_code"] == 0
    assert len(actual["data"]["conversation_data"]) == 7
    assert actual["message"] is None
    assert actual["success"]


def list_bot_mock(*args, **kwargs):
    return [{'name': 'test', '_id': pytest.bot}]


@pytest.fixture
def mock_list_bots(monkeypatch):
    monkeypatch.setattr(AccountProcessor, "list_bots", list_bot_mock)


@responses.activate
def test_download_conversation_with_data_with_kairon_client(mock_auth, mock_mongo_processor, mock_list_bots):
    file = open('./tests/testing_data/history/conversation.json')
    responses.add(
        responses.GET,
        f"https://localhost:8083/api/history/{pytest.bot}/conversations/download",
        status=200,
        match=[responses.json_params_matcher({'month': 1})],
        body=file.read(),
        content_type="text/plain",
        adding_headers={"Content-Disposition": "attachment; filename=conversations.csv"},
        stream=True
    )

    response = client.get(
        f"/api/history/{pytest.bot}/conversations/download",
        headers={"Authorization": pytest.token_type + " " + pytest.access_token},
    )
    assert response.content.decode('utf-8')
    assert f"conversation_history_test{datetime.date.today().strftime('_%d_%m_%y.csv')}" in str(response.headers)


@responses.activate
def test_download_conversation_with_error_with_kairon_client(mock_auth, mock_mongo_processor, mock_list_bots):
    responses.add(
        responses.GET,
        f"https://localhost:8083/api/history/{pytest.bot}/conversations/download",
        status=200,
        match=[responses.json_params_matcher({'month': 1})],
        json={'error_code': 422, 'message': "No data available!", 'success': False}
    )

    response = client.get(
        f"/api/history/{pytest.bot}/conversations/download",
        headers={"Authorization": pytest.token_type + " " + pytest.access_token},
    )
    actual = response.json()
    assert actual["error_code"] == 422
    assert actual["message"] == "No data available!"
    assert not actual["success"]


@responses.activate
def test_total_conversation_range_with_kairon_client(mock_auth, mock_mongo_processor):
    responses.add(
        responses.GET,
        f"https://localhost:8083/api/history/{pytest.bot}/trends/conversations/total",
        status=200,
        match=[responses.json_params_matcher({'month': 6})],
        json={"data": {'total_conversation_range': {1: 25, 2: 24, 3: 28, 4: 26, 5: 20, 6: 25}}}
    )

    response = client.get(
        f"/api/history/{pytest.bot}/metrics/trend/conversations/total",
        headers={"Authorization": pytest.token_type + " " + pytest.access_token},
    )

    actual = response.json()
    assert actual["error_code"] == 0
    assert actual["data"]["total_conversation_range"] == {'1': 25, '2': 24, '3': 28, '4': 26, '5': 20, '6': 25}
    assert actual["message"] is None
    assert actual["success"]


@responses.activate
def test_top_intent_with_kairon_client(mock_auth, mock_mongo_processor):
    responses.add(
        responses.GET,
        f"https://localhost:8083/api/history/{pytest.bot}/metrics/intents/topmost",
        match=[responses.json_params_matcher({'month': 1, "top_n": 10})],
        status=200,
        json={"data": [{'_id': 'action_google_search_kanban', 'count': 43}]}
    )

    response = client.get(
        f"/api/history/{pytest.bot}/metrics/intents/topmost",
        headers={"Authorization": pytest.token_type + " " + pytest.access_token},
    )

    actual = response.json()
    assert actual["error_code"] == 0
    assert actual["data"] == [{'_id': 'action_google_search_kanban', 'count': 43}]
    assert actual["message"] is None
    assert actual["success"]


@responses.activate
def test_top_action_with_kairon_client(mock_auth, mock_mongo_processor):
    responses.add(
        responses.GET,
        f"https://localhost:8083/api/history/{pytest.bot}/metrics/actions/topmost",
        match=[responses.json_params_matcher({'month': 1, "top_n": 10})],
        status=200,
        json={"data": [{'_id': 'nlu_fallback', 'count': 32}]}
    )

    response = client.get(
        f"/api/history/{pytest.bot}/metrics/actions/topmost",
        headers={"Authorization": pytest.token_type + " " + pytest.access_token},
    )

    actual = response.json()
    assert actual["error_code"] == 0
    assert actual["data"] == [{'_id': 'nlu_fallback', 'count': 32}]
    assert actual["message"] is None
    assert actual["success"]


@responses.activate
def test_conversation_step_range_with_kairon_client(mock_auth, mock_mongo_processor):
    responses.add(
        responses.GET,
        f"https://localhost:8083/api/history/{pytest.bot}/trends/conversations/steps",
        status=200,
        match=[responses.json_params_matcher({'month': 6})],
        json={"data": {'total_conversation_range': {1: 25, 2: 24, 3: 28, 4: 26, 5: 20, 6: 25}}}
    )

    response = client.get(
        f"/api/history/{pytest.bot}/metrics/trend/conversations/steps",
        headers={"Authorization": pytest.token_type + " " + pytest.access_token},
    )

    actual = response.json()
    assert actual["error_code"] == 0
    assert actual["data"]["total_conversation_range"] == {'1': 25, '2': 24, '3': 28, '4': 26, '5': 20, '6': 25}
    assert actual["message"] is None
    assert actual["success"]


@responses.activate
def test_wordcloud_with_kairon_client(mock_auth, mock_mongo_processor):
    responses.add(
        responses.GET,
        f"https://localhost:8083/api/history/{pytest.bot}/conversations/wordcloud",
        status=200,
        match=[responses.json_params_matcher({'month': 1, 'l_bound': 0, 'u_bound': 1, 'stopword_list': None})],
        json={"data": [{'_id': 'nlu_fallback', 'count': 32}]}
    )

    response = client.get(
        f"/api/history/{pytest.bot}/conversations/wordcloud",
        headers={"Authorization": pytest.token_type + " " + pytest.access_token},
    )

    actual = response.json()
    assert actual["data"] == [{'_id': 'nlu_fallback', 'count': 32}]


@responses.activate
<<<<<<< HEAD
def test_dropoff_users_with_kairon_client(mock_auth, mock_mongo_processor):
    responses.add(
        responses.GET,
        f"https://localhost:8083/api/history/{pytest.bot}/metrics/fallback/dropoff",
        status=200,
        match=[responses.json_params_matcher({'month': 1, 'action_fallback': 'action_default_fallback',
                                              'nlu_fallback': 'utter_please_rephrase'})],
        json={"data": {'total_conversation_range': {1: 25, 2: 24, 3: 28, 4: 26, 5: 20, 6: 25}}}
    )

    response = client.get(
        f"/api/history/{pytest.bot}/metrics/user/fallback/dropoff",
=======
def test_unique_user_input_with_kairon_client(mock_auth, mock_mongo_processor):
    responses.add(
        responses.GET,
        f"https://localhost:8083/api/history/{pytest.bot}/metrics/users/input",
        status=200,
        match=[responses.json_params_matcher({'month': 1})],
        json={"data": [{'_id': 'nlu_fallback', 'count': 32}]}
    )

    response = client.get(
        f"/api/history/{pytest.bot}/conversations/input/unique",
>>>>>>> 164aba23
        headers={"Authorization": pytest.token_type + " " + pytest.access_token},
    )

    actual = response.json()
<<<<<<< HEAD
    assert actual["error_code"] == 0
    assert actual["data"]["total_conversation_range"] == {'1': 25, '2': 24, '3': 28, '4': 26, '5': 20, '6': 25}
=======
    print(actual)
    assert actual["error_code"] == 0
    assert actual["data"] == [{'_id': 'nlu_fallback', 'count': 32}]
>>>>>>> 164aba23
    assert actual["message"] is None
    assert actual["success"]<|MERGE_RESOLUTION|>--- conflicted
+++ resolved
@@ -750,7 +750,6 @@
 
 
 @responses.activate
-<<<<<<< HEAD
 def test_dropoff_users_with_kairon_client(mock_auth, mock_mongo_processor):
     responses.add(
         responses.GET,
@@ -763,7 +762,17 @@
 
     response = client.get(
         f"/api/history/{pytest.bot}/metrics/user/fallback/dropoff",
-=======
+        headers={"Authorization": pytest.token_type + " " + pytest.access_token},
+    )
+
+    actual = response.json()
+    assert actual["error_code"] == 0
+    assert actual["data"]["total_conversation_range"] == {'1': 25, '2': 24, '3': 28, '4': 26, '5': 20, '6': 25}
+    assert actual["message"] is None
+    assert actual["success"]
+
+
+@responses.activate
 def test_unique_user_input_with_kairon_client(mock_auth, mock_mongo_processor):
     responses.add(
         responses.GET,
@@ -775,18 +784,12 @@
 
     response = client.get(
         f"/api/history/{pytest.bot}/conversations/input/unique",
->>>>>>> 164aba23
-        headers={"Authorization": pytest.token_type + " " + pytest.access_token},
-    )
-
-    actual = response.json()
-<<<<<<< HEAD
-    assert actual["error_code"] == 0
-    assert actual["data"]["total_conversation_range"] == {'1': 25, '2': 24, '3': 28, '4': 26, '5': 20, '6': 25}
-=======
+        headers={"Authorization": pytest.token_type + " " + pytest.access_token},
+    )
+
+    actual = response.json()
     print(actual)
     assert actual["error_code"] == 0
     assert actual["data"] == [{'_id': 'nlu_fallback', 'count': 32}]
->>>>>>> 164aba23
     assert actual["message"] is None
     assert actual["success"]