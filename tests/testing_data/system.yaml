--- conflicted
+++ resolved
@@ -230,13 +230,9 @@
     - custom.fallback.FallbackIntentFilter
     - kairon.shared.nlu.featurizer.lm_featurizer.LanguageModelFeaturizer
   policies:
-<<<<<<< HEAD
-    - kairon.shared.rule_policy.RulePolicy
-=======
     - kairon.shared.rule_policy.RulePolicy
   deprecated-components:
     - SpacyNLP
     - SpacyTokenizer
     - SpacyEntityExtractor
-    - SpacyFeaturizer
->>>>>>> a60704eb
+    - SpacyFeaturizer