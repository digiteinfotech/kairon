stages:
  - test
  - build-dev
  - build-release
  - cleanup

before_script:
  - echo "Stage Started for " $CI_COMMIT_REF_NAME
  - export PATH=$PATH:/usr/local/bin

test:
  tags:
    - kairon-test
  stage: test
  script:
    - python3.10 -V
    - python3.10 -m pip install virtualenv
    - python3.10 -m virtualenv env
    - source env/bin/activate
    - python3.10 -m pip install --upgrade pip
    - export PIP_DEFAULT_TIMEOUT=100
    - python3.10 -m pip --default-timeout=100 install -U -r requirements/dev.txt
    - python3.10 -m nltk.downloader averaged_perceptron_tagger
    - python3.10 -m nltk.downloader punkt
    - python3.10 -m nltk.downloader stopwords
    - python3.10 -m nltk.downloader omw-1.4
    - python3.10 -m nltk.downloader wordnet
    - python3.10 -m pytest tests --html=report.html --cov=kairon --cov-report html:coverage_html --disable-warnings
    - deactivate
    - rm -r env/

build-dev:
  tags:
    - kairon-build-dev
  only:
    - master
  stage: build-dev
  script:
<<<<<<< HEAD
    -  docker build -f ./docker/Dockerfile_Base -t kairon-base-dev:latest .
    -  docker build -f ./docker/Dockerfile_api --build-arg BASE_IMAGE=kairon-base-dev:latest -t kairon-api-dev:latest .
    -  docker build -f ./docker/Dockerfile_task --build-arg BASE_IMAGE=kairon-base-dev:latest -t kairon-task-dev:latest .
    -  docker build -f ./docker/Dockerfile_paraphrase --build-arg BASE_IMAGE=kairon-base-dev:latest -t kairon-paraphrase-dev:latest .
    -  docker build -f ./docker/Dockerfile_question_generation --build-arg BASE_IMAGE=kairon-base-dev:latest -t kairon-question-generation-dev:latest .
    -  docker build -f ./docker/Dockerfile_action_server --build-arg BASE_IMAGE=kairon-base-dev:latest -t kairon-action-server-dev:latest .
    -  docker build -f ./docker/Dockerfile_task_training_data_generator --build-arg BASE_IMAGE=kairon-base-dev:latest -t kairon-task-data-gen-dev:latest .
    -  docker build -f ./docker/Dockerfile_task_data_importer --build-arg BASE_IMAGE=kairon-base-dev:latest -t kairon-data-importer-dev:latest .
    -  docker build -f ./docker/Dockerfile_history_server --build-arg BASE_IMAGE=kairon-base-dev:latest -t kairon-history-server-dev:latest .
    -  docker build -f ./docker/Dockerfile_chat --build-arg BASE_IMAGE=kairon-base-dev:latest -t kairon-chat-dev:latest .
    -  docker build -f ./docker/Dockerfile_task_model_testing --build-arg BASE_IMAGE=kairon-base-dev:latest -t kairon-model-tester-dev:latest .
    -  docker build -f ./docker/Dockerfile_task_delete_history --build-arg BASE_IMAGE=kairon-base-dev:latest -t kairon-delete-history-dev:latest .
    -  docker build -f ./docker/Dockerfile_event_server --build-arg BASE_IMAGE=kairon-base-dev:latest -t kairon-event-server-dev:latest .
    -  docker build -f ./docker/Dockerfile_event_worker --build-arg BASE_IMAGE=kairon-base-dev:latest -t kairon-worker-dev:latest .
    -  docker build -f ./docker/Dockerfile_task_multilingual_translator --build-arg BASE_IMAGE=kairon-base-dev:latest -t kairon-multilingual-dev:latest .
    -  docker build -f ./docker/Dockerfile_task_delete_logs --build-arg BASE_IMAGE=kairon-base-dev:latest -t kairon-delete-logs-dev:latest .
    -  docker build -f ./docker/Dockerfile_task_message_broadcast --build-arg BASE_IMAGE=kairon-base-dev:latest -t kairon-broadcast-dev:latest .
=======
    -  docker build -f ./docker/Dockerfile_api -t kairon-api-dev:latest .
    -  docker build -f ./docker/Dockerfile_task -t kairon-task-dev:latest .
    -  docker build -f ./docker/Dockerfile_paraphrase -t kairon-paraphrase-dev:latest .
    -  docker build -f ./docker/Dockerfile_question_generation -t kairon-question-generation-dev:latest .
    -  docker build -f ./docker/Dockerfile_action_server -t kairon-action-server-dev:latest .
    -  docker build -f ./docker/Dockerfile_task_training_data_generator -t kairon-task-data-gen-dev:latest .
    -  docker build -f ./docker/Dockerfile_task_data_importer -t kairon-data-importer-dev:latest .
    -  docker build -f ./docker/Dockerfile_history_server -t kairon-history-server-dev:latest .
    -  docker build -f ./docker/Dockerfile_evaluator_server -t kairon-script-runner-dev:latest .
    -  docker build -f ./docker/Dockerfile_chat -t kairon-chat-dev:latest .
    -  docker build -f ./docker/Dockerfile_task_model_testing -t kairon-model-tester-dev:latest .
    -  docker build -f ./docker/Dockerfile_task_delete_history -t kairon-delete-history-dev:latest .
    -  docker build -f ./docker/Dockerfile_event_server -t kairon-event-server-dev:latest .
    -  docker build -f ./docker/Dockerfile_event_worker -t kairon-worker-dev:latest .
    -  docker build -f ./docker/Dockerfile_task_multilingual_translator -t kairon-multilingual-dev:latest .
    -  docker build -f ./docker/Dockerfile_task_delete_logs -t kairon-delete-logs-dev:latest .
    -  docker build -f ./docker/Dockerfile_task_message_broadcast -t kairon-broadcast-dev:latest .
>>>>>>> 01b54413

build-release:
  tags:
    - kairon-build-release
  only:
    - release
    - upgrade-rasa3
  stage: build-release
  script:
<<<<<<< HEAD
    -  docker build -f ./docker/Dockerfile_Base -t kairon-base:latest .
    -  docker build -f ./docker/Dockerfile_api -t kairon-api:3.0.0 .
    -  docker build -f ./docker/Dockerfile_task -t kairon-task:3.0.0 .
    -  docker build -f ./docker/Dockerfile_paraphrase -t kairon-paraphrase:3.0.0 .
    -  docker build -f ./docker/Dockerfile_question_generation -t kairon-question-generation:3.0.0 .
    -  docker build -f ./docker/Dockerfile_action_server -t kairon-action-server:3.0.0 .
    -  docker build -f ./docker/Dockerfile_task_training_data_generator -t kairon-task-data-gen:3.0.0 .
    -  docker build -f ./docker/Dockerfile_task_data_importer -t kairon-data-importer:3.0.0 .
    -  docker build -f ./docker/Dockerfile_history_server -t kairon-history-server:3.0.0 .
    -  docker build -f ./docker/Dockerfile_chat -t kairon-chat:3.0.0 .
    -  docker build -f ./docker/Dockerfile_task_model_testing -t kairon-model-tester:3.0.0 .
    -  docker build -f ./docker/Dockerfile_task_delete_history -t kairon-delete-history:3.0.0 .
    -  docker build -f ./docker/Dockerfile_event_server -t kairon-event-server:3.0.0 .
    -  docker build -f ./docker/Dockerfile_event_worker -t kairon-worker:3.0.0 .
    -  docker build -f ./docker/Dockerfile_task_multilingual_translator -t kairon-multilingual:3.0.0 .
    -  docker build -f ./docker/Dockerfile_task_delete_logs -t kairon-delete-logs:3.0.0 .
    -  docker build -f ./docker/Dockerfile_task_message_broadcast -t kairon-broadcast:3.0.0 .
=======
    -  docker build -f ./docker/Dockerfile_api -t kairon-api:latest .
    -  docker build -f ./docker/Dockerfile_task -t kairon-task:latest .
    -  docker build -f ./docker/Dockerfile_paraphrase -t kairon-paraphrase:latest .
    -  docker build -f ./docker/Dockerfile_question_generation -t kairon-question-generation:latest .
    -  docker build -f ./docker/Dockerfile_action_server -t kairon-action-server:latest .
    -  docker build -f ./docker/Dockerfile_task_training_data_generator -t kairon-task-data-gen:latest .
    -  docker build -f ./docker/Dockerfile_task_data_importer -t kairon-data-importer:latest .
    -  docker build -f ./docker/Dockerfile_history_server -t kairon-history-server:latest .
    -  docker build -f ./docker/Dockerfile_evaluator_server -t kairon-script-runner:latest .
    -  docker build -f ./docker/Dockerfile_chat -t kairon-chat:latest .
    -  docker build -f ./docker/Dockerfile_task_model_testing -t kairon-model-tester:latest .
    -  docker build -f ./docker/Dockerfile_task_delete_history -t kairon-delete-history:latest .
    -  docker build -f ./docker/Dockerfile_event_server -t kairon-event-server:latest .
    -  docker build -f ./docker/Dockerfile_event_worker -t kairon-worker:latest .
    -  docker build -f ./docker/Dockerfile_task_multilingual_translator -t kairon-multilingual:latest .
    -  docker build -f ./docker/Dockerfile_task_delete_logs -t kairon-delete-logs:latest .
    -  docker build -f ./docker/Dockerfile_task_message_broadcast -t kairon-broadcast:latest .
>>>>>>> 01b54413
cleanup:
  stage: cleanup
  script:
    -  docker system prune -f<|MERGE_RESOLUTION|>--- conflicted
+++ resolved
@@ -36,7 +36,6 @@
     - master
   stage: build-dev
   script:
-<<<<<<< HEAD
     -  docker build -f ./docker/Dockerfile_Base -t kairon-base-dev:latest .
     -  docker build -f ./docker/Dockerfile_api --build-arg BASE_IMAGE=kairon-base-dev:latest -t kairon-api-dev:latest .
     -  docker build -f ./docker/Dockerfile_task --build-arg BASE_IMAGE=kairon-base-dev:latest -t kairon-task-dev:latest .
@@ -46,6 +45,7 @@
     -  docker build -f ./docker/Dockerfile_task_training_data_generator --build-arg BASE_IMAGE=kairon-base-dev:latest -t kairon-task-data-gen-dev:latest .
     -  docker build -f ./docker/Dockerfile_task_data_importer --build-arg BASE_IMAGE=kairon-base-dev:latest -t kairon-data-importer-dev:latest .
     -  docker build -f ./docker/Dockerfile_history_server --build-arg BASE_IMAGE=kairon-base-dev:latest -t kairon-history-server-dev:latest .
+    -  docker build -f ./docker/Dockerfile_evaluator_server -t kairon-script-runner-dev:latest .
     -  docker build -f ./docker/Dockerfile_chat --build-arg BASE_IMAGE=kairon-base-dev:latest -t kairon-chat-dev:latest .
     -  docker build -f ./docker/Dockerfile_task_model_testing --build-arg BASE_IMAGE=kairon-base-dev:latest -t kairon-model-tester-dev:latest .
     -  docker build -f ./docker/Dockerfile_task_delete_history --build-arg BASE_IMAGE=kairon-base-dev:latest -t kairon-delete-history-dev:latest .
@@ -54,25 +54,6 @@
     -  docker build -f ./docker/Dockerfile_task_multilingual_translator --build-arg BASE_IMAGE=kairon-base-dev:latest -t kairon-multilingual-dev:latest .
     -  docker build -f ./docker/Dockerfile_task_delete_logs --build-arg BASE_IMAGE=kairon-base-dev:latest -t kairon-delete-logs-dev:latest .
     -  docker build -f ./docker/Dockerfile_task_message_broadcast --build-arg BASE_IMAGE=kairon-base-dev:latest -t kairon-broadcast-dev:latest .
-=======
-    -  docker build -f ./docker/Dockerfile_api -t kairon-api-dev:latest .
-    -  docker build -f ./docker/Dockerfile_task -t kairon-task-dev:latest .
-    -  docker build -f ./docker/Dockerfile_paraphrase -t kairon-paraphrase-dev:latest .
-    -  docker build -f ./docker/Dockerfile_question_generation -t kairon-question-generation-dev:latest .
-    -  docker build -f ./docker/Dockerfile_action_server -t kairon-action-server-dev:latest .
-    -  docker build -f ./docker/Dockerfile_task_training_data_generator -t kairon-task-data-gen-dev:latest .
-    -  docker build -f ./docker/Dockerfile_task_data_importer -t kairon-data-importer-dev:latest .
-    -  docker build -f ./docker/Dockerfile_history_server -t kairon-history-server-dev:latest .
-    -  docker build -f ./docker/Dockerfile_evaluator_server -t kairon-script-runner-dev:latest .
-    -  docker build -f ./docker/Dockerfile_chat -t kairon-chat-dev:latest .
-    -  docker build -f ./docker/Dockerfile_task_model_testing -t kairon-model-tester-dev:latest .
-    -  docker build -f ./docker/Dockerfile_task_delete_history -t kairon-delete-history-dev:latest .
-    -  docker build -f ./docker/Dockerfile_event_server -t kairon-event-server-dev:latest .
-    -  docker build -f ./docker/Dockerfile_event_worker -t kairon-worker-dev:latest .
-    -  docker build -f ./docker/Dockerfile_task_multilingual_translator -t kairon-multilingual-dev:latest .
-    -  docker build -f ./docker/Dockerfile_task_delete_logs -t kairon-delete-logs-dev:latest .
-    -  docker build -f ./docker/Dockerfile_task_message_broadcast -t kairon-broadcast-dev:latest .
->>>>>>> 01b54413
 
 build-release:
   tags:
@@ -82,7 +63,6 @@
     - upgrade-rasa3
   stage: build-release
   script:
-<<<<<<< HEAD
     -  docker build -f ./docker/Dockerfile_Base -t kairon-base:latest .
     -  docker build -f ./docker/Dockerfile_api -t kairon-api:3.0.0 .
     -  docker build -f ./docker/Dockerfile_task -t kairon-task:3.0.0 .
@@ -92,6 +72,7 @@
     -  docker build -f ./docker/Dockerfile_task_training_data_generator -t kairon-task-data-gen:3.0.0 .
     -  docker build -f ./docker/Dockerfile_task_data_importer -t kairon-data-importer:3.0.0 .
     -  docker build -f ./docker/Dockerfile_history_server -t kairon-history-server:3.0.0 .
+    -  docker build -f ./docker/Dockerfile_evaluator_server -t kairon-script-runner:3.0.0 .
     -  docker build -f ./docker/Dockerfile_chat -t kairon-chat:3.0.0 .
     -  docker build -f ./docker/Dockerfile_task_model_testing -t kairon-model-tester:3.0.0 .
     -  docker build -f ./docker/Dockerfile_task_delete_history -t kairon-delete-history:3.0.0 .
@@ -100,25 +81,6 @@
     -  docker build -f ./docker/Dockerfile_task_multilingual_translator -t kairon-multilingual:3.0.0 .
     -  docker build -f ./docker/Dockerfile_task_delete_logs -t kairon-delete-logs:3.0.0 .
     -  docker build -f ./docker/Dockerfile_task_message_broadcast -t kairon-broadcast:3.0.0 .
-=======
-    -  docker build -f ./docker/Dockerfile_api -t kairon-api:latest .
-    -  docker build -f ./docker/Dockerfile_task -t kairon-task:latest .
-    -  docker build -f ./docker/Dockerfile_paraphrase -t kairon-paraphrase:latest .
-    -  docker build -f ./docker/Dockerfile_question_generation -t kairon-question-generation:latest .
-    -  docker build -f ./docker/Dockerfile_action_server -t kairon-action-server:latest .
-    -  docker build -f ./docker/Dockerfile_task_training_data_generator -t kairon-task-data-gen:latest .
-    -  docker build -f ./docker/Dockerfile_task_data_importer -t kairon-data-importer:latest .
-    -  docker build -f ./docker/Dockerfile_history_server -t kairon-history-server:latest .
-    -  docker build -f ./docker/Dockerfile_evaluator_server -t kairon-script-runner:latest .
-    -  docker build -f ./docker/Dockerfile_chat -t kairon-chat:latest .
-    -  docker build -f ./docker/Dockerfile_task_model_testing -t kairon-model-tester:latest .
-    -  docker build -f ./docker/Dockerfile_task_delete_history -t kairon-delete-history:latest .
-    -  docker build -f ./docker/Dockerfile_event_server -t kairon-event-server:latest .
-    -  docker build -f ./docker/Dockerfile_event_worker -t kairon-worker:latest .
-    -  docker build -f ./docker/Dockerfile_task_multilingual_translator -t kairon-multilingual:latest .
-    -  docker build -f ./docker/Dockerfile_task_delete_logs -t kairon-delete-logs:latest .
-    -  docker build -f ./docker/Dockerfile_task_message_broadcast -t kairon-broadcast:latest .
->>>>>>> 01b54413
 cleanup:
   stage: cleanup
   script:
