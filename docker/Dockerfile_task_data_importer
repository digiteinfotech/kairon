FROM amazonlinux:latest

SHELL ["/bin/bash", "-c"]

ENV IMPORTER_HOME=/app

WORKDIR ${IMPORTER_HOME}
RUN yum update -y
RUN yum -y install wget make gcc openssl-devel bzip2-devel
RUN amazon-linux-extras install python3.8
RUN rm /usr/bin/python
RUN ln -s /usr/bin/python3.8 /usr/bin/python
RUN python -m pip install --upgrade pip
RUN python -m pip install pyyaml
RUN python -m pip install rasa[full]==2.8.15
RUN python -m pip install validators
RUN python -m pip install loguru
RUN python -m pip install smart-config==0.1.3
RUN python -m pip install passlib[bcrypt]
RUN python -m pip install password-strength
RUN python -m pip install elastic-apm
RUN python -m pip install fastapi>=0.68.1
RUN python -m pip install fastapi_sso
RUN python -m pip install uvicorn>=0.12.3
RUN python -m pip install websockets==10.1
RUN python -m pip install aiohttp==3.8.0
RUN python -m pip install transformers==4.23.0
RUN python -m pip install blinker
RUN python -m pip install jira
RUN python -m pip install zenpy
RUN python -m pip install pipedrive-python-lib
RUN python -m pip install google-cloud-translate
RUN python -m pip install keybert
RUN python -m pip install bs4
RUN python -m pip install protobuf==3.20.2
RUN python -m pip install mongoengine==0.23.1
RUN python -m pip install pymongo==3.12.0
<<<<<<< HEAD
RUN python -m pip install pyjwt==2.6.0
=======
RUN python -m pip install openpyxl
RUN python -m pip install pandas
>>>>>>> aa5fb6b4

RUN mkdir ssl
RUN mkdir training_data
RUN chmod 777 -R /tmp
RUN python -m pip install numpy==1.22.0
RUN python -m pip install ujson==5.1.0

COPY kairon ${IMPORTER_HOME}/kairon
COPY metadata /app/metadata
COPY system.yaml ${IMPORTER_HOME}/
COPY email.yaml ${IMPORTER_HOME}/
COPY metadata ${IMPORTER_HOME}/metadata
COPY template ${IMPORTER_HOME}/template
COPY augmentation ${IMPORTER_HOME}/augmentation

ENV BOT default
ENV USER default
ENV IMPORT_DATA default
ENV OVERWRITE default
ENV EVENT_TYPE default

CMD ["sh","-c","python -m kairon data-importer ${BOT} ${USER} ${EVENT_TYPE} ${IMPORT_DATA} ${OVERWRITE}"]<|MERGE_RESOLUTION|>--- conflicted
+++ resolved
@@ -35,12 +35,9 @@
 RUN python -m pip install protobuf==3.20.2
 RUN python -m pip install mongoengine==0.23.1
 RUN python -m pip install pymongo==3.12.0
-<<<<<<< HEAD
 RUN python -m pip install pyjwt==2.6.0
-=======
 RUN python -m pip install openpyxl
 RUN python -m pip install pandas
->>>>>>> aa5fb6b4
 
 RUN mkdir ssl
 RUN mkdir training_data
