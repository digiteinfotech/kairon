ARG BASE_IMAGE=kairon-base:latest
FROM $BASE_IMAGE

<<<<<<< HEAD
WORKDIR ${KAIRON_HOME}
=======
WORKDIR /app
USER root
RUN yum update -y
RUN yum -y install wget make gcc openssl-devel bzip2-devel
RUN amazon-linux-extras install python3.8
RUN rm /usr/bin/python
RUN ln -s /usr/bin/python3.8 /usr/bin/python
RUN python -m pip install --upgrade pip && \
python -m pip install tornado==6.1 && \
python -m pip install mongoengine==0.23.1 && \
python -m pip install smart-config==0.1.3 && \
python -m pip install validators==0.20.0 && \
python -m pip install rasa==2.8.15 && \
python -m pip install dnspython && \
python -m pip install pyjwt && \
python -m pip install elastic-apm
RUN python -m pip install pymongo==3.12.0
RUN python -m pip install fastapi>=0.68.1
RUN python -m pip install fastapi_sso
RUN python -m pip install password-strength
RUN python -m pip install passlib[bcrypt]
RUN python -m pip install cryptography~=3.4.8
RUN python -m pip install websockets==9.1
RUN python -m pip install aiohttp==3.8.0
RUN python -m pip install json2html
RUN python -m pip install numpy==1.22.0
RUN python -m pip install ujson==5.1.0
RUN python -m pip install Pillow==9.0.0
RUN python -m pip install blinker
RUN python -m pip install google-api-python-client
RUN python -m pip install cryptography
RUN python -m pip install dramatiq
RUN python -m pip install dramatiq-mongodb==0.6.1
RUN python -m pip install google-cloud-translate
RUN python -m pip install keybert
RUN python -m pip install  bs4
RUN python -m pip install mongoengine==0.23.1
RUN python -m pip install pymongo==3.12.0
RUN python -m pip install protobuf==3.20.2
RUN python -m pip install pyjwt==2.6.0
RUN python -m pip install openpyxl
RUN python -m pip install pandas
RUN python -m pip install uuid6
RUN python -m pip install APScheduler
RUN python -m pip install croniter
RUN python -m pip install pydantic==1.10.11
RUN python -m pip install RestrictedPython
RUN python -m pip install AccessControl
RUN python -m pip install pykka
RUN python -m pip install uvicorn>=0.18.2
RUN python -m pip install secure

RUN mkdir -p /home/cache
RUN chmod -R 777 /home/cache

ENV HF_HOME="/home/cache"

COPY kairon/ /app/kairon
COPY metadata /app/metadata
COPY system.yaml /app/
COPY email.yaml /app/
COPY augmentation /app/augmentation
>>>>>>> 513a4f51

USER 1001
EXPOSE 5056

ENV APP_MODULE=kairon.events.server:app
CMD uvicorn ${APP_MODULE} --host 0.0.0.0 --port 5056 --no-server-header --no-access-log<|MERGE_RESOLUTION|>--- conflicted
+++ resolved
@@ -1,60 +1,5 @@
 ARG BASE_IMAGE=kairon-base:latest
 FROM $BASE_IMAGE
-
-<<<<<<< HEAD
-WORKDIR ${KAIRON_HOME}
-=======
-WORKDIR /app
-USER root
-RUN yum update -y
-RUN yum -y install wget make gcc openssl-devel bzip2-devel
-RUN amazon-linux-extras install python3.8
-RUN rm /usr/bin/python
-RUN ln -s /usr/bin/python3.8 /usr/bin/python
-RUN python -m pip install --upgrade pip && \
-python -m pip install tornado==6.1 && \
-python -m pip install mongoengine==0.23.1 && \
-python -m pip install smart-config==0.1.3 && \
-python -m pip install validators==0.20.0 && \
-python -m pip install rasa==2.8.15 && \
-python -m pip install dnspython && \
-python -m pip install pyjwt && \
-python -m pip install elastic-apm
-RUN python -m pip install pymongo==3.12.0
-RUN python -m pip install fastapi>=0.68.1
-RUN python -m pip install fastapi_sso
-RUN python -m pip install password-strength
-RUN python -m pip install passlib[bcrypt]
-RUN python -m pip install cryptography~=3.4.8
-RUN python -m pip install websockets==9.1
-RUN python -m pip install aiohttp==3.8.0
-RUN python -m pip install json2html
-RUN python -m pip install numpy==1.22.0
-RUN python -m pip install ujson==5.1.0
-RUN python -m pip install Pillow==9.0.0
-RUN python -m pip install blinker
-RUN python -m pip install google-api-python-client
-RUN python -m pip install cryptography
-RUN python -m pip install dramatiq
-RUN python -m pip install dramatiq-mongodb==0.6.1
-RUN python -m pip install google-cloud-translate
-RUN python -m pip install keybert
-RUN python -m pip install  bs4
-RUN python -m pip install mongoengine==0.23.1
-RUN python -m pip install pymongo==3.12.0
-RUN python -m pip install protobuf==3.20.2
-RUN python -m pip install pyjwt==2.6.0
-RUN python -m pip install openpyxl
-RUN python -m pip install pandas
-RUN python -m pip install uuid6
-RUN python -m pip install APScheduler
-RUN python -m pip install croniter
-RUN python -m pip install pydantic==1.10.11
-RUN python -m pip install RestrictedPython
-RUN python -m pip install AccessControl
-RUN python -m pip install pykka
-RUN python -m pip install uvicorn>=0.18.2
-RUN python -m pip install secure
 
 RUN mkdir -p /home/cache
 RUN chmod -R 777 /home/cache
@@ -66,7 +11,6 @@
 COPY system.yaml /app/
 COPY email.yaml /app/
 COPY augmentation /app/augmentation
->>>>>>> 513a4f51
 
 USER 1001
 EXPOSE 5056
