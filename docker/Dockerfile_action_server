FROM amazonlinux:latest

WORKDIR /app
USER root
RUN yum update -y
RUN yum -y install wget make gcc openssl-devel bzip2-devel
RUN amazon-linux-extras install python3.8
RUN rm /usr/bin/python
RUN ln -s /usr/bin/python3.8 /usr/bin/python
RUN python -m pip install --upgrade pip && \
python -m pip install tornado==6.1 && \
python -m pip install mongoengine==0.23.1 && \
python -m pip install smart-config==0.1.3 && \
python -m pip install validators && \
python -m pip install rasa==2.8.15 && \
python -m pip install dnspython && \
python -m pip install pyjwt && \
python -m pip install elastic-apm
RUN python -m pip install pymongo==3.12.0
RUN python -m pip install pydantic~=1.8.2
RUN python -m pip install password-strength
RUN python -m pip install passlib[bcrypt]
RUN python -m pip install cryptography~=3.4.8
RUN python -m pip install websockets==10.1
RUN python -m pip install aiohttp==3.8.0
RUN python -m pip install json2html
<<<<<<< HEAD
RUN python -m pip install numpy==1.22.0
RUN python -m pip install ujson==5.1.0
RUN python -m pip install Pillow==9.0.0


=======
RUN python -m pip install google-api-python-client
RUN python -m pip install cryptography
>>>>>>> e025f42a

COPY kairon/actions /app/kairon/actions/
COPY kairon/shared/actions /app/kairon/shared/actions
COPY kairon/shared/account /app/kairon/shared/account
COPY kairon/shared/tornado /app/kairon/shared/tornado
COPY kairon/shared/utils.py /app/kairon/shared/
COPY kairon/shared/models.py /app/kairon/shared/
COPY kairon/shared/constants.py /app/kairon/shared/
COPY kairon/shared/data/constant.py /app/kairon/shared/data/constant.py
COPY kairon/shared/data/data_objects.py /app/kairon/shared/data/data_objects.py
COPY kairon/shared/test/data_objects.py /app/kairon/shared/test/data_objects.py
COPY kairon/exceptions.py /app/kairon/exceptions.py
COPY system.yaml /app/
COPY email.yaml /app/

USER 1001
EXPOSE 5055
CMD ["python","-m", "kairon.actions.server", "--logging=debug"]
<|MERGE_RESOLUTION|>--- conflicted
+++ resolved
@@ -21,19 +21,16 @@
 RUN python -m pip install password-strength
 RUN python -m pip install passlib[bcrypt]
 RUN python -m pip install cryptography~=3.4.8
-RUN python -m pip install websockets==10.1
+RUN python -m pip install websockets==9.1
 RUN python -m pip install aiohttp==3.8.0
 RUN python -m pip install json2html
-<<<<<<< HEAD
 RUN python -m pip install numpy==1.22.0
 RUN python -m pip install ujson==5.1.0
 RUN python -m pip install Pillow==9.0.0
 
 
-=======
 RUN python -m pip install google-api-python-client
 RUN python -m pip install cryptography
->>>>>>> e025f42a
 
 COPY kairon/actions /app/kairon/actions/
 COPY kairon/shared/actions /app/kairon/shared/actions
@@ -44,7 +41,6 @@
 COPY kairon/shared/constants.py /app/kairon/shared/
 COPY kairon/shared/data/constant.py /app/kairon/shared/data/constant.py
 COPY kairon/shared/data/data_objects.py /app/kairon/shared/data/data_objects.py
-COPY kairon/shared/test/data_objects.py /app/kairon/shared/test/data_objects.py
 COPY kairon/exceptions.py /app/kairon/exceptions.py
 COPY system.yaml /app/
 COPY email.yaml /app/
