#import libraries
from flask import Flask, request
from flask_cors import CORS
from flask import jsonify
import json
import os
import glob
import yaml
import asyncio
from rasa.core.agent import Agent
from rasa import train
import nest_asyncio
import sys
from rasa.core.tracker_store import MongoTrackerStore
from rasa.core.domain import Domain
import aqgFunction

aqg = aqgFunction.AutomaticQuestionGenerator()
nest_asyncio.apply()

app = Flask(__name__)
CORS(app)


#establishing  paths of the rasa bot files
original_path = '.'
nlu_path = original_path + "/data/nlu.md"
stories_path = original_path + "/data/stories.md"
models_path = original_path  + "/models"
domain_path = original_path +  "/domain.yml"
config_path = original_path +  "/config.yml"
train_path =  original_path + "/data/"

domain = Domain.load(domain_path)
db = MongoTrackerStore(domain=domain,host="mongodb://192.168.101.148:27019", db="conversation")

list_of_files1 = glob.glob(models_path+ "/*") # * means all if need specific format then *.csv
latest_file1 = max(list_of_files1, key=os.path.getctime)
modelpath = os.path.abspath(latest_file1)

agent = Agent.load(modelpath)

# reading and creating dictionary from nlu.md file
with open(nlu_path, 'r') as f:
    text = f.readlines()
intent = None
sentences= []
term = dict()
for line in text:
    if "##" and ":" and "intent" in line:

        term[intent] = sentences
        sentences=[]
        intent = line.replace("##",'')
        intent = intent.replace("intent",'')
        intent = intent.replace(":",'')
        intent = intent.replace("\n",'')
        intent = intent.strip()


    else:
        line = line.replace("-",'')
        line = line.replace("\n",'')
        line = line.strip()
        sentences.append(line)
        if '' in sentences:
            sentences.remove('')
term[intent] = sentences
filtered = {k: v for k, v in term.items() if k is not None}
term.clear()
term.update(filtered)


#reading and creating dictionary from domain.yml file
with open(domain_path) as g:
    data1 = yaml.load(g, Loader=yaml.FullLoader)
    data2 = data1["responses"]
newdict=dict()
for keys in data2:

    data3 = data2[keys]
    data4=data3[0]
    data5 = data4["text"]
    newdict[keys]= data5

dictrand={}
with open(stories_path, 'r') as h:
    text2 = h.readlines()
for line8 in text2:

    if "*" in line8:
        line9 = line8.replace("*","")
        line9= line9.strip()
        if line9 in list(term.keys()):
            first = line9

    if "##" not in line8 and "*" not in line8 and "-" in line8:
        line6 = line8.replace("-","")
        line6 = line6.strip()
        if line6 in list(newdict.keys()):
            second = line6
            dictrand[first]= second




#predict intent service
@app.route("/predict", methods=['POST'])
def predict():
    jsonObject = json.loads(request.data)
    query = jsonObject['query']
    loop = asyncio.new_event_loop()
    asyncio.set_event_loop(loop)
    Prediction = asyncio.run(agent.parse_message_using_nlu_interpreter(message_data=query, tracker=None))
    Prediction = Prediction["intent"]['name']
    qAndA = resolveQuesAndAnswer(Prediction)
    return {"intent": Prediction, "questions": qAndA.get("questions"), "answer": qAndA.get("answer")}



#remove intent service
@app.route("/removeintent" , methods=['POST'])
def Rem1():
    global term, newdict, dictrand
    jsonObject = json.loads(request.data)
    intent_name = jsonObject['name_intent']


    if intent_name=='':
        return {'message': 'Please Enter Intent.'}
    else:
        req1 = intent_name
        req2 = "utter_" + req1
        del term[req1]
        del newdict[req2]
        del dictrand[req1]

        file_handler = open(nlu_path,'w')
        for finalkeys in list(term.keys()):

            file_handler.write('\n'+ "## intent:")
            file_handler.write(finalkeys)

            for value in term[finalkeys]:

                file_handler.write('\n'+ "- " + value)

            file_handler.write('\n')
        file_handler.close()

        dictaction= dict()
        for k,v in newdict.items():
            dictaction[k] = [{"text" : v}]

        finaldict = {'actions': list(newdict.keys()), "intents" : list(term.keys()), "templates": dictaction}

        with open(domain_path, 'w') as file:
            yaml.dump(finaldict, file)

        file_handler = open(stories_path,'w')
        for key2 in dictrand:
            file_handler.write('\n'+ "## " + "path_" + key2 )
            file_handler.write('\n'+ "* " + key2)
            file_handler.write('\n'+ "  - " + dictrand[key2])

            file_handler.write('\n')
        file_handler.close()

        return {"message": "intent removed"}


#model training service
@app.route("/train" , methods=['GET'])
def train_model():
    global agent
    #os.chdir(original_path)
    asyncio.set_event_loop(asyncio.new_event_loop())
    train(domain= domain_path, config= config_path, training_files= train_path, force_training=False)

    list_of_files = glob.glob(models_path + '/*')
    latest_file = max(list_of_files, key=os.path.getctime)
    modelpath1 = os.path.abspath(latest_file)

    agent = Agent.load(modelpath1)

    return {"message": "Model training done"}



#adding sentence to intent service
@app.route("/addComponent" , methods=['POST'])
def Add():
    global term
    jsonObject = json.loads(request.data)
    intent_name = jsonObject['intentName']
    component = jsonObject['component']
    list3 = term[intent_name]

    if len(component) == 0 :

        return {"message": "select required fields"}

    list3.append(component)

    tup = list3
    term[intent_name] = tup
    file_handler = open(nlu_path,'w')
    for finalkeys in list(term.keys()):

        file_handler.write('\n'+ "## intent:")
        file_handler.write(finalkeys)

        for value in term[finalkeys]:

            file_handler.write('\n'+ "- " + value)

        file_handler.write('\n')
    file_handler.close()

    current = list()
    current.append(component)
    return {'message' : 'Component added', "question": component}



#removing sentence from intent service
@app.route("/removeComponent" , methods=['POST'])
def Rem():
    global term
    jsonObject = json.loads(request.data)
    component = jsonObject['component']
    intent_name = jsonObject['intentName']


    if len(component) == 0 :

        return {"message":"please enter required fields"}
    else:

        pick8 = term[intent_name]
        if component in pick8:
            pick8.remove(component)
            term[intent_name] = pick8

            file_handler = open(nlu_path,'w')
            for finalkeys in list(term.keys()):

                file_handler.write('\n'+ "## intent:")
                file_handler.write(finalkeys)

                for value in term[finalkeys]:

                    file_handler.write('\n'+ "- " + value)

                file_handler.write('\n')
            file_handler.close()
            return {"message":"Component removed", "question": component}

        else:
            return {'message':'Sentence not present'}





#get intent list
@app.route("/getIntentList", methods=['GET'])
def getIntentList():
    return json.dumps(list(term.keys()))

#getQuestions and Response for an intent
@app.route("/getQuestionsAndAnswer", methods=['POST'])
def getQuestionsAndAnswer():
    jsonObject = json.loads(request.data)
    intentName = jsonObject['intentName']
    qAndA = resolveQuesAndAnswer(intentName)

    return qAndA

def resolveQuesAndAnswer(intentName):
    QuestionList = term[intentName]
    interm = "utter_" + intentName
    response = newdict.get(interm)
    if response == 'None':
        response = ""
    return dict({"questions": QuestionList, "answer": response})
    
# Add answer
@app.route("/addAnswer" , methods=['POST'])
def addAnswer():
    global newdict,dictrand
    jsonObject = json.loads(request.data)
    intent_name = jsonObject['intentName']
    action = "utter_" + intent_name
    answer = jsonObject['answer']
    
    newdict[action] = answer
    dictrand[intent_name] = action
    
    dictaction = dict()
    for k, v in newdict.items():
        dictaction[k] = [{"text": v}]
    
    finaldict = {'actions': list(newdict.keys()), "intents": list(term.keys()), "templates": dictaction}
    
    with open(domain_path, 'w') as file:
        yaml.dump(finaldict, file)
    
    file_handler = open(stories_path,'w')
    for key2 in dictrand:
        file_handler.write('\n'+ "## " + "path_" + key2 )
        file_handler.write('\n'+ "* " + key2)
        file_handler.write('\n'+ "  - " + dictrand[key2])

        file_handler.write('\n')
    file_handler.close()
    
    return {'message' : 'Response added', "answer": answer}
    
    
#add intent

@app.route("/newintent", methods=['POST'])
def newintent():
    global term, newdict, dictrand
    jsonObject = json.loads(request.data)
    intent_name = jsonObject['intentName']

        
    if intent_name == 'default' or intent_name in list(term.keys()) or "intent" in intent_name:

        return {"message": "Intent Name Not Accepted"}
    else:

        intent = intent_name
        response = ""
        action = "utter_"+intent
        Questions = []

        term[intent] = Questions
        newdict[action] = response
        dictrand[intent] = action

        file_handler = open(nlu_path,'w')
        for finalkeys in list(term.keys()):

            file_handler.write('\n'+ "## intent:")
            file_handler.write(finalkeys)

            for value in term[finalkeys]:

                file_handler.write('\n'+ "- " + value)

            file_handler.write('\n')
        file_handler.close()

        dictaction= dict()
        for k,v in newdict.items():
            dictaction[k] = [{"text" : v}]

        finaldict = {'actions': list(newdict.keys()), "intents" : list(term.keys()), "templates": dictaction}

        with open(domain_path, 'w') as file:
            yaml.dump(finaldict, file)

        file_handler = open(stories_path,'w')
        for key2 in dictrand:
            file_handler.write('\n'+ "## " + "path_" + key2 )
            file_handler.write('\n'+ "* " + key2)
            file_handler.write('\n'+ "  - " + dictrand[key2])

            file_handler.write('\n')
        file_handler.close()

        return {"message": "Intent Added", "intent": intent_name}
    
###############################################################################################New Code
    
import nltk
from nltk.corpus import wordnet
from nltk.stem import WordNetLemmatizer
import re
import gensim
from autocorrect import Speller
from nltk.tokenize import TweetTokenizer
tknzr = TweetTokenizer()
lemmatizer = WordNetLemmatizer()
spell = Speller(lang='en')
elim = ['DT','PRP','PRP$']


entity_helpverb_words = ['digite','agile','am', 'is', 'are','was', 'were', 'being', 'been', 'be','for','swiftly','in',
'have', 'has', 'had', 'do', 'does', 'did', 'wil\wiki-news-300d-1M.vecl', 'would', 'shall', 'should','im','there','here','on','or','how','of',
                         'where','when','may', 'might', 'must', 'can', 'could','the','swiftalm', 'swift','kanban',
                         'alm','sap','cloud','scrum','jira','to','mnc','with','not','i','what','why']
                         

m = gensim.models.KeyedVectors.load_word2vec_format(r'./wiki-news-300d-1M.vec')  #enter the path of the model to load


def get_wordnet_pos(word):
    """Map POS tag to first character lemmatize() accepts"""
    tag = nltk.pos_tag([word])[0][1][0].upper()
    tag_dict = {"J": wordnet.ADJ,
                "N": wordnet.NOUN,
                "V": wordnet.VERB,
                "R": wordnet.ADV}

    return tag_dict.get(tag, wordnet.NOUN)
    

def filt_func(list1):
    list2=[]
    for word2 in list1:
        word3 = word2.strip()
        word4 = re.sub('[^a-zA-Z]+','',str(word3))
        word4 = word4.lower()
        word6 = spell(word4)
        list2.append(word6)
    list3= list(set(list2))   
    return list3   
    

def preprocess_text(text,custom_stopwords,word_len,white_space=True,lower_case=True,number=True):
    list_lemmatized_words = []
    filtered_tokens = []
      
    text = str(text)
   # removing white spaces from the both end of the text.
    if white_space == True:
        text = text.strip() 
    if lower_case == True:
        text = text.lower() # converting to the lower case.
    if number == True:
        text = re.sub("[^a-zA-Z|']+",' ',str(text)) # Removing numbers from the text.
        
    token1 = tknzr.tokenize(text)
    for word in token1:
        list_lemmatized_words.append(word)
        
    filtered_tokens = [w for w in list_lemmatized_words if len(w)>word_len and not w in custom_stopwords] 
    return filtered_tokens   
    

    
def comb(lis):
    allQ = []
    word_dictionary = dict()
    for sent in lis:
        testr = preprocess_text(sent,entity_helpverb_words,0,white_space=True,lower_case=True,number=True)
        testf = preprocess_text(sent,[],0,white_space=True,lower_case=True,number=True)
        #making word dictionary
        tagged = nltk.pos_tag(testr)    
        tag1 = [i[0] for i in tagged if i[1] not in elim]

        for word1 in tag1:
            try:
                d= m.most_similar(word1,topn=10)
                listw=[]
                for asd in d:
                    listw.append(asd[0])
                list_middle = filt_func(listw)
                #####################################################################
                dag = lemmatizer.lemmatize(word1, get_wordnet_pos(word1))
                rd = []
                for ag in list_middle:
                    if lemmatizer.lemmatize(ag, get_wordnet_pos(ag)) != dag:
                        rd.append(ag)         
                #################################################################### 
                word_dictionary[word1]= rd
            except:
                pass
            
        #generate questions
        collective=[]
        for i in range(10):
            listl = []
            for word in testf:
                try:
                    listab = word_dictionary[word]
                    listl.append(listab[i])
                except:
                    listl.append(word)
            collective.append(listl)

        collective2=[]
        for entity in collective:
            collective2.append(' '.join(entity))
        collective2 = list(set(collective2))
        allQ = allQ + collective2
    for sent1 in allQ:
        if sent1 in lis:
            allQ.remove(sent1)
    return allQ
    
    
#generate variations [accept string(s) in list format]
@app.route("/variations", methods=['POST'])
def variations():
    jsonObject = json.loads(request.data)
    QuestionList = jsonObject['questionList']
    variation = comb(QuestionList)
    
    return { "message": "Variations generated", "Variations": variation}
<<<<<<< HEAD


@app.route("/history/users", methods=['GET'])
def chat_history_users():
    return jsonify(db.keys())


@app.route("/history/users/<sender>", methods=['POST'])
def chat_history(sender):
    return jsonify(list(fetch_chat_history(sender)))
    
def fetch_chat_history(sender):
    events = db.retrieve(sender).as_dialogue().events
    for event in events:
        event_data = event.as_dict()
        if event_data['event'] in ['user', 'bot']:
            yield {'event': event_data['event'], 'text': event_data['text']}


if __name__ == "__main__":
    app.run(host='0.0.0.0', debug=True)
=======
    
#chat intent service
@app.route("/chat", methods=['POST'])
def chat():
    jsonObject = json.loads(request.data)
    query = jsonObject['query']
    loop = asyncio.new_event_loop()
    asyncio.set_event_loop(loop)
    Prediction = asyncio.run(agent.parse_message_using_nlu_interpreter(message_data=query, tracker=None))
    Prediction = Prediction["intent"]['name']
    qAndA = resolveQuesAndAnswer(Prediction)
    answer = qAndA.get("answer")
    if answer == '':
        answer = newdict.get("utter_default")
    return {"message": answer}
    
    

#add Generated variations to the existing list of questions for an intent
@app.route("/storeVariations", methods=['POST'])
def storeVariations():
    global term
    jsonObject = json.loads(request.data)
    intentName = jsonObject['intentName']
    QuestionList = jsonObject['questionList']
    term[intentName] = term[intentName] + QuestionList
    file_handler = open(nlu_path,'w')
    for finalkeys in list(term.keys()):

        file_handler.write('\n'+ "## intent:")
        file_handler.write(finalkeys)

        for value in term[finalkeys]:

            file_handler.write('\n'+ "- " + value)

        file_handler.write('\n')
    file_handler.close()
    
    
    return { "message": "Variations Stored"}
>>>>>>> 3165ea98
<|MERGE_RESOLUTION|>--- conflicted
+++ resolved
@@ -502,7 +502,6 @@
     variation = comb(QuestionList)
     
     return { "message": "Variations generated", "Variations": variation}
-<<<<<<< HEAD
 
 
 @app.route("/history/users", methods=['GET'])
@@ -513,18 +512,13 @@
 @app.route("/history/users/<sender>", methods=['POST'])
 def chat_history(sender):
     return jsonify(list(fetch_chat_history(sender)))
-    
+
 def fetch_chat_history(sender):
     events = db.retrieve(sender).as_dialogue().events
     for event in events:
         event_data = event.as_dict()
         if event_data['event'] in ['user', 'bot']:
-            yield {'event': event_data['event'], 'text': event_data['text']}
-
-
-if __name__ == "__main__":
-    app.run(host='0.0.0.0', debug=True)
-=======
+            yield {'event': event_data['event'],'text':event_data['text']}
     
 #chat intent service
 @app.route("/chat", methods=['POST'])
@@ -566,4 +560,6 @@
     
     
     return { "message": "Variations Stored"}
->>>>>>> 3165ea98
+
+if __name__ == "__main__":
+    app.run(host='0.0.0.0', debug=True)