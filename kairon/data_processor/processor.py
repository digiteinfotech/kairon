import itertools
import os
import shutil
from collections import ChainMap
from datetime import datetime
from pathlib import Path
from typing import Text, Dict, List

import yaml
from fastapi import File
from loguru import logger as logging
from mongoengine import Document
from mongoengine.errors import DoesNotExist
from mongoengine.errors import NotUniqueError
from rasa.shared.constants import DEFAULT_CONFIG_PATH, DEFAULT_DATA_PATH, DEFAULT_DOMAIN_PATH, INTENT_MESSAGE_PREFIX
from rasa.shared.core.constants import RULE_SNIPPET_ACTION_NAME
from rasa.shared.core.domain import InvalidDomain
from rasa.shared.core.domain import SessionConfig
from rasa.shared.core.events import ActionExecuted, UserUttered, ActiveLoop
from rasa.shared.core.events import SlotSet
from rasa.shared.core.slots import CategoricalSlot, FloatSlot
from rasa.shared.core.training_data.story_writer.yaml_story_writer import YAMLStoryWriter
from rasa.shared.core.training_data.structures import Checkpoint, RuleStep
from rasa.shared.core.training_data.structures import STORY_START
from rasa.shared.core.training_data.structures import StoryGraph, StoryStep
from rasa.shared.importers.rasa import Domain
from rasa.shared.importers.rasa import RasaFileImporter
from rasa.shared.nlu.constants import TEXT
from rasa.shared.nlu.training_data.message import Message
from rasa.shared.nlu.training_data.training_data import TrainingData
from rasa.shared.utils.io import read_config_file

from kairon.exceptions import AppException
from kairon.utils import Utility
from .constant import (
    DOMAIN,
    SESSION_CONFIG,
    STORY_EVENT,
    REGEX_FEATURES,
    LOOKUP_TABLE,
    TRAINING_EXAMPLE,
    RESPONSE,
    ENTITY,
    SLOTS,
    UTTERANCE_TYPE, CUSTOM_ACTIONS, REQUIREMENTS
)
from .data_objects import (
    Responses,
    SessionConfigs,
    Configs,
    Endpoints,
    Entities,
    EntitySynonyms,
    TrainingExamples,
    Stories,
    Actions,
    Intents,
    Forms,
    LookupTables,
    RegexFeatures,
    Entity,
    EndPointBot,
    EndPointAction,
    EndPointTracker,
    Slots,
    StoryEvents,
    ModelDeployment,
    Rules,
    Feedback
)
from ..api import models
from ..api.models import StoryEventType, HttpActionConfigRequest
from ..importer.validator.file_validator import TrainingDataValidator
from ..shared.actions.data_objects import HttpActionConfig, HttpActionRequestBody, HttpActionLog
from ..shared.actions.models import KAIRON_ACTION_RESPONSE_SLOT
from mongoengine.queryset.visitor import Q



class MongoProcessor:
    """
    Class contains logic for saves, updates and deletes bot data in mongo database
    """

    async def upload_and_save(
            self,
            nlu: File,
            domain: File,
            stories: File,
            config: File,
            rules: File,
            http_action: File,
            bot: Text,
            user: Text,
            overwrite: bool = True,
    ):
        """
        loads the training data into database

        :param nlu: nlu data
        :param domain: domain data
        :param stories: stories data
        :param rules: rules data
        :param http_action: http_actions data
        :param config: config data
        :param bot: bot id
        :param user: user id
        :param overwrite: whether to append or overwrite, default is overwite
        :return: None
        """
        training_file_loc = await Utility.save_training_files(nlu, domain, config, stories, rules, http_action)
        await self.save_from_path(training_file_loc['root'], bot, overwrite, user)
        Utility.delete_directory(training_file_loc['root'])

    def download_files(self, bot: Text):
        """
        create zip file containing download data

        :param bot: bot id
        :return: zip file path
        """
        nlu = self.load_nlu(bot)
        domain = self.load_domain(bot)
        stories = self.load_stories(bot)
        config = self.load_config(bot)
        rules = self.get_rules_for_training(bot)
        http_action = self.load_http_action(bot)
        return Utility.create_zip_file(nlu, domain, stories, config, bot, rules, http_action)

    async def apply_template(self, template: Text, bot: Text, user: Text):
        """
        apply use-case template

        :param template: use-case template name
        :param bot: bot id
        :param user: user id
        :return: None
        :raises: raise AppException
        """
        use_case_path = os.path.join("./template/use-cases", template)
        if os.path.exists(use_case_path):
            await self.save_from_path(path=use_case_path, bot=bot, user=user)
        else:
            raise AppException("Invalid template!")

    async def save_from_path(
            self, path: Text, bot: Text, overwrite: bool = True, user="default"
    ):
        """
        saves training data file

        :param path: data directory path
        :param bot: bot id
        :param overwrite: append or overwrite, default is overwrite
        :param user: user id
        :return: None
        """
        try:
            domain_path = os.path.join(path, DEFAULT_DOMAIN_PATH)
            training_data_path = os.path.join(path, DEFAULT_DATA_PATH)
            config_path = os.path.join(path, DEFAULT_CONFIG_PATH)
            http_actions_yml = os.path.join(path, 'http_action.yml')
            importer = RasaFileImporter.load_from_config(config_path=config_path,
                                        domain_path=domain_path,
                                        training_data_paths=training_data_path)
            domain = await importer.get_domain()
            story_graph = await importer.get_stories()
            config = await importer.get_config()
            nlu = await importer.get_nlu_data(config.get('language'))
            http_actions = Utility.read_yaml(http_actions_yml)
            TrainingDataValidator.validate_http_actions(http_actions)

            self.save_training_data(config, domain, story_graph, nlu, http_actions, bot, user, overwrite)
        except InvalidDomain as e:
            logging.exception(e)
            raise AppException(
                """Failed to validate yaml file.
                            Please make sure the file is initial and all mandatory parameters are specified"""
            )
        except Exception as e:
            logging.exception(e)
            raise AppException(e)

    def save_training_data(self, config: dict, domain: Domain, story_graph: StoryGraph, nlu: TrainingData,
                           http_actions: dict, bot: Text, user: Text, overwrite: bool = False):
        if overwrite:
            self.delete_bot_data(bot, user)

        self.save_config(config, bot, user)
        self.save_domain(domain, bot, user)
        self.save_stories(story_graph.story_steps, bot, user)
        self.save_nlu(nlu, bot, user)
        self.save_rules(story_graph.story_steps, bot, user)
        self.save_http_action(http_actions, bot, user)

    def apply_config(self, template: Text, bot: Text, user: Text):
        """
        apply config template

        :param template: template name
        :param bot: bot id
        :param user: user id
        :return: None
        :raises: AppException
        """
        config_path = os.path.join("./template/config", template + ".yml")
        if os.path.exists(config_path):
            self.save_config(read_config_file(config_path), bot=bot, user=user)
        else:
            raise AppException("Invalid config!")

    def get_config_templates(self):
        """
        fetches list of available config template

        :return: config template list
        """
        files = Utility.list_files("./template/config")
        return [
            {"name": Path(file).stem, "config": read_config_file(file)}
            for file in files
        ]

    def delete_bot_data(self, bot: Text, user: Text):
        """
        deletes bot data

        :param bot: bot id
        :param user: user id
        :return: None
        """
        self.delete_domain(bot, user)
        self.delete_stories(bot, user)
        self.delete_nlu(bot, user)
        self.delete_config(bot, user)
        self.delete_rules(bot, user)
        self.delete_http_action(bot, user)

    def save_nlu(self, nlu: TrainingData, bot: Text, user: Text):
        """
        saves training examples

        :param nlu: nly data
        :param bot: bot id
        :param user: user id
        :return: None
        """
        self.__save_training_examples(nlu.training_examples, bot, user)
        self.__save_entity_synonyms(nlu.entity_synonyms, bot, user)
        self.__save_lookup_tables(nlu.lookup_tables, bot, user)
        self.__save_regex_features(nlu.regex_features, bot, user)

    def delete_nlu(self, bot: Text, user: Text):
        """
        soft deletes nlu data

        :param bot: bot id
        :param user: user id
        :return: None
        """
        Utility.hard_delete_document(
            [TrainingExamples, EntitySynonyms, LookupTables, RegexFeatures], user=user, bot=bot
        )

    def load_nlu(self, bot: Text) -> TrainingData:
        """
        loads nlu data for training

        :param bot: bot id
        :return: TrainingData object
        """
        training_examples = self.__prepare_training_examples(bot)
        entity_synonyms = self.__prepare_training_synonyms(bot)
        lookup_tables = self.__prepare_training_lookup_tables(bot)
        regex_features = self.__prepare_training_regex_features(bot)
        return TrainingData(
            training_examples=training_examples,
            entity_synonyms=entity_synonyms,
            lookup_tables=lookup_tables,
            regex_features=regex_features,
        )

    def save_domain(self, domain: Domain, bot: Text, user: Text):
        """
        saves domain data

        :param domain: domain data
        :param bot: bot id
        :param user: user id
        :return: None
        """
        self.__save_intents(domain.intent_properties, bot, user)
        self.__save_domain_entities(domain.entities, bot, user)
        self.__save_forms(domain.forms, bot, user)
        actions = list(filter(lambda actions: not actions.startswith('utter_') and actions not in domain.form_names, domain.user_actions))
        self.__save_actions(actions, bot, user)
        self.__save_responses(domain.templates, bot, user)
        self.__save_slots(domain.slots, bot, user)
        self.__save_session_config(domain.session_config, bot, user)

    def delete_domain(self, bot: Text, user: Text):
        """
        soft deletes domain data

        :param bot: bot id
        :param user: user id
        :return: None
        """
        Utility.hard_delete_document(
            [Intents, Entities, Forms, Actions, Responses, Slots], bot=bot, user=user
        )

    def load_domain(self, bot: Text) -> Domain:
        """
        loads domain data for training

        :param bot: bot id
        :return: dict of Domain objects
        """
        intent_properties = self.__prepare_training_intents_and_properties(bot)

        domain_dict = {
            DOMAIN.INTENTS.value: intent_properties,
            DOMAIN.ACTIONS.value: self.__prepare_training_actions(bot),
            DOMAIN.SLOTS.value: self.__prepare_training_slots(bot),
            DOMAIN.SESSION_CONFIG.value: self.__prepare_training_session_config(bot),
            DOMAIN.RESPONSES.value: self.__prepare_training_responses(bot),
            DOMAIN.FORMS.value: self.__prepare_training_forms(bot),
            DOMAIN.ENTITIES.value: self.__prepare_training_domain_entities(bot),
        }
        return Domain.from_dict(domain_dict)

    def save_stories(self, story_steps: List[StoryStep], bot: Text, user: Text):
        """
        saves stories data

        :param story_steps: stories data
        :param bot: bot id
        :param user: user id
        :return: None
        """
        self.__save_stories(story_steps, bot, user)

    def delete_stories(self, bot: Text, user: Text):
        """
        soft deletes stories

        :param bot: bot id
        :param user: user id
        :return: None
        """
        Utility.hard_delete_document([Stories], bot=bot, user=user)

    def load_stories(self, bot: Text) -> StoryGraph:
        """
        loads stories for training

        :param bot: bot id
        :return: StoryGraph
        """
        return self.__prepare_training_story(bot)

    def __save_training_examples(self, training_examples, bot: Text, user: Text):
        if training_examples:
            new_examples = list(
                self.__extract_training_examples(training_examples, bot, user)
            )
            if new_examples:
                TrainingExamples.objects.insert(new_examples)

    def __extract_entities(self, entities):
        for entity in entities:
            entity_data = Entity(
                start=entity[ENTITY.START.value],
                end=entity[ENTITY.END.value],
                value=entity[ENTITY.VALUE.value],
                entity=entity[ENTITY.ENTITY.value],
            )
            yield entity_data

    def __extract_training_examples(self, training_examples, bot: Text, user: Text):
        saved_training_examples, _ = self.get_all_training_examples(bot)
        for training_example in training_examples:
            if 'text' in training_example.data and str(training_example.data['text']).lower() not in saved_training_examples:
                training_data = TrainingExamples()
                training_data.intent = str(training_example.data[
                    TRAINING_EXAMPLE.INTENT.value
                ])
                training_data.text = training_example.data['text']
                training_data.bot = bot
                training_data.user = user
                if "entities" in training_example.data:
                    training_data.entities = list(
                        self.__extract_entities(
                            training_example.data[TRAINING_EXAMPLE.ENTITIES.value]
                        )
                    )
                yield training_data

    def __fetch_all_synonyms_value(self, bot: Text):
        synonyms = list(
            EntitySynonyms.objects(bot=bot, status=True).values_list('value')
        )
        return synonyms

    def __extract_synonyms(self, synonyms, bot: Text, user: Text):
        saved_synonyms = self.__fetch_all_synonyms_value(bot)
        for key, value in synonyms.items():
            if key not in saved_synonyms:
                yield EntitySynonyms(bot=bot, synonym=value, value=key, user=user)

    def __save_entity_synonyms(self, entity_synonyms, bot: Text, user: Text):
        if entity_synonyms:
            new_synonyms = list(self.__extract_synonyms(entity_synonyms, bot, user))
            if new_synonyms:
                EntitySynonyms.objects.insert(new_synonyms)

    def fetch_synonyms(self, bot: Text, status=True):
        """
        fetches entity synonyms

        :param bot: bot id
        :param status: active or inactive, default is active
        :return: yield name, value
        """
        entitySynonyms = EntitySynonyms.objects(bot=bot, status=status)
        for entitySynonym in entitySynonyms:
            yield {entitySynonym.value: entitySynonym.synonym}

    def __prepare_training_synonyms(self, bot: Text):
        synonyms = list(self.fetch_synonyms(bot))
        return dict(ChainMap(*synonyms))

    def __prepare_entities(self, entities):
        for entity in entities:
            yield entity.to_mongo().to_dict()

    def fetch_training_examples(self, bot: Text, status=True):
        """
        fetches training examples

        :param bot: bot id
        :param status: active or inactive, default is active
        :return: Message List
        """
        trainingExamples = TrainingExamples.objects(bot=bot, status=status)
        for trainingExample in trainingExamples:
            message = Message()
            message.data = {TRAINING_EXAMPLE.INTENT.value: trainingExample.intent, TEXT: trainingExample.text}
            if trainingExample.entities:
                message.data[TRAINING_EXAMPLE.ENTITIES.value] = list(
                    self.__prepare_entities(trainingExample.entities)
                )
            yield message

    def __prepare_training_examples(self, bot: Text):
        return list(self.fetch_training_examples(bot))

    def __fetch_all_lookup_values(self, bot: Text):
        lookup_tables = list(
            LookupTables.objects(bot=bot, status=True).values_list('value')
        )

        return lookup_tables

    def __extract_lookup_tables(self, lookup_tables, bot: Text, user: Text):
        saved_lookup = self.__fetch_all_lookup_values(bot)
        for lookup_table in lookup_tables:
            name = lookup_table[LOOKUP_TABLE.NAME.value]
            for element in lookup_table[LOOKUP_TABLE.ELEMENTS.value]:
                if element not in saved_lookup:
                    yield LookupTables(name=name, value=element, bot=bot, user=user)

    def __save_lookup_tables(self, lookup_tables, bot: Text, user: Text):
        if lookup_tables:
            new_lookup = list(self.__extract_lookup_tables(lookup_tables, bot, user))
            if new_lookup:
                LookupTables.objects.insert(new_lookup)

    def fetch_lookup_tables(self, bot: Text, status=True):
        """
        fetches lookup table

        :param bot: bot id
        :param status: user id
        :return: yield dict of lookup tables
        """
        lookup_tables = LookupTables.objects(bot=bot, status=status).aggregate(
            [{"$group": {"_id": "$name", "elements": {"$push": "$value"}}}]
        )
        for lookup_table in lookup_tables:
            yield {
                LOOKUP_TABLE.NAME.value: lookup_table["_id"],
                LOOKUP_TABLE.ELEMENTS.value: lookup_table["elements"],
            }

    def __prepare_training_lookup_tables(self, bot: Text):
        return list(self.fetch_lookup_tables(bot))

    def __fetch_all_regex_patterns(self, bot: Text):
        regex_patterns = list(
            RegexFeatures.objects(bot=bot, status=True).values_list('pattern')
        )
        return regex_patterns

    def __extract_regex_features(self, regex_features, bot: Text, user: Text):
        saved_regex_patterns = self.__fetch_all_regex_patterns(bot)
        for regex_feature in regex_features:
            if regex_feature["pattern"] not in saved_regex_patterns:
                regex_data = RegexFeatures(**regex_feature)
                regex_data.bot = bot
                regex_data.user = user
                yield regex_data

    def __save_regex_features(self, regex_features, bot: Text, user: Text):
        if regex_features:
            new_regex_patterns = list(
                self.__extract_regex_features(regex_features, bot, user)
            )
            if new_regex_patterns:
                RegexFeatures.objects.insert(new_regex_patterns)

    def fetch_regex_features(self, bot: Text, status=True):
        """
        fetches regular expression for entities

        :param bot: bot id
        :param status: active or inactive, default is active
        :return: yield dict of regular expression
        """
        regex_features = RegexFeatures.objects(bot=bot, status=status)
        for regex_feature in regex_features:
            yield {
                REGEX_FEATURES.NAME.value: regex_feature["name"],
                REGEX_FEATURES.PATTERN.value: regex_feature["pattern"],
            }

    def __prepare_training_regex_features(self, bot: Text):
        return list(self.fetch_regex_features(bot))

    def __extract_intents(self, intents, bot: Text, user: Text):
        """
        If intents does not have use_entities flag set in the domain.yml, then
        use_entities is assumed to be True by rasa.
        """
        saved_intents = self.__prepare_training_intents(bot)
        for intent in intents:
            if intent not in saved_intents:
                entities = intents[intent].get('used_entities')
                use_entities = True if entities else False
                yield Intents(name=intent.strip(), bot=bot, user=user, use_entities=use_entities)

    def __save_intents(self, intents, bot: Text, user: Text):
        if intents:
            new_intents = list(self.__extract_intents(intents, bot, user))
            if new_intents:
                Intents.objects.insert(new_intents)

    def fetch_intents(self, bot: Text, status=True):
        """
        fetches intents

        :param bot: bot id
        :param status: active or inactive, default is active
        :return: List of intents
        """
        intents = Intents.objects(bot=bot, status=status).values_list('name')
        return list(intents)

    def __prepare_training_intents(self, bot: Text):
        intents = self.fetch_intents(bot)
        return intents

    def __prepare_training_intents_and_properties(self, bot: Text):
        intent_properties = []
        use_entities_true = {DOMAIN.USE_ENTITIES_KEY.value: True}
        use_entities_false = {DOMAIN.USE_ENTITIES_KEY.value: False}
        for intent in Intents.objects(bot=bot, status=True):
            intent_property = {}
            used_entities = intent['use_entities']
            intent_property[intent['name']] = use_entities_true.copy() if used_entities else use_entities_false.copy()
            intent_properties.append(intent_property)
        return intent_properties

    def __extract_domain_entities(self, entities: List[str], bot: Text, user: Text):
        saved_entities = self.__prepare_training_domain_entities(bot=bot)
        for entity in entities:
            if entity not in saved_entities:
                yield Entities(name=entity, bot=bot, user=user)

    def __save_domain_entities(self, entities: List[str], bot: Text, user: Text):
        if entities:
            new_entities = list(self.__extract_domain_entities(entities, bot, user))
            if new_entities:
                Entities.objects.insert(new_entities)

    def fetch_domain_entities(self, bot: Text, status=True):
        """
        fetches domain entities

        :param bot: bot id
        :param status: active or inactive, default is active
        :return: list of entities
        """
        entities = Entities.objects(bot=bot, status=status).values_list('name')
        return list(entities)

    def __prepare_training_domain_entities(self, bot: Text):
        entities = self.fetch_domain_entities(bot)
        return entities

    def __extract_forms(self, forms, bot: Text, user: Text):

        saved_forms = list(self.fetch_forms(bot, status=True))

        for form, mappings in forms.items():
            form_object = self.__save_form_logic(form, mappings, saved_forms, bot, user)
            if form_object:
                yield form_object

    def __save_form_logic(self, name, mapping, saved_forms, bot, user):
        if {name: mapping} not in saved_forms:
            return Forms(name=name, mapping=mapping, bot=bot, user=user)
        return None

    def __save_forms(self, forms, bot: Text, user: Text):
        if forms:
            new_forms = list(self.__extract_forms(forms, bot, user))
            if new_forms:
                Forms.objects.insert(new_forms)

    def fetch_forms(self, bot: Text, status=True):
        """
        fetches form

        :param bot: bot id
        :param status: active or inactive, default is active
        :return: list of forms
        """
        forms = Forms.objects(bot=bot, status=status)
        for form in forms:
            yield {form.name: form.mapping}


    def __prepare_training_forms(self, bot: Text):
        forms = list(self.fetch_forms(bot))
        form_dict = {}
        for form in forms:
            for name, mapping in form.items():
                form_dict[name] = mapping
        return form_dict

    def __extract_actions(self, actions, bot: Text, user: Text):
        saved_actions = self.__prepare_training_actions(bot)
        for action in actions:
            if action not in saved_actions:
                yield Actions(name=action, bot=bot, user=user)

    def __save_actions(self, actions, bot: Text, user: Text):
        if actions:
            new_actions = list(self.__extract_actions(actions, bot, user))
            if new_actions:
                Actions.objects.insert(new_actions)

    def fetch_actions(self, bot: Text, status=True):
        """
        fetches actions

        :param bot: bot id
        :param status: user id
        :return: list of actions
        """
        actions = Actions.objects(bot=bot, status=status).values_list('name')
        return list(actions)

    def __prepare_training_actions(self, bot: Text):
        actions = self.fetch_actions(bot)
        return actions

    def __extract_session_config(
            self, session_config: SessionConfig, bot: Text, user: Text
    ):
        return SessionConfigs(
            sesssionExpirationTime=session_config.session_expiration_time,
            carryOverSlots=session_config.carry_over_slots,
            bot=bot,
            user=user,
        )

    def __save_session_config(
            self, session_config: SessionConfig, bot: Text, user: Text
    ):
        try:
            if session_config:
                try:
                    session = SessionConfigs.objects().get(bot=bot)
                    session.session_expiration_time = (
                        session_config.session_expiration_time
                    )
                    session.carryOverSlots = True
                    session.user = user
                except DoesNotExist:
                    session = self.__extract_session_config(session_config, bot, user)
                session.save()

        except NotUniqueError as e:
            logging.exception(e)
            raise AppException("Session Config already exists for the bot")
        except Exception as e:
            logging.exception(e)
            raise AppException("Internal Server Error")

    def fetch_session_config(self, bot: Text):
        """
        fetches session config

        :param bot: bot id
        :return: SessionConfigs object
        """
        try:
            session_config = SessionConfigs.objects().get(bot=bot)
        except DoesNotExist as e:
            logging.info(e)
            session_config = None
        return session_config

    def __prepare_training_session_config(self, bot: Text):
        session_config = self.fetch_session_config(bot)
        if session_config:
            return {
                SESSION_CONFIG.SESSION_EXPIRATION_TIME.value: session_config.sesssionExpirationTime,
                SESSION_CONFIG.CARRY_OVER_SLOTS.value: session_config.carryOverSlots,
            }
        else:
            default_session = SessionConfig.default()
            return {
                SESSION_CONFIG.SESSION_EXPIRATION_TIME.value: default_session.session_expiration_time,
                SESSION_CONFIG.CARRY_OVER_SLOTS.value: default_session.carry_over_slots,
            }

    def __extract_response_value(self, values: List[Dict], key, bot: Text, user: Text):
        saved_responses = self.__fetch_list_of_response(bot)
        for value in values:
            if value not in saved_responses:
                response = Responses()
                response.name = key.strip()
                response.bot = bot
                response.user = user
                r_type, r_object = Utility.prepare_response(value)
                if RESPONSE.Text.value == r_type:
                    response.text = r_object
                elif RESPONSE.CUSTOM.value == r_type:
                    response.custom = r_object
                yield response

    def __extract_response(self, responses, bot: Text, user: Text):
        responses_result = []
        for key, values in responses.items():
            responses_to_saved = list(
                self.__extract_response_value(values, key, bot, user)
            )
            responses_result.extend(responses_to_saved)
        return responses_result

    def __save_responses(self, responses, bot: Text, user: Text):
        if responses:
            new_responses = self.__extract_response(responses, bot, user)
            if new_responses:
                Responses.objects.insert(new_responses)

    def __prepare_response_Text(self, texts: List[Dict]):
        for text in texts:
            yield text

    def fetch_responses(self, bot: Text, status=True):
        """
        fetches utterances

        :param bot: bot id
        :param status: active or inactive, default is True
        :return: yield bot utterances
        """
        responses = Responses.objects(bot=bot, status=status).aggregate(
            [
                {
                    "$group": {
                        "_id": "$name",
                        "texts": {"$push": "$text"},
                        "customs": {"$push": "$custom"},
                    }
                }
            ]
        )
        for response in responses:
            key = response["_id"]
            value = list(self.__prepare_response_Text(response["texts"]))
            if response["customs"]:
                value.extend(response["customs"])
            yield {key: value}

    def __prepare_training_responses(self, bot: Text):
        responses = dict(ChainMap(*list(self.fetch_responses(bot))))
        return responses

    def __fetch_slot_names(self, bot: Text):
        saved_slots = list(
            Slots.objects(bot=bot, status=True).values_list('name')
        )
        return saved_slots

    def __extract_slots(self, slots, bot: Text, user: Text):
        """
        If influence_conversation flag is not present for a slot, then it is assumed to be
        set to false by rasa.
        """
        slots_name_list = self.__fetch_slot_names(bot)
        for slot in slots:
            items = vars(slot)
            if items["name"] not in slots_name_list:
                items["type"] = slot.type_name
                items["value_reset_delay"] = items["_value_reset_delay"]
                items.pop("_value_reset_delay")
                items["bot"] = bot
                items["user"] = user
                items.pop("value")
                yield Slots._from_son(items)

    def __save_slots(self, slots, bot: Text, user: Text):
        if slots:
            new_slots = list(self.__extract_slots(slots, bot, user))
            if new_slots:
                Slots.objects.insert(new_slots)
        self.add_slot({"name": "bot", "type": "any", "initial_value": bot, "influence_conversation": False}, bot, user,
                      raise_exception_if_exists=False)

    def fetch_slots(self, bot: Text, status=True):
        """
        fetches slots

        :param bot: bot id
        :param status: active or inactive, default is active
        :return: list of slots
        """
        slots = Slots.objects(bot=bot, status=status)
        return list(slots)

    def __prepare_training_slots(self, bot: Text):
        slots = self.fetch_slots(bot)
        results = []
        for slot in slots:
            key = slot.name
            if slot.type == FloatSlot.type_name:
                value = {
                    SLOTS.INITIAL_VALUE.value: slot.initial_value,
                    SLOTS.VALUE_RESET_DELAY.value: slot.value_reset_delay,
                    SLOTS.AUTO_FILL.value: slot.auto_fill,
                    SLOTS.MIN_VALUE.value: slot.min_value,
                    SLOTS.MAX_VALUE.value: slot.max_value,
                }
            elif slot.type == CategoricalSlot.type_name:
                value = {
                    SLOTS.INITIAL_VALUE.value: slot.initial_value,
                    SLOTS.VALUE_RESET_DELAY.value: slot.value_reset_delay,
                    SLOTS.AUTO_FILL.value: slot.auto_fill,
                    SLOTS.VALUES.value: slot.values,
                }
            else:
                value = {
                    SLOTS.INITIAL_VALUE.value: slot.initial_value,
                    SLOTS.VALUE_RESET_DELAY.value: slot.value_reset_delay,
                    SLOTS.AUTO_FILL.value: slot.auto_fill,
                }
            value[SLOTS.TYPE.value] = slot.type
            results.append({key: value})
        return dict(ChainMap(*results))

    def __extract_story_events(self, events):
        for event in events:
            if isinstance(event, UserUttered):
                entities = [Entity(
                    start=entity.get('start'),
                    end=entity.get('end'),
                    value=entity.get('value'),
                    entity=entity.get('entity')) for entity in event.entities]
                yield StoryEvents(type=event.type_name, name=event.intent_name, entities=entities)
            elif isinstance(event, ActionExecuted):
                yield StoryEvents(type=event.type_name, name=event.action_name)
            elif isinstance(event, ActiveLoop):
                yield StoryEvents(type=event.type_name, name=event.name)
            elif isinstance(event, SlotSet):
                yield StoryEvents(
                    type=event.type_name, name=event.key, value=event.value
                )

    def __fetch_story_block_names(self, bot: Text):
        saved_stories = list(
            Stories.objects(bot=bot, status=True).values_list('block_name')
        )
        return saved_stories

    def __extract_story_step(self, story_steps, bot: Text, user: Text):
        saved_stories = self.__fetch_story_block_names(bot)
        for story_step in story_steps:
            if not isinstance(story_step, RuleStep) and story_step.block_name not in saved_stories:
                story_events = list(self.__extract_story_events(story_step.events))
                story = Stories(
                    block_name=story_step.block_name,
                    start_checkpoints=[
                        start_checkpoint.name
                        for start_checkpoint in story_step.start_checkpoints
                    ],
                    end_checkpoints=[
                        end_checkpoint.name
                        for end_checkpoint in story_step.end_checkpoints
                    ],
                    events=story_events,
                )
                story.bot = bot
                story.user = user
                yield story

    def __save_stories(self, story_steps, bot: Text, user: Text):
        if story_steps:
            new_stories = list(self.__extract_story_step(story_steps, bot, user))
            if new_stories:
                Stories.objects.insert(new_stories)

    def __prepare_training_story_events(self, events, timestamp):
        for event in events:
            if event.type == UserUttered.type_name:
                entities = []
                if event.entities:
                    entities = [{"start": entity['start'],
                                 "end": entity['end'],
                                 "value": entity['value'],
                                 "entity": entity['entity']} for entity in event.entities]

                intent = {
                    STORY_EVENT.NAME.value: event.name,
                    STORY_EVENT.CONFIDENCE.value: 1.0,
                }
                parse_data = {
                    "text": INTENT_MESSAGE_PREFIX + event.name,
                    "intent": intent,
                    "intent_ranking": [intent],
                    "entities": entities,
                }
                yield UserUttered(
                    text=event.name,
                    intent=intent,
                    entities=entities,
                    parse_data=parse_data,
                    timestamp=timestamp,
                )
            elif event.type == ActionExecuted.type_name:
                yield ActionExecuted(action_name=event.name, timestamp=timestamp)
            elif event.type == ActiveLoop.type_name:
                yield ActiveLoop(name=event.name, timestamp=timestamp)
            elif event.type == SlotSet.type_name:
                yield SlotSet(key=event.name, value=event.value, timestamp=timestamp)

    def fetch_stories(self, bot: Text, status=True):
        """
        fetches stories

        :param bot: bot id
        :param status: active or inactive, default is active
        :return: list of stories
        """
        return list(Stories.objects(bot=bot, status=status))

    def __prepare_training_story_step(self, bot: Text):
        for story in Stories.objects(bot=bot, status=True):
            story_events = list(
                self.__prepare_training_story_events(
                    story.events, datetime.now().timestamp()
                )
            )
            yield StoryStep(
                block_name=story.block_name,
                events=story_events,
                start_checkpoints=[
                    Checkpoint(start_checkpoint)
                    for start_checkpoint in story.start_checkpoints
                ],
                end_checkpoints=[
                    Checkpoint(end_checkpoints)
                    for end_checkpoints in story.end_checkpoints
                ],
            )

    def __prepare_training_story(self, bot: Text):
        return StoryGraph(list(self.__prepare_training_story_step(bot)))

    def save_config(self, configs: dict, bot: Text, user: Text):
        """
        saves bot configuration

        :param configs: configuration
        :param bot: bot id
        :param user: user id
        :return: config unique id
        """
        try:
            config_errors = TrainingDataValidator.validate_rasa_config(configs)
            if config_errors:
                raise AppException(config_errors[0])
            config_obj = Configs.objects().get(bot=bot)
            config_obj.pipeline = configs["pipeline"]
            config_obj.language = configs["language"]
            config_obj.policies = configs["policies"]
        except DoesNotExist:
            configs["bot"] = bot
            configs["user"] = user
            config_obj = Configs._from_son(configs)
        except Exception as e:
            logging.exception(e)
            raise AppException(e)
        return config_obj.save().to_mongo().to_dict()["_id"].__str__()

    def delete_config(self, bot: Text, user: Text):
        """
        soft deletes bot training configuration

        :param bot: bot id
        :param user: user id
        :return: None
        """
        Utility.hard_delete_document([Configs], bot=bot, user=user)

    def fetch_configs(self, bot: Text):
        """
        fetches bot training configuration is exist otherwise load default

        :param bot: bot id
        :return: dict
        """
        try:
            configs = Configs.objects().get(bot=bot)
        except DoesNotExist as e:
            logging.info(e)
            configs = Configs._from_son(
                read_config_file("./template/config/default.yml")
            )
        return configs

    def load_config(self, bot: Text):
        """
        loads bot training configuration for training

        :param bot: bot id
        :return: dict
        """
        configs = self.fetch_configs(bot)
        config_dict = configs.to_mongo().to_dict()
        return {
            key: config_dict[key]
            for key in config_dict
            if key in ["language", "pipeline", "policies"]
        }

    def add_training_data(self, training_data: List[models.TrainingData], bot: Text, user: Text, is_integration: bool):
        """
        adds a list of intents

        :param intents: intents list to be added
        :param bot: bot id
        :param user: user id
        :param is_integration: integration status
        :return: intent id
        """
        overall_response = [{}]
        training_data_added = {}
        for data in training_data:
            status = {}
            try:
                intent_id = self.add_intent(
                    text=data.intent.strip().lower(),
                    bot=bot,
                    user=user,
                    is_integration=is_integration
                )
                status[data.intent.strip().lower()] = intent_id
            except AppException as e:
                status[data.intent.strip().lower()] = str(e)

            story_name = "path_" + data.intent.strip().lower()
            utterance = "utter_" + data.intent.strip().lower()
            events = [
                {"name": data.intent.strip().lower(), "type": "INTENT"},
                {"name": utterance.strip().lower(), "type": "BOT"}]
            try:
                doc_id = self.add_complex_story(
                    story= {'name': story_name.lower(), 'steps': events, 'type': 'STORY'},
                    bot=bot,
                    user=user
                )
                status['story'] = doc_id
            except AppException as e:
                status['story'] = str(e)
            try:
                status_message = list(
                    self.add_training_example(
                        data.training_examples, data.intent.lower(), bot, user,
                        is_integration)
                )
                status['training_examples'] = status_message
                training_examples = []
                for training_data_add_status in status_message:
                    if training_data_add_status['_id']:
                        training_examples.append(training_data_add_status['text'])
                training_data_added[data.intent.strip().lower()] = training_examples
            except AppException as e:
                status['training_examples'] = str(e)

            try:
                utterance_id = self.add_text_response(
                    data.response, utterance, bot, user
                )
                status['responses'] = utterance_id
            except AppException as e:
                status['responses'] = str(e)
            overall_response.append(status)
        return overall_response, training_data_added

    def add_intent(self, text: Text, bot: Text, user: Text, is_integration: bool):
        """
        adds new intent

        :param text: intent name
        :param bot: bot id
        :param user: user id
        :param is_integration: integration status
        :return: intent id
        """
        if Utility.check_empty_string(text):
            raise AppException("Intent Name cannot be empty or blank spaces")

        Utility.is_exist(
            Intents,
            exp_message="Intent already exists!",
            name__iexact=text.strip(),
            bot=bot,
            status=True,
        )
        saved = Intents(name=text.strip().lower(), bot=bot, user=user, is_integration=is_integration).save().to_mongo().to_dict()
        return saved["_id"].__str__()

    def get_intents(self, bot: Text):
        """
        fetches list of intent

        :param bot: bot id
        :return: intent list
        """
        intents = Intents.objects(bot=bot, status=True).order_by("-timestamp")
        return list(self.__prepare_document_list(intents, "name"))

    def add_training_example(
            self, examples: List[Text], intent: Text, bot: Text, user: Text, is_integration: bool
    ):
        """
        adds training examples for bot

        :param examples: list of training example
        :param intent: intent name
        :param bot: bot id
        :param user: user id
        :param is_integration: integration status
        :return: list training examples id
        """
        if Utility.check_empty_string(intent):
            raise AppException("Intent cannot be empty or blank spaces")
        if not Utility.is_exist(
                Intents, raise_error=False, name__iexact=intent, bot=bot, status=True
        ):
            self.add_intent(intent, bot, user, is_integration)

        for example in examples:
            try:
                if Utility.check_empty_string(example):
                    raise AppException(
                        "Training Example cannot be empty or blank spaces"
                    )
                text, entities = Utility.extract_text_and_entities(example.strip())
                if Utility.is_exist(
                        TrainingExamples,
                        raise_error=False,
                        text__iexact=text,
                        bot=bot,
                        status=True,
                ):
                    yield {
                        "text": example,
                        "message": "Training Example already exists!",
                        "_id": None,
                    }
                else:
                    if entities:
                        ext_entity = [ent["entity"] for ent in entities]
                        self.__save_domain_entities(ext_entity, bot=bot, user=user)
                        self.__add_slots_from_entities(ext_entity, bot, user)
                        new_entities = list(self.__extract_entities(entities))
                    else:
                        new_entities = None

                    training_example = TrainingExamples(
                        intent=intent.strip().lower(),
                        text=text,
                        entities=new_entities,
                        bot=bot,
                        user=user,
                    )

                    saved = training_example.save().to_mongo().to_dict()
                    yield {
                        "text": example,
                        "_id": saved["_id"].__str__(),
                        "message": "Training Example added successfully!",
                    }
            except Exception as e:
                yield {"text": example, "_id": None, "message": str(e)}

    def edit_training_example(
            self, id: Text, example: Text, intent: Text, bot: Text, user: Text
    ):
        """
        update training example

        :param id: training example id
        :param example: new training example
        :param intent: intent name
        :param bot: bot id
        :param user: user id
        :return: None
        """
        try:
            if Utility.check_empty_string(example):
                raise AppException("Training Example cannot be empty or blank spaces")
            text, entities = Utility.extract_text_and_entities(example.strip())
            if Utility.is_exist(
                    TrainingExamples,
                    raise_error=False,
                    text__iexact=text,
                    bot=bot,
                    status=True,
            ):
                raise AppException("Training Example already exists!")
            training_example = TrainingExamples.objects(bot=bot, intent=intent.strip().lower()).get(
                id=id
            )
            training_example.user = user
            training_example.text = text
            if entities:
                training_example.entities = list(self.__extract_entities(entities))
            training_example.timestamp = datetime.utcnow()
            training_example.save()
        except DoesNotExist as e:
            raise AppException("Invalid training example!")

    def search_training_examples(self, search: Text, bot: Text):
        """
        search the training examples

        :param search: search text
        :param bot: bot id
        :return: yields tuple of intent name, training example
        """
        results = (
            TrainingExamples.objects(bot=bot, status=True)
                .search_text(search)
                .order_by("$text_score")
                .limit(5)
        )
        for result in results:
            yield {"intent": result.intent, "text": result.text}

    def get_intents_and_training_examples(self, bot: Text):
        """
        Gets all the intents and associated training examples

        :param bot: bot id
        :return: intents and list of training examples against them
        """
        intents_and_training_examples_dict = {}
        intents = self.get_intents(bot)
        intents_and_training_examples = list(
            TrainingExamples.objects(bot=bot, status=True).aggregate(
                [
                    {
                        "$group": {
                            "_id": "$intent",
                            "training_examples": {
                                "$push": {
                                    "text": "$text",
                                    "_id": {"$toString": "$_id"}
                                }
                            }
                        }
                    },
                    {
                        "$project": {
                            "_id": 0,
                            "intent": "$_id",
                            "training_examples": 1
                        }
                    }
                ]
            )
        )
        print(intents_and_training_examples)
        for data in intents_and_training_examples:
            intents_and_training_examples_dict[data['intent']] = data['training_examples']

        print(intents_and_training_examples_dict)
        for intent in intents:
            if not intents_and_training_examples_dict.get(intent['name']):
                intents_and_training_examples_dict[intent['name']] = None
        return intents_and_training_examples_dict

    def get_training_examples(self, intent: Text, bot: Text):
        """
        fetches training examples

        :param intent: intent name
        :param bot: bot id
        :return: yields training examples
        """
        training_examples = TrainingExamples.objects(
            bot=bot, intent__iexact=intent, status=True
        ).order_by("-timestamp")
        for training_example in training_examples:
            example = training_example.to_mongo().to_dict()
            entities = example["entities"] if "entities" in example else None
            yield {
                "_id": example["_id"].__str__(),
                "text": Utility.prepare_nlu_text(example["text"], entities),
            }

    def get_all_training_examples(self, bot: Text):
        """
        fetches list of all training examples

        :param bot: bot id
        :return: text list, id list
        """
        training_examples = list(
            TrainingExamples.objects(bot=bot, status=True).aggregate(
                [
                    {
                        "$group": {
                            "_id": "$bot",
                            "text": {"$push": {"$toLower": "$text"}},
                            "id": {"$push": {"$toString": "$_id"}},
                        }
                    }
                ]
            )
        )

        if training_examples:
            return training_examples[0]["text"], training_examples[0]["id"]
        else:
            return [], []

    def remove_document(
            self, document: Document, id: Text, bot: Text, user: Text, **kwargs
    ):
        """
        soft delete the document

        :param document: mongoengine document
        :param id: document id
        :param bot: bot id
        :param user: user id
        :return: None
        """
        try:
            doc = document.objects(bot=bot, **kwargs).get(id=id)
            doc.status = False
            doc.user = user
            doc.timestamp = datetime.utcnow()
            doc.save(validate=False)
        except DoesNotExist as e:
            logging.exception(e)
            raise AppException("Unable to remove document")
        except Exception as e:
            logging.exception(e)
            raise AppException("Unable to remove document")

    def __prepare_document_list(self, documents: List[Document], field: Text):
        for document in documents:
            doc_dict = document.to_mongo().to_dict()
            yield {"_id": doc_dict["_id"].__str__(), field: doc_dict[field]}

    def add_entity(self, name: Text, bot: Text, user: Text):
        """
        adds an entity

        :param name: entity name
        :param bot: bot id
        :param user: user id
        :return: entity id
        """
        if Utility.check_empty_string(name):
            raise AppException("Entity Name cannot be empty or blank spaces")
        Utility.is_exist(
            Entities,
            exp_message="Entity already exists!",
            name__iexact=name.strip(),
            bot=bot,
            status=True,
        )
        entity = (
            Entities(name=name.strip(), bot=bot, user=user).save().to_mongo().to_dict()
        )
        if not Utility.is_exist(
                Slots, raise_error=False, name__iexact=name, bot=bot, status=True
        ):
            Slots(name=name.strip(), type="text", bot=bot, user=user).save()
        return entity["_id"].__str__()

    def get_entities(self, bot: Text):
        """
        fetches list of registered entities

        :param bot: bot id
        :return: list of entities
        """
        entities = Entities.objects(bot=bot, status=True)
        return list(self.__prepare_document_list(entities, "name"))

    def add_action(self, name: Text, bot: Text, user: Text, raise_exception=True):
        """
        adds action
        :param name: action name
        :param bot: bot id
        :param user: user id
        :param raise_exception: default is True to raise exception if Entity already exists
        :return: action id
        """
        if Utility.check_empty_string(name):
            raise AppException("Action name cannot be empty or blank spaces")

        if not name.startswith('utter_') and not Utility.is_exist(
                                                Actions,
                                                raise_error=raise_exception,
                                                exp_message="Action exists!",
                                                name__iexact=name.strip(),
                                                bot=bot,
                                                status=True):
            action = (
                Actions(name=name.strip().lower(), bot=bot, user=user).save().to_mongo().to_dict()
            )
            return action["_id"].__str__()
        else:
            return None

    def get_actions(self, bot: Text):
        """
        fetches actions

        :param bot: bot id
        :return: list of actions
        """
        actions = Actions.objects(bot=bot, status=True)
        return list(self.__prepare_document_list(actions, "name"))

    def __add_slots_from_entities(self, entities: List[Text], bot: Text, user: Text):
        slot_name_list = self.__fetch_slot_names(bot)
        slots = [
            Slots(name=entity, type="text", bot=bot, user=user)
            for entity in entities
            if entity not in slot_name_list
        ]
        if slots:
            Slots.objects.insert(slots)

    def add_text_response(self, utterance: Text, name: Text, bot: Text, user: Text):
        """
        saves bot text utterance
        :param utterance: text utterance
        :param name: utterance name
        :param bot: bot id
        :param user: user id
        :return: bot utterance id
        """
        if Utility.check_empty_string(utterance):
            raise AppException("Utterance text cannot be empty or blank spaces")
        if Utility.check_empty_string(name):
            raise AppException("Utterance name cannot be empty or blank spaces")
        return self.add_response(
            utterances={"text": utterance.strip()}, name=name.strip().lower(), bot=bot, user=user
        )

    def add_response(self, utterances: Dict, name: Text, bot: Text, user: Text):
        """
        save bot utterance

        :param utterances: utterance value
        :param name: utterance name
        :param bot: bot id
        :param user: user id
        :return: bot utterance id
        """
        self.__check_response_existence(
            response=utterances, bot=bot, exp_message="Utterance already exists!"
        )
        response = list(
            self.__extract_response_value(
                values=[utterances], key=name.strip().lower(), bot=bot, user=user
            )
        )[0]
        value = response.save().to_mongo().to_dict()
        return value["_id"].__str__()

    def edit_text_response(
            self, id: Text, utterance: Text, name: Text, bot: Text, user: Text
    ):
        """
        update the text bot utterance

        :param id: utterance id against which the utterance is updated
        :param utterance: text utterance value
        :param name: utterance name
        :param bot: bot id
        :param user: user id
        :return: None
        :raises: DoesNotExist: if utterance does not exist
        """
        self.edit_response(id, {"text": utterance}, name.lower(), bot, user)

    def edit_response(
            self, id: Text, utterances: Dict, name: Text, bot: Text, user: Text
    ):
        """
        update the bot utterance
        
        :param id: utterance id against which the utterance is updated
        :param utterances: utterance value
        :param name: utterance name
        :param bot: bot id
        :param user: user id
        :return: None
        :raises: AppException
        """
        try:
            self.__check_response_existence(
                response=utterances, bot=bot, exp_message="Utterance already exists!"
            )
            response = Responses.objects(bot=bot, name=name.lower()).get(id=id)
            r_type, r_object = Utility.prepare_response(utterances)
            if RESPONSE.Text.value == r_type:
                response.text = r_object
                response.custom = None
            elif RESPONSE.CUSTOM.value == r_type:
                response.custom = r_object
                response.text = None
            response.user = user
            response.timestamp = datetime.utcnow()
            response.save()
        except DoesNotExist as e:
            raise AppException("Utterance does not exist!")

    def get_response(self, name: Text, bot: Text):
        """
        fetch all the utterances
        
        :param name: utterance name
        :param bot: bot id
        :return: yields the utterances
        """
        values = Responses.objects(bot=bot, status=True, name__iexact=name).order_by(
            "-timestamp"
        )
        for value in values:
            val = None
            if value.text:
                val = list(
                    self.__prepare_response_Text([value.text.to_mongo().to_dict()])
                )[0]
            elif value.custom:
                val = value.custom.to_mongo().to_dict()
            yield {"_id": value.id.__str__(), "value": val}

    def __fetch_list_of_response(self, bot: Text):
        saved_responses = list(
            Responses.objects(bot=bot, status=True).aggregate(
                [
                    {
                        "$group": {
                            "_id": "$name",
                            "texts": {"$push": "$text"},
                            "customs": {"$push": "$custom"},
                        }
                    }
                ]
            )
        )

        saved_items = list(
            itertools.chain.from_iterable(
                [items["texts"] + items["customs"] for items in saved_responses]
            )
        )

        return saved_items

    def get_all_responses(self, bot: Text):
        responses = list(
            Responses.objects(bot=bot, status=True).order_by("-timestamp").aggregate(
                [
                    {
                        "$group": {
                            "_id": "$name",
                            "texts": {"$push": "$text"},
                            "customs": {"$push": "$custom"},
                        }
                    },
                    {
                        "$project": {
                            "_id": 0,
                            "name": "$_id",
                            "texts": 1,
                            "customs": 1
                        }
                    }
                ]
            )
        )
        return responses

    def __check_response_existence(
            self, response: Dict, bot: Text, exp_message: Text = None, raise_error=True
    ):
        saved_items = self.__fetch_list_of_response(bot)

        if response in saved_items:
            if raise_error:
                if Utility.check_empty_string(exp_message):
                    raise AppException("Exception message cannot be empty")
                raise AppException(exp_message)
            else:
                return True
        else:
            if not raise_error:
                return False

    def __complex_story_prepare_steps(self, steps: List[Dict], bot, user):
        """
        convert kairon story events to rasa story events
        :param steps: list of story steps
        :return: rasa story events list
        """

        events = []
        for step in steps:
            if step['type'] == "INTENT":
                events.append(StoryEvents(
                    name=step['name'].strip().lower(),
                    type="user"))
            elif step['type'] in ["BOT", "HTTP_ACTION", "ACTION"]:
                events.append(StoryEvents(
                    name=step['name'].strip().lower(),
                    type="action"))
                if step['type']  == "ACTION":
                    self.add_action(step['name'], bot, user, raise_exception=False)
            else:
                raise AppException("Invalid event type!")
        return events

    def add_complex_story(self, story: Dict, bot: Text, user: Text):
        """
        save story in mongodb

        :param name: story name
        :param steps: story steps list
        :param bot: bot id
        :param user: user id
        :return: story id
        :raises: AppException: Story already exist!

        """
        name = story['name']
        steps = story['steps']
        type = story['type']
        if Utility.check_empty_string(name):
            raise AppException("path name cannot be empty or blank spaces")

        if not steps:
            raise AppException("steps are required")

        events = self.__complex_story_prepare_steps(steps, bot, user)

        data_class = None
        if type == "STORY":
            data_class = Stories
        elif type == 'RULE':
            data_class = Rules
        else:
            raise AppException("Invalid type")

        Utility.is_exist_query(data_class,
                               query=(Q(bot=bot) & Q(status=True)) & (Q(block_name__iexact=name) | Q(events=events)),
                               exp_message="FLow already exists!")

        data_object = data_class(
            block_name=name.strip().lower(),
            events=events,
            bot=bot,
            user=user,
            start_checkpoints=[STORY_START],
        )

        id = (
            data_object.save().to_mongo().to_dict()["_id"].__str__()
        )

        self.add_slot({"name": "bot", "type": "any", "initial_value": bot, "influence_conversation": False}, bot, user,
                      raise_exception_if_exists=False)

        return id

    def update_complex_story(self, story: Dict, bot: Text, user: Text):
        """
        Updates story in mongodb

        :param story: dict contains name, steps and type for either rules or story
        :param bot: bot id
        :param user: user id
        :return: story id
        :raises: AppException: Story already exist!

        """
        name = story['name']
        steps = story['steps']
        type = story['type']
        if Utility.check_empty_string(name):
            raise AppException("path name cannot be empty or blank spaces")

        if not steps:
            raise AppException("steps are required")

        if type == 'STORY':
            data_class = Stories
        elif type == 'RULE':
            data_class = Rules
        else:
            raise AppException("Invalid type")

        try:
            data_object = data_class.objects(bot=bot, status=True, block_name__iexact=name).get()
        except DoesNotExist:
            raise AppException("FLow does not exists")

        events = self.__complex_story_prepare_steps(steps, bot, user)
        data_object['events'] = events
        Utility.is_exist_query(data_class,
                               query=(Q(bot=bot) & Q(status=True) & Q(events=data_object['events'])),
                               exp_message="FLow already exists!")

        story_id = (
            data_object.save().to_mongo().to_dict()["_id"].__str__()
        )
        return story_id

    def delete_complex_story(self, name: str, type: Text, bot: Text, user: Text):
        """
        Soft deletes complex story.
        :param name: Flow name
        :param type: Flow Type
        :param user: user id
        :param bot: bot id
        :return:
        """

        data_class = None
        if type == 'STORY':
            data_class = Stories
        elif type == 'RULE':
            data_class = Rules
        else:
            raise AppException("Invalid type")
        try:
            data_class.objects(bot=bot, status=True, block_name__iexact=name).get()
        except DoesNotExist:
            raise AppException("Flow does not exists")
        Utility.delete_document(
            [data_class], bot=bot, user=user, block_name__iexact=name
        )

    def get_stories(self, bot: Text):
        """
        fetches stories 
        
        :param bot: bot is 
        :return: yield dict
        """

        http_actions = self.list_http_action_names(bot)
        data_list = list(Stories.objects(bot=bot, status=True))
        data_list.extend(list(Rules.objects(bot=bot, status=True)))
        for value in data_list:
            final_data = {}
            item = value.to_mongo().to_dict()
            block_name = item.pop("block_name")
            events = item.pop("events")
            final_data["_id"] = item["_id"].__str__()
            if isinstance(value, Stories):
                final_data['type'] = 'STORY'
            elif isinstance(value, Rules):
                final_data['type'] = 'RULE'
            else:
                continue
            steps = []
            for event in events:
                step = {}

                if event['type'] == 'user':
                    step['name'] = event['name']
                    step['type'] = 'INTENT'
                elif event['type'] == 'action':
                    step['name'] = event['name']
                    if event['name'] in http_actions:
                        step['type'] = 'HTTP_ACTION'
                    elif str(event['name']).startswith("utter_"):
                        step['type'] = 'BOT'
                    else:
                        step['type'] = 'ACTION'
                if step:
                    steps.append(step)

            final_data['name'] = block_name
            final_data['steps'] = steps
            yield final_data

    def get_utterance_from_intent(self, intent: Text, bot: Text):
        """
        fetches the utterance name by searching intent name in stories

        :param intent: intent name
        :param bot: bot id
        :return: utterance name
        """
        if Utility.check_empty_string(intent):
            raise AppException("Intent cannot be empty or blank spaces")

        responses = Responses.objects(bot=bot, status=True).distinct(field="name")
        actions = HttpActionConfig.objects(bot=bot, status=True).distinct(field="action_name")
        story = Stories.objects(bot=bot, status=True, events__name__iexact=intent)
        if story:
            events = story[0].events
            search = False
            http_action_for_story = None
            for i in range(len(events)):
                event = events[i]
                if event.type == "user":
                    if str(event.name).lower() == intent.lower():
                        search = True
                    else:
                        search = False
                if search and event.type == StoryEventType.action and event.name in responses:
                    return event.name, UTTERANCE_TYPE.BOT
                elif search and event.type == StoryEventType.action and event.name == CUSTOM_ACTIONS.HTTP_ACTION_NAME:
                    if http_action_for_story in actions:
                        return http_action_for_story, UTTERANCE_TYPE.HTTP
                elif search and event.type == StoryEventType.action:
                    return event.name, event.type
                if search and event.name == CUSTOM_ACTIONS.HTTP_ACTION_CONFIG:
                    http_action_for_story = event.value
        return None, None

    def add_session_config(
            self,
            bot: Text,
            user: Text,
            id: Text = None,
            sesssionExpirationTime: int = 60,
            carryOverSlots: bool = True,
    ):
        """
        save or update session config

        :param bot: bot id
        :param user: user id
        :param id: session config id
        :param sesssionExpirationTime: session expiration time, default is 60
        :param carryOverSlots: caary over slots, default is True
        :return:
        """
        if not Utility.check_empty_string(id):
            session_config = SessionConfigs.objects().get(id=id)
            session_config.sesssionExpirationTime = sesssionExpirationTime
            session_config.carryOverSlots = carryOverSlots
        else:
            if SessionConfigs.objects(bot=bot):
                raise AppException("Session config already exists!")
            session_config = SessionConfigs(
                sesssionExpirationTime=sesssionExpirationTime,
                carryOverSlots=carryOverSlots,
                bot=bot,
                user=user,
            )

        return session_config.save().to_mongo().to_dict()["_id"].__str__()

    def get_session_config(self, bot: Text):
        """
        fetches session configuration

        :param bot: bot id
        :return: dict of session configuration
        """
        session_config = SessionConfigs.objects().get(bot=bot).to_mongo().to_dict()
        return {
            "_id": session_config["_id"].__str__(),
            "sesssionExpirationTime": session_config["sesssionExpirationTime"],
            "carryOverSlots": session_config["carryOverSlots"],
        }

    def add_endpoints(self, endpoint_config: Dict, bot: Text, user: Text):
        """
        saves endpoint configurations

        :param endpoint_config: endpoint configurations
        :param bot: bot id
        :param user: user id
        :return: endpoint id
        """
        try:
            endpoint = Endpoints.objects().get(bot=bot)
        except DoesNotExist:
            if Endpoints.objects(bot=bot):
                raise AppException("Endpoint Configuration already exists!")
            endpoint = Endpoints()

        if endpoint_config.get("bot_endpoint"):
            endpoint.bot_endpoint = EndPointBot(**endpoint_config.get("bot_endpoint"))

        if endpoint_config.get("action_endpoint"):
            endpoint.action_endpoint = EndPointAction(
                **endpoint_config.get("action_endpoint")
            )

        if endpoint_config.get("tracker_endpoint"):
            endpoint.tracker_endpoint = EndPointTracker(
                **endpoint_config.get("tracker_endpoint")
            )

        endpoint.bot = bot
        endpoint.user = user
        return endpoint.save().to_mongo().to_dict()["_id"].__str__()

    def get_endpoints(self, bot: Text, raise_exception=True):
        """
        fetches endpoint configuration

        :param bot: bot id
        :param raise_exception: wether to raise an exception, default is True
        :return: endpoint configuration
        """
        try:
            endpoint = Endpoints.objects().get(bot=bot).to_mongo().to_dict()
            endpoint.pop("bot")
            endpoint.pop("user")
            endpoint.pop("timestamp")
            endpoint["_id"] = endpoint["_id"].__str__()
            return endpoint
        except DoesNotExist as e:
            logging.exception(e)
            if raise_exception:
                raise AppException("Endpoint Configuration does not exists!")
            else:
                return {}

    def add_model_deployment_history(
            self, bot: Text, user: Text, model: Text, url: Text, status: Text
    ):
        """
        saves model deployment history

        :param bot: bot id
        :param user: user id
        :param model: model path
        :param url: deployment url
        :param status: deploument status
        :return: model deployment id
        """
        return (
            ModelDeployment(bot=bot, user=user, model=model, url=url, status=status)
                .save()
                .to_mongo()
                .to_dict()
                .get("_id")
                .__str__()
        )

    def get_model_deployment_history(self, bot: Text):
        """
        fetches model deployment history

        :param bot: bot id
        :return: list of model deployment history
        """
        model_deployments = ModelDeployment.objects(bot=bot).order_by("-timestamp")

        for deployment in model_deployments:
            value = deployment.to_mongo().to_dict()
            value.pop("bot")
            value.pop("_id")
            yield value

    def deploy_model(self, bot: Text, user: Text):
        """
        deploy the model to the particular url

        :param bot: bot id
        :param user: user id
        :return: deployment response
        :raises: Exception
        """
        endpoint = {}
        model = None
        try:
            endpoint = self.get_endpoints(bot, raise_exception=False)
            response, model = Utility.deploy_model(endpoint, bot)
        except Exception as e:
            response = str(e)

        self.add_model_deployment_history(
            bot=bot,
            user=user,
            model=model,
            url=(
                endpoint.get("bot_endpoint").get("url")
                if endpoint.get("bot_endpoint")
                else None
            ),
            status=response,
        )
        return response

    def delete_intent(
            self, intent: Text, bot: Text, user: Text, is_integration: bool, delete_dependencies=True
    ):
        """
        deletes intent including dependencies

        :param intent: intent name
        :param bot: bot id
        :param user: user id
        :param is_integration: integration status
        :param delete_dependencies: if True deletes training example, stories and responses
        that are associated with intent, default is True
        :return: None
        :raises: AppException
        """
        if Utility.check_empty_string(intent):
            raise AssertionError("Intent Name cannot be empty or blank spaces")

        try:
            # status to be filtered as Invalid Intent should not be fetched
            intentObj = Intents.objects(bot=bot, status=True).get(name__iexact=intent)

        except DoesNotExist as custEx:
            logging.exception(custEx)
            raise AppException(
                "Invalid IntentName: Unable to remove document: " + str(custEx)
            )

        if is_integration:
            if not intentObj.is_integration:
                raise AppException("This intent cannot be deleted by an integration user")

        try:
            intentObj.user = user
            intentObj.status = False
            intentObj.timestamp = datetime.utcnow()
            intentObj.save(validate=False)

            if delete_dependencies:
                Utility.delete_document(
                    [TrainingExamples], bot=bot, user=user, intent__iexact=intent
                )
        except Exception as ex:
            logging.exception(ex)
            raise AppException("Unable to remove document" + str(ex))

    def delete_utterance(self, utterance_name: str, bot: str, user: str):
        if not (utterance_name and utterance_name.strip()):
            raise AppException("Utterance cannot be empty or spaces")
        try:
            responses = list(Responses.objects(name=utterance_name.strip().lower(), bot=bot, user=user, status=True))
            if not responses:
                raise DoesNotExist("Utterance does not exists")
            story = list(Stories.objects(bot=bot, status=True, events__name__iexact=utterance_name))
            if not story:
                for response in responses:
                    response.status = False
                    response.save()
            else:
                raise AppException("Cannot remove utterance linked to story")
        except DoesNotExist as e:
            raise AppException(e)

    def delete_response(self, utterance_id: str, bot: str, user: str):
        if not (utterance_id and utterance_id.strip()):
            raise AppException("Utterance Id cannot be empty or spaces")
        try:
            response = Responses.objects(bot=bot, status=True).get(id=utterance_id)
            if response is None:
                raise DoesNotExist()
            utterance_name = response['name']
            story = list(Stories.objects(bot=bot, status=True, events__name__iexact=utterance_name))
            responses = list(Responses.objects(bot=bot, status=True, name__iexact=utterance_name))

            if story and len(responses) <= 1:
                raise AppException("At least one response is required for utterance linked to story")
            self.remove_document(Responses, utterance_id, bot, user)
        except DoesNotExist as e:
            raise AppException(e)

    def update_http_config(self, request_data: HttpActionConfigRequest, user: str, bot: str):
        """
        Updates Http configuration.
        :param request_data: HttpActionConfigRequest object containing configuration to be modified
        :param user: user id
        :param bot: bot id
        :return: Http configuration id for updated Http action config
        """
        http_action = None
        try:
            http_action: HttpActionConfig = self.get_http_action_config(
                action_name=request_data.action_name, bot=bot)
            if http_action is None:
                raise AppException("No HTTP action found for bot " + bot + " and action " + request_data.action_name)
        except AppException as e:
            if str(e).__contains__("No HTTP action found for bot"):
                raise e

        http_params = [HttpActionRequestBody(key=param.key, value=param.value, parameter_type=param.parameter_type)
                       for param in request_data.http_params_list]
        http_action.request_method = request_data.request_method
        http_action.params_list = http_params
        http_action.http_url = request_data.http_url
        http_action.response = request_data.response
        http_action.auth_token = request_data.auth_token
        http_action.user = user
        http_action.status = True
        http_action.bot = bot
        http_action.timestamp = datetime.utcnow()
        http_config_id = http_action.save(validate=False).to_mongo().to_dict()["_id"].__str__()
        return http_config_id

    def add_http_action_config(self, http_action_config: Dict, user: str, bot: str):
        """
        Adds a new Http action.
        :param http_action_config: dict object containing configuration for the Http action
        :param user: user id
        :param bot: bot id
        :return: Http configuration id for saved Http action config
        """
        Utility.is_exist(HttpActionConfig, exp_message="Action exists",
                         action_name__iexact=http_action_config.get("action_name"), bot=bot,
                         status=True)
        http_action_params = [
            HttpActionRequestBody(
                key=param['key'],
                value=param['value'],
                parameter_type=param['parameter_type'])
            for param in http_action_config.get("http_params_list")]

        doc_id = HttpActionConfig(
            auth_token=http_action_config.get("auth_token"),
            action_name=http_action_config['action_name'].lower(),
            response=http_action_config['response'],
            http_url=http_action_config['http_url'],
            request_method=http_action_config['request_method'],
            params_list=http_action_params,
            bot=bot,
            user=user
        ).save().to_mongo().to_dict()["_id"].__str__()
        self.add_action(http_action_config['action_name'].lower(), bot, user, raise_exception=False)
        self.add_slot({"name": KAIRON_ACTION_RESPONSE_SLOT, "type": "any", "initial_value": None, "influence_conversation": False}, bot, user,
                      raise_exception_if_exists=False)
        return doc_id

    def delete_http_action_config(self, action: str, user: str, bot: str):
        """
        Soft deletes configuration for Http action.
        :param action: Http action to be deleted.
        :param user: user id
        :param bot: bot id
        :return:
        """
        is_exists = Utility.is_exist(HttpActionConfig, action_name__iexact=action, bot=bot, user=user,
                                     raise_error=False)
        if not is_exists:
            raise AppException("No HTTP action found for bot " + bot + " and action " + action)
        Utility.delete_document([HttpActionConfig], action_name__iexact=action, bot=bot, user=user)
        Utility.delete_document([Actions], name__iexact=action, bot=bot, user=user)

    def get_http_action_config(self, bot: str, action_name: str):
        """
        Fetches Http action config from collection.
        :param bot: bot id
        :param user: user id
        :param action_name: action name
        :return: HttpActionConfig object containing configuration for the Http action.
        """
        try:
            http_config_dict = HttpActionConfig.objects().get(bot=bot,
                                                              action_name=action_name, status=True)
        except DoesNotExist as ex:
            logging.exception(ex)
            raise AppException("No HTTP action found for bot " + bot + " and action " + action_name)
        except Exception as e:
            logging.exception(e)
            raise AppException(e)
        return http_config_dict

    def list_http_actions(self, bot: str):
        """
        Fetches all Http actions from collection.
        :param bot: bot id
        :param user: user id
        :return: List of Http actions.
        """
        actions = HttpActionConfig.objects(bot=bot, status=True)
        return list(self.__prepare_document_list(actions, "action_name"))

    def list_actions(self, bot: Text):
        actions = list(Actions.objects(bot=bot, status=True).values_list('name'))

        if actions:
            http_actions = self.list_http_action_names(bot)
            return [action for action in actions if not str(action).startswith("utter_") and action not in http_actions]
        else:
            return actions

    def list_http_action_names(self, bot: Text):
        actions = list(HttpActionConfig.objects(bot=bot, status=True).values_list('action_name'))
        return actions

    def add_slot(self, slot_value: Dict, bot, user, raise_exception_if_exists=True):
        try:
            slot = Slots.objects(name__iexact=slot_value['name'], bot=bot, status=True).get()
            if raise_exception_if_exists:
                raise AppException("Slot already exists!")
        except DoesNotExist:
            slot = Slots()
            slot.name = slot_value['name']

        slot.initial_value = slot_value.get('initial_value')
        slot.type = slot_value.get('type')
        slot.influence_conversation = slot_value.get('influence_conversation')
        slot.user = user
        slot.bot = bot
        slot_id = slot.save().to_mongo().to_dict()['_id'].__str__()
        return slot_id

    @staticmethod
    def get_row_count(document: Document, bot: str):
        """
        Gets the count of rows in a document for a particular bot.
        :param document: Mongoengine document for which count is to be given
        :param bot: bot id
        :return: Count of rows
        """
        return document.objects(bot=bot).count()

    @staticmethod
    def get_action_server_logs(bot: str, start_idx: int = 0, page_size: int = 10):
        """
        Fetches all action server logs from collection.
        :param bot: bot id
        :param start_idx: start index in collection
        :param page_size: number of rows
        :return: List of Http actions.
        """
        for log in HttpActionLog.objects(bot=bot).order_by("-timestamp").skip(start_idx).limit(page_size):
            log = log.to_mongo().to_dict()
            log.pop("bot")
            log.pop("_id")
            yield log

    def __extract_rules(self, story_steps, bot: Text, user: Text):
        saved_rules = self.fetch_rule_block_names(bot)

        for story_step in story_steps:
            if isinstance(story_step, RuleStep) and story_step.block_name not in saved_rules:
                rule = self.__extract_rule_events(story_step, bot, user)
                yield rule

    def __extract_rule_events(self, rule_step, bot: Text, user: Text):
        rule_events = list(self.__extract_story_events(rule_step.events))
        rule = Rules(
            block_name=rule_step.block_name,
            condition_events_indices=list(rule_step.condition_events_indices),
            start_checkpoints=[
                start_checkpoint.name
                for start_checkpoint in rule_step.start_checkpoints
            ],
            end_checkpoints=[
                end_checkpoint.name
                for end_checkpoint in rule_step.end_checkpoints
            ],
            events=rule_events,
            bot=bot,
            user=user
        )
        return rule

    @staticmethod
    def fetch_rule_block_names(bot: Text):
        saved_stories = list(
            Rules.objects(bot=bot, status=True).values_list('block_name')
        )
        return saved_stories

    def save_rules(self, story_steps, bot: Text, user: Text):
        if story_steps:
            new_rules = list(self.__extract_rules(story_steps, bot, user))
            if new_rules:
                Rules.objects.insert(new_rules)

    def delete_rules(self, bot: Text, user: Text):
        """
        soft deletes rules

        :param bot: bot id
        :param user: user id
        :return: None
        """
        Utility.hard_delete_document([Rules], bot=bot, user=user)

    def delete_http_action(self, bot: Text, user: Text):
        """
        soft deletes http actions

        :param bot: bot id
        :param user: user id
        :return: None
        """
        Utility.hard_delete_document([HttpActionConfig], bot=bot, user=user)

    def __get_rules(self, bot: Text):
        for rule in Rules.objects(bot=bot, status=True):
            rule_events = list(
                self.__prepare_training_story_events(
                    rule.events, datetime.now().timestamp()
                )
            )

            yield RuleStep(
                block_name=rule.block_name,
                condition_events_indices=set(rule.condition_events_indices),
                events=rule_events,
                start_checkpoints=[
                    Checkpoint(start_checkpoint)
                    for start_checkpoint in rule.start_checkpoints
                ],
                end_checkpoints=[
                    Checkpoint(end_checkpoints)
                    for end_checkpoints in rule.end_checkpoints
                ],
            )

    def get_rules_for_training(self, bot: Text):
        return StoryGraph(list(self.__get_rules(bot)))

    def save_http_action(self, http_action: dict, bot: Text, user: Text):
        """
        saves http actions data
        :param http_action: http actions
        :param bot: bot id
        :param user: user id
        :return: None
        """

        if not http_action or not http_action.get('http_actions'):
            return

        saved_http_actions = set([action['action_name'] for action in self.list_http_actions(bot)])

        actions_data = http_action['http_actions']
        for actions in actions_data:
            if actions['action_name'] not in saved_http_actions:
                action_name = str(actions['action_name']).lower()
                http_obj = HttpActionConfig()
                http_obj.bot = bot
                http_obj.user = user
                http_obj.action_name = action_name.strip()
                http_obj.http_url = actions['http_url']
                http_obj.response = actions['response']
                http_obj.request_method = actions['request_method']
                if actions.get('params_list'):
                    request_body_list = []
                    for parameters in actions['params_list']:
                        request_body = HttpActionRequestBody()
                        request_body.key = parameters.get('key')
                        request_body.value = parameters.get('value')
                        request_body.parameter_type = parameters.get('parameter_type')
                        request_body_list.append(request_body)
                    http_obj.params_list = request_body_list
                if actions.get('auth_token'):
                    http_obj.auth_token = actions['auth_token']
                http_obj.save()
                self.add_action(action_name, bot, user, raise_exception=False)

    def load_http_action(self, bot: Text):
        """
        loads the http actions from the database
        :param bot: bot id
        :return: dict
        """
        action_list = []
        for obj in HttpActionConfig.objects(bot=bot, status=True):
            item = obj.to_mongo().to_dict()
            http_dict = {"action_name": item["action_name"], "response": item["response"], "http_url": item["http_url"],
                         "request_method": item["request_method"]}
            if item.get('auth_token'):
                http_dict['auth_token'] = item['auth_token']
            if item.get('params_list'):
                http_dict['params_list'] = item['params_list']
            action_list.append(http_dict)
        http_action = {"http_actions": action_list} if action_list else {}
        return http_action

    @staticmethod
    def get_existing_slots(bot: Text):
        """
        fetches exisitng slots

        :param bot: bot id
        :param status: active or inactive, default is active
        :return: list of slots
        """
        for slot in Slots.objects(bot=bot, status=True):
            slot = slot.to_mongo().to_dict()
            slot.pop("bot")
            slot.pop("user")
            slot.pop("_id")
            slot.pop("timestamp")
            slot.pop("status")
            yield slot

    @staticmethod
    def add_feedback(rating: float, bot: str, user: str, scale: float = 5.0, feedback: str = None):
        """
        Add user feedback.
        @param rating: user given rating.
        @param bot: bot id.
        @param user: Kairon username.
        @param scale: Scale on which rating is given. %.0 is the default value.
        @param feedback: feedback if any.
        @return:
        """
<<<<<<< HEAD
        Feedback(rating=rating, scale=scale, feedback=feedback, bot=bot, user=user).save()
=======
        try:
            doc = ModelTraining.objects(bot=bot).get(
                status__iexact=MODEL_TRAINING_STATUS.INPROGRESS
            )
            doc.status = status
            doc.end_timestamp = datetime.utcnow()
        except DoesNotExist:
            doc = ModelTraining()
            doc.status = status
            doc.start_timestamp = datetime.utcnow()
            if status in [MODEL_TRAINING_STATUS.FAIL, MODEL_TRAINING_STATUS.DONE]:
                doc.end_timestamp = datetime.utcnow()

        doc.bot = bot
        doc.user = user
        doc.model_path = model_path
        doc.exception = exception
        doc.save()

    @staticmethod
    def is_training_inprogress(bot: Text, raise_exception=True):
        """
        checks if there is any bot training in progress
>>>>>>> 2f392311

    def validate_and_save_http_actions(self, bot: Text, user: Text, location: Text, overwrite: bool):
        http_actions = Utility.read_yaml(os.path.join(location, 'http_action.yml'))
        TrainingDataValidator.validate_http_actions(http_actions)
        if overwrite:
            self.delete_http_action(bot, user)
        self.save_http_action(http_actions, bot, user)

    def validate_and_save_config(self, bot: Text, user: Text, location: Text):
        if os.path.exists(os.path.join(location, 'config.yml')):
            config = Utility.read_yaml(os.path.join(location, 'config.yml'))
        elif os.path.exists(os.path.join(location, 'config.yaml')):
            config = Utility.read_yaml(os.path.join(location, 'config.yaml'))
        else:
            raise AppException('Config file not found')
        self.save_config(config, bot, user)

    async def validate_and_prepare_data(self, bot: Text, user: Text, training_files: List, overwrite: bool):
        """
        Saves training data (zip, file or files) and validates whether at least one
        training file exists in the received set of files. If some training files are
        missing then, it prepares the rest of the data from database.
        In case only http actions are received, then it is validated and saved.
        Finally, a list of files received are returned.
        """
        bot_data_home_dir = await Utility.save_uploaded_data(bot, training_files)
        files_to_prepare = Utility.validate_and_get_requirements(bot_data_home_dir, True)
        files_received = REQUIREMENTS - files_to_prepare
        non_event_data = False

        if {'http_actions'} == files_received or {'config'} == files_received \
                or {'config', 'http_actions'} == files_received:
            self.save_non_validator_data(bot_data_home_dir, bot, user, overwrite)
            non_event_data = True
        else:
            self.prepare_training_data_for_validation(bot, bot_data_home_dir, files_to_prepare)
        return files_received, non_event_data

    def save_non_validator_data(self, data_home_dir: Text, bot: Text, user: Text, overwrite: bool):
        """
        Saves http actions and config file.
        """
        http_actions = None
        actions_path = os.path.join(data_home_dir, 'http_action.yml')
        if os.path.exists(actions_path):
            http_actions = Utility.read_yaml(os.path.join(data_home_dir, 'http_action.yml'))
            errors = TrainingDataValidator.validate_http_actions(http_actions)
            if errors:
                raise AppException(errors[0])
        if os.path.exists(os.path.join(data_home_dir, 'config.yml')):
            config = Utility.read_yaml(os.path.join(data_home_dir, 'config.yml'))
            self.save_config(config, bot, user)

        if http_actions:
            if overwrite:
                self.delete_http_action(bot, user)
            self.save_http_action(http_actions, bot, user)

    def prepare_training_data_for_validation(self, bot: Text, bot_data_home_dir: str = None,
                                             which: set = REQUIREMENTS):
        """
        Writes training data into files and makes them available for validation.
        @param bot: bot id.
        @param bot_data_home_dir: location where data needs to be written
        @param which: which training data is to be written
        @return:
        """
        if not bot_data_home_dir:
            bot_data_home_dir = os.path.join('training_data', bot, str(datetime.utcnow()))
        data_path = os.path.join(bot_data_home_dir, DEFAULT_DATA_PATH)
        Utility.make_dirs(data_path)

        if 'nlu' in which:
            nlu_path = os.path.join(data_path, "nlu.yml")
            nlu = self.load_nlu(bot)
            nlu_as_str = nlu.nlu_as_yaml().encode()
            Utility.write_to_file(nlu_path, nlu_as_str)

        if 'domain' in which:
            domain_path = os.path.join(bot_data_home_dir, DEFAULT_DOMAIN_PATH)
            domain = self.load_domain(bot)
            if isinstance(domain, Domain):
                domain_as_str = domain.as_yaml().encode()
                Utility.write_to_file(domain_path, domain_as_str)
            elif isinstance(domain, Dict):
                yaml.safe_dump(domain, open(domain_path, "w"))

        if 'stories' in which:
            stories_path = os.path.join(data_path, "stories.yml")
            stories = self.load_stories(bot)
            YAMLStoryWriter().dump(stories_path, stories.story_steps)

        if 'config' in which:
            config_path = os.path.join(bot_data_home_dir, DEFAULT_CONFIG_PATH)
            config = self.load_config(bot)
            config_as_str = yaml.dump(config).encode()
            Utility.write_to_file(config_path, config_as_str)

        if 'rules' in which:
            rules_path = os.path.join(data_path, "rules.yml")
            rules = self.get_rules_for_training(bot)
            YAMLStoryWriter().dump(rules_path, rules.story_steps)<|MERGE_RESOLUTION|>--- conflicted
+++ resolved
@@ -76,7 +76,6 @@
 from mongoengine.queryset.visitor import Q
 
 
-
 class MongoProcessor:
     """
     Class contains logic for saves, updates and deletes bot data in mongo database
@@ -2456,33 +2455,7 @@
         @param feedback: feedback if any.
         @return:
         """
-<<<<<<< HEAD
         Feedback(rating=rating, scale=scale, feedback=feedback, bot=bot, user=user).save()
-=======
-        try:
-            doc = ModelTraining.objects(bot=bot).get(
-                status__iexact=MODEL_TRAINING_STATUS.INPROGRESS
-            )
-            doc.status = status
-            doc.end_timestamp = datetime.utcnow()
-        except DoesNotExist:
-            doc = ModelTraining()
-            doc.status = status
-            doc.start_timestamp = datetime.utcnow()
-            if status in [MODEL_TRAINING_STATUS.FAIL, MODEL_TRAINING_STATUS.DONE]:
-                doc.end_timestamp = datetime.utcnow()
-
-        doc.bot = bot
-        doc.user = user
-        doc.model_path = model_path
-        doc.exception = exception
-        doc.save()
-
-    @staticmethod
-    def is_training_inprogress(bot: Text, raise_exception=True):
-        """
-        checks if there is any bot training in progress
->>>>>>> 2f392311
 
     def validate_and_save_http_actions(self, bot: Text, user: Text, location: Text, overwrite: bool):
         http_actions = Utility.read_yaml(os.path.join(location, 'http_action.yml'))
