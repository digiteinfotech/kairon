import os

from fastapi import APIRouter, BackgroundTasks, Path
from fastapi import Depends, File, UploadFile
from fastapi.responses import FileResponse
from kairon.api.auth import Authentication
from kairon.api.models import (
    TextData,
    User,
    ListData,
    Response,
    StoryRequest,
    Endpoint,
    Config,
    HttpActionConfigRequest
)
from kairon.data_processor.data_objects import TrainingExamples, Responses
from kairon.data_processor.processor import (
    MongoProcessor,
    AgentProcessor,
    ModelProcessor,
)
from kairon.exceptions import AppException
from kairon.train import start_training
from kairon.utils import Utility

router = APIRouter()
auth = Authentication()
mongo_processor = MongoProcessor()


@router.get("/intents", response_model=Response)
async def get_intents(current_user: User = Depends(auth.get_current_user)):
    """
    Fetches list of existing intents for particular bot
    """
    return Response(data=mongo_processor.get_intents(current_user.get_bot())).dict()


@router.post("/intents", response_model=Response)
async def add_intents(
        request_data: TextData, current_user: User = Depends(auth.get_current_user)
):
    """
    Adds a new intent to the bot
    """
    intent_id = mongo_processor.add_intent(
        text=request_data.data.strip(),
        bot=current_user.get_bot(),
        user=current_user.get_user(),
        is_integration=current_user.get_integration_status()
    )
    return {"message": "Intent added successfully!", "data": {"_id": intent_id}}


@router.delete("/intents/{intent}/{delete_dependencies}", response_model=Response)
async def delete_intent(
        intent: str = Path(default=None, description="intent name", example="greet"),
        delete_dependencies: bool = Path(
            default=True,
            description="""if True delete bot data related to this intent otherwise only delete intent""",
        ),
        current_user: User = Depends(auth.get_current_user),
):
    """
    deletes an intent including training examples and stories
    """
    mongo_processor.delete_intent(
        intent, current_user.get_bot(), current_user.get_user(), current_user.get_integration_status(),
        delete_dependencies
    )
    return {"message": "Intent deleted!"}


@router.post("/intents/predict", response_model=Response)
async def predict_intent(
        request_data: TextData, current_user: User = Depends(auth.get_current_user)
):
    """
    Fetches the predicted intent of the entered text form the loaded agent
    """
    model = AgentProcessor.get_agent(current_user.get_bot())
    response = await model.parse_message_using_nlu_interpreter(request_data.data)
    intent = response.get("intent").get("name") if response else None
    confidence = response.get("intent").get("confidence") if response else None
    return {"data": {"intent": intent, "confidence": confidence}}


@router.post("/intents/search", response_model=Response)
async def search_intent(
        request_data: TextData, current_user: User = Depends(auth.get_current_user)
):
    """
    Searches existing training examples
    """
    search_items = list(
        mongo_processor.search_training_examples(
            request_data.data, current_user.get_bot()
        )
    )
    return {"data": {"searched_items": search_items}}


@router.get("/training_examples/{intent}", response_model=Response)
async def get_training_examples(
        intent: str, current_user: User = Depends(auth.get_current_user)
):
    """
    Fetches all training examples against intent
    """
    return {
        "data": list(
            mongo_processor.get_training_examples(intent, current_user.get_bot())
        )
    }


@router.post("/training_examples/{intent}", response_model=Response)
async def add_training_examples(
        intent: str,
        request_data: ListData,
        current_user: User = Depends(auth.get_current_user),
):
    """
    Adds training example in particular intent
    """
    results = list(
        mongo_processor.add_training_example(
            request_data.data, intent, current_user.get_bot(), current_user.get_user(),
            current_user.get_integration_status()
        )
    )
    return {"data": results}


@router.put("/training_examples/{intent}/{id}", response_model=Response)
async def edit_training_examples(
        intent: str,
        id: str,
        request_data: TextData,
        current_user: User = Depends(auth.get_current_user),
):
    """
    Updates existing training example
    """
    mongo_processor.edit_training_example(
        id, request_data.data, intent, current_user.get_bot(), current_user.get_user()
    )
    return {"message": "Training Example updated!"}


@router.delete("/training_examples", response_model=Response)
async def remove_training_examples(
        request_data: TextData, current_user: User = Depends(auth.get_current_user)
):
    """
    Deletes existing training example
    """
    mongo_processor.remove_document(
        TrainingExamples,
        request_data.data,
        current_user.get_bot(),
        current_user.get_user(),
    )
    return {"message": "Training Example removed!"}


@router.get("/response/{utterance}", response_model=Response)
async def get_responses(
        utterance: str, current_user: User = Depends(auth.get_current_user)
):
    """
    Fetches list of utterances against utterance name
    """
    return {
        "data": list(mongo_processor.get_response(utterance, current_user.get_bot()))
    }


@router.post("/response/{utterance}", response_model=Response)
async def add_responses(
        request_data: TextData,
        utterance: str,
        current_user: User = Depends(auth.get_current_user),
):
    """
    Adds utterance value in particular utterance
    """
    utterance_id = mongo_processor.add_text_response(
        request_data.data, utterance, current_user.get_bot(), current_user.get_user()
    )
    return {"message": "Utterance added!", "data": {"_id": utterance_id}}


@router.put("/response/{utterance}/{id}", response_model=Response)
async def edit_responses(
        utterance: str,
        id: str,
        request_data: TextData,
        current_user: User = Depends(auth.get_current_user),
):
    """
    Updates existing utterance value
    """
    mongo_processor.edit_text_response(
        id,
        request_data.data,
        utterance,
        current_user.get_bot(),
        current_user.get_user(),
    )
    return {
        "message": "Utterance updated!",
    }


@router.delete("/response", response_model=Response)
async def remove_responses(
        request_data: TextData, current_user: User = Depends(auth.get_current_user)
):
    """
    Deletes existing utterance value
    """
    mongo_processor.remove_document(
        Responses, request_data.data, current_user.get_bot(), current_user.get_user()
    )
    return {
        "message": "Utterance removed!",
    }


@router.post("/stories", response_model=Response)
async def add_stories(
        story: StoryRequest, current_user: User = Depends(auth.get_current_user)
):
    """
    Adds a story (conversational flow) in the particular bot
    """
    return {
        "message": "Story added successfully",
        "data": {
            "_id": mongo_processor.add_story(
                story.name,
                story.get_events(),
                current_user.get_bot(),
                current_user.get_user(),
            )
        },
    }


@router.get("/stories", response_model=Response)
async def get_stories(current_user: User = Depends(auth.get_current_user)):
    """
    Fetches existing list of stories (conversation flows)
    """
    return {"data": list(mongo_processor.get_stories(current_user.get_bot()))}


@router.get("/utterance_from_intent/{intent}", response_model=Response)
async def get_story_from_intent(
        intent: str, current_user: User = Depends(auth.get_current_user)
):
    """
    Fetches the utterance or response that is mapped to a particular intent
    """
    response = mongo_processor.get_utterance_from_intent(intent, current_user.get_bot())
    return_data = {"name": response[0], "type": response[1]}
    return {"data": return_data}


@router.post("/chat", response_model=Response)
async def chat(
        request_data: TextData, current_user: User = Depends(auth.get_current_user)
):
    """
    Fetches a bot response for a given text/query.
    It is basically used to test the chat functionality of the agent
    """
    model = AgentProcessor.get_agent(current_user.get_bot())
    response = await model.handle_text(
        request_data.data, sender_id=current_user.get_user()
    )
    return {"data": {"response": response}}


@router.post("/train", response_model=Response)
async def train(
        background_tasks: BackgroundTasks,
        current_user: User = Depends(auth.get_current_user),
):
    """
    Trains the chatbot
    """
    ModelProcessor.is_training_inprogress(current_user.get_bot())
    ModelProcessor.is_daily_training_limit_exceeded(current_user.get_bot())
    background_tasks.add_task(
        start_training, current_user.get_bot(), current_user.get_user()
    )
    return {"message": "Model training started."}


@router.get("/model/reload", response_model=Response)
async def reload_model(
        background_tasks: BackgroundTasks,
        current_user: User = Depends(auth.get_current_user),
):
    """
    Reloads model with configuration in cache
    """
    background_tasks.add_task(AgentProcessor.reload, current_user.get_bot())
    return {"message": "Reloading Model!"}


@router.get("/train/history", response_model=Response)
async def get_model_training_history(
        current_user: User = Depends(auth.get_current_user),
):
    """
    Fetches model training history, when and who trained the bot
    """
    training_history = list(ModelProcessor.get_training_history(current_user.get_bot()))
    return {"data": {"training_history": training_history}}


@router.post("/deploy", response_model=Response)
async def deploy(current_user: User = Depends(auth.get_current_user)):
    """
    Deploys the latest bot model to the particular http endpoint
    """
    response = mongo_processor.deploy_model(
        bot=current_user.get_bot(), user=current_user.get_user()
    )
    return {"message": response}


@router.get("/deploy/history", response_model=Response)
async def deployment_history(current_user: User = Depends(auth.get_current_user)):
    """
    Fetches model deployment history, when and who deployed the model
    """
    return {
        "data": {
            "deployment_history": list(
                mongo_processor.get_model_deployment_history(bot=current_user.get_bot())
            )
        }
    }


@router.post("/upload", response_model=Response)
async def upload_Files(
        background_tasks: BackgroundTasks,
        nlu: UploadFile = File(...),
        domain: UploadFile = File(...),
        stories: UploadFile = File(...),
        config: UploadFile = File(...),
        overwrite: bool = True,
        current_user: User = Depends(auth.get_current_user),
):
    """
    Uploads training data nlu.md, domain.yml, stories.md and config.yml files
    """
    await mongo_processor.upload_and_save(
        await nlu.read(),
        await domain.read(),
        await stories.read(),
        await config.read(),
        current_user.get_bot(),
        current_user.get_user(),
        overwrite,
    )
    background_tasks.add_task(
        start_training, current_user.get_bot(), current_user.get_user()
    )
    return {"message": "Data uploaded successfully!"}


@router.get("/download/data")
async def download_data(
        background_tasks: BackgroundTasks,
        current_user: User = Depends(auth.get_current_user),
):
    """
    Downloads training data nlu.md, domain.yml, stories.md, config.yml files
    """
    file = mongo_processor.download_files(current_user.get_bot())
    response = FileResponse(
        file, filename=os.path.basename(file), background=background_tasks
    )
    response.headers[
        "Content-Disposition"
    ] = "attachment; filename=" + os.path.basename(file)
    return response


@router.get("/download/model")
async def download_model(
        background_tasks: BackgroundTasks,
        current_user: User = Depends(auth.get_current_user),
):
    """
    Downloads latest trained model file
    """
    try:
        model_path = AgentProcessor.get_latest_model(current_user.get_bot())
        response = FileResponse(
            model_path,
            filename=os.path.basename(model_path),
            background=background_tasks,
        )
        response.headers[
            "Content-Disposition"
        ] = "attachment; filename=" + os.path.basename(model_path)
        return response
    except Exception as e:
        raise AppException(str(e))


@router.get("/endpoint", response_model=Response)
async def get_endpoint(current_user: User = Depends(auth.get_current_user), ):
    """
    Fetches the http and mongo endpoint for the bot
    """
    endpoint = mongo_processor.get_endpoints(
        current_user.get_bot(), raise_exception=False
    )
    return {"data": {"endpoint": endpoint}}


@router.put("/endpoint", response_model=Response)
async def set_endpoint(
        background_tasks: BackgroundTasks,
        endpoint: Endpoint,
        current_user: User = Depends(auth.get_current_user),
):
    """
    Saves or Updates the bot endpoint configuration
    """
    mongo_processor.add_endpoints(
        endpoint.dict(), current_user.get_bot(), current_user.get_user()
    )

    if endpoint.action_endpoint:
        background_tasks.add_task(AgentProcessor.reload, current_user.get_bot())
    return {"message": "Endpoint saved successfully!"}


@router.get("/config", response_model=Response)
async def get_config(current_user: User = Depends(auth.get_current_user), ):
    """
    Fetches bot pipeline and polcies configurations
    """
    config = mongo_processor.load_config(current_user.get_bot())
    return {"data": {"config": config}}


@router.put("/config", response_model=Response)
async def set_config(
        config: Config, current_user: User = Depends(auth.get_current_user),
):
    """
    Saves or Updates the bot pipeline and policies configurations
    """
    mongo_processor.save_config(
        config.dict(), current_user.get_bot(), current_user.get_user()
    )
    return {"message": "Config saved!"}


@router.get("/templates/use-case", response_model=Response)
async def get_templates(current_user: User = Depends(auth.get_current_user)):
    """
    Fetches use-case templates name
    """
    return {"data": {"use-cases": Utility.list_directories("./template/use-cases")}}


@router.post("/templates/use-case", response_model=Response)
async def set_templates(
        request_data: TextData, current_user: User = Depends(auth.get_current_user)
):
    """
    Applies the use-case template
    """
    await mongo_processor.apply_template(
        request_data.data, bot=current_user.get_bot(), user=current_user.get_user()
    )
    return {"message": "Data applied!"}


@router.get("/templates/config", response_model=Response)
async def get_config_template(current_user: User = Depends(auth.get_current_user)):
    """
    Fetches config templates
    """
    return {"data": {"config-templates": mongo_processor.get_config_templates()}}


@router.post("/templates/config", response_model=Response)
async def set_config_template(
        request_data: TextData, current_user: User = Depends(auth.get_current_user)
):
    """
    Applies the config template
    """
    mongo_processor.apply_config(
        request_data.data, current_user.get_bot(), current_user.get_user()
    )
    return {"message": "Config applied!"}


@router.post("/action/httpaction", response_model=Response)
async def add_http_action(request_data: HttpActionConfigRequest, current_user: User = Depends(auth.get_current_user)):
    """
    Stores the http action config and story event
    """
    http_config_id = mongo_processor.add_http_action_with_story(request_data, current_user.get_user(),
                                                                current_user.get_bot())
    response = {"http_config_id": http_config_id}
    message = "Http action added!"
    return Response(data=response, message=message)


@router.get("/action/httpaction/{action}", response_model=Response)
async def get_http_action(action: str = Path(default=None, description="action name", example="http_action"),
                          current_user: User = Depends(auth.get_current_user)):
    """
    Returns configuration set for the HTTP action
    """
<<<<<<< HEAD
    http_action_config = mongo_processor.get_http_action_config(action_name=action,
                                                                           user=current_user.get_user(),
                                                                           bot=current_user.bot)
    action_config = Utility.build_http_response_object(http_action_config, current_user.get_user(), current_user.bot)
    return Response(data=action_config)
=======
    http_action_config = mongo_processor.get_http_action_config_and_intent(action_name=action,
                                                                           user=current_user.get_user(),
                                                                           bot=current_user.bot)
    return Response(data=http_action_config)
>>>>>>> 7272e40c


@router.put("/action/httpaction", response_model=Response)
async def update_http_action(request_data: HttpActionConfigRequest,
                             current_user: User = Depends(auth.get_current_user)):
    """
    Updates the http action config and related story event
    """
    http_config_id = mongo_processor.update_http_config(request_data=request_data, user=current_user.get_user(),
                                                        bot=current_user.get_bot())
    response = {"http_config_id": http_config_id}
    message = "Http action updated!"
    return Response(data=response, message=message)


@router.delete("/action/httpaction/{action}", response_model=Response)
async def delete_http_action(action: str = Path(default=None, description="action name", example="http_action"),
                             current_user: User = Depends(auth.get_current_user)):
    """
    Deletes the http action config and story event
    """
    try:
        mongo_processor.delete_http_action_config(action, user=current_user.get_user(),
                                                  bot=current_user.bot)
        mongo_processor.delete_story(story=action, user=current_user.get_user(),
                                     bot=current_user.bot)
    except Exception as e:
        raise AppException(e)
    message = "HTTP action deleted"
    return Response(message=message)<|MERGE_RESOLUTION|>--- conflicted
+++ resolved
@@ -3,6 +3,7 @@
 from fastapi import APIRouter, BackgroundTasks, Path
 from fastapi import Depends, File, UploadFile
 from fastapi.responses import FileResponse
+
 from kairon.api.auth import Authentication
 from kairon.api.models import (
     TextData,
@@ -418,7 +419,7 @@
 
 
 @router.get("/endpoint", response_model=Response)
-async def get_endpoint(current_user: User = Depends(auth.get_current_user), ):
+async def get_endpoint(current_user: User = Depends(auth.get_current_user),):
     """
     Fetches the http and mongo endpoint for the bot
     """
@@ -528,18 +529,11 @@
     """
     Returns configuration set for the HTTP action
     """
-<<<<<<< HEAD
     http_action_config = mongo_processor.get_http_action_config(action_name=action,
                                                                            user=current_user.get_user(),
                                                                            bot=current_user.bot)
     action_config = Utility.build_http_response_object(http_action_config, current_user.get_user(), current_user.bot)
     return Response(data=action_config)
-=======
-    http_action_config = mongo_processor.get_http_action_config_and_intent(action_name=action,
-                                                                           user=current_user.get_user(),
-                                                                           bot=current_user.bot)
-    return Response(data=http_action_config)
->>>>>>> 7272e40c
 
 
 @router.put("/action/httpaction", response_model=Response)
