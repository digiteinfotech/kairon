import os
from datetime import datetime
from typing import List
from urllib.parse import urljoin

from fastapi import APIRouter, BackgroundTasks, Path
from fastapi import Depends, File, UploadFile
from fastapi.responses import FileResponse

from kairon.api.auth import Authentication
from kairon.api.models import (
    TextData,
    User,
    ListData,
    Response,
    Endpoint,
    RasaConfig,
    HttpActionConfigRequest, BulkTrainingDataAddRequest, TrainingDataGeneratorStatusModel, StoryRequest,
<<<<<<< HEAD
    FeedbackRequest, SynonymRequest,
=======
    FeedbackRequest,
>>>>>>> cab5ef47
    StoryType, ComponentConfig, SlotRequest
)
from kairon.data_processor.agent_processor import AgentProcessor
from kairon.data_processor.constant import EVENT_STATUS
from kairon.data_processor.data_objects import TrainingExamples
from kairon.data_processor.model_processor import ModelProcessor
from kairon.data_processor.processor import MongoProcessor
from kairon.data_processor.training_data_generation_processor import TrainingDataGenerationProcessor
from kairon.events.events import EventsTrigger
from kairon.exceptions import AppException
from kairon.importer.processor import DataImporterLogProcessor
from kairon.shared.actions.data_objects import HttpActionLog
from kairon.utils import Utility

router = APIRouter()
auth = Authentication()
mongo_processor = MongoProcessor()


@router.get("/intents", response_model=Response)
async def get_intents(current_user: User = Depends(auth.get_current_user_and_bot)):
    """
    Fetches list of existing intents for particular bot
    """
    return Response(data=mongo_processor.get_intents(current_user.get_bot())).dict()


@router.get("/intents/all", response_model=Response)
async def get_intents_with_training_examples(current_user: User = Depends(auth.get_current_user_and_bot)):
    """
    Fetches list of existing intents and associated training examples for particular bot
    """
    return Response(data=mongo_processor.get_intents_and_training_examples(current_user.get_bot())).dict()


@router.post("/intents", response_model=Response)
async def add_intents(
        request_data: TextData, current_user: User = Depends(auth.get_current_user_and_bot)
):
    """
    Adds a new intent to the bot
    """
    intent_id = mongo_processor.add_intent(
        text=request_data.data.strip().lower(),
        bot=current_user.get_bot(),
        user=current_user.get_user(),
        is_integration=current_user.get_integration_status()
    )
    return {"message": "Intent added successfully!", "data": {"_id": intent_id}}


@router.delete("/intents/{intent}/{delete_dependencies}", response_model=Response)
async def delete_intent(
        intent: str = Path(default=None, description="intent name", example="greet"),
        delete_dependencies: bool = Path(
            default=True,
            description="""if True delete bot data related to this intent otherwise only delete intent""",
        ),
        current_user: User = Depends(auth.get_current_user_and_bot),
):
    """
    deletes an intent including training examples and stories
    """
    mongo_processor.delete_intent(
        intent, current_user.get_bot(), current_user.get_user(), current_user.get_integration_status(),
        delete_dependencies
    )
    return {"message": "Intent deleted!"}


@router.post("/intents/predict", response_model=Response)
async def predict_intent(
        request_data: TextData, current_user: User = Depends(auth.get_current_user_and_bot)
):
    """
    Fetches the predicted intent of the entered text form the loaded agent
    """
    model = AgentProcessor.get_agent(current_user.get_bot())
    response = await model.parse_message_using_nlu_interpreter(request_data.data)
    intent = response.get("intent").get("name") if response else None
    confidence = response.get("intent").get("confidence") if response else None
    return {"data": {"intent": intent, "confidence": confidence}}


@router.post("/intents/search", response_model=Response)
async def search_training_examples(
        request_data: TextData, current_user: User = Depends(auth.get_current_user_and_bot)
):
    """
    Searches existing training examples
    """
    search_items = list(
        mongo_processor.search_training_examples(
            request_data.data, current_user.get_bot()
        )
    )
    return {"data": {"searched_items": search_items}}


@router.get("/training_examples/{intent}", response_model=Response)
async def get_training_examples(
        intent: str, current_user: User = Depends(auth.get_current_user_and_bot)
):
    """
    Fetches all training examples against intent
    """
    return {
        "data": list(
            mongo_processor.get_training_examples(intent, current_user.get_bot())
        )
    }


@router.post("/training_examples/{intent}", response_model=Response)
async def add_training_examples(
        intent: str,
        request_data: ListData,
        current_user: User = Depends(auth.get_current_user_and_bot),
):
    """
    Adds training example in particular intent
    """
    results = list(
        mongo_processor.add_training_example(
            request_data.data, intent.lower(), current_user.get_bot(), current_user.get_user(),
            current_user.get_integration_status()
        )
    )
    return {"data": results}


@router.put("/training_examples/{intent}/{id}", response_model=Response)
async def edit_training_examples(
        intent: str,
        id: str,
        request_data: TextData,
        current_user: User = Depends(auth.get_current_user_and_bot),
):
    """
    Updates existing training example
    """
    mongo_processor.edit_training_example(
        id, request_data.data, intent.lower(), current_user.get_bot(), current_user.get_user()
    )
    return {"message": "Training Example updated!"}


@router.delete("/training_examples", response_model=Response)
async def remove_training_examples(
        request_data: TextData, current_user: User = Depends(auth.get_current_user_and_bot)
):
    """
    Deletes existing training example
    """
    mongo_processor.remove_document(
        TrainingExamples,
        request_data.data,
        current_user.get_bot(),
        current_user.get_user(),
    )
    return {"message": "Training Example removed!"}


@router.get("/response/all", response_model=Response)
async def get_all_responses(
        current_user: User = Depends(auth.get_current_user_and_bot)
):
    """
    Fetches list of all utterances added.
    """
    return {
        "data": list(mongo_processor.get_all_responses(current_user.get_bot()))
    }


@router.get("/response/{utterance}", response_model=Response)
async def get_responses(
        utterance: str, current_user: User = Depends(auth.get_current_user_and_bot)
):
    """
    Fetches list of utterances against utterance name
    """
    return {
        "data": list(mongo_processor.get_response(utterance.lower(), current_user.get_bot()))
    }


@router.post("/response/{utterance}", response_model=Response)
async def add_responses(
        request_data: TextData,
        utterance: str,
        current_user: User = Depends(auth.get_current_user_and_bot),
):
    """
    Adds utterance value in particular utterance
    """
    utterance_id = mongo_processor.add_text_response(
        request_data.data, utterance.lower(), current_user.get_bot(), current_user.get_user()
    )
    return {"message": "Response added!", "data": {"_id": utterance_id}}


@router.put("/response/{utterance}/{id}", response_model=Response)
async def edit_responses(
        utterance: str,
        id: str,
        request_data: TextData,
        current_user: User = Depends(auth.get_current_user_and_bot),
):
    """
    Updates existing utterance value
    """
    mongo_processor.edit_text_response(
        id,
        request_data.data,
        utterance.lower(),
        current_user.get_bot(),
        current_user.get_user(),
    )
    return {
        "message": "Utterance updated!",
    }


@router.delete("/response/{delete_utterance}", response_model=Response)
async def remove_responses(
        request_data: TextData,
        delete_utterance: bool = Path(default=False, description="Deletes utterance if True"),
        current_user: User = Depends(auth.get_current_user_and_bot)
):
    """
    Deletes existing utterance completely along with its examples.
    """
    if delete_utterance:
        mongo_processor.delete_utterance(
            request_data.data.lower(), current_user.get_bot(), current_user.get_user()
        )
    else:
        mongo_processor.delete_response(
            request_data.data, current_user.get_bot(), current_user.get_user()
        )
    return {
        "message": "Utterance removed!",
    }


@router.post("/stories", response_model=Response)
async def add_story(
        story: StoryRequest, current_user: User = Depends(auth.get_current_user_and_bot)
):
    """
    Adds a story (conversational flow) in the particular bot
    """
    return {
        "message": "Flow added successfully",
        "data": {
            "_id": mongo_processor.add_complex_story(
                story.dict(),
                current_user.get_bot(),
                current_user.get_user(),
            )
        },
    }


@router.put("/stories", response_model=Response)
async def update_story(
        story: StoryRequest, current_user: User = Depends(auth.get_current_user_and_bot)
):
    """
    Updates a story (conversational flow) in the particular bot
    """
    return {
        "message": "Flow updated successfully",
        "data": {
            "_id": mongo_processor.update_complex_story(
                story.dict(),
                current_user.get_bot(),
                current_user.get_user(),
            )
        },
    }


@router.get("/stories", response_model=Response)
async def get_stories(current_user: User = Depends(auth.get_current_user_and_bot)):
    """
    Fetches existing list of stories (conversation flows)
    """
    return {"data": list(mongo_processor.get_stories(current_user.get_bot()))}


@router.delete("/stories/{story}/{type}", response_model=Response)
async def delete_stories(story: str = Path(default=None, description="Story name", example="happy_path"),
                         type: str = StoryType,
                         current_user: User = Depends(auth.get_current_user_and_bot)
):
    """
    Updates a story (conversational flow) in the particular bot
    """
    mongo_processor.delete_complex_story(
        story,
        type,
        current_user.get_bot(),
        current_user.get_user(),
    )
    return {
        "message": "Flow deleted successfully"
    }


@router.get("/utterance_from_intent/{intent}", response_model=Response)
async def get_story_from_intent(
        intent: str, current_user: User = Depends(auth.get_current_user_and_bot)
):
    """
    Fetches the utterance or response that is mapped to a particular intent
    """
    response = mongo_processor.get_utterance_from_intent(intent, current_user.get_bot())
    return_data = {"name": response[0], "type": response[1]}
    return {"data": return_data}


@router.post("/chat", response_model=Response)
async def chat(
        request_data: TextData, current_user: User = Depends(auth.get_current_user_and_bot)
):
    """
    Fetches a bot response for a given text/query.
    It is basically used to test the chat functionality of the agent
    """
    if Utility.environment.get('model') and Utility.environment['model']['train'].get('agent_url'):
        agent_url = Utility.environment['model']['train'].get('agent_url')
        token = auth.create_access_token(data={"sub": current_user.email})
        response = Utility.http_request('post', urljoin(agent_url, "/api/bot/chat"), token.decode('utf8'), current_user.get_user(), json={'data': request_data.data})
    else:
        model = AgentProcessor.get_agent(current_user.get_bot())
        response = await model.handle_text(
            request_data.data, sender_id=current_user.get_user()
        )
        response = {"data": {"response": response}}
    return response


@router.post("/train", response_model=Response)
async def train(
        background_tasks: BackgroundTasks,
        current_user: User = Depends(auth.get_current_user_and_bot),
):
    """
    Trains the chatbot
    """
    Utility.train_model(background_tasks, current_user.get_bot(), current_user.get_user(), current_user.email, 'train')
    return {"message": "Model training started."}


@router.get("/model/reload", response_model=Response)
async def reload_model(
        background_tasks: BackgroundTasks,
        current_user: User = Depends(auth.get_current_user_and_bot),
):
    """
    Reloads model with configuration in cache
    """
    background_tasks.add_task(AgentProcessor.reload, current_user.get_bot())
    return {"message": "Reloading Model!"}


@router.get("/train/history", response_model=Response)
async def get_model_training_history(
        current_user: User = Depends(auth.get_current_user_and_bot),
):
    """
    Fetches model training history, when and who trained the bot
    """
    training_history = list(ModelProcessor.get_training_history(current_user.get_bot()))
    return {"data": {"training_history": training_history}}


@router.post("/deploy", response_model=Response)
async def deploy(current_user: User = Depends(auth.get_current_user_and_bot)):
    """
    Deploys the latest bot model to the particular http endpoint
    """
    response = mongo_processor.deploy_model(
        bot=current_user.get_bot(), user=current_user.get_user()
    )
    return {"message": response}


@router.get("/deploy/history", response_model=Response)
async def deployment_history(current_user: User = Depends(auth.get_current_user_and_bot)):
    """
    Fetches model deployment history, when and who deployed the model
    """
    return {
        "data": {
            "deployment_history": list(
                mongo_processor.get_model_deployment_history(bot=current_user.get_bot())
            )
        }
    }


@router.post("/upload", response_model=Response)
async def upload_files(
        background_tasks: BackgroundTasks,
        training_files: List[UploadFile] = File(...),
        import_data: bool = True,
        overwrite: bool = True,
        current_user: User = Depends(auth.get_current_user_and_bot),
):
    """
    Uploads training data nlu.md, domain.yml, stories.md, config.yml, rules.yml and http_action.yml files.
    """
    is_event_data = await mongo_processor.validate_and_log(current_user.get_bot(), current_user.get_user(),
                                                           training_files, overwrite)
    if is_event_data:
        background_tasks.add_task(EventsTrigger.trigger_data_importer, current_user.get_bot(), current_user.get_user(),
                                  import_data, overwrite)
    return {"message": "Upload in progress! Check logs."}


@router.post("/upload/data_generation/file", response_model=Response)
async def upload_data_generation_file(
    background_tasks: BackgroundTasks,
    doc: UploadFile = File(...),
    current_user: User = Depends(auth.get_current_user_and_bot)
):
    """
    Uploads document for training data generation and triggers event for intent creation
    """
    TrainingDataGenerationProcessor.is_in_progress(current_user.get_bot())
    TrainingDataGenerationProcessor.check_data_generation_limit(current_user.get_bot())
    file_path = await Utility.upload_document(doc)
    TrainingDataGenerationProcessor.set_status(bot=current_user.get_bot(),
                                               user=current_user.get_user(), status=EVENT_STATUS.INITIATED.value,
                                               document_path=file_path)
    token = auth.create_access_token(data={"sub": current_user.email})
    background_tasks.add_task(
        Utility.trigger_data_generation_event, current_user.get_bot(), current_user.get_user(), token.decode('utf8')
    )
    return {"message": "File uploaded successfully and training data generation has begun"}


@router.get("/download/data")
async def download_data(
        background_tasks: BackgroundTasks,
        current_user: User = Depends(auth.get_current_user_and_bot),
):
    """
    Downloads training data nlu.md, domain.yml, stories.md, config.yml files
    """
    file = mongo_processor.download_files(current_user.get_bot())
    response = FileResponse(
        file, filename=os.path.basename(file), background=background_tasks
    )
    response.headers[
        "Content-Disposition"
    ] = "attachment; filename=" + os.path.basename(file)
    return response


@router.get("/download/model")
async def download_model(
        background_tasks: BackgroundTasks,
        current_user: User = Depends(auth.get_current_user_and_bot),
):
    """
    Downloads latest trained model file
    """
    try:
        model_path = AgentProcessor.get_latest_model(current_user.get_bot())
        response = FileResponse(
            model_path,
            filename=os.path.basename(model_path),
            background=background_tasks,
        )
        response.headers[
            "Content-Disposition"
        ] = "attachment; filename=" + os.path.basename(model_path)
        return response
    except Exception as e:
        raise AppException(str(e))


@router.get("/endpoint", response_model=Response)
async def get_endpoint(current_user: User = Depends(auth.get_current_user_and_bot),):
    """
    Fetches the http and mongo endpoint for the bot
    """
    endpoint = mongo_processor.get_endpoints(
        current_user.get_bot(), raise_exception=False
    )
    return {"data": {"endpoint": endpoint}}


@router.put("/endpoint", response_model=Response)
async def set_endpoint(
        background_tasks: BackgroundTasks,
        endpoint: Endpoint,
        current_user: User = Depends(auth.get_current_user_and_bot),
):
    """
    Saves or Updates the bot endpoint configuration
    """
    mongo_processor.add_endpoints(
        endpoint.dict(), current_user.get_bot(), current_user.get_user()
    )

    if endpoint.action_endpoint:
        background_tasks.add_task(AgentProcessor.reload, current_user.get_bot())
    return {"message": "Endpoint saved successfully!"}


@router.get("/config", response_model=Response)
async def get_config(current_user: User = Depends(auth.get_current_user_and_bot), ):
    """
    Fetches bot pipeline and polcies configurations
    """
    config = mongo_processor.load_config(current_user.get_bot())
    return {"data": {"config": config}}


@router.put("/config", response_model=Response)
async def set_config(
        config: RasaConfig, current_user: User = Depends(auth.get_current_user_and_bot),
):
    """
    Saves or Updates the bot pipeline and policies configurations
    """
    mongo_processor.save_config(
        config.dict(), current_user.get_bot(), current_user.get_user()
    )
    return {"message": "Config saved!"}


@router.put("/config/properties", response_model=Response)
async def set_epoch_and_fallback_properties(config: ComponentConfig, current_user: User = Depends(auth.get_current_user_and_bot)):
    """
    Set properties (epoch and fallback) in the bot pipeline and policies configurations
    """
    mongo_processor.save_component_properties(config.dict(), current_user.get_bot(), current_user.get_user())
    return {"message": "Config saved"}


@router.get("/config/properties", response_model=Response)
async def list_epoch_and_fallback_properties(current_user: User = Depends(auth.get_current_user_and_bot)):
    """
    List properties (epoch and fallback) in the bot pipeline and policies configurations
    """
    config = mongo_processor.list_epoch_and_fallback_config(current_user.get_bot())
    return {"data": config}


@router.get("/templates/use-case", response_model=Response)
async def get_templates(current_user: User = Depends(auth.get_current_user_and_bot)):
    """
    Fetches use-case templates name
    """
    return {"data": {"use-cases": Utility.list_directories("./template/use-cases")}}


@router.post("/templates/use-case", response_model=Response)
async def set_templates(
        request_data: TextData, current_user: User = Depends(auth.get_current_user_and_bot)
):
    """
    Applies the use-case template
    """
    await mongo_processor.apply_template(
        request_data.data, bot=current_user.get_bot(), user=current_user.get_user()
    )
    return {"message": "Data applied!"}


@router.get("/templates/config", response_model=Response)
async def get_config_template(current_user: User = Depends(auth.get_current_user_and_bot)):
    """
    Fetches config templates
    """
    return {"data": {"config-templates": mongo_processor.get_config_templates()}}


@router.post("/templates/config", response_model=Response)
async def set_config_template(
        request_data: TextData, current_user: User = Depends(auth.get_current_user_and_bot)
):
    """
    Applies the config template
    """
    mongo_processor.apply_config(
        request_data.data, current_user.get_bot(), current_user.get_user()
    )
    return {"message": "Config applied!"}


@router.post("/action/httpaction", response_model=Response)
async def add_http_action(request_data: HttpActionConfigRequest, current_user: User = Depends(auth.get_current_user_and_bot)):
    """
    Stores the http action config and story event
    """
    http_config_id = mongo_processor.add_http_action_config(request_data.dict(), current_user.get_user(),
                                                            current_user.get_bot())
    response = {"http_config_id": http_config_id}
    message = "Http action added!"
    return Response(data=response, message=message)


@router.get("/action/httpaction/{action}", response_model=Response)
async def get_http_action(action: str = Path(default=None, description="action name", example="http_action"),
                          current_user: User = Depends(auth.get_current_user_and_bot)):
    """
    Returns configuration set for the HTTP action
    """
    http_action_config = mongo_processor.get_http_action_config(action_name=action,
                                                                           bot=current_user.bot)
    action_config = Utility.build_http_response_object(http_action_config, current_user.get_user(), current_user.bot)
    return Response(data=action_config)


@router.get("/action/httpaction", response_model=Response)
async def list_http_actions(current_user: User = Depends(auth.get_current_user_and_bot)):
    """
    Returns list of http actions for bot.
    """
    actions = mongo_processor.list_http_actions(bot=current_user.bot)
    return Response(data=actions)


@router.get("/actions", response_model=Response)
async def list_actions(current_user: User = Depends(auth.get_current_user_and_bot)):
    """
    Returns list of actions for bot.
    """
    actions = mongo_processor.list_actions(bot=current_user.bot)
    return Response(data=actions)


@router.put("/action/httpaction", response_model=Response)
async def update_http_action(request_data: HttpActionConfigRequest,
                             current_user: User = Depends(auth.get_current_user_and_bot)):
    """
    Updates the http action config and related story event
    """
    http_config_id = mongo_processor.update_http_config(request_data=request_data, user=current_user.get_user(),
                                                        bot=current_user.get_bot())
    response = {"http_config_id": http_config_id}
    message = "Http action updated!"
    return Response(data=response, message=message)


@router.delete("/action/httpaction/{action}", response_model=Response)
async def delete_http_action(action: str = Path(default=None, description="action name", example="http_action"),
                             current_user: User = Depends(auth.get_current_user_and_bot)):
    """
    Deletes the http action config and story event
    """
    try:
        mongo_processor.delete_http_action_config(action, user=current_user.get_user(),
                                                  bot=current_user.bot)
    except Exception as e:
        raise AppException(e)
    message = "HTTP action deleted"
    return Response(message=message)


@router.get("/actions/logs", response_model=Response)
async def get_action_server_logs(start_idx: int = 0, page_size: int = 10, current_user: User = Depends(auth.get_current_user_and_bot)):
    """
    Retrieves action server logs for the bot.
    """
    logs = list(mongo_processor.get_action_server_logs(current_user.get_bot(), start_idx, page_size))
    row_cnt = mongo_processor.get_row_count(HttpActionLog, current_user.get_bot())
    data = {
        "logs": logs,
        "total": row_cnt
    }
    return Response(data=data)


@router.post("/data/bulk", response_model=Response)
async def add_training_data(
        request_data: BulkTrainingDataAddRequest, current_user: User = Depends(auth.get_current_user_and_bot)
):
    """
    Adds intents, training examples and responses along with story against the responses
    """
    try:
        TrainingDataGenerationProcessor.validate_history_id(request_data.history_id)
        status, training_data_added = mongo_processor.add_training_data(
            training_data=request_data.training_data,
            bot=current_user.get_bot(),
            user=current_user.get_user(),
            is_integration=current_user.get_integration_status()
        )
        TrainingDataGenerationProcessor.update_is_persisted_flag(request_data.history_id, training_data_added)
    except Exception as e:
        raise AppException(e)
    return {"message": "Training data added successfully!", "data": status}


@router.put("/update/data/generator/status", response_model=Response)
async def update_training_data_generator_status(
        request_data: TrainingDataGeneratorStatusModel, current_user: User = Depends(auth.get_current_user_and_bot)
):
    """
    Update training data generator status
    """
    try:
        TrainingDataGenerationProcessor.retreive_response_and_set_status(request_data, current_user.get_bot(),
                                                                         current_user.get_user())
    except Exception as e:
        raise AppException(e)
    return {"message": "Status updated successfully!"}


@router.get("/data/generation/history", response_model=Response)
async def get_trainData_history(
        current_user: User = Depends(auth.get_current_user_and_bot),
):
    """
    Fetches File Data Generation history, when and who initiated the process
    """
    file_history = TrainingDataGenerationProcessor.get_training_data_generator_history(current_user.get_bot())
    return {"data": {"training_history": file_history}}


@router.get("/data/generation/latest", response_model=Response)
async def get_latest_data_generation_status(
        current_user: User = Depends(auth.get_current_user_and_bot),
):
    """
    Fetches status for latest data generation request
    """
    latest_data_generation_status = TrainingDataGenerationProcessor.fetch_latest_workload(current_user.get_bot(), current_user.get_user())
    return {"data": latest_data_generation_status}


@router.get("/slots", response_model=Response)
async def get_slots(
<<<<<<< HEAD
        current_user: User = Depends(auth.get_current_user_and_bot),
=======
        current_user: User = Depends(auth.get_current_user),
>>>>>>> cab5ef47
):
    """
    Fetches status for latest data generation request
    """
    slots = list(mongo_processor.get_existing_slots(current_user.get_bot()))
    return {"data": slots}


@router.post("/slots", response_model=Response)
async def add_slots(
        request_data: SlotRequest,
<<<<<<< HEAD
        current_user: User = Depends(auth.get_current_user_and_bot)
=======
        current_user: User = Depends(auth.get_current_user)
>>>>>>> cab5ef47
):
    """
    adds a new slot
    :param request_data:
    :param current_user:
    :return: Success message with slot id
    """
    try:
        slot_value = request_data.dict()
        slot_id = mongo_processor.add_slot(slot_value=slot_value, bot=current_user.get_bot(), user=current_user.get_bot(), raise_exception_if_exists=True)
    except AppException as ae:
        raise AppException(str(ae))

    return {"message": "Slot added successfully!", "data": {"_id": slot_id}}


@router.delete("/slots/{slot}", response_model=Response)
async def delete_slots(
        slot: str = Path(default=None, description="slot name", example="bot"),
<<<<<<< HEAD
        current_user: User = Depends(auth.get_current_user_and_bot)
=======
        current_user: User = Depends(auth.get_current_user)
>>>>>>> cab5ef47
):
    """
    deletes an existing slot
    :param slot:
    :param current_user:
    :return: Success message
    """
    mongo_processor.delete_slot(slot_name=slot, bot=current_user.get_bot(), user=current_user.get_user())

    return {"message": "Slot deleted!"}


@router.put("/slots", response_model=Response)
async def edit_slots(
        request_data: SlotRequest,
<<<<<<< HEAD
        current_user: User = Depends(auth.get_current_user_and_bot)
=======
        current_user: User = Depends(auth.get_current_user)
>>>>>>> cab5ef47
):
    """
    Updates an existing slot
    :param request_data:
    :param current_user:
    :return: Success message
    """
    try:
        slot_value = request_data.dict()
        mongo_processor.add_slot(slot_value=slot_value, bot=current_user.get_bot(), user=current_user.get_bot(), raise_exception_if_exists=False)
    except Exception as e:
        raise AppException(e)

    return {"message": "Slot updated!"}


@router.post("/feedback", response_model=Response)
async def feedback(feedback: FeedbackRequest, current_user: User = Depends(auth.get_current_user_and_bot),):
    """
    Receive feedback from user.
    """
    mongo_processor.add_feedback(feedback.rating, current_user.get_bot(), current_user.get_user(),
                                  feedback.scale, feedback.feedback)
    return {"message": "Thanks for your feedback!"}


@router.get("/importer/logs", response_model=Response)
async def get_data_importer_logs(current_user: User = Depends(auth.get_current_user_and_bot)):
    """
    Get data importer event logs.
    """
    logs = list(DataImporterLogProcessor.get_logs(current_user.get_bot()))
    return Response(data=logs)


@router.post("/validate", response_model=Response)
async def validate_training_data(
        background_tasks: BackgroundTasks,
        current_user: User = Depends(auth.get_current_user_and_bot),
):
    """
    Validates bot training data.
    """
    DataImporterLogProcessor.is_limit_exceeded(current_user.get_bot())
    DataImporterLogProcessor.is_event_in_progress(current_user.get_bot())
    Utility.make_dirs(os.path.join("training_data", current_user.get_bot(), str(datetime.utcnow())))
    DataImporterLogProcessor.add_log(current_user.get_bot(), current_user.get_user(),
                                     is_data_uploaded=False)
    background_tasks.add_task(EventsTrigger.trigger_data_importer,
                              current_user.get_bot(), current_user.get_user(),
                              False, False)
    return {"message": "Event triggered! Check logs."}


@router.get("/entity/synonyms", response_model=Response)
async def get_all_synonyms(
        current_user: User = Depends(auth.get_current_user_and_bot),
):
    """
    Fetches the stored synonyms of the bot
    """
    synonyms = list(mongo_processor.fetch_synonyms(current_user.get_bot()))
    return {"data": synonyms}


@router.post("/entity/synonyms", response_model=Response)
async def add_synonyms(
        request_data: SynonymRequest,
        current_user: User = Depends(auth.get_current_user_and_bot)
):
    """
    adds a new synonym and its values
    :param request_data:
    :param current_user:
    :return: Success message
    """

    mongo_processor.add_synonym(synonyms_dict=request_data.dict(), bot=current_user.get_bot(), user=current_user.get_user())

    return {"message": "Synonym and values added successfully!"}


@router.put("/entity/synonyms", response_model=Response)
async def edit_synonyms(
        request_data: SynonymRequest,
        current_user: User = Depends(auth.get_current_user_and_bot)
):
    """
    edits a synonym and its values
    :param request_data:
    :param current_user:
    :return: Success message
    """

    mongo_processor.edit_synonym(synonyms_dict=request_data.dict(), bot=current_user.get_bot(), user=current_user.get_user())

    return {"message": "Synonym modified successfully!"}


@router.delete("/entity/synonyms/{synonym}", response_model=Response)
async def delete_synonym(
        synonym: str = Path(default=None, description="synonym name", example="bot"),
        current_user: User = Depends(auth.get_current_user_and_bot)
):
    """
    deletes an existing synonym
    :param synonym:
    :param current_user:
    :return: Success message
    """
    mongo_processor.delete_synonym(synonym_name=synonym, bot=current_user.get_bot(), user=current_user.get_user())

    return {"message": "Synonym deleted!"}


@router.post("/utterance", response_model=Response)
async def add_utterance(request: TextData, current_user: User = Depends(auth.get_current_user_and_bot)):
    mongo_processor.add_utterance_name(request.data, current_user.get_bot(), current_user.get_user(),
                                       raise_error_if_exists=True)
    return {'message': 'Utterance added'}


@router.get("/data/count", response_model=Response)
async def get_training_data_count(current_user: User = Depends(auth.get_current_user_and_bot)):
    count = mongo_processor.get_training_data_count(current_user.get_bot())
    return Response(data=count)<|MERGE_RESOLUTION|>--- conflicted
+++ resolved
@@ -16,11 +16,7 @@
     Endpoint,
     RasaConfig,
     HttpActionConfigRequest, BulkTrainingDataAddRequest, TrainingDataGeneratorStatusModel, StoryRequest,
-<<<<<<< HEAD
     FeedbackRequest, SynonymRequest,
-=======
-    FeedbackRequest,
->>>>>>> cab5ef47
     StoryType, ComponentConfig, SlotRequest
 )
 from kairon.data_processor.agent_processor import AgentProcessor
@@ -762,11 +758,8 @@
 
 @router.get("/slots", response_model=Response)
 async def get_slots(
-<<<<<<< HEAD
-        current_user: User = Depends(auth.get_current_user_and_bot),
-=======
         current_user: User = Depends(auth.get_current_user),
->>>>>>> cab5ef47
+        current_user: User = Depends(auth.get_current_user_and_bot),
 ):
     """
     Fetches status for latest data generation request
@@ -778,11 +771,7 @@
 @router.post("/slots", response_model=Response)
 async def add_slots(
         request_data: SlotRequest,
-<<<<<<< HEAD
         current_user: User = Depends(auth.get_current_user_and_bot)
-=======
-        current_user: User = Depends(auth.get_current_user)
->>>>>>> cab5ef47
 ):
     """
     adds a new slot
@@ -802,11 +791,7 @@
 @router.delete("/slots/{slot}", response_model=Response)
 async def delete_slots(
         slot: str = Path(default=None, description="slot name", example="bot"),
-<<<<<<< HEAD
         current_user: User = Depends(auth.get_current_user_and_bot)
-=======
-        current_user: User = Depends(auth.get_current_user)
->>>>>>> cab5ef47
 ):
     """
     deletes an existing slot
@@ -822,11 +807,7 @@
 @router.put("/slots", response_model=Response)
 async def edit_slots(
         request_data: SlotRequest,
-<<<<<<< HEAD
         current_user: User = Depends(auth.get_current_user_and_bot)
-=======
-        current_user: User = Depends(auth.get_current_user)
->>>>>>> cab5ef47
 ):
     """
     Updates an existing slot
