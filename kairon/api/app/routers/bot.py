--- conflicted
+++ resolved
@@ -757,13 +757,8 @@
 
 
 @router.get("/slots", response_model=Response)
-<<<<<<< HEAD
 async def get_slots(
         current_user: User = Depends(auth.get_current_user),
-=======
-async def get_latest_data_generation_status(bot: str,
-        current_user: User = Depends(auth.get_current_user_and_bot),
->>>>>>> d250ab6f
 ):
     """
     Fetches status for latest data generation request
