--- conflicted
+++ resolved
@@ -5,13 +5,9 @@
 from starlette.requests import Request
 
 from kairon import Utility
-from kairon.shared.account.processor import IntegrationProcessor
 from kairon.shared.auth import Authentication
 from kairon.api.models import Response, IntegrationRequest
-<<<<<<< HEAD
 from kairon.shared.authorization.processor import IntegrationProcessor
-=======
->>>>>>> 1740c659
 from kairon.shared.constants import ADMIN_ACCESS
 from kairon.shared.models import User
 
@@ -57,22 +53,10 @@
     """
     Generates an access token for api integration
     """
-    access_token = Authentication.update_integration_token(
-<<<<<<< HEAD
+    Authentication.update_integration_token(
         request.name, current_user.get_bot(), current_user.get_user(), int_status=request.status
-=======
-        request.name, current_user.get_bot(), current_user.get_user(), expiry=request.expiry_seconds,
-        access_limit=request.access_list, int_status=request.status
->>>>>>> 1740c659
     )
-    if access_token:
-        return {
-            "data": {"access_token": access_token, "token_type": "bearer"},
-            "message": """This token will be shown only once. Please copy this somewhere safe. 
-            It is your responsibility to keep the token secret. If leaked, others may have access to your system.""",
-        }
-    else:
-        return {"message": "Integration status updated!"}
+    return {"message": "Integration status updated!"}
 
 
 @router.get("/{bot}/integration/token/list", response_model=Response)
