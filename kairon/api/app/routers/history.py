import datetime
from typing import Text

from fastapi import APIRouter
from fastapi import Depends, Query
from starlette.responses import StreamingResponse
from io import BytesIO

from kairon.api.models import Response
from kairon.shared.auth import Authentication
from kairon.shared.models import User
from kairon.shared.account.processor import AccountProcessor
from kairon.shared.utils import Utility
from kairon.shared.data.utils import DataUtility, ChatHistoryUtils

router = APIRouter()


@router.get("/users", response_model=Response)
async def chat_history_users(month: int = Query(default=1, ge=2, le=6), current_user: User = Depends(Authentication.get_current_user_and_bot)):

    """
    Fetches the list of user who has conversation with the agent
    """
    return Utility.trigger_history_server_request(
        current_user.get_bot(),
        f'/api/history/{current_user.get_bot()}/conversations/users',
        {'month': month}
    )


@router.get("/users/{sender}", response_model=Response)
async def chat_history(
    sender: Text, month: int = Query(default=1, ge=2, le=6), current_user: User = Depends(Authentication.get_current_user_and_bot)
):
    """
    Fetches the list of conversation with the agent by particular user
    """
    return Utility.trigger_history_server_request(
        current_user.get_bot(),
        f'/api/history/{current_user.get_bot()}/conversations/users/{sender}',
        {'month': month}
    )


@router.get("/metrics/users", response_model=Response)
async def user_with_metrics(
        month: int = Query(default=1, ge=2, le=6), current_user: User = Depends(Authentication.get_current_user_and_bot)):
    """
    Fetches the list of user who has conversation with the agent with steps anf time
    """
    return Utility.trigger_history_server_request(
        current_user.get_bot(),
        f'/api/history/{current_user.get_bot()}/metrics/users',
        {'month': month}
    )


@router.get("/metrics/fallback", response_model=Response)
async def visitor_hit_fallback(month: int = Query(default=1, ge=2, le=6), current_user: User = Depends(Authentication.get_current_user_and_bot)):
    """
    Fetches the number of times the agent hit a fallback (ie. not able to answer) to user queries
    """
    fallback_action, nlu_fallback_action = DataUtility.load_fallback_actions(current_user.get_bot())
    return Utility.trigger_history_server_request(
        current_user.get_bot(),
        f'/api/history/{current_user.get_bot()}/metrics/fallback',
        {'month': month, 'action_fallback': fallback_action, 'nlu_fallback': nlu_fallback_action}
    )


@router.get("/metrics/conversation/steps", response_model=Response)
async def conversation_steps(month: int = Query(default=1, ge=2, le=6), current_user: User = Depends(Authentication.get_current_user_and_bot)):
    """
     Fetches the number of conversation steps that took place in the chat between the users and the agent
     """
    return Utility.trigger_history_server_request(
        current_user.get_bot(),
        f'/api/history/{current_user.get_bot()}/metrics/conversation/steps',
        {'month': month}
    )


@router.get("/metrics/conversation/time", response_model=Response)
async def conversation_time(month: int = Query(default=1, ge=2, le=6),current_user: User = Depends(Authentication.get_current_user_and_bot)):
    """
    Fetches the duration of the chat that took place between the users and the agent"""
    return Utility.trigger_history_server_request(
        current_user.get_bot(),
        f'/api/history/{current_user.get_bot()}/metrics/conversation/time',
        {'month': month}
    )


@router.get("/metrics/user/engaged", response_model=Response)
async def count_engaged_users(month: int = Query(default=1, ge=2, le=6), conversation_step_threshold: int = 10,
                              current_user: User = Depends(Authentication.get_current_user_and_bot)):

    """
    Fetches the number of engaged users of the bot
    """
    return Utility.trigger_history_server_request(
        current_user.get_bot(),
        f'/api/history/{current_user.get_bot()}/metrics/users/engaged',
        {'month': month, 'conversation_step_threshold': conversation_step_threshold}
    )


@router.get("/metrics/user/new", response_model=Response)
async def count_new_users(month: int = Query(default=1, ge=2, le=6), current_user: User = Depends(Authentication.get_current_user_and_bot)):
    """
    Fetches the number of new users of the bot
    """
    return Utility.trigger_history_server_request(
        current_user.get_bot(),
        f'/api/history/{current_user.get_bot()}/metrics/users/new',
        {'month': month}
    )


@router.get("/metrics/conversation/success", response_model=Response)
async def complete_conversations(month: int = Query(default=1, ge=2, le=6), current_user: User = Depends(Authentication.get_current_user_and_bot)):
    """
    Fetches the number of successful conversations of the bot, which had no fallback
    """
    fallback_action, nlu_fallback_action = DataUtility.load_fallback_actions(current_user.get_bot())
    return Utility.trigger_history_server_request(
        current_user.get_bot(),
        f'/api/history/{current_user.get_bot()}/metrics/conversation/success',
        {'month': month, 'action_fallback': fallback_action, 'nlu_fallback': nlu_fallback_action}
    )


@router.get("/metrics/user/retention", response_model=Response)
async def calculate_retention(month: int = Query(default=1, ge=2, le=6), current_user: User = Depends(Authentication.get_current_user_and_bot)):
    """
    Fetches the user retention percentage of the bot
    """
    return Utility.trigger_history_server_request(
        current_user.get_bot(),
        f'/api/history/{current_user.get_bot()}/metrics/users/retention',
        {'month': month}
    )


@router.get("/metrics/trend/user/engaged", response_model=Response)
async def engaged_users_trend(month: int = Query(default=6, ge=2, le=6),
                              conversation_step_threshold: int = 10,
                              current_user: User = Depends(Authentication.get_current_user_and_bot)):

    """
    Fetches the counts of engaged users of the bot for previous months
    """
    return Utility.trigger_history_server_request(
        current_user.get_bot(),
        f'/api/history/{current_user.get_bot()}/trends/users/engaged',
        {'month': month, 'conversation_step_threshold': conversation_step_threshold}
    )


@router.get("/metrics/trend/user/new", response_model=Response)
async def new_users_trend(month: int = Query(default=6, ge=2, le=6), current_user: User = Depends(Authentication.get_current_user_and_bot)):
    """
    Fetches the counts of new users of the bot for previous months
    """
    return Utility.trigger_history_server_request(
        current_user.get_bot(),
        f'/api/history/{current_user.get_bot()}/trends/users/new',
        {'month': month}
    )


@router.get("/metrics/trend/conversation/success", response_model=Response)
async def complete_conversation_trend(month: int = Query(default=6, ge=2, le=6), current_user: User = Depends(Authentication.get_current_user_and_bot)):
    """
    Fetches the counts of successful conversations of the bot for previous months
    """
    fallback_action, nlu_fallback_action = DataUtility.load_fallback_actions(current_user.get_bot())
    return Utility.trigger_history_server_request(
        current_user.get_bot(),
        f'/api/history/{current_user.get_bot()}/trends/conversations/success',
        {'month': month, 'action_fallback': fallback_action, 'nlu_fallback': nlu_fallback_action}
    )


@router.get("/metrics/trend/user/retention", response_model=Response)
async def retention_trend(month: int = Query(default=6, ge=2, le=6), current_user: User = Depends(Authentication.get_current_user_and_bot)):
    """
    Fetches the counts of user retention percentages of the bot for previous months
    """
    return Utility.trigger_history_server_request(
        current_user.get_bot(),
        f'/api/history/{current_user.get_bot()}/trends/users/retention',
        {'month': month}
    )


@router.get("/metrics/trend/user/fallback", response_model=Response)
async def fallback_trend(month: int = Query(default=6, ge=2, le=6), current_user: User = Depends(Authentication.get_current_user_and_bot)):
    """
    Fetches the fallback count of the bot for previous months
    """
    fallback_action, nlu_fallback_action = DataUtility.load_fallback_actions(current_user.get_bot())
    return Utility.trigger_history_server_request(
        current_user.get_bot(),
        f'/api/history/{current_user.get_bot()}/trends/fallback',
        {'month': month, 'action_fallback': fallback_action, 'nlu_fallback': nlu_fallback_action}
    )


@router.get("/conversations", response_model=Response)
async def flat_conversations(month: int = Query(default=1, ge=1, le=6), current_user: User = Depends(Authentication.get_current_user_and_bot)):
    """
    Fetches the flattened conversation data of the bot for previous months
    """
    return Utility.trigger_history_server_request(
        current_user.get_bot(),
        f'/api/history/{current_user.get_bot()}/conversations/',
        {'month': month}
    )


@router.get("/conversations/download")
async def download_conversations(
        month: int = Query(default=1, ge=1, le=6),
        current_user: User = Depends(Authentication.get_current_user_and_bot),
):
    """
    Downloads conversation history of the bot, for the specified months
    """
    response = Utility.trigger_history_server_request(
        current_user.get_bot(),
        f'/api/history/{current_user.get_bot()}/conversations/download',
        {'month': month}, return_json=False
    )

    bot_name = [bot['name'] for bot in AccountProcessor.list_bots(current_user.account) if bot['_id'] == current_user.get_bot()][0]
    response.headers[
        "Content-Disposition"
    ] = f"attachment; filename=conversation_history_{bot_name}{datetime.date.today().strftime('_%d_%m_%y.csv')}"
    return StreamingResponse(BytesIO(response.content), headers=response.headers)


@router.get("/metrics/intents/topmost", response_model=Response)
async def top_n_intents(month: int = Query(default=1, ge=1, le=6), top_n: int = Query(default=10, ge=1),
                        current_user: User = Depends(Authentication.get_current_user_and_bot)):
    """
    Fetches the top n identified intents of the bot
    """
    return Utility.trigger_history_server_request(
        current_user.get_bot(),
        f'/api/history/{current_user.get_bot()}/metrics/intents/topmost',
        {'month': month, 'top_n': top_n}
    )


@router.get("/metrics/actions/topmost", response_model=Response)
async def top_n_actions(month: int = Query(default=1, ge=1, le=6), top_n: int = Query(default=10, ge=1),
                        current_user: User = Depends(Authentication.get_current_user_and_bot)):
    """
    Fetches the top n identified actions of the bot
    """
    return Utility.trigger_history_server_request(
        current_user.get_bot(),
        f'/api/history/{current_user.get_bot()}/metrics/actions/topmost',
        {'month': month, 'top_n': top_n}
    )


@router.get("/metrics/trend/conversations/total", response_model=Response)
async def total_conversation_trend(month: int = Query(default=6, ge=2, le=6), current_user: User = Depends(Authentication.get_current_user_and_bot)):
    """
    Fetches the counts of conversations of the bot for previous months
    """
    return Utility.trigger_history_server_request(
        current_user.get_bot(),
        f'/api/history/{current_user.get_bot()}/trends/conversations/total',
        {'month': month}
    )


@router.get("/metrics/trend/conversations/steps", response_model=Response)
async def conversation_step_trend(month: int = Query(default=6, ge=2, le=6), current_user: User = Depends(Authentication.get_current_user_and_bot)):
    """
    Fetches the average conversation steps of the bot for previous months
    """
    return Utility.trigger_history_server_request(
        current_user.get_bot(),
        f'/api/history/{current_user.get_bot()}/trends/conversations/steps',
        {'month': month}
    )


@router.get("/conversations/wordcloud")
async def word_cloud(
        month: int = Query(default=1, ge=1, le=6),
        l_bound: float = Query(default=0, ge=0, lt=1),
        u_bound: float = Query(default=1, gt=0, le=1),
        stopword_list: list = Query(default=None),
        current_user: User = Depends(Authentication.get_current_user_and_bot),
):
    """
    Returns the conversation string that is required for word cloud formation
    """
    return Utility.trigger_history_server_request(
        current_user.get_bot(),
        f'/api/history/{current_user.get_bot()}/conversations/wordcloud',
        {'u_bound': u_bound, 'l_bound': l_bound, 'stopword_list': stopword_list, 'month': month}
    )


<<<<<<< HEAD
@router.get("/metrics/user/intent/dropoff", response_model=Response)
async def user_intent_dropoff(month: int = Query(default=1, ge=1, le=6), current_user: User = Depends(Authentication.get_current_user_and_bot)):
    """
    Fetches the identified intents and their counts for users before dropping off from the conversations.
    """
    return Utility.trigger_history_server_request(
        current_user.get_bot(),
        f'/api/history/{current_user.get_bot()}/metrics/intents/dropoff',
        {'month': month}
=======
@router.get("/conversations/input/unique")
async def user_input_unique(
        month: int = Query(default=1, ge=1, le=6),
        current_user: User = Depends(Authentication.get_current_user_and_bot),
):
    """
    Returns the list of user inputs that are not included as part of training examples
    """
    queries_not_present = ChatHistoryUtils.unique_user_input(month, current_user.get_bot())
    return Response(data=queries_not_present)


@router.get("/metrics/trend/conversations/time", response_model=Response)
async def conversation_time_trend(month: int = Query(default=6, ge=2, le=6), current_user: User = Depends(Authentication.get_current_user_and_bot)):
    """
    Fetches the average conversation time of the bot for previous months
    """
    return Utility.trigger_history_server_request(
        current_user.get_bot(),
        f'/api/history/{current_user.get_bot()}/trends/conversations/time',
        {'month': month}
    )


@router.get("/metrics/user/fallback/dropoff", response_model=Response)
async def fallback_dropoff(month: int = Query(default=1, ge=1, le=6), current_user: User = Depends(Authentication.get_current_user_and_bot)):
    """
    Fetches the list of users that dropped off after encountering fallback
    """
    fallback_action, nlu_fallback_action = DataUtility.load_fallback_actions(current_user.get_bot())
    return Utility.trigger_history_server_request(
        current_user.get_bot(),
        f'/api/history/{current_user.get_bot()}/metrics/fallback/dropoff',
        {'month': month, 'action_fallback': fallback_action, 'nlu_fallback': nlu_fallback_action}
>>>>>>> a152dbc1
    )<|MERGE_RESOLUTION|>--- conflicted
+++ resolved
@@ -309,17 +309,6 @@
     )
 
 
-<<<<<<< HEAD
-@router.get("/metrics/user/intent/dropoff", response_model=Response)
-async def user_intent_dropoff(month: int = Query(default=1, ge=1, le=6), current_user: User = Depends(Authentication.get_current_user_and_bot)):
-    """
-    Fetches the identified intents and their counts for users before dropping off from the conversations.
-    """
-    return Utility.trigger_history_server_request(
-        current_user.get_bot(),
-        f'/api/history/{current_user.get_bot()}/metrics/intents/dropoff',
-        {'month': month}
-=======
 @router.get("/conversations/input/unique")
 async def user_input_unique(
         month: int = Query(default=1, ge=1, le=6),
@@ -354,5 +343,16 @@
         current_user.get_bot(),
         f'/api/history/{current_user.get_bot()}/metrics/fallback/dropoff',
         {'month': month, 'action_fallback': fallback_action, 'nlu_fallback': nlu_fallback_action}
->>>>>>> a152dbc1
+    )
+
+
+@router.get("/metrics/user/intent/dropoff", response_model=Response)
+async def user_intent_dropoff(month: int = Query(default=1, ge=1, le=6), current_user: User = Depends(Authentication.get_current_user_and_bot)):
+    """
+    Fetches the identified intents and their counts for users before dropping off from the conversations.
+    """
+    return Utility.trigger_history_server_request(
+        current_user.get_bot(),
+        f'/api/history/{current_user.get_bot()}/metrics/intents/dropoff',
+        {'month': month}
     )