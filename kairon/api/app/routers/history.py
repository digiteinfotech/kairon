--- conflicted
+++ resolved
@@ -73,11 +73,7 @@
 
 
 @router.get("/metrics/user/engaged", response_model=Response)
-<<<<<<< HEAD
-async def count_engaged_users(request: ConversationFilter = default_filter, current_user: User = Depends(auth.get_current_user)):
-=======
-async def count_engaged_users(month: HistoryMonth = 1, current_user: User = Depends(auth.get_current_user_and_bot)):
->>>>>>> d250ab6f
+async def count_engaged_users(request: ConversationFilter = default_filter, current_user: User = Depends(auth.get_current_user_and_bot)):
 
     """
     Fetches the number of engaged users of the bot
@@ -122,11 +118,7 @@
 
 
 @router.get("/metrics/trend/user/engaged", response_model=Response)
-<<<<<<< HEAD
-async def engaged_users_trend(request: ConversationFilter = default_filter, current_user: User = Depends(auth.get_current_user)):
-=======
-async def engaged_users_trend(month: HistoryMonth = 6, current_user: User = Depends(auth.get_current_user_and_bot)):
->>>>>>> d250ab6f
+async def engaged_users_trend(request: ConversationFilter = default_filter, current_user: User = Depends(auth.get_current_user_and_bot)):
 
     """
     Fetches the counts of engaged users of the bot for previous months
@@ -171,7 +163,7 @@
 
 
 @router.get("/metrics/trend/user/fallback", response_model=Response)
-async def fallback_trend(month: HistoryMonth = 6, current_user: User = Depends(auth.get_current_user)):
+async def fallback_trend(month: HistoryMonth = 6, current_user: User = Depends(auth.get_current_user_and_bot)):
     """
     Fetches the fallback count of the bot for previous months
     """
@@ -182,7 +174,7 @@
 
 
 @router.get("/metrics/user/flat_conversations", response_model=Response)
-async def flat_conversations(month: int = 3, current_user: User = Depends(auth.get_current_user)):
+async def flat_conversations(month: int = 3, current_user: User = Depends(auth.get_current_user_and_bot)):
     """
     Fetches the flattened conversation data of the bot for previous months
     """
