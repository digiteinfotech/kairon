--- conflicted
+++ resolved
@@ -321,7 +321,18 @@
     return Response(data=queries_not_present)
 
 
-<<<<<<< HEAD
+@router.get("/metrics/trend/conversations/time", response_model=Response)
+async def conversation_time_trend(month: int = Query(default=6, ge=2, le=6), current_user: User = Depends(Authentication.get_current_user_and_bot)):
+    """
+    Fetches the average conversation time of the bot for previous months
+    """
+    return Utility.trigger_history_server_request(
+        current_user.get_bot(),
+        f'/api/history/{current_user.get_bot()}/trends/conversations/time',
+        {'month': month}
+    )
+
+
 @router.get("/metrics/user/fallback/dropoff", response_model=Response)
 async def fallback_dropoff(month: int = Query(default=1, ge=1, le=6), current_user: User = Depends(Authentication.get_current_user_and_bot)):
     """
@@ -332,15 +343,4 @@
         current_user.get_bot(),
         f'/api/history/{current_user.get_bot()}/metrics/fallback/dropoff',
         {'month': month, 'action_fallback': fallback_action, 'nlu_fallback': nlu_fallback_action}
-=======
-@router.get("/metrics/trend/conversations/time", response_model=Response)
-async def conversation_time_trend(month: int = Query(default=6, ge=2, le=6), current_user: User = Depends(Authentication.get_current_user_and_bot)):
-    """
-    Fetches the average conversation time of the bot for previous months
-    """
-    return Utility.trigger_history_server_request(
-        current_user.get_bot(),
-        f'/api/history/{current_user.get_bot()}/trends/conversations/time',
-        {'month': month}
->>>>>>> e6e63b7f
     )