--- conflicted
+++ resolved
@@ -366,7 +366,6 @@
         return v
 
 
-<<<<<<< HEAD
 class SlotRequest(BaseModel):
     name: str
     type: str
@@ -376,7 +375,8 @@
     max_value: float = None
     min_value: float = None
     influence_conversation: bool = False
-=======
+
+
 class SynonymRequest(BaseModel):
     synonym: str
     value: List[str]
@@ -397,4 +397,3 @@
         if Utility.check_empty_string(f):
             raise ValueError("synonym cannot be empty")
         return f
->>>>>>> 80dad3cb
