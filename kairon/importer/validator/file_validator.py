--- conflicted
+++ resolved
@@ -399,10 +399,7 @@
         config_errors = []
         from rasa.engine.recipes.default_components import DEFAULT_COMPONENTS
         components = [item.__name__ for item in DEFAULT_COMPONENTS]
-<<<<<<< HEAD
-=======
         components = list(set(components).difference(set(Utility.environment['core']['deprecated-components'])))
->>>>>>> a60704eb
         if config.get('pipeline'):
             for item in config['pipeline']:
                 component_cfg = item['name']
