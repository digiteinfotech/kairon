from datetime import datetime
from typing import Text

from loguru import logger
from pymongo import MongoClient
from pymongo.errors import ServerSelectionTimeoutError

from kairon import Utility
from kairon.exceptions import AppException
from kairon.shared.actions.utils import ActionUtility


class HistoryProcessor:

    """
    Class contains logic for fetching history data and metrics from mongo tracker."""

    @staticmethod
    def get_mongo_connection():
        url = Utility.environment["tracker"]["url"]
        config = ActionUtility.extract_db_config(url)
        message = f"Loading host:{config.get('host')}, db:{config.get('db')}"
        client = MongoClient(host=url)
        return client, message

    @staticmethod
    def fetch_chat_history(collection: Text, sender, month: int = 1):

        """
        Fetches chat history.

        :param month: default is current month and max is last 6 months
        :param collection: collection to connect to
        :param sender: history details for user
        :return: list of conversations
        """
        events, message = HistoryProcessor.fetch_user_history(
            collection, sender, month=month
        )
        return list(HistoryProcessor.__prepare_data(events)), message

    @staticmethod
    def fetch_chat_users(collection: Text, month: int = 1):

        """
        Fetch users.

        Fetches user list who has conversation with the agent

        :param collection: collection to connect to
        :param month: default is current month and max is last 6 months
        :return: list of user id
        """
        client, message = HistoryProcessor.get_mongo_connection()
        message = ' '.join([message, f', collection: {collection}'])
        with client as client:
            db = client.get_database()
            conversations = db.get_collection(collection)
            try:
                values = conversations.find({"events.timestamp": {"$gte": Utility.get_timestamp_previous_month(month)}},
                                            {"_id": 0, "sender_id": 1})
                users = [
                    sender["sender_id"]
                    for sender in values
                ]
                return users, message
            except ServerSelectionTimeoutError as e:
                logger.error(e)
                raise AppException(f'Could not connect to tracker: {e}')
            except Exception as e:
                logger.error(e)
                raise AppException(e)

    @staticmethod
    def __prepare_data(events):
        bot_action = None
        if events:
            event_list = ["user", "bot"]
            for i in range(events.__len__()):
                event = events[i]
                if event["event"] in event_list:
                    result = {
                        "event": event["event"],
                        "time": datetime.fromtimestamp(event["timestamp"]).time(),
                        "date": datetime.fromtimestamp(event["timestamp"]).date(),
                    }

                    if event.get("text"):
                        result["text"] = event.get("text")

                    if event["event"] == "user":
                        parse_data = event["parse_data"]
                        result["intent"] = parse_data["intent"]["name"]
                        result["confidence"] = parse_data["intent"]["confidence"]
                    elif event["event"] == "bot":
                        if bot_action:
                            result["action"] = bot_action

                    if result:
                        yield result
                else:
                    bot_action = (
                        event["name"] if event["event"] == "action" else None
                    )

    @staticmethod
    def fetch_user_history(collection: Text, sender_id: Text, month: int = 1):

        """
        List conversation events.

        Loads list of conversation events from chat history

        :param month: default is current month and max is last 6 months
        :param collection: collection to connect to
        :param sender_id: user id
        :return: list of conversation events
        """
        client, message = HistoryProcessor.get_mongo_connection()
        message = ' '.join([message, f', collection: {collection}'])
        with client as client:
            try:
                db = client.get_database()
                conversations = db.get_collection(collection)
                values = list(conversations
                              .aggregate([{"$match": {"sender_id": sender_id}},
                                          {"$unwind": {"path": "$events", "includeArrayIndex": "arrayIndex"}},
                                          {"$match": {"events.timestamp": {"$gte": Utility.get_timestamp_previous_month(month)}}},
                                          {"$match": {"events.event": {"$in": ["user", "bot", "action"]}}},
                                          {"$group": {"_id": None, "events": {"$push": "$events"}}},
                                          {"$project": {"_id": 0, "events": 1}}])
                              )
                if values:
                    return (
                        values[0]['events'],
                        message
                    )
                return [], message
            except ServerSelectionTimeoutError as e:
                logger.error(e)
                raise AppException(f'Could not connect to tracker: {e}')
            except Exception as e:
                logger.error(e)
                raise AppException(e)

    @staticmethod
    def visitor_hit_fallback(collection: Text,
                             month: int = 1,
                             fallback_action: str = 'action_default_fallback',
                             nlu_fallback_action: str = None):

        """
        Fallback count for bot.

        Counts the number of times, the agent was unable to provide a response to users

        :param collection: collection to connect to
        :param month: default is current month and max is last 6 months
        :param fallback_action: fallback action configured for bot
        :param nlu_fallback_action: nlu fallback configured for bot
        :return: list of visitor fallback
        """
        client, message = HistoryProcessor.get_mongo_connection()
        message = ' '.join([message, f', collection: {collection}'])
        default_actions = Utility.load_default_actions()
        with client as client:
            db = client.get_database()
            conversations = db.get_collection(collection)
            fallback_counts, total_counts = [], []
            try:
                fallback_counts = list(conversations.aggregate([{"$unwind": "$events"},
                                                                {"$match": {"events.event": "action",
                                                                            "events.name": {"$nin": default_actions},
                                                                            "events.timestamp": {
                                                                        "$gte": Utility.get_timestamp_previous_month(
                                                                                    month)}}},
                                                                {"$match": {'$or': [{"events.name": fallback_action},
                                                                                    {
                                                                                "events.name": nlu_fallback_action}]}},
                                                                {"$group": {"_id": None,
                                                                            "fallback_count": {"$sum": 1}}},
                                                                {"$project": {"fallback_count": 1, "_id": 0}}
                                                                ], allowDiskUse=True))

                total_counts = list(conversations.aggregate([{"$unwind": "$events"},
                                                             {"$match": {"events.event": "action",
                                                                         "events.name": {"$nin": default_actions},
                                                                         "events.timestamp": {
                                                                         "$gte": Utility.get_timestamp_previous_month(
                                                                                 month)}}},
                                                             {"$group": {"_id": None, "total_count": {"$sum": 1}}},
                                                             {"$project": {"total_count": 1, "_id": 0}}
                                                             ], allowDiskUse=True))

            except Exception as e:
                logger.error(e)
                message = '\n'.join([message, str(e)])
            if not (fallback_counts and total_counts):
                fallback_count = 0
                total_count = 0
            else:
                fallback_count = fallback_counts[0]['fallback_count'] if fallback_counts[0]['fallback_count'] else 0
                total_count = total_counts[0]['total_count'] if total_counts[0]['total_count'] else 0
            return (
                {"fallback_count": fallback_count, "total_count": total_count},
                message,
            )

    @staticmethod
    def conversation_steps(collection: Text, month: int = 1):

        """
        Total conversation steps for bot.

        calculates the number of conversation steps between agent and users

        :param collection: collection to connect to
        :param month: default is current month and max is last 6 months
        :return: list of conversation step count
        """
        values = []
        client, message = HistoryProcessor.get_mongo_connection()
        message = ' '.join([message, f', collection: {collection}'])
        with client as client:
            db = client.get_database()
            conversations = db.get_collection(collection)
            try:
                values = list(conversations
                     .aggregate([{"$unwind": {"path": "$events", "includeArrayIndex": "arrayIndex"}},
                                 {"$match": {"events.event": {"$in": ["user", "bot"]},
                                             "events.timestamp": {"$gte": Utility.get_timestamp_previous_month(month)}}},
                                 {"$group": {"_id": "$sender_id", "events": {"$push": "$events"},
                                             "allevents": {"$push": "$events"}}},
                                 {"$unwind": "$events"},
                                 {"$project": {
                                     "_id": 1,
                                     "events": 1,
                                     "following_events": {
                                         "$arrayElemAt": [
                                             "$allevents",
                                             {"$add": [{"$indexOfArray": ["$allevents", "$events"]}, 1]}
                                         ]
                                     }
                                 }},
                                 {"$project": {
                                     "user_event": "$events.event",
                                     "bot_event": "$following_events.event",
                                 }},
                                 {"$match": {"user_event": "user", "bot_event": "bot"}},
                                 {"$group": {"_id": "$_id", "event": {"$sum": 1}}},
                                 {"$project": {
                                     "sender_id": "$_id",
                                     "_id": 0,
                                     "event": 1,
                                 }}
                                 ], allowDiskUse=True)
                        )
            except Exception as e:
                logger.error(e)
                message = '\n'.join([message, str(e)])

            return values, message

    @staticmethod
    def conversation_time(collection: Text, month: int = 1):

        """
        Total conversation time for bot.

        Calculates the duration of between agent and users.

        :param collection: collection to connect to
        :param month: default is current month and max is last 6 months
        :return: list of users duration
        """
        client, message = HistoryProcessor.get_mongo_connection()
        message = ' '.join([message, f', collection: {collection}'])
        db = client.get_database()
        conversations = db.get_collection(collection)
        values = []
        try:
            values = list(conversations.aggregate([{"$unwind": "$events"},
                             {"$match": {"events.event": {"$in": ["user", "bot"]},
                                         "events.timestamp": {"$gte": Utility.get_timestamp_previous_month(month)}}},
                             {"$group": {"_id": "$sender_id", "events": {"$push": "$events"},
                                         "allevents": {"$push": "$events"}}},
                             {"$unwind": "$events"},
                             {"$project": {
                                 "_id": 1,
                                 "events": 1,
                                 "following_events": {
                                     "$arrayElemAt": [
                                         "$allevents",
                                         {"$add": [{"$indexOfArray": ["$allevents", "$events"]}, 1]}
                                     ]
                                 }
                             }},
                             {"$project": {
                                 "user_event": "$events.event",
                                 "bot_event": "$following_events.event",
                                 "time_diff": {
                                     "$subtract": ["$following_events.timestamp", "$events.timestamp"]
                                 }
                             }},
                             {"$match": {"user_event": "user", "bot_event": "bot"}},
                             {"$group": {"_id": "$_id", "time": {"$sum": "$time_diff"}}},
                             {"$project": {
                                 "sender_id": "$_id",
                                 "_id": 0,
                                 "time": 1,
                             }}
                             ], allowDiskUse=True)
                 )
        except Exception as e:
            logger.error(e)
            message = '\n'.join([message, str(e)])
        return values, message

    @staticmethod
    def user_with_metrics(collection: Text, month=1):

        """
        Fetches user with the steps and time in conversation.

        :param collection: collection to connect to
        :param month: default is current month and max is last 6 months
        :return: list of users with step and time in conversation
        """
        client, message = HistoryProcessor.get_mongo_connection()
        message = ' '.join([message, f', collection: {collection}'])
        with client as client:
            db = client.get_database()
            conversations = db.get_collection(collection)
            users = []
            try:
                users = list(
                    conversations.aggregate([{"$unwind": {"path": "$events", "includeArrayIndex": "arrayIndex"}},
                                             {"$match": {"events.event": {"$in": ["user", "bot"]},
                                                         "events.timestamp": {"$gte": Utility.get_timestamp_previous_month(month)}}},
                                             {"$group": {"_id": "$sender_id",
                                                         "latest_event_time": {"$first": "$latest_event_time"},
                                                         "events": {"$push": "$events"},
                                                         "allevents": {"$push": "$events"}}},
                                             {"$unwind": "$events"},
                                             {"$project": {
                                                 "_id": 1,
                                                 "events": 1,
                                                 "latest_event_time": 1,
                                                 "following_events": {
                                                     "$arrayElemAt": [
                                                         "$allevents",
                                                         {"$add": [{"$indexOfArray": ["$allevents", "$events"]}, 1]}
                                                     ]
                                                 }
                                             }},
                                             {"$project": {
                                                 "latest_event_time": 1,
                                                 "user_timestamp": "$events.timestamp",
                                                 "bot_timestamp": "$following_events.timestamp",
                                                 "user_event": "$events.event",
                                                 "bot_event": "$following_events.event",
                                                 "time_diff": {
                                                     "$subtract": ["$following_events.timestamp", "$events.timestamp"]
                                                 }
                                             }},
                                             {"$match": {"user_event": "user", "bot_event": "bot"}},
                                             {"$group": {"_id": "$_id",
                                                         "latest_event_time": {"$first": "$latest_event_time"},
                                                         "steps": {"$sum": 1}, "time": {"$sum": "$time_diff"}}},
                                             {"$project": {
                                                 "sender_id": "$_id",
                                                 "_id": 0,
                                                 "steps": 1,
                                                 "time": 1,
                                                 "latest_event_time": 1,
                                             }},
                                             {"$sort": {"latest_event_time": -1}}
                                             ], allowDiskUse=True))
            except Exception as e:
                logger.error(e)
                message = '\n'.join([message, str(e)])
            return users, message

    @staticmethod
    def engaged_users(collection: Text, month: int = 1, conversation_limit: int = 10):

        """
        Counts the number of engaged users having a minimum number of conversation steps.

        :param collection: collection to connect to
        :param month: default is current month and max is last 6 months
        :param conversation_limit: conversation step number to determine engaged users
        :return: number of engaged users
        """

        client, message = HistoryProcessor.get_mongo_connection()
        message = ' '.join([message, f', collection: {collection}'])
        with client as client:
            db = client.get_database()
            conversations = db.get_collection(collection)
            values = []
            try:
                values = list(
                     conversations.aggregate([{"$unwind": {"path": "$events", "includeArrayIndex": "arrayIndex"}},
                                              {"$match": {"events.event": {"$in": ["user", "bot"]},
                                                          "events.timestamp": {
                                                              "$gte": Utility.get_timestamp_previous_month(month)}}
                                               },
                                              {"$group": {"_id": "$sender_id", "events": {"$push": "$events"},
                                               "allevents": {"$push": "$events"}}},
                                              {"$unwind": "$events"},
                                              {"$project": {
                                               "_id": 1,
                                               "events": 1,
                                               "following_events": {
                                                 "$arrayElemAt": [
                                                     "$allevents",
                                                     {"$add": [{"$indexOfArray": ["$allevents", "$events"]}, 1]}
                                                 ]
                                               }
                                               }},
                                              {"$project": {
                                               "user_event": "$events.event",
                                               "bot_event": "$following_events.event",
                                               }},
                                             {"$match": {"user_event": "user", "bot_event": "bot"}},
                                             {"$group": {"_id": "$_id", "event": {"$sum": 1}}},
                                             {"$match": {"event": {"$gte": conversation_limit}}},
                                             {"$group": {"_id": None, "event": {"$sum": 1}}},
                                             {"$project": {
                                              "_id": 0,
                                              "event": 1,
                                              }}
                                              ], allowDiskUse=True)
                                           )
            except Exception as e:
                logger.error(e)
                message = '\n'.join([message, str(e)])
            if not values:
                event = 0
            else:
                event = values[0]['event'] if values[0]['event'] else 0
            return (
                {"engaged_users": event},
                message
            )

    @staticmethod
    def new_users(collection: Text, month: int = 1):

        """
        Counts the number of new users of the bot.

        :param collection: collection to connect to
        :param month: default is current month and max is last 6 months
        :return: number of new users
        """

        client, message = HistoryProcessor.get_mongo_connection()
        message = ' '.join([message, f', collection: {collection}'])
        with client as client:
            db = client.get_database()
            conversations = db.get_collection(collection)
            values = []
            try:
                values = list(
                     conversations.aggregate([{"$unwind": {"path": "$events", "includeArrayIndex": "arrayIndex"}},
                                              {"$match": {"events.name": {"$regex": ".*session_start*.", "$options": "$i"}}},
                                              {"$group": {"_id": '$sender_id', "count": {"$sum": 1},
                                                          "latest_event_time": {"$first": "$latest_event_time"}}},
                                              {"$match": {"count": {"$lte": 1}}},
                                              {"$match": {"latest_event_time": {
                                                              "$gte": Utility.get_timestamp_previous_month(month)}}},
                                              {"$group": {"_id": None, "count": {"$sum": 1}}},
                                              {"$project": {"_id": 0, "count": 1}}
                                              ]))
            except Exception as e:
                logger.error(e)
                message = '\n'.join([message, str(e)])
            if not values:
                count = 0
            else:
                count = values[0]['count'] if values[0]['count'] else 0
            return (
                {"new_users": count},
                message
            )

    @staticmethod
    def successful_conversations(collection: Text,
                                 month: int = 1,
                                 fallback_action: str = 'action_default_fallback',
                                 nlu_fallback_action: str = 'nlu_fallback'):

        """
        Counts the number of successful conversations of the bot

        :param collection: collection to connect to
        :param month: default is current month and max is last 6 months
        :param fallback_action: fallback action configured for bot
        :param nlu_fallback_action: nlu fallback configured for bot
        :return: number of successful conversations
        """
        client, message = HistoryProcessor.get_mongo_connection()
        message = ' '.join([message, f', collection: {collection}'])
        with client as client:
            db = client.get_database()
            conversations = db.get_collection(collection)
            total = []
            fallback_count = []
            try:
                total = list(
                    conversations.aggregate([{"$unwind": {"path": "$events", "includeArrayIndex": "arrayIndex"}},
                                             {"$match": {"events.timestamp": {"$gte": Utility.get_timestamp_previous_month(month)}}},
                                             {"$group": {"_id": "$sender_id"}},
                                             {"$group": {"_id": None, "count": {"$sum": 1}}},
                                             {"$project": {"_id": 0, "count": 1}}
                                             ]))
            except Exception as e:
                logger.error(e)
                message = '\n'.join([message, str(e)])

            try:
                fallback_count = list(
                    conversations.aggregate([
                        {"$unwind": {"path": "$events", "includeArrayIndex": "arrayIndex"}},
                        {"$match": {"events.timestamp": {"$gte": Utility.get_timestamp_previous_month(month)}}},
                        {"$match": {'$or': [{"events.name": fallback_action}, {"events.name": nlu_fallback_action}]}},
                        {"$group": {"_id": "$sender_id"}},
                        {"$group": {"_id": None, "count": {"$sum": 1}}},
                        {"$project": {"_id": 0, "count": 1}}
                    ]))

            except Exception as e:
                logger.error(e)
                message = '\n'.join([message, str(e)])

            if not total:
                total_count = 0
            else:
                total_count = total[0]['count'] if total[0]['count'] else 0

            if not fallback_count:
                fallbacks_count = 0
            else:
                fallbacks_count = fallback_count[0]['count'] if fallback_count[0]['count'] else 0

            return (
                {"successful_conversations": total_count-fallbacks_count, "total": total_count},
                message
            )

    @staticmethod
    def user_retention(collection: Text, month: int = 1):

        """
        Computes the user retention percentage of the bot

        :param collection: collection to connect to
        :param month: default is current month and max is last 6 months
        :return: user retention percentage
        """

        client, message = HistoryProcessor.get_mongo_connection()
        message = ' '.join([message, f', collection: {collection}'])
        with client as client:
            db = client.get_database()
            conversations = db.get_collection(collection)
            total = []
            repeating_users = []
            try:
                total = list(
                    conversations.aggregate([{"$match": {"latest_event_time": {
                        "$gte": Utility.get_timestamp_previous_month(month)}}},
                        {"$group": {"_id": None, "count": {"$sum": 1}}},
                        {"$project": {"_id": 0, "count": 1}}
                    ]))
            except Exception as e:
                logger.error(e)
                message = '\n'.join([message, str(e)])

            try:
                repeating_users = list(
                    conversations.aggregate([{"$unwind": {"path": "$events", "includeArrayIndex": "arrayIndex"}},
                                             {"$match": {"events.name": {"$regex": ".*session_start*.", "$options": "$i"}}},
                                             {"$group": {"_id": '$sender_id', "count": {"$sum": 1},
                                                         "latest_event_time": {"$first": "$latest_event_time"}}},
                                             {"$match": {"count": {"$gte": 2}}},
                                             {"$match": {"latest_event_time": {
                                                 "$gte": Utility.get_timestamp_previous_month(month)}}},
                                             {"$group": {"_id": None, "count": {"$sum": 1}}},
                                             {"$project": {"_id": 0, "count": 1}}
                                             ]))

            except Exception as e:
                logger.error(e)
                message = '\n'.join([message, str(e)])

            if not total:
                total_count = 1
            else:
                total_count = total[0]['count'] if total[0]['count'] else 1

            if not repeating_users:
                repeat_count = 0
            else:
                repeat_count = repeating_users[0]['count'] if repeating_users[0]['count'] else 0

            return (
                {"user_retention": 100*(repeat_count/total_count)},
                message
            )

    @staticmethod
    def engaged_users_range(collection: Text, month: int = 6, conversation_limit: int = 10):

        """
        Computes the trend for engaged user count

        :param collection: collection to connect to
        :param month: default is 6 months
        :param conversation_limit: conversation step number to determine engaged users
        :return: dictionary of counts of engaged users for the previous months
        """

        client, message = HistoryProcessor.get_mongo_connection()
        message = ' '.join([message, f', collection: {collection}'])
        with client as client:
            db = client.get_database()
            conversations = db.get_collection(collection)
            engaged = []
            try:
                engaged = list(
                    conversations.aggregate([{"$unwind": {"path": "$events", "includeArrayIndex": "arrayIndex"}},
                                          {"$match": {"events.event": {"$in": ["user", "bot"]},
                                                      "events.timestamp": {
                                                          "$gte": Utility.get_timestamp_previous_month(month)}}
                                           },

                                          {"$addFields": {"month": {
                                              "$month": {"$toDate": {"$multiply": ["$events.timestamp", 1000]}}}}},

                                          {"$group": {"_id": {"month": "$month", "sender_id": "$sender_id"},
                                                      "events": {"$push": "$events"},
                                                      "allevents": {"$push": "$events"}}},
                                          {"$unwind": "$events"},
                                          {"$project": {
                                              "_id": 1,
                                              "events": 1,
                                              "following_events": {
                                                  "$arrayElemAt": [
                                                      "$allevents",
                                                      {"$add": [{"$indexOfArray": ["$allevents", "$events"]}, 1]}
                                                  ]
                                              }
                                          }},
                                          {"$project": {
                                              "user_event": "$events.event",
                                              "bot_event": "$following_events.event",
                                          }},
                                          {"$match": {"user_event": "user", "bot_event": "bot"}},
                                          {"$group": {"_id": "$_id", "event": {"$sum": 1}}},
                                          {"$match": {"event": {"$gte": conversation_limit}}},
                                          {"$group": {"_id": "$_id.month", "count": {"$sum": 1}}},
                                          {"$project": {
                                              "_id": 1,
                                              "count": 1,
                                          }}
                                          ], allowDiskUse=True)
                )
            except Exception as e:
                logger.error(e)
                message = '\n'.join([message, str(e)])
            engaged_users = {d['_id']: d['count'] for d in engaged}
            return (
                {"engaged_user_range": engaged_users},
                message
            )

    @staticmethod
    def new_users_range(collection: Text, month: int = 6):

        """
        Computes the trend for new user count

        :param collection: collection to connect to
        :param month: default is 6 months
        :return: dictionary of counts of new users for the previous months
        """

        client, message = HistoryProcessor.get_mongo_connection()
        message = ' '.join([message, f', collection: {collection}'])
        with client as client:
            db = client.get_database()
            conversations = db.get_collection(collection)
            values = []
            try:
                values = list(
                    conversations.aggregate([{"$unwind": {"path": "$events", "includeArrayIndex": "arrayIndex"}},
                                          {"$match": {
                                              "events.name": {"$regex": ".*session_start*.", "$options": "$i"}}},
                                          {"$group": {"_id": '$sender_id', "count": {"$sum": 1},
                                                      "latest_event_time": {"$first": "$latest_event_time"}}},
                                          {"$match": {"count": {"$lte": 1}}},
                                          {"$match": {"latest_event_time": {
                                              "$gte": Utility.get_timestamp_previous_month(month)}}},
                                          {"$addFields": {"month": {
                                              "$month": {"$toDate": {"$multiply": ["$latest_event_time", 1000]}}}}},

                                          {"$group": {"_id": "$month", "count": {"$sum": 1}}},
                                          {"$project": {"_id": 1, "count": 1}}
                                          ]))
            except Exception as e:
                logger.error(e)
                message = '\n'.join([message, str(e)])
            new_users = {d['_id']: d['count'] for d in values}
            return (
                {"new_user_range": new_users},
                message
            )

    @staticmethod
    def successful_conversation_range(collection: Text,
                                      month: int = 6,
                                      fallback_action: str = 'action_default_fallback',
                                      nlu_fallback_action: str = 'nlu_fallback'):

        """
        Computes the trend for successful conversation count

        :param collection: collection to connect to
        :param month: default is 6 months
        :param fallback_action: fallback action configured for bot
        :param nlu_fallback_action: nlu fallback configured for bot
        :return: dictionary of counts of successful bot conversations for the previous months
        """
        client, message = HistoryProcessor.get_mongo_connection()
        message = ' '.join([message, f', collection: {collection}'])
        with client as client:
            db = client.get_database()
            conversations = db.get_collection(collection)
            total = []
            fallback_count = []
            try:
                total = list(
                    conversations.aggregate([
                        {"$unwind": {"path": "$events", "includeArrayIndex": "arrayIndex"}},
                        {"$match": {"events.timestamp": {"$gte": Utility.get_timestamp_previous_month(month)}}},
                        {"$addFields": {"month": {"$month": {"$toDate": {"$multiply": ["$events.timestamp", 1000]}}}}},

                        {"$group": {"_id": {"month": "$month", "sender_id": "$sender_id"}}},
                        {"$group": {"_id": "$_id.month", "count": {"$sum": 1}}},
                        {"$project": {"_id": 1, "count": 1}}
                    ]))

                fallback_count = list(
                    conversations.aggregate([
                        {"$unwind": {"path": "$events", "includeArrayIndex": "arrayIndex"}},
                        {"$match": {"events.timestamp": {"$gte": Utility.get_timestamp_previous_month(month)}}},
                        {"$match": {'$or': [{"events.name": fallback_action}, {"events.name": nlu_fallback_action}]}},
                        {"$addFields": {"month": {"$month": {"$toDate": {"$multiply": ["$events.timestamp", 1000]}}}}},

                        {"$group": {"_id": {"month": "$month", "sender_id": "$sender_id"}}},
                        {"$group": {"_id": "$_id.month", "count": {"$sum": 1}}},
                        {"$project": {"_id": 1, "count": 1}}
                    ]))
            except Exception as e:
                logger.error(e)
                message = '\n'.join([message, str(e)])
            total_users = {d['_id']: d['count'] for d in total}
            final_fallback = {d['_id']: d['count'] for d in fallback_count}
            final_fallback = {k: final_fallback.get(k, 0) for k in total_users.keys()}
            success = {k: total_users[k] - final_fallback[k] for k in total_users.keys()}
            return (
                {"success_conversation_range": success},
                message
            )

    @staticmethod
    def user_retention_range(collection: Text, month: int = 6):

        """
        Computes the trend for user retention percentages

        :param collection: collection to connect to
        :param month: default is 6 months
        :return: dictionary of user retention percentages for the previous months
        """

        client, message = HistoryProcessor.get_mongo_connection()
        message = ' '.join([message, f', collection: {collection}'])
        with client as client:
            db = client.get_database()
            conversations = db.get_collection(collection)
            total = []
            repeating_users = []
            try:
                total = list(
                    conversations.aggregate([{"$match": {"latest_event_time": {
                        "$gte": Utility.get_timestamp_previous_month(month)}}},
                        {"$addFields": {"month": {"$month": {"$toDate": {"$multiply": ["$latest_event_time", 1000]}}}}},
                        {"$group": {"_id": "$month", "count": {"$sum": 1}}},
                        {"$project": {"_id": 1, "count": 1}}
                    ]))

                repeating_users = list(
                    conversations.aggregate([{"$unwind": {"path": "$events", "includeArrayIndex": "arrayIndex"}},
                                             {"$match": {
                                                 "events.name": {"$regex": ".*session_start*.", "$options": "$i"}}},
                                             {"$group": {"_id": '$sender_id', "count": {"$sum": 1},
                                                         "latest_event_time": {"$first": "$latest_event_time"}}},
                                             {"$match": {"count": {"$gte": 2}}},
                                             {"$match": {"latest_event_time": {
                                                 "$gte": Utility.get_timestamp_previous_month(month)}}},
                                             {"$addFields": {"month": {
                                                 "$month": {"$toDate": {"$multiply": ["$latest_event_time", 1000]}}}}},
                                             {"$group": {"_id": "$month", "count": {"$sum": 1}}},
                                             {"$project": {"_id": 1, "count": 1}}
                                             ]))
            except Exception as e:
                logger.error(e)
                message = '\n'.join([message, str(e)])
            total_users = {d['_id']: d['count'] for d in total}
            repeat_users = {d['_id']: d['count'] for d in repeating_users}
            retention = {k: 100 * (repeat_users[k] / total_users[k]) for k in repeat_users.keys()}
            return (
                {"retention_range": retention},
                message
            )

    @staticmethod
    def fallback_count_range(collection: Text,
                             month: int = 6,
                             fallback_action: str = 'action_default_fallback',
                             nlu_fallback_action: str = 'nlu_fallback'):

        """
        Computes the trend for fallback counts
        :param collection: collection to connect to
        :param month: default is 6 months
        :param fallback_action: fallback action configured for bot
        :param nlu_fallback_action: nlu fallback configured for bot
        :return: dictionary of fallback counts for the previous months
        """
        client, message = HistoryProcessor.get_mongo_connection()
        message = ' '.join([message, f', collection: {collection}'])
        with client as client:
            db = client.get_database()
            conversations = db.get_collection(collection)
            action_counts = []
            fallback_counts = []
            try:

                fallback_counts = list(
                    conversations.aggregate([{"$unwind": {"path": "$events"}},
                                             {"$match": {"events.event": "action",
                                                         "events.timestamp": {
                                                             "$gte": Utility.get_timestamp_previous_month(
                                                                 month)}}},
                                             {"$match": {'$or': [{"events.name": fallback_action},
                                                                 {"events.name": nlu_fallback_action}]}},
                                             {"$addFields": {"month": {
                                                 "$month": {"$toDate": {"$multiply": ["$events.timestamp", 1000]}}}}},
                                             {"$group": {"_id": "$month", "count": {"$sum": 1}}},
                                             {"$project": {"_id": 1, "count": 1}}
                                             ]))
                action_counts = list(
                    conversations.aggregate([{"$unwind": {"path": "$events"}},
                                             {"$match": {"$and": [{"events.event": "action"},
                                             {"events.name": {"$nin": ['action_listen', 'action_session_start']}}]}},
                                             {"$match": {"events.timestamp": {
                                              "$gte": Utility.get_timestamp_previous_month(month)}}},
                                             {"$addFields": {"month": {
                                              "$month": {"$toDate": {"$multiply": ["$events.timestamp", 1000]}}}}},
                                             {"$group": {"_id": "$month", "total_count": {"$sum": 1}}},
                                             {"$project": {"_id": 1, "total_count": 1}}
                                             ]))
            except Exception as e:
                logger.error(e)
                message = '\n'.join([message, str(e)])
            action_count = {d['_id']: d['total_count'] for d in action_counts}
            fallback_count = {d['_id']: d['count'] for d in fallback_counts}
            final_trend = {k: 100*(fallback_count.get(k)/action_count.get(k)) for k in list(fallback_count.keys())}
            return (
                {"fallback_counts": final_trend},
                message
            )

    @staticmethod
    def flatten_conversations(collection: Text, month: int = 3, sort_by_date: bool = True):

        """
        Retrieves the flattened conversation data of the bot
        :param collection: collection to connect to
        :param month: default is 3 months
        :param sort_by_date: This flag sorts the records by timestamp if set to True
        :return: dictionary of the bot users and their conversation data
        """

        client, message = HistoryProcessor.get_mongo_connection()
        message = ' '.join([message, f', collection: {collection}'])
        with client as client:
            db = client.get_database()
            conversations = db.get_collection(collection)
            user_data = []
            try:

                user_data = list(
                    conversations.aggregate(
                        [{"$match": {"latest_event_time": {"$gte": Utility.get_timestamp_previous_month(month)}}},
                         {"$unwind": {"path": "$events", "includeArrayIndex": "arrayIndex"}},
                         {"$match": {"$or": [{"events.event": {"$in": ['bot', 'user']}},
                         {"$and": [{"events.event": "action"},
                         {"events.name": {"$nin": ['action_listen', 'action_session_start']}}]}]}},
                         {"$match": {"events.timestamp": {"$gte": Utility.get_timestamp_previous_month(month)}}},
                         {"$group": {"_id": "$sender_id", "events": {"$push": "$events"},
                            "allevents": {"$push": "$events"}}},
                         {"$unwind": "$events"},
                         {"$match": {"events.event": 'user'}},
                         {"$group": {"_id": "$_id", "events": {"$push": "$events"}, "user_array":
                         {"$push": "$events"}, "all_events": {"$first": "$allevents"}}},
                         {"$unwind": "$events"},
                         {"$project": {"user_input": "$events.text", "intent": "$events.parse_data.intent.name",
                            "message_id": "$events.message_id",
                            "timestamp": "$events.timestamp",
                            "confidence": "$events.parse_data.intent.confidence",
                            "action_bot_array": {
                            "$cond": [{"$gte": [{"$indexOfArray": ["$all_events", {"$arrayElemAt":
                            ["$user_array", {"$add": [{"$indexOfArray": ["$user_array","$events"]}, 1]}]}]},
                         {"$indexOfArray": ["$all_events", "$events"]}]},
                         {"$slice": ["$all_events", {"$add": [{"$indexOfArray":["$all_events", "$events"]}, 1]},
                         {"$subtract": [{"$subtract": [{"$indexOfArray": ["$all_events", {"$arrayElemAt":
                            ["$user_array", {"$add": [{"$indexOfArray": ["$user_array", "$events"]}, 1]}]}]},
                         {"$indexOfArray": ["$all_events", "$events"]}]}, 1]}]}, {"$slice": ["$all_events",
                         {"$add": [{"$indexOfArray": ["$all_events", "$events"]}, 1]}, 100]}]}}},
                         {"$addFields": {"t_stamp": {"$toDate": {"$multiply": ["$timestamp", 1000]}}}},
                         {"$project": {"user_input": 1, "intent": 1, "confidence": 1, "action": "$action_bot_array.name"
                          , "timestamp": "$t_stamp", "bot_response": "$action_bot_array.text", "sort": {
                             "$cond": {"if": sort_by_date, "then": "$t_stamp", "else": "_id"}}}},
                         {"$sort": {"sort": -1}},
                         {"$project": {"user_input": 1, "intent": 1, "confidence": 1, "action": 1,
                                       "timestamp": {'$dateToString': {'format': "%d-%m-%Y %H:%M:%S", 'date': '$timestamp'}}, "bot_response": 1}}
                         ], allowDiskUse=True))
            except Exception as e:
                logger.error(e)
                message = '\n'.join([message, str(e)])

            return (
                {"conversation_data": user_data},
                message
            )

    @staticmethod
    def total_conversation_range(collection: Text, month: int = 6):

        """
        Computes the trend for conversation count

        :param collection: collection to connect to
        :param month: default is 6 months
        :return: dictionary of counts of bot conversations for the previous months
        """

        client, message = HistoryProcessor.get_mongo_connection()
        message = ' '.join([message, f', collection: {collection}'])
        with client as client:
            db = client.get_database()
            conversations = db.get_collection(collection)
            total = []
            try:
                total = list(
                    conversations.aggregate([
                        {"$unwind": {"path": "$events", "includeArrayIndex": "arrayIndex"}},
                        {"$match": {"events.timestamp": {"$gte": Utility.get_timestamp_previous_month(month)}}},
                        {"$addFields": {"month": {"$month": {"$toDate": {"$multiply": ["$events.timestamp", 1000]}}}}},

                        {"$group": {"_id": {"month": "$month", "sender_id": "$sender_id"}}},
                        {"$group": {"_id": "$_id.month", "count": {"$sum": 1}}},
                        {"$project": {"_id": 1, "count": 1}}
                    ]))

            except Exception as e:
                logger.error(e)
                message = '\n'.join([message, str(e)])
            total_users = {d['_id']: d['count'] for d in total}
            return (
                {"total_conversation_range": total_users},
                message
            )

    @staticmethod
    def top_n_intents(collection: Text, month: int = 1, top_n: int = 10):

        """
        Fetches the top n identified intents of the bot for a given time

        :param month: default is current month and max is last 6 months
        :param collection: collection to connect to
        :param top_n: The first n number of most occurring intents
        :return: list of intents and their counts
        """
        client, message = HistoryProcessor.get_mongo_connection()
        with client as client:
            try:
                db = client.get_database()
                conversations = db.get_collection(collection)
                values = list(
                    conversations.aggregate([
                        {"$unwind": {"path": "$events", "includeArrayIndex": "arrayIndex"}},
                        {"$match": {"events.timestamp": {"$gte": Utility.get_timestamp_previous_month(month)}}},
                        {"$project": {"intent": "$events.parse_data.intent.name", "_id": 0}},
                        {"$group": {"_id": "$intent", "count": {"$sum": 1}}},
                        {"$match": {"_id": {"$ne": None}}},
                        {"$sort": {"count": -1}},
                        {"$limit": top_n}
                    ]))

                return values, message
            except Exception as e:
                logger.error(e)
                raise AppException(e)

    @staticmethod
    def top_n_actions(collection: Text, month: int = 1, top_n: int = 10):

        """
        Fetches the top n identified actions of the bot for a given time

        :param month: default is current month and max is last 6 months
        :param collection: collection to connect to
        :param top_n: The first n number of most occurring actions
        :return: list of actions and their counts
        """
        client, message = HistoryProcessor.get_mongo_connection()
        with client as client:
            try:
                db = client.get_database()
                conversations = db.get_collection(collection)
                values = list(
                    conversations.aggregate([
                        {"$unwind": {"path": "$events", "includeArrayIndex": "arrayIndex"}},
                        {"$match": {"events.timestamp": {"$gte": Utility.get_timestamp_previous_month(month)}}},
                        {"$match": {"events.event": "action"}},
                        {"$match": {"events.name": {"$nin": ['action_listen', 'action_session_start']}}},
                        {"$project": {"action": "$events.name", "_id": 0}},
                        {"$group": {"_id": "$action", "count": {"$sum": 1}}},
                        {"$sort": {"count": -1}},
                        {"$limit": top_n}
                      ]))

                return values, message
            except Exception as e:
                logger.error(e)
                raise AppException(e)

    @staticmethod
    def average_conversation_step_range(collection: Text, month: int = 6):

        """
        Computes the trend for average conversation step count

        :param collection: collection to connect to
        :param month: default is 6 months
        :return: dictionary of counts of average conversation step for the previous months
        """
        client, message = HistoryProcessor.get_mongo_connection()
        message = ' '.join([message, f', collection: {collection}'])
        with client as client:
            db = client.get_database()
            conversations = db.get_collection(collection)
            total = []
            steps = []
            try:
                steps = list(conversations.aggregate([{"$unwind": {"path": "$events", "includeArrayIndex": "arrayIndex"}},
                                         {"$match": {"events.event": {"$in": ["user", "bot"]},
                                                     "events.timestamp": {"$gte": Utility.get_timestamp_previous_month(month)}}},
                                         {"$group": {"_id": "$sender_id", "events": {"$push": "$events"},
                                                     "allevents": {"$push": "$events"}}},
                                         {"$unwind": "$events"},
                                         {"$project": {
                                             "_id": 1,
                                             "events": 1,
                                             "following_events": {
                                                 "$arrayElemAt": [
                                                     "$allevents",
                                                     {"$add": [{"$indexOfArray": ["$allevents", "$events"]}, 1]}
                                                 ]
                                             }
                                         }},
                                         {"$project": {
                                             "timestamp": "$events.timestamp",
                                             "user_event": "$events.event",
                                             "bot_event": "$following_events.event",
                                         }},
                                         {"$match": {"user_event": "user", "bot_event": "bot"}},
                                         {"$addFields": {
                                             "month": {"$month": {"$toDate": {"$multiply": ["$timestamp", 1000]}}}}},
                                         {"$group": {"_id": "$month", "event": {"$sum": 1}}}
                                         ], allowDiskUse=True)
                             )

                total = list(
                    conversations.aggregate([
                        {"$unwind": {"path": "$events", "includeArrayIndex": "arrayIndex"}},
                        {"$match": {"events.timestamp": {"$gte": Utility.get_timestamp_previous_month(month)}}},
                        {"$addFields": {"month": {"$month": {"$toDate": {"$multiply": ["$events.timestamp", 1000]}}}}},

                        {"$group": {"_id": {"month": "$month", "sender_id": "$sender_id"}}},
                        {"$group": {"_id": "$_id.month", "count": {"$sum": 1}}},
                        {"$project": {"_id": 1, "count": 1}}
                    ]))
            except Exception as e:
                logger.error(e)
                message = '\n'.join([message, str(e)])
            conv_steps = {d['_id']: d['event'] for d in steps}
            user_count = {d['_id']: d['count'] for d in total}
            conv_steps = {k: conv_steps.get(k, 0) for k in user_count.keys()}
            avg_conv_steps = {k: conv_steps[k] / user_count[k] for k in user_count.keys()}
            return (
                {"Conversation_step_range": avg_conv_steps},
                message
            )

    @staticmethod
    def word_cloud(collection: Text, u_bound=1, l_bound=0, stopword_list=None, month=1):

        """
        Creates the string that is necessary for the word cloud formation

        :param month: default is current month and max is last 6 months
        :param collection: collection to connect to
        :param u_bound: The upper bound for the slider to filter the words for the wordcloud
        :param l_bound: The lower bound for the slider to filter the words for the wordcloud
        :param stopword_list: The stopword list that is used to filter extra words
        :return: the string for word cloud formation
        """

        from nltk.corpus import stopwords
        if stopword_list is None:
            stopword_list = []
        client, message = HistoryProcessor.get_mongo_connection()
        with client as client:
            try:
                db = client.get_database()
                conversations = db.get_collection(collection)
                word_list = list(conversations.aggregate(
                    [{"$unwind": {"path": "$events", "includeArrayIndex": "arrayIndex"}},
                     {"$match": {"events.timestamp": {"$gte": Utility.get_timestamp_previous_month(month)}}},
                     {"$match": {"events.event": 'user'}},
                     {"$project": {"user_input": "$events.text", "_id": 0}},
                     {"$group": {"_id": None, "input": {"$push": "$user_input"}}},
                     {"$project": {"input": 1, "_id": 0}}
                     ], allowDiskUse=True))

                if word_list:
                    if u_bound < l_bound:
                        raise AppException("Upper bound cannot be lesser than lower bound")
                    unique_string = (" ").join(word_list[0]['input']).lower()
                    unique_string = unique_string.replace('?', '')
                    wordlist = unique_string.split()
                    stops = set(stopwords.words('english'))
                    stops.update(stopword_list)
                    wordlist = [word for word in wordlist if word not in stops]
                    freq_dict = Utility.word_list_to_frequency(wordlist)
                    sorted_dict = Utility.sort_frequency_dict(freq_dict)
                    upper_bound, lower_bound = round((1 - u_bound) * len(sorted_dict)), round((1 - l_bound) * len(sorted_dict))
                    filtered_words = [word[1] for word in sorted_dict[upper_bound:lower_bound]]
                    word_cloud_string = (" ").join([word for word in wordlist if word in filtered_words])
                    return word_cloud_string, message
                else:
                    return "", message

            except Exception as e:
                logger.error(e)
                raise AppException(e)

    @staticmethod
    def user_input_count(collection: Text, month: int = 6):

        """
        Gets the user inputs along with their frequencies

        :param collection: collection to connect to
        :param month: default is 6 months
        :return: dictionary of counts of user inputs for the given duration
        """

        client, message = HistoryProcessor.get_mongo_connection()
        message = ' '.join([message, f', collection: {collection}'])
        with client as client:
            db = client.get_database()
            conversations = db.get_collection(collection)
            user_input = []
            try:
                user_input = list(conversations.aggregate(
                    [{"$unwind": {"path": "$events", "includeArrayIndex": "arrayIndex"}},
                     {"$match": {"events.timestamp": {"$gte": Utility.get_timestamp_previous_month(month)}}},
                     {"$match": {"events.event": 'user'}},
                     {"$project": {"user_input": {"$toLower": "$events.text"}, "_id": 0}},
                     {"$group": {"_id": "$user_input", "count": {"$sum": 1}}},
                     {"$sort": {"count": -1}}
                     ], allowDiskUse=True))
            except Exception as e:
                logger.error(e)
                message = '\n'.join([message, str(e)])
            return (
                user_input, message
            )

    @staticmethod
    def average_conversation_time_range(collection: Text, month: int = 6):

        """
        Computes the trend for average conversation time

        :param collection: collection to connect to
        :param month: default is 6 months
        :return: dictionary of counts of average conversation time for the previous months
        """
        client, message = HistoryProcessor.get_mongo_connection()
        message = ' '.join([message, f', collection: {collection}'])
        with client as client:
            db = client.get_database()
            conversations = db.get_collection(collection)
            total = []
            time = []
            try:
                time = list(conversations.aggregate([{"$unwind": "$events"},
                             {"$match": {"events.event": {"$in": ["user", "bot"]},
                                         "events.timestamp": {"$gte": Utility.get_timestamp_previous_month(month)}}},
                             {"$group": {"_id": "$sender_id", "events": {"$push": "$events"},
                                         "allevents": {"$push": "$events"}}},
                             {"$unwind": "$events"},
                             {"$project": {
                                 "_id": 1,
                                 "events": 1,
                                 "following_events": {
                                     "$arrayElemAt": [
                                         "$allevents",
                                         {"$add": [{"$indexOfArray": ["$allevents", "$events"]}, 1]}
                                     ]
                                 }
                             }},
                             {"$project": {
                                 "timestamp": "$events.timestamp",
                                 "user_event": "$events.event",
                                 "bot_event": "$following_events.event",
                                 "time_diff": {
                                     "$subtract": ["$following_events.timestamp", "$events.timestamp"]
                                 }
                             }},
                             {"$match": {"user_event": "user", "bot_event": "bot"}},
                           {"$addFields": {"month": {"$month": {"$toDate": {"$multiply": ["$timestamp", 1000]}}}}},
                            {"$group": {"_id": "$month", "time": {"$sum": "$time_diff"}}}
                             ], allowDiskUse=True)
                 )

                total = list(
                    conversations.aggregate([
                        {"$unwind": {"path": "$events", "includeArrayIndex": "arrayIndex"}},
                        {"$match": {"events.timestamp": {"$gte": Utility.get_timestamp_previous_month(month)}}},
                        {"$addFields": {"month": {"$month": {"$toDate": {"$multiply": ["$events.timestamp", 1000]}}}}},

                        {"$group": {"_id": {"month": "$month", "sender_id": "$sender_id"}}},
                        {"$group": {"_id": "$_id.month", "count": {"$sum": 1}}},
                        {"$project": {"_id": 1, "count": 1}}
                    ]))
            except Exception as e:
                logger.error(e)
                message = '\n'.join([message, str(e)])
            conv_time = {d['_id']: d['time'] for d in time}
            user_count = {d['_id']: d['count'] for d in total}
            conv_time = {k: conv_time.get(k, 0) for k in user_count.keys()}
            avg_conv_time = {k: conv_time[k] / user_count[k] for k in user_count.keys()}
            return (
                {"Conversation_time_range": avg_conv_time},
                message
            )

    @staticmethod
    def user_fallback_dropoff(collection: Text, month: int = 6,
                              fallback_action: str = 'action_default_fallback',
                              nlu_fallback_action: str = 'nlu_fallback'):

        """
        Computes the list of users that dropped off after encountering fallback

        :param collection: collection to connect to
        :param fallback_action: fallback action configured for bot
        :param nlu_fallback_action: nlu fallback configured for bot
        :param month: default is 6 months
        :return: dictionary of users and their dropoff counts
        """
        client, message = HistoryProcessor.get_mongo_connection()
        message = ' '.join([message, f', collection: {collection}'])
        with client as client:
            db = client.get_database()
            conversations = db.get_collection(collection)
            new_session, single_session = [], []
            try:
                new_session = list(
                    conversations.aggregate([{"$unwind": {"path": "$events", "includeArrayIndex": "arrayIndex"}},
                                             {"$match": {"events.timestamp": {
                                                 "$gte": Utility.get_timestamp_previous_month(month)},
                                                         "events.name": {"$ne": "action_listen"},
                                                         "events.event": {
                                                             "$nin": ["session_started", "restart", "bot"]}}},
                                             {"$group": {"_id": "$sender_id", "events": {"$push": "$events"},
                                                         "allevents": {"$push": "$events"}}},
                                             {"$unwind": "$events"},
                                             {"$project": {
                                                 "_id": 1,
                                                 "events": 1,
                                                 "following_events": {
                                                     "$arrayElemAt": [
                                                         "$allevents",
                                                         {"$add": [{"$indexOfArray": ["$allevents", "$events"]}, 1]}
                                                     ]
                                                 }
                                             }},
                                             {"$match": {'$or': [{"events.name": fallback_action},
                                                                 {"events.name": nlu_fallback_action}],
                                                         "following_events.name": "action_session_start"}},
                                             {"$group": {"_id": "$_id", "count": {"$sum": 1}}},
                                             {"$sort": {"count": -1}}
                                             ], allowDiskUse=True)
                )

                single_session = list(
                    conversations.aggregate([{"$unwind": {"path": "$events", "includeArrayIndex": "arrayIndex"}},
                                             {"$match": {"events.timestamp": {
                                                 "$gte": Utility.get_timestamp_previous_month(month)},
                                                         "events.name": {"$ne": "action_listen"},
                                                         "events.event": {
                                                             "$nin": ["session_started", "restart", "bot"]}}},
                                             {"$group": {"_id": "$sender_id", "events": {"$push": "$events"}}},
                                             {"$addFields": {"last_event": {"$last": "$events"}}},
                                             {"$match": {'$or': [{"last_event.name": fallback_action},
                                                                 {"last_event.name": nlu_fallback_action}]}},
                                             {"$addFields": {"count": 1}},
                                             {"$project": {"_id": 1, "count": 1}}
                                             ], allowDiskUse=True)
                )
            except Exception as e:
                logger.error(e)
                message = '\n'.join([message, str(e)])
            new_session = {d['_id']: d['count'] for d in new_session}
            single_session = {d['_id']: d['count'] for d in single_session}
            for record in single_session:
                if record in new_session:
                    new_session[record] = new_session[record] + 1
                else:
                    new_session[record] = single_session[record]
            return (
                {"Dropoff_list": new_session},
                message
            )

    @staticmethod
    def intents_before_dropoff(collection: Text, month: int = 6):

        """
        Computes the identified intents and their counts for users before dropping off from the conversations

        :param collection: collection to connect to
        :param month: default is 6 months
        :return: dictionary of intents and their counts for the respective users
        """
        client, message = HistoryProcessor.get_mongo_connection()
        message = ' '.join([message, f', collection: {collection}'])
        with client as client:
            db = client.get_database()
            conversations = db.get_collection(collection)
            new_session_dict, single_session_dict = {}, {}
            try:
                new_session_list = list(conversations.aggregate([{"$unwind": {"path": "$events", "includeArrayIndex": "arrayIndex"}},
                                   {"$match": {"events.timestamp": {"$gte": Utility.get_timestamp_previous_month(month)}}},
                                   {"$match": {"$or": [{"events.event": "user"}, {"events.name": "action_session_start"}]}},
                                   {"$group": {"_id": "$sender_id", "events": {"$push": "$events"},
                                                      "allevents": {"$push": "$events"}}},
                                   {"$unwind": "$events"},
                                      {"$project": {
                                          "_id": 1,
                                          "events": 1,
                                          "following_events": {
                                              "$arrayElemAt": [
                                                  "$allevents",
                                                  {"$add": [{"$indexOfArray": ["$allevents", "$events"]}, 1]}
                                              ]
                                          }
                                      }},
                                   {"$match": {"following_events.name": "action_session_start"}},
                                   {"$project": {"_id": 1, "intent": "$events.parse_data.intent.name"}},
                                {"$group": {"_id": {"sender_id": "$_id", "intent": "$intent"}, "count": {"$sum": 1}}},
                                {"$project": {"_id": "$_id.sender_id", "intent": "$_id.intent", "count": 1}}
                                          ], allowDiskUse=True))

                for record in new_session_list:
                    if not record["_id"] in new_session_dict:
                        new_session_dict[record["_id"]] = {record["intent"]: record["count"]}
                    else:
                        new_session_dict[record["_id"]][record["intent"]] = record["count"]

                single_session_list = list(conversations.aggregate([{"$unwind": {"path": "$events", "includeArrayIndex": "arrayIndex"}},
                                           {"$match": {"events.timestamp": {"$gte": Utility.get_timestamp_previous_month(month)}}},
                                           {"$match": {"$or": [{"events.event": "user"}, {"events.name": "action_session_start"}]}},
                                           {"$group": {"_id": "$sender_id", "events": {"$push": "$events"}}},
                                           {"$addFields": {"last_event": {"$last": "$events"}}},
                                           {"$match": {"last_event.event": "user"}},
                                           {"$project": {"_id": 1, "intent": "$last_event.parse_data.intent.name"}},
                                           {"$addFields": {"count": 1}}], allowDiskUse=True))

                single_session_dict = {record["_id"]: {record["intent"]: record["count"]} for record in single_session_list}

            except Exception as e:
                logger.error(e)
                message = '\n'.join([message, str(e)])

            for record in single_session_dict:
                if record in new_session_dict:
                    if list(single_session_dict[record].keys())[0] in new_session_dict[record]:
                        new_session_dict[record][list(single_session_dict[record].keys())[0]] = new_session_dict[record][list(single_session_dict[record].keys())[0]] + 1
                    else:
                        new_session_dict[record][list(single_session_dict[record].keys())[0]] = single_session_dict[record][list(single_session_dict[record].keys())[0]]
                else:
                    new_session_dict[record] = single_session_dict[record]

            return (
                new_session_dict,
                message
            )

    @staticmethod
<<<<<<< HEAD
    def session_count(collection: Text, month: int = 6):

        """
        Computes the total session count for users for the past months

        :param collection: collection to connect to
        :param month: default is 6 months
        :return: dictionary of users and their session counts
=======
    def unsuccessful_session(collection: Text, month: int = 6,
                             fallback_action: str = 'action_default_fallback',
                             nlu_fallback_action: str = 'nlu_fallback'):

        """
        Computes the count of sessions for a user that had a fallback

        :param collection: collection to connect to
        :param fallback_action: fallback action configured for bot
        :param nlu_fallback_action: nlu fallback configured for bot
        :param month: default is 6 months
        :return: dictionary of users and their unsuccessful session counts
>>>>>>> 27ace23f
        """
        client, message = HistoryProcessor.get_mongo_connection()
        message = ' '.join([message, f', collection: {collection}'])
        with client as client:
            db = client.get_database()
            conversations = db.get_collection(collection)
            new_session, single_session = [], []
            try:
                new_session = list(conversations.aggregate([{"$unwind": {"path": "$events", "includeArrayIndex": "arrayIndex"}},
<<<<<<< HEAD
                                   {"$match": {"events.timestamp": {"$gte": Utility.get_timestamp_previous_month(month)}}},
                                   {"$match": {"events.name": "action_session_start"}},
                                   {"$group": {"_id": "$sender_id", "count": {"$sum": 1}}}
                                          ], allowDiskUse=True))

                single_session = list(conversations.aggregate([{"$unwind": {"path": "$events", "includeArrayIndex": "arrayIndex"}},
                                           {"$match": {"events.timestamp": {"$gte": Utility.get_timestamp_previous_month(month)}}},
                                           {"$match": {"$or": [{"events.event": "user"}, {"events.name": "action_session_start"}]}},
                                           {"$group": {"_id": "$sender_id", "events": {"$push": "$events"}}},
                                           {"$addFields": {"first_event": {"$first": "$events"}}},
                                           {"$match": {"first_event.event": "user"}},
                                           {"$project": {"_id": 1}},
                                           {"$addFields": {"count": 1}}], allowDiskUse=True))
=======
                                           {"$match": {"events.timestamp": {"$gte": Utility.get_timestamp_previous_month(month)}}},
                                           {"$match": {"events.name": {"$in": ["action_session_start", fallback_action, nlu_fallback_action]}}},
                                           {"$group": {"_id": "$sender_id", "events": {"$push": "$events"},
                                                         "allevents": {"$push": "$events"}}},
                                             {"$unwind": "$events"},
                                             {"$project": {
                                                 "_id": 1,
                                                 "events": 1,
                                                 "following_events": {
                                                     "$arrayElemAt": [
                                                         "$allevents",
                                                         {"$add": [{"$indexOfArray": ["$allevents", "$events"]}, 1]}
                                                     ]
                                                 }
                                             }},
                                           {"$match": {'$or': [{"events.name": fallback_action},
                                                                 {"events.name": nlu_fallback_action}],
                                                         "following_events.name": "action_session_start"}},
                                             {"$group": {"_id": "$_id", "count": {"$sum": 1}}},
                                             {"$sort": {"count": -1}}

                          ], allowDiskUse=True))

                single_session = list(conversations.aggregate([{"$unwind": {"path": "$events", "includeArrayIndex": "arrayIndex"}},
                           {"$match": {"events.timestamp": {"$gte": Utility.get_timestamp_previous_month(month)}}},
                           {"$match": {"events.name": {"$in": ["action_session_start", fallback_action, nlu_fallback_action]}}},
                           {"$group": {"_id": "$sender_id", "events": {"$push": "$events"}}},
                           {"$addFields": {"last_event": {"$last": "$events"}}},
                           {"$match": {'$or': [{"last_event.name": fallback_action},
                                             {"last_event.name": nlu_fallback_action}]}},
                           {"$addFields": {"count": 1}},
                           {"$project": {"_id": 1, "count": 1}}
                                             ], allowDiskUse=True)
                )
>>>>>>> 27ace23f
            except Exception as e:
                logger.error(e)
                message = '\n'.join([message, str(e)])
            new_session = {d['_id']: d['count'] for d in new_session}
            single_session = {d['_id']: d['count'] for d in single_session}
            for record in single_session:
                if record in new_session:
                    new_session[record] = new_session[record] + 1
                else:
                    new_session[record] = single_session[record]
            return (
<<<<<<< HEAD
                {"Total_session": new_session},
=======
                {"Session_counts": new_session},
>>>>>>> 27ace23f
                message
            )<|MERGE_RESOLUTION|>--- conflicted
+++ resolved
@@ -1431,16 +1431,6 @@
             )
 
     @staticmethod
-<<<<<<< HEAD
-    def session_count(collection: Text, month: int = 6):
-
-        """
-        Computes the total session count for users for the past months
-
-        :param collection: collection to connect to
-        :param month: default is 6 months
-        :return: dictionary of users and their session counts
-=======
     def unsuccessful_session(collection: Text, month: int = 6,
                              fallback_action: str = 'action_default_fallback',
                              nlu_fallback_action: str = 'nlu_fallback'):
@@ -1453,7 +1443,6 @@
         :param nlu_fallback_action: nlu fallback configured for bot
         :param month: default is 6 months
         :return: dictionary of users and their unsuccessful session counts
->>>>>>> 27ace23f
         """
         client, message = HistoryProcessor.get_mongo_connection()
         message = ' '.join([message, f', collection: {collection}'])
@@ -1463,21 +1452,6 @@
             new_session, single_session = [], []
             try:
                 new_session = list(conversations.aggregate([{"$unwind": {"path": "$events", "includeArrayIndex": "arrayIndex"}},
-<<<<<<< HEAD
-                                   {"$match": {"events.timestamp": {"$gte": Utility.get_timestamp_previous_month(month)}}},
-                                   {"$match": {"events.name": "action_session_start"}},
-                                   {"$group": {"_id": "$sender_id", "count": {"$sum": 1}}}
-                                          ], allowDiskUse=True))
-
-                single_session = list(conversations.aggregate([{"$unwind": {"path": "$events", "includeArrayIndex": "arrayIndex"}},
-                                           {"$match": {"events.timestamp": {"$gte": Utility.get_timestamp_previous_month(month)}}},
-                                           {"$match": {"$or": [{"events.event": "user"}, {"events.name": "action_session_start"}]}},
-                                           {"$group": {"_id": "$sender_id", "events": {"$push": "$events"}}},
-                                           {"$addFields": {"first_event": {"$first": "$events"}}},
-                                           {"$match": {"first_event.event": "user"}},
-                                           {"$project": {"_id": 1}},
-                                           {"$addFields": {"count": 1}}], allowDiskUse=True))
-=======
                                            {"$match": {"events.timestamp": {"$gte": Utility.get_timestamp_previous_month(month)}}},
                                            {"$match": {"events.name": {"$in": ["action_session_start", fallback_action, nlu_fallback_action]}}},
                                            {"$group": {"_id": "$sender_id", "events": {"$push": "$events"},
@@ -1512,7 +1486,6 @@
                            {"$project": {"_id": 1, "count": 1}}
                                              ], allowDiskUse=True)
                 )
->>>>>>> 27ace23f
             except Exception as e:
                 logger.error(e)
                 message = '\n'.join([message, str(e)])
@@ -1524,10 +1497,52 @@
                 else:
                     new_session[record] = single_session[record]
             return (
-<<<<<<< HEAD
+                {"Session_counts": new_session},
+                message
+            )
+
+    @staticmethod
+    def session_count(collection: Text, month: int = 6):
+
+        """
+        Computes the total session count for users for the past months
+
+        :param collection: collection to connect to
+        :param month: default is 6 months
+        :return: dictionary of users and their session counts
+        """
+        client, message = HistoryProcessor.get_mongo_connection()
+        message = ' '.join([message, f', collection: {collection}'])
+        with client as client:
+            db = client.get_database()
+            conversations = db.get_collection(collection)
+            new_session, single_session = [], []
+            try:
+                new_session = list(conversations.aggregate([{"$unwind": {"path": "$events", "includeArrayIndex": "arrayIndex"}},
+                                   {"$match": {"events.timestamp": {"$gte": Utility.get_timestamp_previous_month(month)}}},
+                                   {"$match": {"events.name": "action_session_start"}},
+                                   {"$group": {"_id": "$sender_id", "count": {"$sum": 1}}}
+                                          ], allowDiskUse=True))
+
+                single_session = list(conversations.aggregate([{"$unwind": {"path": "$events", "includeArrayIndex": "arrayIndex"}},
+                                           {"$match": {"events.timestamp": {"$gte": Utility.get_timestamp_previous_month(month)}}},
+                                           {"$match": {"$or": [{"events.event": "user"}, {"events.name": "action_session_start"}]}},
+                                           {"$group": {"_id": "$sender_id", "events": {"$push": "$events"}}},
+                                           {"$addFields": {"first_event": {"$first": "$events"}}},
+                                           {"$match": {"first_event.event": "user"}},
+                                           {"$project": {"_id": 1}},
+                                           {"$addFields": {"count": 1}}], allowDiskUse=True))
+            except Exception as e:
+                logger.error(e)
+                message = '\n'.join([message, str(e)])
+            new_session = {d['_id']: d['count'] for d in new_session}
+            single_session = {d['_id']: d['count'] for d in single_session}
+            for record in single_session:
+                if record in new_session:
+                    new_session[record] = new_session[record] + 1
+                else:
+                    new_session[record] = single_session[record]
+            return (
                 {"Total_session": new_session},
-=======
-                {"Session_counts": new_session},
->>>>>>> 27ace23f
                 message
             )