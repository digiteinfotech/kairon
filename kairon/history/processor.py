--- conflicted
+++ resolved
@@ -1207,20 +1207,6 @@
             )
 
     @staticmethod
-<<<<<<< HEAD
-    def user_fallback_dropoff(collection: Text, month: int = 6,
-                              fallback_action: str = 'action_default_fallback',
-                              nlu_fallback_action: str = 'nlu_fallback'):
-
-        """
-        Computes the list of users that dropped off after encountering fallback
-
-        :param collection: collection to connect to
-        :param fallback_action: fallback action configured for bot
-        :param nlu_fallback_action: nlu fallback configured for bot
-        :param month: default is 6 months
-        :return: dictionary of users and their dropoff counts
-=======
     def average_conversation_time_range(collection: Text, month: int = 6):
 
         """
@@ -1229,72 +1215,12 @@
         :param collection: collection to connect to
         :param month: default is 6 months
         :return: dictionary of counts of average conversation time for the previous months
->>>>>>> e6e63b7f
-        """
-        client, message = HistoryProcessor.get_mongo_connection()
-        message = ' '.join([message, f', collection: {collection}'])
-        with client as client:
-            db = client.get_database()
-            conversations = db.get_collection(collection)
-<<<<<<< HEAD
-            new_session, single_session = [], []
-            try:
-                new_session = list(
-                    conversations.aggregate([{"$unwind": {"path": "$events", "includeArrayIndex": "arrayIndex"}},
-                                             {"$match": {"events.timestamp": {
-                                                 "$gte": Utility.get_timestamp_previous_month(month)},
-                                                         "events.name": {"$ne": "action_listen"},
-                                                         "events.event": {
-                                                             "$nin": ["session_started", "restart", "bot"]}}},
-                                             {"$group": {"_id": "$sender_id", "events": {"$push": "$events"},
-                                                         "allevents": {"$push": "$events"}}},
-                                             {"$unwind": "$events"},
-                                             {"$project": {
-                                                 "_id": 1,
-                                                 "events": 1,
-                                                 "following_events": {
-                                                     "$arrayElemAt": [
-                                                         "$allevents",
-                                                         {"$add": [{"$indexOfArray": ["$allevents", "$events"]}, 1]}
-                                                     ]
-                                                 }
-                                             }},
-                                             {"$match": {'$or': [{"events.name": fallback_action},
-                                                                 {"events.name": nlu_fallback_action}],
-                                                         "following_events.name": "action_session_start"}},
-                                             {"$group": {"_id": "$_id", "count": {"$sum": 1}}},
-                                             {"$sort": {"count": -1}}
-                                             ], allowDiskUse=True)
-                )
-
-                single_session = list(
-                    conversations.aggregate([{"$unwind": {"path": "$events", "includeArrayIndex": "arrayIndex"}},
-                                             {"$match": {"events.timestamp": {
-                                                 "$gte": Utility.get_timestamp_previous_month(month)},
-                                                         "events.name": {"$ne": "action_listen"},
-                                                         "events.event": {
-                                                             "$nin": ["session_started", "restart", "bot"]}}},
-                                             {"$group": {"_id": "$sender_id", "events": {"$push": "$events"}}},
-                                             {"$addFields": {"last_event": {"$last": "$events"}}},
-                                             {"$match": {'$or': [{"last_event.name": fallback_action},
-                                                                 {"last_event.name": nlu_fallback_action}]}},
-                                             {"$addFields": {"count": 1}},
-                                             {"$project": {"_id": 1, "count": 1}}
-                                             ], allowDiskUse=True)
-                )
-            except Exception as e:
-                logger.error(e)
-                message = '\n'.join([message, str(e)])
-            new_session = {d['_id']: d['count'] for d in new_session}
-            single_session = {d['_id']: d['count'] for d in single_session}
-            for record in single_session:
-                if record in new_session:
-                    new_session[record] = new_session[record] + 1
-                else:
-                    new_session[record] = single_session[record]
-            return (
-                {"Dropoff_list": new_session},
-=======
+        """
+        client, message = HistoryProcessor.get_mongo_connection()
+        message = ' '.join([message, f', collection: {collection}'])
+        with client as client:
+            db = client.get_database()
+            conversations = db.get_collection(collection)
             total = []
             time = []
             try:
@@ -1347,6 +1273,84 @@
             avg_conv_time = {k: conv_time[k] / user_count[k] for k in user_count.keys()}
             return (
                 {"Conversation_time_range": avg_conv_time},
->>>>>>> e6e63b7f
+                message
+            )
+
+    @staticmethod
+    def user_fallback_dropoff(collection: Text, month: int = 6,
+                              fallback_action: str = 'action_default_fallback',
+                              nlu_fallback_action: str = 'nlu_fallback'):
+
+        """
+        Computes the list of users that dropped off after encountering fallback
+
+        :param collection: collection to connect to
+        :param fallback_action: fallback action configured for bot
+        :param nlu_fallback_action: nlu fallback configured for bot
+        :param month: default is 6 months
+        :return: dictionary of users and their dropoff counts
+        """
+        client, message = HistoryProcessor.get_mongo_connection()
+        message = ' '.join([message, f', collection: {collection}'])
+        with client as client:
+            db = client.get_database()
+            conversations = db.get_collection(collection)
+            new_session, single_session = [], []
+            try:
+                new_session = list(
+                    conversations.aggregate([{"$unwind": {"path": "$events", "includeArrayIndex": "arrayIndex"}},
+                                             {"$match": {"events.timestamp": {
+                                                 "$gte": Utility.get_timestamp_previous_month(month)},
+                                                         "events.name": {"$ne": "action_listen"},
+                                                         "events.event": {
+                                                             "$nin": ["session_started", "restart", "bot"]}}},
+                                             {"$group": {"_id": "$sender_id", "events": {"$push": "$events"},
+                                                         "allevents": {"$push": "$events"}}},
+                                             {"$unwind": "$events"},
+                                             {"$project": {
+                                                 "_id": 1,
+                                                 "events": 1,
+                                                 "following_events": {
+                                                     "$arrayElemAt": [
+                                                         "$allevents",
+                                                         {"$add": [{"$indexOfArray": ["$allevents", "$events"]}, 1]}
+                                                     ]
+                                                 }
+                                             }},
+                                             {"$match": {'$or': [{"events.name": fallback_action},
+                                                                 {"events.name": nlu_fallback_action}],
+                                                         "following_events.name": "action_session_start"}},
+                                             {"$group": {"_id": "$_id", "count": {"$sum": 1}}},
+                                             {"$sort": {"count": -1}}
+                                             ], allowDiskUse=True)
+                )
+
+                single_session = list(
+                    conversations.aggregate([{"$unwind": {"path": "$events", "includeArrayIndex": "arrayIndex"}},
+                                             {"$match": {"events.timestamp": {
+                                                 "$gte": Utility.get_timestamp_previous_month(month)},
+                                                         "events.name": {"$ne": "action_listen"},
+                                                         "events.event": {
+                                                             "$nin": ["session_started", "restart", "bot"]}}},
+                                             {"$group": {"_id": "$sender_id", "events": {"$push": "$events"}}},
+                                             {"$addFields": {"last_event": {"$last": "$events"}}},
+                                             {"$match": {'$or': [{"last_event.name": fallback_action},
+                                                                 {"last_event.name": nlu_fallback_action}]}},
+                                             {"$addFields": {"count": 1}},
+                                             {"$project": {"_id": 1, "count": 1}}
+                                             ], allowDiskUse=True)
+                )
+            except Exception as e:
+                logger.error(e)
+                message = '\n'.join([message, str(e)])
+            new_session = {d['_id']: d['count'] for d in new_session}
+            single_session = {d['_id']: d['count'] for d in single_session}
+            for record in single_session:
+                if record in new_session:
+                    new_session[record] = new_session[record] + 1
+                else:
+                    new_session[record] = single_session[record]
+            return (
+                {"Dropoff_list": new_session},
                 message
             )