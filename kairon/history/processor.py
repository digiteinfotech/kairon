--- conflicted
+++ resolved
@@ -1175,17 +1175,6 @@
                 raise AppException(e)
 
     @staticmethod
-<<<<<<< HEAD
-    def intents_before_dropoff(collection: Text, month: int = 6):
-
-        """
-        Computes the identified intents and their counts for users before dropping off from the conversations
-
-        :param collection: collection to connect to
-        :param month: default is 6 months
-        :return: dictionary of intents and their counts for the respective users
-        """
-=======
     def user_input_count(collection: Text, month: int = 6):
 
         """
@@ -1196,70 +1185,11 @@
         :return: dictionary of counts of user inputs for the given duration
         """
 
->>>>>>> a152dbc1
-        client, message = HistoryProcessor.get_mongo_connection()
-        message = ' '.join([message, f', collection: {collection}'])
-        with client as client:
-            db = client.get_database()
-            conversations = db.get_collection(collection)
-<<<<<<< HEAD
-            new_session_dict, single_session_dict = {}, {}
-            try:
-                new_session_list = list(conversations.aggregate([{"$unwind": {"path": "$events", "includeArrayIndex": "arrayIndex"}},
-                                   {"$match": {"events.timestamp": {"$gte": Utility.get_timestamp_previous_month(month)}}},
-                                   {"$match": {"$or": [{"events.event": "user"}, {"events.name": "action_session_start"}]}},
-                                   {"$group": {"_id": "$sender_id", "events": {"$push": "$events"},
-                                                      "allevents": {"$push": "$events"}}},
-                                   {"$unwind": "$events"},
-                                      {"$project": {
-                                          "_id": 1,
-                                          "events": 1,
-                                          "following_events": {
-                                              "$arrayElemAt": [
-                                                  "$allevents",
-                                                  {"$add": [{"$indexOfArray": ["$allevents", "$events"]}, 1]}
-                                              ]
-                                          }
-                                      }},
-                                   {"$match": {"following_events.name": "action_session_start"}},
-                                   {"$project": {"_id": 1, "intent": "$events.parse_data.intent.name"}},
-                                {"$group": {"_id": {"sender_id": "$_id", "intent": "$intent"}, "count": {"$sum": 1}}},
-                                {"$project": {"_id": "$_id.sender_id", "intent": "$_id.intent", "count": 1}}
-                                          ], allowDiskUse=True))
-
-                for record in new_session_list:
-                    if not record["_id"] in new_session_dict:
-                        new_session_dict[record["_id"]] = {record["intent"]: record["count"]}
-                    else:
-                        new_session_dict[record["_id"]][record["intent"]] = record["count"]
-
-                single_session_list = list(conversations.aggregate([{"$unwind": {"path": "$events", "includeArrayIndex": "arrayIndex"}},
-                                           {"$match": {"events.timestamp": {"$gte": Utility.get_timestamp_previous_month(month)}}},
-                                           {"$match": {"$or": [{"events.event": "user"}, {"events.name": "action_session_start"}]}},
-                                           {"$group": {"_id": "$sender_id", "events": {"$push": "$events"}}},
-                                           {"$addFields": {"last_event": {"$last": "$events"}}},
-                                           {"$match": {"last_event.event": "user"}},
-                                           {"$project": {"_id": 1, "intent": "$last_event.parse_data.intent.name"}},
-                                           {"$addFields": {"count": 1}}], allowDiskUse=True))
-
-                single_session_dict = {record["_id"]: {record["intent"]: record["count"]} for record in single_session_list}
-
-            except Exception as e:
-                logger.error(e)
-                message = '\n'.join([message, str(e)])
-
-            for record in single_session_dict:
-                if record in new_session_dict:
-                    if list(single_session_dict[record].keys())[0] in new_session_dict[record]:
-                        new_session_dict[record][list(single_session_dict[record].keys())[0]] = new_session_dict[record][list(single_session_dict[record].keys())[0]] + 1
-                    else:
-                        new_session_dict[record][list(single_session_dict[record].keys())[0]] = single_session_dict[record][list(single_session_dict[record].keys())[0]]
-                else:
-                    new_session_dict[record] = single_session_dict[record]
-
-            return (
-                new_session_dict,
-=======
+        client, message = HistoryProcessor.get_mongo_connection()
+        message = ' '.join([message, f', collection: {collection}'])
+        with client as client:
+            db = client.get_database()
+            conversations = db.get_collection(collection)
             user_input = []
             try:
                 user_input = list(conversations.aggregate(
@@ -1423,6 +1353,79 @@
                     new_session[record] = single_session[record]
             return (
                 {"Dropoff_list": new_session},
->>>>>>> a152dbc1
+                message
+            )
+
+    @staticmethod
+    def intents_before_dropoff(collection: Text, month: int = 6):
+
+        """
+        Computes the identified intents and their counts for users before dropping off from the conversations
+
+        :param collection: collection to connect to
+        :param month: default is 6 months
+        :return: dictionary of intents and their counts for the respective users
+        """
+        client, message = HistoryProcessor.get_mongo_connection()
+        message = ' '.join([message, f', collection: {collection}'])
+        with client as client:
+            db = client.get_database()
+            conversations = db.get_collection(collection)
+            new_session_dict, single_session_dict = {}, {}
+            try:
+                new_session_list = list(conversations.aggregate([{"$unwind": {"path": "$events", "includeArrayIndex": "arrayIndex"}},
+                                   {"$match": {"events.timestamp": {"$gte": Utility.get_timestamp_previous_month(month)}}},
+                                   {"$match": {"$or": [{"events.event": "user"}, {"events.name": "action_session_start"}]}},
+                                   {"$group": {"_id": "$sender_id", "events": {"$push": "$events"},
+                                                      "allevents": {"$push": "$events"}}},
+                                   {"$unwind": "$events"},
+                                      {"$project": {
+                                          "_id": 1,
+                                          "events": 1,
+                                          "following_events": {
+                                              "$arrayElemAt": [
+                                                  "$allevents",
+                                                  {"$add": [{"$indexOfArray": ["$allevents", "$events"]}, 1]}
+                                              ]
+                                          }
+                                      }},
+                                   {"$match": {"following_events.name": "action_session_start"}},
+                                   {"$project": {"_id": 1, "intent": "$events.parse_data.intent.name"}},
+                                {"$group": {"_id": {"sender_id": "$_id", "intent": "$intent"}, "count": {"$sum": 1}}},
+                                {"$project": {"_id": "$_id.sender_id", "intent": "$_id.intent", "count": 1}}
+                                          ], allowDiskUse=True))
+
+                for record in new_session_list:
+                    if not record["_id"] in new_session_dict:
+                        new_session_dict[record["_id"]] = {record["intent"]: record["count"]}
+                    else:
+                        new_session_dict[record["_id"]][record["intent"]] = record["count"]
+
+                single_session_list = list(conversations.aggregate([{"$unwind": {"path": "$events", "includeArrayIndex": "arrayIndex"}},
+                                           {"$match": {"events.timestamp": {"$gte": Utility.get_timestamp_previous_month(month)}}},
+                                           {"$match": {"$or": [{"events.event": "user"}, {"events.name": "action_session_start"}]}},
+                                           {"$group": {"_id": "$sender_id", "events": {"$push": "$events"}}},
+                                           {"$addFields": {"last_event": {"$last": "$events"}}},
+                                           {"$match": {"last_event.event": "user"}},
+                                           {"$project": {"_id": 1, "intent": "$last_event.parse_data.intent.name"}},
+                                           {"$addFields": {"count": 1}}], allowDiskUse=True))
+
+                single_session_dict = {record["_id"]: {record["intent"]: record["count"]} for record in single_session_list}
+
+            except Exception as e:
+                logger.error(e)
+                message = '\n'.join([message, str(e)])
+
+            for record in single_session_dict:
+                if record in new_session_dict:
+                    if list(single_session_dict[record].keys())[0] in new_session_dict[record]:
+                        new_session_dict[record][list(single_session_dict[record].keys())[0]] = new_session_dict[record][list(single_session_dict[record].keys())[0]] + 1
+                    else:
+                        new_session_dict[record][list(single_session_dict[record].keys())[0]] = single_session_dict[record][list(single_session_dict[record].keys())[0]]
+                else:
+                    new_session_dict[record] = single_session_dict[record]
+
+            return (
+                new_session_dict,
                 message
             )