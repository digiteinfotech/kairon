--- conflicted
+++ resolved
@@ -106,7 +106,6 @@
     return {"data": top_action, "message": message}
 
 
-<<<<<<< HEAD
 @router.get("/fallback/dropoff", response_model=Response)
 async def fallback_dropoff(request: HistoryQuery = HistoryQuery(),
                            collection: str = Depends(Authentication.authenticate_and_get_collection)):
@@ -115,7 +114,8 @@
         collection, request.month, request.action_fallback, request.nlu_fallback
     )
     return {"data": user_list, "message": message}
-=======
+
+
 @router.get("/users/input", response_model=Response)
 async def user_input_count(request: HistoryQuery = HistoryQuery(),
                            collection: str = Depends(Authentication.authenticate_and_get_collection)):
@@ -123,5 +123,4 @@
     user_inputs, message = HistoryProcessor.user_input_count(
         collection, request.month
     )
-    return {"data": user_inputs, "message": message}
->>>>>>> 164aba23
+    return {"data": user_inputs, "message": message}