import json
import uuid
from datetime import datetime
from typing import Dict, Text

from loguru import logger as logging
from mongoengine import Q
from mongoengine.errors import DoesNotExist
from mongoengine.errors import ValidationError
from pydantic import SecretStr
from validators import ValidationFailure
from validators import email as mail_check
from kairon.exceptions import AppException
from kairon.idp.data_objects import IdpConfig
from kairon.shared.account.activity_log import UserActivityLogger
from kairon.shared.account.data_objects import Account, User, Bot, UserEmailConfirmation, Feedback, UiConfig, \
    MailTemplates, SystemProperties, BotAccess, UserActivityLog, BotMetaData, TrustedDevice, Organization
from kairon.shared.actions.data_objects import FormValidationAction, SlotSetAction, EmailActionConfig
from kairon.shared.constants import UserActivityType
from kairon.shared.data.base_data import AuditLogData
from kairon.shared.data.constant import ACCESS_ROLES, ACTIVITY_STATUS
from kairon.shared.data.data_objects import BotSettings, ChatClientConfig, SlotMapping
from kairon.shared.metering.constants import MetricType
from kairon.shared.metering.metering_processor import MeteringProcessor
from kairon.shared.utils import Utility

Utility.load_email_configuration()


class AccountProcessor:

    @staticmethod
    def add_account(name: str, user: str):
        """
        adds a new account

        :param name: account name
        :param user: user id
        :return: account id
        """
        if Utility.check_empty_string(name):
            raise AppException("Account Name cannot be empty or blank spaces")
        Utility.is_exist(
            Account,
            exp_message="Account name already exists!",
            name__iexact=name,
            status=True,
        )
        license = {"bots": 2, "intents": 3, "examples": 20, "training": 3, "augmentation": 5}
        return Account(name=name.strip(), user=user, license=license).save().to_mongo().to_dict()

    @staticmethod
    def get_account(account: int):
        """
        fetch account object

        :param account: account id
        :return: account details
        """
        try:
            account = Account.objects().get(id=account).to_mongo().to_dict()
            return account
        except:
            raise DoesNotExist("Account does not exists")

    @staticmethod
    def check_bot_exists(name: str, account: int, raise_exception: bool = True):
        bot_exists = Utility.is_exist(
            Bot,
            raise_error=False,
            name__iexact=name,
            account=account,
            status=True,
        )
        if bot_exists and raise_exception:
            raise AppException("Bot already exists!")

        return bot_exists

    @staticmethod
    def add_bot(name: str, account: int, user: str, is_new_account: bool = False, **metadata):
        """
        add a bot to account

        :param metadata: metadata of new bot
        :param name: bot name
        :param account: account id
        :param user: user id
        :param is_new_account: True if it is a new account
        :return: bot id
        """
        from kairon.shared.data.processor import MongoProcessor
        from kairon.shared.data.data_objects import BotSettings

        if Utility.check_empty_string(name):
            raise AppException("Bot Name cannot be empty or blank spaces")

        if Utility.check_empty_string(user):
            raise AppException("user cannot be empty or blank spaces")

        AccountProcessor.check_bot_exists(name, account)

        if metadata:
            bot_metadata = BotMetaData(**metadata['metadata'])
        else:
            bot_metadata = BotMetaData()

        bot = Bot(name=name, account=account, user=user, metadata=bot_metadata).save().to_mongo().to_dict()
        bot_id = bot['_id'].__str__()
        if not is_new_account:
            AccountProcessor.__allow_access_to_bot(bot_id, user, user, account, ACCESS_ROLES.OWNER.value, ACTIVITY_STATUS.ACTIVE.value)
        BotSettings(bot=bot_id, user=user).save()
        processor = MongoProcessor()
        config = processor.load_config(bot_id)
        processor.add_or_overwrite_config(config, bot_id, user)
        processor.add_default_fallback_data(bot_id, user, True, True)
        processor.add_system_required_slots(bot_id, user)
        return bot

    @staticmethod
    def list_bots(account_id: int):
        for bot in Bot.objects(account=account_id, status=True):
            bot = bot.to_mongo().to_dict()
            bot.pop('status')
            bot['role'] = ACCESS_ROLES.OWNER.value
            bot['_id'] = bot['_id'].__str__()
            yield bot

    @staticmethod
    def update_bot(name: Text, bot: Text):
        if Utility.check_empty_string(name):
            raise AppException('Name cannot be empty')
        try:
            bot_info = Bot.objects(id=bot, status=True).get()
            bot_info.name = name
            bot_info.save()
        except DoesNotExist:
            raise AppException('Bot not found')

    @staticmethod
    def delete_bot(bot: Text):
        from kairon.shared.data.data_objects import Intents, Responses, Stories, Configs, Endpoints, Entities, \
            EntitySynonyms, Forms, LookupTables, ModelDeployment, ModelTraining, RegexFeatures, Rules, SessionConfigs, \
            Slots, TrainingDataGenerator, TrainingExamples
        from kairon.shared.test.data_objects import ModelTestingLogs
        from kairon.shared.importer.data_objects import ValidationLogs
        from kairon.shared.actions.data_objects import HttpActionConfig, ActionServerLogs, Actions

        try:
            bot_info = Bot.objects(id=bot, status=True).get()
            bot_info.status = False
            bot_info.save()
            Utility.hard_delete_document([
                Actions, BotAccess, BotSettings, Configs, ChatClientConfig, Endpoints, Entities, EmailActionConfig,
                EntitySynonyms, Forms, FormValidationAction, HttpActionConfig, Intents, LookupTables, RegexFeatures,
                Responses, Rules, SlotMapping, SlotSetAction, SessionConfigs, Slots, Stories, TrainingDataGenerator,
                TrainingExamples, ActionServerLogs, ModelTraining, ModelTestingLogs, ModelDeployment, ValidationLogs
            ], bot)
            AccountProcessor.remove_bot_access(bot)
        except DoesNotExist:
            raise AppException('Bot not found')

    @staticmethod
    def fetch_role_for_user(email: Text, bot: Text):
        try:
            return BotAccess.objects(accessor_email__iexact=email, bot=bot,
                                     status=ACTIVITY_STATUS.ACTIVE.value).get().to_mongo().to_dict()
        except DoesNotExist as e:
            logging.error(e)
            raise AppException('Access to bot is denied')

    @staticmethod
    def get_accessible_bot_details(account_id: int, email: Text):
        shared_bots = []
        account_bots = list(AccountProcessor.list_bots(account_id))
        for bot in BotAccess.objects(accessor_email__iexact=email, bot_account__ne=account_id,
                                     status=ACTIVITY_STATUS.ACTIVE.value):
            bot_details = AccountProcessor.get_bot(bot['bot'])
            bot_details['_id'] = bot_details['_id'].__str__()
            bot_details['role'] = bot['role']
            shared_bots.append(bot_details)
        return {
            'account_owned': account_bots,
            'shared': shared_bots
        }

    @staticmethod
    def allow_bot_and_generate_invite_url(bot: Text, email: Text, user: Text, bot_account: int,
                                          role: ACCESS_ROLES = ACCESS_ROLES.TESTER.value):
        token = Utility.generate_token(email)
        link = f'{Utility.email_conf["app"]["url"]}/{bot}/invite/accept/{token}'
        if role == ACCESS_ROLES.OWNER.value:
            raise AppException('There can be only 1 owner per bot')
        if Utility.email_conf["email"]["enable"]:
            activity_status = ACTIVITY_STATUS.INVITE_NOT_ACCEPTED.value
        else:
            activity_status = ACTIVITY_STATUS.ACTIVE.value
        bot_details = AccountProcessor.__allow_access_to_bot(bot, email, user, bot_account, role, activity_status)
        return bot_details['name'], link

    @staticmethod
    def __allow_access_to_bot(bot: Text, accessor_email: Text, user: Text,
                              bot_account: int, role: ACCESS_ROLES = ACCESS_ROLES.TESTER.value,
                              activity_status: ACTIVITY_STATUS = ACTIVITY_STATUS.INVITE_NOT_ACCEPTED.value):
        """
        Adds bot to a user account.

        :param bot: bot id
        :param accessor_email: email id of the new member
        :param user: user adding the new member
        :param bot_account: account where bot exists
        :param activity_status: can be one of active, inactive or deleted.
        :param role: can be one of admin, designer or tester.
        """
        bot_details = AccountProcessor.get_bot_and_validate_status(bot)
        Utility.is_exist(BotAccess, 'User is already a collaborator', accessor_email__iexact=accessor_email, bot=bot,
                         status__ne=ACTIVITY_STATUS.DELETED.value)
        BotAccess(
            accessor_email=accessor_email,
            bot=bot,
            role=role,
            user=user,
            bot_account=bot_account,
            status=activity_status
        ).save()
        return bot_details

    @staticmethod
    def update_bot_access(bot: Text, accessor_email: Text, user: Text,
                          role: ACCESS_ROLES = ACCESS_ROLES.TESTER.value,
                          status: ACTIVITY_STATUS = ACTIVITY_STATUS.ACTIVE.value,
                          validate_ownership_modification: bool = True):
        """
        Adds bot to a user account.

        :param bot: bot id
        :param accessor_email: email id of the new member
        :param user: user adding the new member
        :param role: can be one of admin, designer or tester.
        :param status: can be one of active, inactive or deleted.
        :param validate_ownership_modification: whether ownership is being modified
        """
        bot_info = AccountProcessor.get_bot_and_validate_status(bot)
        owner_info = AccountProcessor.get_bot_owner(bot)
        AccountProcessor.__update_role(bot, accessor_email, user, role, status, validate_ownership_modification)
        return bot_info["name"], owner_info["accessor_email"]

    @staticmethod
    def __update_role(bot: Text, accessor_email: Text, user: Text,
                      role: ACCESS_ROLES = ACCESS_ROLES.TESTER.value,
                      status: ACTIVITY_STATUS = ACTIVITY_STATUS.ACTIVE.value,
                      validate_ownership_modification: bool = True):
        AccountProcessor.get_user(accessor_email)
        try:
            bot_access = BotAccess.objects(
                accessor_email__iexact=accessor_email, bot=bot, status__ne=ACTIVITY_STATUS.DELETED.value
            ).get()
            if Utility.email_conf["email"]["enable"] and bot_access.status == ACTIVITY_STATUS.INVITE_NOT_ACCEPTED.value:
                raise AppException('User is yet to accept the invite')
            if validate_ownership_modification and ACCESS_ROLES.OWNER.value in {role, bot_access.role}:
                raise AppException('Ownership modification denied')
            if bot_access.role == role:
                raise AppException(f"User is already {role} of the bot")
            bot_access.role = role
            bot_access.user = user
            bot_access.status = status
            bot_access.timestamp = datetime.utcnow()
            bot_access.save()
        except DoesNotExist:
            raise AppException('User not yet invited to collaborate')

    @staticmethod
    def get_bot_owner(bot: Text):
        return BotAccess.objects(
            bot=bot, role=ACCESS_ROLES.OWNER.value, status__ne=ACTIVITY_STATUS.DELETED.value
        ).get().to_mongo().to_dict()

    @staticmethod
    def transfer_ownership(account: int, bot: Text, current_owner: Text, to_user: Text):
        bot_info = AccountProcessor.get_bot_and_validate_status(bot)
        AccountProcessor.__update_role(bot, to_user, current_owner, ACCESS_ROLES.OWNER.value, validate_ownership_modification=False)
        AccountProcessor.__update_role(bot, current_owner, current_owner, ACCESS_ROLES.ADMIN.value, validate_ownership_modification=False)
        AccountProcessor.__change_bot_account(bot, to_user)
        UserActivityLogger.add_log(
            account,
            UserActivityType.transfer_ownership.value,
            current_owner, bot,
            [f'Ownership transferred to {to_user}']
        )
        return bot_info["name"]

    @staticmethod
    def __change_bot_account(bot_id: Text, to_owner: Text):
        user = AccountProcessor.get_user(to_owner)
        Bot.objects(id=bot_id, status=True).update(set__account=user['account'])
        BotAccess.objects(bot=bot_id, status__ne=ACTIVITY_STATUS.DELETED.value).update(set__bot_account=user['account'])

    @staticmethod
    def validate_request_and_accept_bot_access_invite(token: Text, bot: Text):
        """
        Activate user's access to bot.

        :param token: token sent in the link
        :param bot: bot id
        """
        accessor_email = Utility.verify_token(token).get("mail_id")
        AccountProcessor.get_user_details(accessor_email)
        return AccountProcessor.accept_bot_access_invite(bot, accessor_email)

    @staticmethod
    def accept_bot_access_invite(bot: Text, accessor_email: Text):
        """
        Activate user's access to bot.

        :param accessor_email: user invited to bot
        :param bot: bot id
        """
        bot_details = AccountProcessor.get_bot_and_validate_status(bot)
        try:
            bot_access = BotAccess.objects(accessor_email__iexact=accessor_email, bot=bot,
                                           status=ACTIVITY_STATUS.INVITE_NOT_ACCEPTED.value).get()
            bot_access.status = ACTIVITY_STATUS.ACTIVE.value
            bot_access.accept_timestamp = datetime.utcnow()
            bot_access.save()
            return bot_access.user, bot_details['name'], bot_access.accessor_email, bot_access.role
        except DoesNotExist:
            raise AppException('No pending invite found for this bot and user')

    @staticmethod
    def list_active_invites(user: Text):
        """
        List active bot invites.

        :param user: account username
        """
        for invite in BotAccess.objects(accessor_email__iexact=user, status=ACTIVITY_STATUS.INVITE_NOT_ACCEPTED.value):
            invite = invite.to_mongo().to_dict()
            bot_details = AccountProcessor.get_bot(invite['bot'])
            invite['bot_name'] = bot_details['name']
            invite.pop('_id')
            invite.pop('bot_account')
            invite.pop('status')
            yield invite

    @staticmethod
    def search_user(txt: Text):
        """
        List active bot invites.

        :param txt: name to search
        """
        for user in User.objects().search_text(txt).order_by("$text_score").limit(5):
            yield user.email

    @staticmethod
    def remove_bot_access(bot: Text, **kwargs):
        """
        Removes bot from either for all users or only for user supplied.

        :param bot: bot id
        :param kwargs: can be either account or email.
        """
        if kwargs:
            if not Utility.is_exist(BotAccess, None, False, **kwargs, bot=bot, status__ne=ACTIVITY_STATUS.DELETED.value):
                raise AppException('User not a collaborator to this bot')
            active_bot_access = BotAccess.objects(**kwargs, bot=bot, status__ne=ACTIVITY_STATUS.DELETED.value)
        else:
            active_bot_access = BotAccess.objects(bot=bot, status__ne=ACTIVITY_STATUS.DELETED.value)
        active_bot_access.update(set__status=ACTIVITY_STATUS.DELETED.value)

    @staticmethod
    def remove_member(bot: Text, accessor_email: Text, current_user: Text):
        if accessor_email == current_user:
            raise AppException("User cannot remove himself")
        Utility.is_exist(
            BotAccess,
            'Bot owner cannot be removed',
            accessor_email__iexact=accessor_email, bot=bot, status__ne=ACTIVITY_STATUS.DELETED.value,
            role=ACCESS_ROLES.OWNER.value
        )
        AccountProcessor.remove_bot_access(bot, accessor_email=accessor_email)

    @staticmethod
    def list_bot_accessors(bot: Text):
        """
        List users who have access to bot.

        :param bot: bot id
        """
        for accessor in BotAccess.objects(bot=bot, status__ne=ACTIVITY_STATUS.DELETED.value):
            accessor = accessor.to_mongo().to_dict()
            accessor['_id'] = accessor['_id'].__str__()
            yield accessor

    @staticmethod
    def get_bot(id: str):
        """
        fetches bot details

        :param id: bot id
        :return: bot details
        """
        try:
            return Bot.objects().get(id=id).to_mongo().to_dict()
        except:
            raise DoesNotExist("Bot does not exists!")

    @staticmethod
    def get_bot_and_validate_status(bot_id: str):
        """
        fetches bot details

        :param bot_id: bot id
        :return: bot details
        """
        bot = AccountProcessor.get_bot(bot_id)
        if not bot["status"]:
            raise AppException("Inactive Bot Please contact system admin!")
        return bot

    @staticmethod
    def add_user(
        email: str,
        password: str,
        first_name: str,
        last_name: str,
        account: int,
        user: str,
    ):
        """
        adds new user to the account

        :param email: user login id
        :param password: user password
        :param first_name: user firstname
        :param last_name:  user lastname
        :param account: account id
        :param user: user id
        :return: user details
        """
        if (
            Utility.check_empty_string(email)
            or Utility.check_empty_string(last_name)
            or Utility.check_empty_string(first_name)
            or Utility.check_empty_string(password)
        ):
            raise AppException(
                "Email, FirstName, LastName and password cannot be empty or blank spaces"
            )

        Utility.is_exist(
            User,
            exp_message="User already exists! try with different email address.",
            email__iexact=email.strip(),
            status=True,
        )
        return (
            User(
                email=email.strip(),
                password=Utility.get_password_hash(password.strip()),
                first_name=first_name.strip(),
                last_name=last_name.strip(),
                account=account,
                user=user.strip()
            )
            .save()
            .to_mongo()
            .to_dict()
        )

    @staticmethod
    def get_user(email: str, is_login_request: bool = False):
        """
        fetch user details

        :param email: user login id
        :param is_login_request: logs invalid logins if true
        :return: user details
        """
        try:
            return User.objects(email__iexact=email, status=True).get().to_mongo().to_dict()
        except Exception as e:
            logging.error(e)
            if is_login_request:
                MeteringProcessor.add_log(metric_type=MetricType.invalid_login.value, **{"username": email})
            raise DoesNotExist("User does not exist!")

    @staticmethod
    def get_user_details(email: str, is_login_request: bool = False):
        """
        fetches complete user details, checks for whether it is inactive

        :param email: login id
        :param is_login_request: logs invalid logins if true
        :return: dict
        """
        user = AccountProcessor.get_user(email, is_login_request)
        AccountProcessor.check_email_confirmation(user, is_login_request)
        kwargs = {"username": email}
        if not user["status"]:
            if is_login_request:
                kwargs.update({"error": "Inactive User please contact admin!"})
                MeteringProcessor.add_metrics(bot=None, metric_type=MetricType.invalid_login.value,
                                              account=user["account"], **kwargs)
            raise ValidationError("Inactive User please contact admin!")
        account = AccountProcessor.get_account(user["account"])
        if not account["status"]:
            if is_login_request:
                kwargs.update({"error": "Inactive Account Please contact system admin!"})
                MeteringProcessor.add_metrics(bot=None, metric_type=MetricType.invalid_login.value,
                                              account=user["account"], **kwargs)
            raise ValidationError("Inactive Account Please contact system admin!")
        return user

    @staticmethod
    def get_complete_user_details(email: str):
        """
        fetches complete user details including account and bot

        :param email: login id
        :return: dict
        """
        user = AccountProcessor.get_user(email)
        account = AccountProcessor.get_account(user["account"])
        bots = AccountProcessor.get_accessible_bot_details(user["account"], email)
        user["account_name"] = account["name"]
        user['bots'] = bots
        user["_id"] = user["_id"].__str__()
        user.pop('password')
        return user

    @staticmethod
    def get_user_details_and_filter_bot_info_for_integration_user(email: Text, is_integration_user: bool, bot: Text = None):
        user_details = AccountProcessor.get_complete_user_details(email)
        if is_integration_user:
            user_details['bots'] = Utility.filter_bot_details_for_integration_user(bot, user_details['bots'])
        return user_details

    @staticmethod
    async def account_setup(account_setup: Dict):
        """
        create new account

        :param account_setup: dict of account details
        :return: dict user details, user email id, confirmation mail subject, mail body
        """
        from kairon.shared.data.processor import MongoProcessor

        account = None
        bot = None
        mail_to = None
        email_enabled = Utility.email_conf["email"]["enable"]
        link = None
        user = account_setup.get("email")
        try:
            account = AccountProcessor.add_account(account_setup.get("account"), user)
            bot = AccountProcessor.add_bot('Hi-Hello', account["_id"], user, True)
            user_details = AccountProcessor.add_user(
                email=account_setup.get("email"),
                first_name=account_setup.get("first_name"),
                last_name=account_setup.get("last_name"),
                password=account_setup.get("password").get_secret_value(),
                account=account["_id"].__str__(),
                user=user
            )
            AccountProcessor.__allow_access_to_bot(bot["_id"].__str__(), account_setup.get("email"),
                                                   account_setup.get("email"), account['_id'],
                                                   ACCESS_ROLES.OWNER.value, ACTIVITY_STATUS.ACTIVE.value)
            await MongoProcessor().save_from_path(
                "template/use-cases/Hi-Hello", bot["_id"].__str__(), user="sysadmin"
            )
            if email_enabled:
                token = Utility.generate_token(account_setup.get("email"))
                link = Utility.email_conf["app"]["url"] + '/verify/' + token
                mail_to = account_setup.get("email")

        except Exception as e:
            if account and "_id" in account:
                Account.objects().get(id=account["_id"]).delete()
            if bot and "_id" in bot:
                Bot.objects().get(id=bot["_id"]).delete()
            raise e

        return user_details, mail_to, link

    @staticmethod
    async def default_account_setup():
        """
        default account for testing/demo purposes

        :return: user details
        :raises: if account already exist
        """
        account = {
            "account": "DemoAccount",
            "bot": "Demo",
            "email": "test@demo.in",
            "first_name": "Test_First",
            "last_name": "Test_Last",
            "password": SecretStr("Changeit@123"),
        }
        try:
            user, mail, link = await AccountProcessor.account_setup(account)
            return user, mail, link
        except Exception as e:
            logging.info(str(e))

    @staticmethod
    def load_system_properties():
        try:
            system_properties = SystemProperties.objects().get().to_mongo().to_dict()
        except DoesNotExist:
            mail_templates = MailTemplates(
                password_reset=open('template/emails/passwordReset.html', 'r').read(),
                password_reset_confirmation=open('template/emails/passwordResetConfirmation.html', 'r').read(),
                verification=open('template/emails/verification.html', 'r').read(),
                verification_confirmation=open('template/emails/verificationConfirmation.html', 'r').read(),
                add_member_invitation=open('template/emails/memberAddAccept.html', 'r').read(),
                add_member_confirmation=open('template/emails/memberAddConfirmation.html', 'r').read(),
                password_generated=open('template/emails/passwordGenerated.html', 'r').read(),
                conversation=open('template/emails/conversation.html', 'r').read(),
                bot_msg_conversation=open('template/emails/bot_msg_conversation.html', 'r').read(),
                user_msg_conversation=open('template/emails/user_msg_conversation.html', 'r').read(),
                update_role=open('template/emails/memberUpdateRole.html', 'r').read(),
                untrusted_login=open('template/emails/untrusted_login.html', 'r').read(),
            )
            system_properties = SystemProperties(mail_templates=mail_templates).save().to_mongo().to_dict()
        Utility.email_conf['email']['templates']['verification'] = system_properties['mail_templates']['verification']
        Utility.email_conf['email']['templates']['verification_confirmation'] = system_properties['mail_templates']['verification_confirmation']
        Utility.email_conf['email']['templates']['password_reset'] = system_properties['mail_templates']['password_reset']
        Utility.email_conf['email']['templates']['password_reset_confirmation'] = system_properties['mail_templates']['password_reset_confirmation']
        Utility.email_conf['email']['templates']['add_member_invitation'] = system_properties['mail_templates']['add_member_invitation']
        Utility.email_conf['email']['templates']['add_member_confirmation'] = system_properties['mail_templates']['add_member_confirmation']
        Utility.email_conf['email']['templates']['password_generated'] = system_properties['mail_templates']['password_generated']
        Utility.email_conf['email']['templates']['conversation'] = system_properties['mail_templates']['conversation']
        Utility.email_conf['email']['templates']['bot_msg_conversation'] = system_properties['mail_templates']['bot_msg_conversation']
        Utility.email_conf['email']['templates']['user_msg_conversation'] = system_properties['mail_templates']['user_msg_conversation']
        Utility.email_conf['email']['templates']['update_role'] = system_properties['mail_templates']['update_role']
        Utility.email_conf['email']['templates']['untrusted_login'] = system_properties['mail_templates']['untrusted_login']

    @staticmethod
    async def confirm_email(token: str):
        """
        Confirms the user through link and updates the database

        :param token: the token from link
        :return: mail id, subject of mail, body of mail
        """
        decoded_jwt = Utility.verify_token(token)
        email_confirm = decoded_jwt.get("mail_id")
        Utility.is_exist(
            UserEmailConfirmation,
            exp_message="Email already confirmed!",
            email__iexact=email_confirm.strip(),
        )
        confirm = UserEmailConfirmation()
        confirm.email = email_confirm
        confirm.save()
        user = AccountProcessor.get_user(email_confirm)
        return email_confirm, user['first_name']

    @staticmethod
    def is_user_confirmed(email: str):
        """
        Checks if user is verified and raises an Exception if not

        :param email: mail id of user
        :return: None
        """
        if not Utility.is_exist(UserEmailConfirmation, email__iexact=email.strip(), raise_error=False):
            raise AppException("Please verify your mail")

    @staticmethod
    def check_email_confirmation(user_info: dict, is_login_request: bool = False):
        """
        Checks if the account is verified through mail

        :param user_info: details of the user
        :param is_login_request: login request
        :return: None
        """
        email_enabled = Utility.email_conf["email"]["enable"]

        if email_enabled:
            try:
                AccountProcessor.is_user_confirmed(user_info["email"])
            except Exception as e:
                if is_login_request:
                    kwargs = {"username": user_info["email"], "error": "Please verify your mail"}
                    MeteringProcessor.add_metrics(bot=None, metric_type=MetricType.invalid_login.value,
                                                  account=user_info["account"], **kwargs)
                raise e

    @staticmethod
    async def send_reset_link(mail: str):
        """
        Sends a password reset link to the mail id

        :param mail: email id of the user
        :return: mail id, mail subject, mail body
        """
        email_enabled = Utility.email_conf["email"]["enable"]

        if email_enabled:
            mail = mail.strip()
            if isinstance(mail_check(mail), ValidationFailure):
                raise AppException("Please enter valid email id")
            if not Utility.is_exist(User, email__iexact=mail, status=True, raise_error=False):
                raise AppException("Error! There is no user with the following mail id")
            if not Utility.is_exist(UserEmailConfirmation, email__iexact=mail, raise_error=False):
                raise AppException("Error! The following user's mail is not verified")
            UserActivityLogger.is_password_reset_within_cooldown_period(mail)
            UserActivityLogger.is_password_reset_request_limit_exceeded(mail)
            token_expiry = Utility.environment['user']['reset_password_cooldown_period'] or 120
            uuid_value = str(uuid.uuid1())
            token = Utility.generate_token_payload({"mail_id": mail, "uuid":uuid_value}, token_expiry * 60)
            user = AccountProcessor.get_user(mail)
            link = Utility.email_conf["app"]["url"] + '/reset_password/' + token
            UserActivityLogger.add_log(account=user['account'], email=mail, a_type=UserActivityType.reset_password_request.value)
            data={"status":"pending","uuid":uuid_value}
            UserActivityLogger.add_log(account=user['account'], email=mail, a_type=UserActivityType.link_usage.value,
                                      message=["Send Reset Link"], data=data)
            return mail, user['first_name'], link
        else:
            raise AppException("Error! Email verification is not enabled")

    @staticmethod
    async def overwrite_password(token: str, password: str):
        """
        Changes the user's password

        :param token: unique token from the password reset page
        :param password: new password entered by the user
        :return: mail id, mail subject and mail body
        """
        if Utility.check_empty_string(password):
            raise AppException("password cannot be empty or blank")
        decoded_jwt = Utility.verify_token(token)
        email = decoded_jwt.get("mail_id")
        uuid_value = decoded_jwt.get("uuid")
        if uuid_value is not None and Utility.is_exist(
                UserActivityLog, raise_error=False, user=email, type=UserActivityType.link_usage.value,
                data={"status":"done","uuid":uuid_value}):
            raise AppException("Link is already being used, Please raise new request")
        user = User.objects(email__iexact=email, status=True).get()
        UserActivityLogger.is_password_reset_within_cooldown_period(email)
        previous_passwrd = user.password
        if Utility.verify_password(password.strip(), previous_passwrd):
            raise AppException("You have already used that password, try another")
        user_act_log = UserActivityLog.objects(user=email, type=UserActivityType.reset_password.value)
        if any(act_log.data is not None and act_log.data.get("password") is not None and
               Utility.verify_password(password.strip(), act_log.data.get("password"))
               for act_log in user_act_log):
            raise AppException("You have already used that password, try another")
        user.password = Utility.get_password_hash(password.strip())
        user.user = email
        user.save()
        data = {"password": previous_passwrd}
        UserActivityLogger.add_log(account=user['account'], email=email, a_type=UserActivityType.reset_password.value,
                                   data=data)
        if uuid_value is not None:
            UserActivityLog.objects(user=email, type=UserActivityType.link_usage.value,
                                      data={"status": "pending", "uuid":uuid_value})\
                .update_one(set__data__status="done")
        return email, user.first_name

    @staticmethod
    async def send_confirmation_link(mail: str):
        """
        Sends a link to the user's mail id for account verification

        :param mail: the mail id of the user
        :return: mail id, mail subject and mail body
        """
        email_enabled = Utility.email_conf["email"]["enable"]

        if email_enabled:
            if isinstance(mail_check(mail), ValidationFailure):
                raise AppException("Please enter valid email id")
            Utility.is_exist(UserEmailConfirmation, exp_message="Email already confirmed!", email__iexact=mail.strip())
            if not Utility.is_exist(User, email__iexact=mail.strip(), status=True, raise_error=False):
                raise AppException("Error! There is no user with the following mail id")
            user = AccountProcessor.get_user(mail)
            token = Utility.generate_token(mail)
            link = Utility.email_conf["app"]["url"] + '/verify/' + token
            return mail, user['first_name'], link
        else:
            raise AppException("Error! Email verification is not enabled")

    @staticmethod
    def add_feedback(rating: float, user: str, scale: float = 5.0, feedback: str = None):
        """
        Add user feedback.
        @param rating: user given rating.
        @param user: Kairon username.
        @param scale: Scale on which rating is given. %.0 is the default value.
        @param feedback: feedback if any.
        @return:
        """
        Feedback(rating=rating, scale=scale, feedback=feedback, user=user).save()

    @staticmethod
    def update_ui_config(config: dict, user: str):
        """
        Adds UI configuration such as themes, layout type, flags for stepper
        to render UI components based on it.
        @param config: UI configuration to save.
        @param user: username
        """
        try:
            ui_config = UiConfig.objects(user=user).get()
        except DoesNotExist:
            ui_config = UiConfig(user=user)
        ui_config.config = config
        ui_config.save()

    @staticmethod
    def get_ui_config(user: str):
        """
        Retrieves UI configuration such as themes, layout type, flags for stepper
        to render UI components based on it.
        @param user: username
        """
        try:
            ui_config = UiConfig.objects(user=user).get()
            config = ui_config.config
        except DoesNotExist:
            config = {}
            AccountProcessor.update_ui_config(config, user)
        return config

    @staticmethod
    def delete_account(account_id: int):
        """
                Delete User Account

                :param account_id: user account id
                :param email: user email
                :return: None
        """
        try:
            account_obj = Account.objects(id=account_id, status=True).get()
        except DoesNotExist:
            raise AppException("Account does not exist!")

        # List all bots for the account
        account_bots = list(AccountProcessor.list_bots(account_id))
        # Delete all account_owned bots
        for bot in account_bots:
            AccountProcessor.delete_bot(bot['_id'])
            UserActivityLogger.add_log(account=account_id, a_type=UserActivityType.delete_bot.value, bot=bot["_id"])

        # Delete all Users for Account
        for user in User.objects(account=account_id, status=True):
            BotAccess.objects(accessor_email=user.email, status__ne=ACTIVITY_STATUS.DELETED.value).update(
                set__status=ACTIVITY_STATUS.DELETED.value)
            user.status = False
            user.save()
            UserActivityLogger.add_log(account=account_id, email=user.email, a_type=UserActivityType.delete_user.value)

        account_obj.status = False
        account_obj.save()
        UserActivityLogger.add_log(account=account_id, a_type=UserActivityType.delete_account.value)

    @staticmethod
<<<<<<< HEAD
    def get_accessible_multilingual_bots(bot: Text, email: Text):
        accessible_bots = BotAccess.objects(accessor_email=email, status=ACTIVITY_STATUS.ACTIVE.value).values_list("bot")
        multilingual_bots = list(AccountProcessor.get_multilingual_bots(bot))
        accessible_multilingual_bots = filter(lambda bot_info: bot_info['id'] in accessible_bots, multilingual_bots)
        return list(accessible_multilingual_bots)

    @staticmethod
    def get_multilingual_bots(bot: Text):
        source_bot = AccountProcessor.get_bot(bot)['metadata'].get('source_bot_id')
        if Utility.check_empty_string(source_bot):
            source_bot = bot
        for bot_info in Bot.objects(Q(metadata__source_bot_id=source_bot) | Q(id=bot), status=True):
            bot_id = bot_info["id"].__str__()
            yield {
                "id": bot_id, "name": bot_info["name"], "language": bot_info['metadata']['language']
            }
=======
    def add_trusted_device(user: Text, fingerprint: Text):
        if not Utility.is_exist(TrustedDevice, raise_error=False, user=user, fingerprint=fingerprint):
            TrustedDevice(user=user, fingerprint=fingerprint).save()

    @staticmethod
    def remove_trusted_device(user: Text, fingerprint: Text):
        try:
            trusted_device = TrustedDevice.objects(user=user, fingerprint=fingerprint).get()
            trusted_device.status = False
            trusted_device.save()
        except DoesNotExist as e:
            logging.exception(e)

    @staticmethod
    def list_trusted_device_fingerprints(user: Text):
        return list(TrustedDevice.objects(user=user, status=True).values_list("fingerprint"))

    @staticmethod
    def get_auditlog_for_user(user, start_idx: int = 0, page_size: int = 10):
        auditlog_data = AuditLogData.objects(user=user).skip(start_idx).limit(page_size).exclude('id').to_json()
        return json.loads(auditlog_data)

    @staticmethod
    def upsert_organization(user, org_name):
        try:
            org = Organization.objects(account=user.account).get()
            org.name = org_name.get("name")
            org.save()
            try:
                idp_config = IdpConfig.objects(account=user.account, organization=org_name).get()
                idp_config.organization = org_name.get("name")
                result = idp_config.config("config")
                result["client_id"] = Utility.decrypt_message(result["client_id"])
                result["client_secret"] = Utility.decrypt_message(result["client_secret"])
                idp_config.config = result
                idp_config.save()
            except DoesNotExist:
                pass
        except DoesNotExist:
            Organization(user=user.email,
                         account=user.account,
                         name=org_name.get("name")
                         ).save()

    @staticmethod
    def get_organization(account):
        try:
            org = Organization.objects(account=account).get()
            data = org.to_mongo().to_dict()
            data.pop("_id")
            return data
        except DoesNotExist:
            return {}
>>>>>>> 1c2bdd08
<|MERGE_RESOLUTION|>--- conflicted
+++ resolved
@@ -863,7 +863,6 @@
         UserActivityLogger.add_log(account=account_id, a_type=UserActivityType.delete_account.value)
 
     @staticmethod
-<<<<<<< HEAD
     def get_accessible_multilingual_bots(bot: Text, email: Text):
         accessible_bots = BotAccess.objects(accessor_email=email, status=ACTIVITY_STATUS.ACTIVE.value).values_list("bot")
         multilingual_bots = list(AccountProcessor.get_multilingual_bots(bot))
@@ -880,7 +879,8 @@
             yield {
                 "id": bot_id, "name": bot_info["name"], "language": bot_info['metadata']['language']
             }
-=======
+
+    @staticmethod
     def add_trusted_device(user: Text, fingerprint: Text):
         if not Utility.is_exist(TrustedDevice, raise_error=False, user=user, fingerprint=fingerprint):
             TrustedDevice(user=user, fingerprint=fingerprint).save()
@@ -933,5 +933,4 @@
             data.pop("_id")
             return data
         except DoesNotExist:
-            return {}
->>>>>>> 1c2bdd08
+            return {}