--- conflicted
+++ resolved
@@ -149,10 +149,7 @@
     is_confirmed = BooleanField(default=False)
     geo_location = DictField()
     timestamp = DateTimeField(default=datetime.utcnow)
-<<<<<<< HEAD
     confirmation_timestamp = DateTimeField(default=None)
-    status = BooleanField(default=True)
-=======
     status = BooleanField(default=True)
 
 
@@ -161,5 +158,4 @@
     user = StringField(required=True)
     account = LongField(required=True)
     tags = ListField()
-    timestamp = DateTimeField(default=datetime.utcnow)
->>>>>>> d151cf6e
+    timestamp = DateTimeField(default=datetime.utcnow)