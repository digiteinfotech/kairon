import ast
import asyncio
import hashlib
import html
import ujson as json
import os
import re
import shutil
import string
import tarfile
import tempfile
import uuid
from datetime import datetime, timedelta, date
from email.mime.multipart import MIMEMultipart
from email.mime.text import MIMEText
from glob import glob, iglob
from html import escape
from io import BytesIO
from pathlib import Path
from secrets import choice
from smtplib import SMTP
from typing import Text, List, Dict, Union, Any
from urllib.parse import unquote_plus
from urllib.parse import urljoin

import bson
import pandas as pd
import pytz
import requests
import yaml
from botocore.exceptions import ClientError
from bson import InvalidDocument
from dateutil import tz
from fastapi import File, UploadFile
from jwt import encode, decode, PyJWTError
from loguru import logger
from mongoengine.document import BaseDocument, Document
from mongoengine.errors import ValidationError
from mongoengine.queryset.visitor import QCombination
from networkx import (
    DiGraph,
    Graph,
    is_connected,
    recursive_simple_cycles,
    all_simple_paths,
)
from passlib.context import CryptContext
from password_strength import PasswordPolicy
from password_strength.tests import Special, Uppercase, Numbers, Length
from pymongo import MongoClient
from pymongo.common import _CaseInsensitiveDictionary
from pymongo.errors import InvalidURI
from pymongo.uri_parser import (
    SRV_SCHEME_LEN,
    SCHEME,
    SCHEME_LEN,
    SRV_SCHEME,
    parse_userinfo,
)
from pymongo.uri_parser import _BAD_DB_CHARS, split_options
from requests.adapters import HTTPAdapter, Retry
from smart_config import ConfigLoader
from starlette import status
from starlette.exceptions import HTTPException
from urllib3.util import parse_url
from validators.utils import ValidationError as ValidationFailure
from validators import email as mail_check
from websockets import connect

from .actions.models import ActionParameterType
from .constants import EventClass
from .constants import (
    MaskingStrategy,
    SYSTEM_TRIGGERED_UTTERANCES,
    ChannelTypes,
    PluginTypes,
)
from .data.base_data import AuditLogData
from .data.constant import (
    TOKEN_TYPE,
    AuditlogActions,
    KAIRON_TWO_STAGE_FALLBACK,
    SLOT_TYPE,
)
from .data.dto import KaironStoryStep
from .models import StoryStepType, LlmPromptType, LlmPromptSource, CognitionMetadataType
from ..exceptions import AppException


class Utility:
    """Class contains logic for various utilities"""

    environment = {}
    email_conf = {}
    system_metadata = {}
    password_policy = PasswordPolicy.from_names(
        length=8,  # min length: 8
        uppercase=1,  # need min. 1 uppercase letters
        numbers=1,  # need min. 1 digits
        special=1,  # need min. 1 special characters
    )
    pwd_context = CryptContext(schemes=["bcrypt"], deprecated="auto")

    @staticmethod
    def valid_password(password: Text):
        """
        validate password against password policy

        :param password: password
        :return: None
        :exception: list of failed policies
        """
        results = Utility.password_policy.test(password)
        if results:
            response = []
            for result in results:
                if isinstance(result, Length):
                    response.append("Password length must be " + str(result.length))
                elif isinstance(result, Special):
                    response.append("Missing " + str(result.count) + " special letter")
                elif isinstance(result, Numbers):
                    response.append("Missing " + str(result.count) + " number")
                elif isinstance(result, Uppercase):
                    response.append(
                        "Missing " + str(result.count) + " uppercase letter"
                    )

            if response:
                raise AppException("\n".join(response))

    @staticmethod
    def get_password_hash(password):
        """
        convert plain password to hashed

        :param password: plain password
        :return: hashed password
        """
        if not Utility.check_empty_string(password):
            return Utility.pwd_context.hash(password)

    @staticmethod
    def check_empty_string(value: str):
        """
        checks for empty string

        :param value: string value
        :return: boolean
        """
        if not value:
            return True
        if not value.strip():
            return True
        else:
            return False

    @staticmethod
    def retrieve_data(data: Any, metadata: Dict):
        if metadata and isinstance(data, dict):
            data_type = metadata["data_type"]
            column_name = metadata["column_name"]
            if (
                column_name in data
                and data[column_name]
                and data_type == CognitionMetadataType.int.value
            ):
                try:
                    return int(data[column_name])
                except ValueError:
                    raise AppException("Invalid data type")
            else:
                return data[column_name]

    @staticmethod
    def get_embeddings_and_payload(data: Any, metadata: Dict):
        search_payload = {}
        create_embedding_data = {}
        for metadata_item in metadata:
            column_name = metadata_item["column_name"]
            converted_value = Utility.retrieve_data(data, metadata_item)
            if converted_value and metadata_item["enable_search"]:
                search_payload[column_name] = converted_value
            if converted_value and metadata_item["create_embeddings"]:
                create_embedding_data[column_name] = converted_value
        create_embedding_data = json.dumps(create_embedding_data)
        return search_payload, create_embedding_data

    @staticmethod
    def validate_slot_initial_value_and_values(slot_value: Dict):
        initial_value = slot_value.get("initial_value")
        slot_type = slot_value.get("type")
        if isinstance(initial_value, str) and Utility.check_empty_string(initial_value):
            raise AppException("initial value must not be an empty string")

        if initial_value:
            if slot_type == SLOT_TYPE.TEXT.value and not isinstance(initial_value, str):
                raise AppException("initial value for type Text must be a string")
            elif slot_type == SLOT_TYPE.BOOLEAN.value and not isinstance(
                initial_value, bool
            ):
                raise AppException(
                    "initial value for type Boolean must be a true or false"
                )
            elif slot_type == SLOT_TYPE.LIST.value and not isinstance(
                initial_value, list
            ):
                raise AppException(
                    "initial value for type List must be a list of elements"
                )
            elif slot_type == SLOT_TYPE.FLOAT.value:
                if not isinstance(initial_value, int) and not isinstance(
                    initial_value, float
                ):
                    raise AppException(
                        "initial value for type Float must be a numeric value"
                    )

        if slot_type == SLOT_TYPE.FLOAT.value:
            min_value = slot_value.get("min_value")
            max_value = slot_value.get("max_value")
            if (
                min_value
                and not isinstance(min_value, int)
                and not isinstance(min_value, float)
            ):
                raise AppException("min_value must be a numeric value")
            if (
                max_value
                and not isinstance(max_value, int)
                and not isinstance(max_value, float)
            ):
                raise AppException("max_value must be a numeric value")
            if min_value and max_value and min_value > max_value:
                raise AppException("min_value must be less than max_value")
        elif slot_type == SLOT_TYPE.CATEGORICAL.value:
            values = slot_value.get("values")
            if values and len(values) == values.count(None):
                raise AppException("only None is not valid values for Categorical type")

    @staticmethod
    def validate_document_list(documents: List[BaseDocument]):
        """
        validates list of documents

        :param documents: list of documents
        :return: None
        """
        if documents:
            for document in documents:
                document.validate()

    @staticmethod
    def load_yaml(file: Text):
        """
        loads yaml file

        :param file: yaml file path
        :return: dict
        """
        with open(file) as fp:
            return yaml.safe_load(fp)

    @staticmethod
    def load_environment(env="system_file"):
        """
        Loads the environment variables and their values from the
        system.yaml file for defining the working environment of the app

        :return: None
        """
        Utility.environment = ConfigLoader(os.getenv(env, "./system.yaml")).get_config()
        Utility.load_system_metadata()

    @staticmethod
    def load_system_metadata():
        """
        Loads the metadata for various actions including integrations
        and role based access control.

        :return: None
        """
        parent_dir = "./metadata"
        files = next(os.walk(parent_dir), (None, None, []))[2]
        for file in files:
            Utility.system_metadata.update(
                Utility.load_yaml(os.path.join(parent_dir, file))
            )

    @staticmethod
    def retrieve_field_values(document: Document, field: str, *args, **kwargs):
        """
        Retrieve particular fields in document if exists, else returns None.
        This should only be used when the field is a required field in the document.

        :param document: document type
        :param field: field to retrieve from documents
        :param kwargs: filter parameters
        :return: list of values for a particular field if document exists else None
        """
        documents = document.objects(args, **kwargs)
        values = None
        if documents.__len__():
            values = [getattr(doc, field) for doc in documents]
        return values

    @staticmethod
    def check_base_fields(document: Document, **kwargs):
        base_fields = ["bot", "account"]
        for base_field in base_fields:
            if base_field in document._db_field_map.keys():
                field = getattr(document, base_field)
                if field.required and base_field not in kwargs:
                    raise AppException(
                        f"Field {base_field} is required to check if document exist"
                    )

    @staticmethod
    def is_exist(
        document: Document,
        exp_message: Text = None,
        raise_error=True,
        check_base_fields=True,
        *args,
        **kwargs,
    ):
        """
        check if document exist

        :param document: document type
        :param exp_message: exception message
        :param raise_error: boolean to raise exception
        :param check_base_fields: boolean to check base fields
        :param kwargs: filter parameters
        :return: boolean
        """
        if check_base_fields:
            Utility.check_base_fields(document, **kwargs)
        doc = document.objects(args, **kwargs)
        if doc.__len__():
            if raise_error:
                if Utility.check_empty_string(exp_message):
                    raise AppException("Exception message cannot be empty")
                raise AppException(exp_message)
            else:
                return True
        else:
            if not raise_error:
                return False

    @staticmethod
    def is_exist_query(
        document: Document,
        query: QCombination,
        exp_message: Text = None,
        raise_error=True,
    ):
        """
        check if document exist

        :param document: document type
        :param exp_message: exception message
        :param raise_error: boolean to raise exception
        :param kwargs: filter parameters
        :return: boolean
        """
        doc = document.objects(query)
        if doc.__len__():
            if raise_error:
                if Utility.check_empty_string(exp_message):
                    raise AppException("Exception message cannot be empty")
                raise AppException(exp_message)
            else:
                return True
        else:
            if not raise_error:
                return False

    @staticmethod
    def get_latest_file(folder, extension_pattern="*"):
        """
        Fetches latest file.
        If extension is provided, latest file with that extension is retrieved.
        By default, latest file in the folder is retrieved and can be of any type.
        Example extension patterns: "*.tar.gz", "*.zip", etc.

        :param folder: folder path
        :param extension_pattern: file extension as a regular expression
        :return: latest file
        """
        logger.info(f"Model path: {folder}")
        if not os.path.exists(folder):
            raise AppException("Folder does not exists!")
        return max(iglob(os.path.join(folder, extension_pattern)), key=os.path.getctime)

    @staticmethod
    def deploy_model(endpoint: Dict, bot: Text):
        """
        deploys the model to the specified endpoint

        :param endpoint: endpoint configuration
        :param bot: bot id
        :return: endpoint deployed response
        """
        from rasa.shared.constants import DEFAULT_MODELS_PATH

        if not endpoint or not endpoint.get("bot_endpoint"):
            raise AppException("Please configure the bot endpoint for deployment!")
        headers = {"Content-type": "application/json", "Accept": "text/plain"}
        url = endpoint["bot_endpoint"].get("url")
        if endpoint["bot_endpoint"].get("token_type") and endpoint["bot_endpoint"].get(
            "token"
        ):
            headers["Authorization"] = (
                endpoint["bot_endpoint"].get("token_type")
                + " "
                + endpoint["bot_endpoint"].get("token")
            )
        try:
            model_file = Utility.get_latest_file(os.path.join(DEFAULT_MODELS_PATH, bot))
            response = requests.put(
                url + "/model",
                json={"model_file": model_file},
                headers=headers,
            )

            if response.status_code == 204:
                result = "Model was successfully replaced."
            else:
                json_response = response.json()
                if isinstance(json_response, str):
                    result = escape(json_response)
                elif isinstance(json_response, dict):
                    if "message" in json_response:
                        result = escape(json_response["message"])
                    elif "reason" in json_response:
                        result = escape(json_response["reason"])
                    else:
                        result = None
                else:
                    result = None
        except requests.exceptions.ConnectionError:
            raise AppException("Host is not reachable")
        except Exception as e:
            raise AppException(e)
        return result, model_file

    @staticmethod
    def generate_password(size=8, chars=string.ascii_letters + string.digits):
        """
        generates password

        :param size: size of password
        :param chars: password combination
        :return: generated password
        """
        return "".join(choice(chars) for _ in range(size))

    @staticmethod
    def make_dirs(path: Text, raise_exception_if_exists=False):
        if os.path.exists(path):
            if raise_exception_if_exists:
                raise AppException("Directory exists!")
        else:
            os.makedirs(path)

    @staticmethod
    def write_to_file(file: Text, data: bytes):
        """
        open file in binary mode

        :param file: file path
        :param data: data to write
        :return: None
        """
        with open(file, "wb") as w:
            w.write(data)
            w.flush()

    @staticmethod
    def delete_directory(path: Text, ignore_errors: bool = False):
        """
        deletes directory with all files

        :param path: directory path
        :param ignore_errors: ignore errors
        :return: None
        """
        logger.info(f"deleting data from path: {path}")
        shutil.rmtree(path, ignore_errors)

    @staticmethod
    def load_file_in_memory(file: Text):
        """
        load file in memory

        :param file: file path
        :return: bytes
        """
        data = BytesIO()
        with open(file, "rb") as fo:
            data.write(fo.read())
        data.seek(0)
        os.remove(file)
        return data

    @staticmethod
    def delete_document(documents: List[Document], bot: Text, user: Text, **kwargs):
        """
        perform soft delete on list of mongo collections

        :param documents: list of mongo collections
        :param bot: bot id
        :param user: user id
        :return: NONE
        """
        from kairon.shared.data.signals import push_bulk_update_notification

        for document in documents:
            kwargs["bot"] = bot
            update = {"set__user": user, "set__timestamp": datetime.utcnow()}
            if "status" in document._db_field_map:
                kwargs["status"] = True
                update["set__status"] = False
            fetched_documents = document.objects(**kwargs)
            if fetched_documents.count() > 0:
                list(fetched_documents)
                fetched_documents.update(**update)
                kwargs["event_type"] = "delete"
                push_bulk_update_notification(document, fetched_documents, **kwargs)

    @staticmethod
    def hard_delete_document(documents: List[Document], bot: Text, **kwargs):
        """
        perform hard delete on list of mongo collections

        :param documents: list of mongo collections
        :param bot: bot id
        :param user: user id
        :return: NONE
        """
        for document in documents:
            kwargs["bot"] = bot
            fetched_documents = document.objects(**kwargs)
            if fetched_documents.count() > 0:
                fetched_documents.delete()

    @staticmethod
    def extract_db_config(uri: str):
        """
        extract username, password and host with port from mongo uri

        :param uri: mongo uri
        :return: username, password, scheme, hosts
        """
        user = None
        passwd = None
        dbase = None
        collection = None
        options = _CaseInsensitiveDictionary()
        is_mock = False
        if uri.startswith("mongomock://"):
            uri = uri.replace("mongomock://", "mongodb://", 1)
            is_mock = True

        if uri.startswith(SCHEME):
            scheme_free = uri[SCHEME_LEN:]
            scheme = uri[:SCHEME_LEN]
        elif uri.startswith(SRV_SCHEME):
            scheme_free = uri[SRV_SCHEME_LEN:]
            scheme = uri[:SRV_SCHEME_LEN]
        else:
            raise InvalidURI(
                "Invalid URI scheme: URI must "
                "begin with '%s' or '%s'" % (SCHEME, SRV_SCHEME)
            )

        if not scheme_free:
            raise InvalidURI("Must provide at least one hostname or IP.")

        host_part, _, _ = scheme_free.partition("/")
        host_part, _, path_part = scheme_free.partition("/")
        if not host_part:
            host_part = path_part
            path_part = ""

        if not path_part and "?" in host_part:
            raise InvalidURI(
                "A '/' is required between " "the host list and any options."
            )

        if path_part:
            dbase, _, opts = path_part.partition("?")
            if dbase:
                dbase = unquote_plus(dbase)
                if "." in dbase:
                    dbase, collection = dbase.split(".", 1)
                if _BAD_DB_CHARS.search(dbase):
                    raise InvalidURI('Bad database name "%s"' % dbase)
            else:
                dbase = None

            if opts:
                options.update(split_options(opts, True, False, True))

        if "@" in host_part:
            userinfo, _, hosts = host_part.rpartition("@")
            user, passwd = parse_userinfo(userinfo)
            hosts = scheme + hosts
        else:
            hosts = scheme + host_part

        settings = {
            "username": user,
            "password": passwd,
            "host": hosts,
            "db": dbase,
            "options": options,
            "collection": collection,
        }

        if is_mock:
            settings["is_mock"] = is_mock
        return settings

    @staticmethod
    def get_local_mongo_store(bot: Text, domain):
        """
        create local mongo tracker

        :param bot: bot id
        :param domain: domain data
        :return: mongo tracker
        """
        from kairon.shared.trackers import KMongoTrackerStore

        config = Utility.get_local_db()

        return KMongoTrackerStore(
            domain=domain,
            host=config["host"],
            db=config["db"],
            collection=bot,
            username=config.get("username"),
            password=config.get("password"),
            auth_source=config["options"].get("authSource")
            if config["options"].get("authSource")
            else "admin",
        )
    

    @staticmethod
    def special_match(strg, search=re.compile(r"[^a-zA-Z0-9_]").search):
        """
        check if string contains special character other than allowed ones

        :param strg: text value
        :param search: search pattern
        :return: boolen
        """
        return bool(search(strg))

    @staticmethod
    def list_directories(path: Text):
        """
        list all the directories in given path

        :param path: directory path
        :return: list of directories
        """
        return list(os.listdir(path))

    @staticmethod
    def list_files(path: Text, extensions=None):
        """
        list all the files in directory

        :param path: directory path
        :param extensions: extension to search
        :return: file list
        """
        if extensions is None:
            extensions = ["yml", "yaml"]
        files = [glob(os.path.join(path, "*." + extension)) for extension in extensions]
        return sum(files, [])

    @staticmethod
    def load_email_configuration():
        """
        Loads the variables from the
        email.yaml file
        """

        Utility.email_conf = ConfigLoader(
            os.getenv("EMAIL_CONF", "./email.yaml")
        ).get_config()

    @staticmethod
    def convert_date_to_string(date_obj: date = datetime.utcnow().date()):
        return date_obj.strftime("%Y-%m-%d")

    @staticmethod
    def get_timestamp_from_date(date_obj: date = datetime.utcnow().date()):
        date_time = datetime.now().replace(date_obj.year, date_obj.month, date_obj.day)
        return date_time.timestamp()

    @staticmethod
    def validate_from_date_and_to_date(from_date: date, to_date: date):
        six_months_back_date = (datetime.utcnow() - timedelta(6 * 30)).date()
        today_date = datetime.utcnow().date()
        if six_months_back_date > from_date or from_date > today_date:
            raise AppException("from_date should be within six months and today date")
        elif six_months_back_date > to_date or to_date > today_date:
            raise AppException("to_date should be within six months and today date")
        elif from_date >= to_date:
            raise AppException("from_date must be less than to_date")

    @staticmethod
    def get_local_db(url=None, db_name=None):
        if not url:
            url = Utility.environment["database"]["url"]
        config = Utility.extract_db_config(url)
        if not db_name:
            db_name = Utility.environment["database"]["test_db"]
        config["db"] = db_name
        return config

    @staticmethod
    def http_request(
        method: str,
        url: str,
        token: str = None,
        user: str = None,
        json_dict: Dict = None,
    ):
        logger.info("agent event started " + url)
        headers = {"content-type": "application/json"}
        if user:
            headers["X-USER"] = user
        if token:
            headers["Authorization"] = "Bearer " + token
        if method.lower() == "get":
            response = requests.request(
                method, url, headers=headers, params=json_dict, timeout=5
            )
        else:
            response = requests.request(
                method, url, headers=headers, json=json_dict, timeout=5
            )
        logger.info("agent event completed" + response.content.decode("utf8"))
        return response.content.decode("utf8")

    @staticmethod
    async def websocket_request(uri: Text, msg: Text):
        logger.info(f"initiating websocket connection: {uri}")
        async with connect(uri) as web_socket:
            await web_socket.send(msg)
            await web_socket.close()
        logger.info("websocket request completed")

    @staticmethod
    async def upload_document(doc):
        if not (
            doc.filename.lower().endswith(".pdf")
            or doc.filename.lower().endswith(".docx")
        ):
            raise AppException("Invalid File Format")
        folder_path = "data_generator"
        if not os.path.exists(folder_path):
            os.makedirs(folder_path)
        destination = os.path.join(folder_path, doc.filename)
        with Path(destination).open("wb") as buffer:
            shutil.copyfileobj(doc.file, buffer)
        return destination

    @staticmethod
    def move_old_models(path, model):
        if os.path.isdir(path):
            new_path = os.path.join(path, "old_model")
            if not os.path.exists(new_path):
                os.mkdir(new_path)
            for cleanUp in glob(os.path.join(path, "*.tar.gz")):
                if model != cleanUp:
                    shutil.move(cleanUp, new_path)

    @staticmethod
    def copy_file_to_dir(input_path: Text, output_path: Text):
        if not os.path.exists(output_path):
            os.makedirs(output_path)
        file_name = os.path.basename(input_path)
        output_file_path = os.path.join(output_path, file_name)
        shutil.copy(input_path, output_file_path)

    @staticmethod
    def copy_pretrained_model(bot: Text, template_name: Text):
        output_path = f"models/{bot}"
        tempdir = tempfile.mkdtemp()
        try:
            model_file = Utility.get_latest_file(
                f"template/use-cases/{template_name}/models"
            )
            modified_model = Utility.__modify_bot_in_domain(bot, model_file, tempdir)
            Utility.copy_file_to_dir(modified_model, output_path)
        finally:
            Utility.delete_directory(tempdir)

    @staticmethod
    def __modify_bot_in_domain(bot: Text, model_file: Text, tempdir: Text):
        updated_model = (
            f"{tempdir}/{datetime.utcnow().strftime('%Y%m%d-%H%M%S')}.tar.gz"
        )
        with tarfile.open(model_file, "r:gz") as model:
            model.extractall(tempdir)
            domain = Utility.read_yaml(f"{tempdir}/core/domain.yml")
            domain["slots"]["bot"]["initial_value"] = bot
            yaml.safe_dump(domain, open(f"{tempdir}/core/domain.yml", "w"))
            Utility.build_tar(tempdir, updated_model)
            return updated_model

    @staticmethod
    def build_tar(source_dir: Text, output_filename: Text):
        with tarfile.open(output_filename, "w:gz") as tar:
            tar.add(source_dir, arcname=".")

    @staticmethod
    def initiate_apm_client_config():
        logger.debug(
            f'apm_enable: {Utility.environment["elasticsearch"].get("enable")}'
        )
        if Utility.environment["elasticsearch"].get("enable"):
            server_url = Utility.environment["elasticsearch"].get("apm_server_url")
            service_name = Utility.environment["elasticsearch"].get("service_name")
            env = Utility.environment["elasticsearch"].get("env_type")
            config = {
                "SERVER_URL": server_url,
                "SERVICE_NAME": service_name,
                "ENVIRONMENT": env,
            }
            if Utility.environment["elasticsearch"].get("secret_token"):
                config["SECRET_TOKEN"] = Utility.environment["elasticsearch"].get(
                    "secret_token"
                )
            logger.debug(f"apm: {config}")
            if service_name and server_url:
                return config

    @staticmethod
    def read_yaml(path: Text, raise_exception: bool = False):
        content = None
        if os.path.exists(path):
            content = yaml.load(open(path), Loader=yaml.SafeLoader)
        else:
            if raise_exception:
                raise AppException("Path does not exists!")
        return content

    @staticmethod
    def replace_file_name(msg: str, root_dir: str):
        regex = "(('*\"*{0}).*(/{1}'*\"*))"
        root_dir = root_dir.replace("\\", "/")
        files = [
            "nlu.yml",
            "domain.yml",
            "config.yml",
            "stories.yml",
            "nlu.yaml",
            "domain.yaml",
            "config.yaml",
            "stories.yaml",
            "nlu.yml",
            "stories.yml",
        ]
        for file in files:
            file_regex = regex.format(root_dir, file)
            msg = re.sub(file_regex, file, msg)
        return msg

    @staticmethod
    def build_lambda_payload(env_var: dict):
        """Creates request body for lambda."""
        event_request = [
            {"name": key.upper(), "value": value} for key, value in env_var.items()
        ]
        return event_request

    @staticmethod
    def add_or_update_epoch(configs: dict, epochs_to_set: dict):
        if epochs_to_set.get("nlu_epochs"):
            component = next(
                (
                    comp
                    for comp in configs["pipeline"]
                    if comp["name"] == "DIETClassifier"
                ),
                {},
            )
            if not component:
                component["name"] = "DIETClassifier"
                configs["pipeline"].append(component)
            component["epochs"] = epochs_to_set.get("nlu_epochs")

        if epochs_to_set.get("response_epochs"):
            component = next(
                (
                    comp
                    for comp in configs["pipeline"]
                    if comp["name"] == "ResponseSelector"
                ),
                {},
            )
            if not component:
                component["name"] = "ResponseSelector"
                configs["pipeline"].append(component)
            component["epochs"] = epochs_to_set.get("response_epochs")

        if epochs_to_set.get("ted_epochs"):
            component = next(
                (comp for comp in configs["policies"] if comp["name"] == "TEDPolicy"),
                {},
            )
            if not component:
                component["name"] = "TEDPolicy"
                configs["policies"].append(component)
            component["epochs"] = epochs_to_set.get("ted_epochs")

    @staticmethod
    def generate_token(email: str, minutes_to_expire=1440):
        """
        Used to encode the mail id into a token.

        :param email: mail id of the recipient
        :param minutes_to_expire: time in minutes until the token expires
        :return: the token with encoded mail id
        """
        encoded_jwt = Utility.generate_token_payload(
            {"mail_id": email}, minutes_to_expire
        )
        return encoded_jwt

    @staticmethod
    def generate_token_payload(payload: dict, minutes_to_expire=1440):
        """
        Used to encode the payload of type dict into a token.

        :param payload: dict data
        :param minutes_to_expire: time in minutes until the token expires
        :return: the token
        """

        expire = datetime.utcnow() + timedelta(minutes=minutes_to_expire)
        payload.update({"exp": expire})
        encoded_jwt = encode(
            payload,
            Utility.environment["security"]["secret_key"],
            algorithm=Utility.environment["security"]["algorithm"],
        )
        return encoded_jwt

    @staticmethod
    def verify_token(token: str):
        """
        Used to check if token is valid

        :param token: the token from the confirmation link
        :return: decoded_jwt
        """
        try:
            decoded_jwt = Utility.decode_limited_access_token(token)
            return decoded_jwt

        except Exception as e:
            raise AppException("Invalid token")

    @staticmethod
    def decode_limited_access_token(token: Text):
        try:
            decoded_jwt = decode(
                token,
                Utility.environment["security"]["secret_key"],
                algorithms=[Utility.environment["security"]["algorithm"]],
            )
            return decoded_jwt
        except PyJWTError:
            raise PyJWTError("Invalid token")

    @staticmethod
    def validate_bot_specific_token(bot: Text, token: Text):
        from kairon.shared.account.processor import AccountProcessor

        claims = Utility.decode_limited_access_token(token)
        bot_config = AccountProcessor.get_bot(bot)
        multilingual_bots = list(AccountProcessor.get_multilingual_bots(bot))
        multilingual_bots = set(map(lambda bot_info: bot_info["id"], multilingual_bots))

        if bot_config["account"] != claims["account"] or bot not in multilingual_bots:
            raise AppException("Invalid token")
        return claims

    @staticmethod
    def load_json_file(path: Text, raise_exc: bool = True):
        if not os.path.exists(path) and raise_exc:
            raise AppException("file not found")
        config = json.load(open(path))
        return config

    @staticmethod
    def download_csv(
        data, message="No data available!", filename="conversation_history.csv"
    ):
        if not data:
            raise AppException(message)
        else:
            df = pd.json_normalize(data)
            for col in df.columns:
                if col.endswith(".$date"):
                    col_name = col.replace(".$date", "")
                    df[col_name] = pd.to_datetime(df[col], unit="ms")
                    df = df.drop(col, axis=1)
            temp_path = tempfile.mkdtemp()
            file_path = os.path.join(temp_path, filename)
            df.to_csv(file_path, index=False)
            return file_path, temp_path

    @staticmethod
    def mongoengine_connection(url=None):
        if not url:
            url = Utility.environment["database"]["url"]
        config = Utility.extract_db_config(url)
        options = config.pop("options")
        config.pop("collection")
        if "replicaset" in options:
            config["replicaSet"] = options["replicaset"]
        if "authsource" in options:
            config["authentication_source"] = options["authsource"]
        if "authmechanism" in options:
            config["authentication_mechanism"] = options["authmechanism"]
        if Utility.environment['env'] == "test":
            from mongomock import MongoClient
            config["db"] = "mongoenginetest"
            config["mongo_client_class"] = MongoClient
        return config

    @staticmethod
    def get_action_url(endpoint):
        from rasa.utils.endpoints import EndpointConfig

        if endpoint and endpoint.get("action_endpoint"):
            return EndpointConfig(url=endpoint["action_endpoint"]["url"])
        elif Utility.environment["action"].get("url"):
            return EndpointConfig(url=Utility.environment["action"].get("url"))
        else:
            return None

    @staticmethod
    def get_lock_store(bot: Text):
        from rasa.utils.endpoints import EndpointConfig
        from rasa.core.lock_store import LockStore

        if not Utility.check_empty_string(Utility.environment['lock_store'].get('url')):
            lock_store_config = Utility.environment['lock_store'].copy()
            lock_store_config["key_prefix"] = bot
            for param in ["url", "port", "password", "db"]:
                if not lock_store_config.get(param):
                    lock_store_config.pop(param)

            config = EndpointConfig(**lock_store_config)
            return LockStore.create(config)

        return None

    @staticmethod
    def is_data_import_allowed(summary: dict, bot: Text, user: Text):
        from ..shared.data.processor import MongoProcessor

        bot_settings = MongoProcessor.get_bot_settings(bot, user)
        if bot_settings.force_import:
            return True
        if bot_settings.ignore_utterances:
            is_data_valid = all(
                [not summary[key] for key in summary.keys() if "utterances" != key]
            )
        else:
            is_data_valid = all([not summary[key] for key in summary.keys()])
        return is_data_valid

    @staticmethod
<<<<<<< HEAD
    def write_training_data(
        nlu,
        domain,
        config: dict,
        stories,
        rules=None,
        actions: dict = None,
        chat_client_config: dict = None,
    ):
=======
    def write_training_data(nlu, domain, config: dict,
                            stories, rules=None, actions: dict = None, chat_client_config: dict = None,
                            multiflow_stories: dict = None):
>>>>>>> c26e7319
        """
        convert mongo data  to individual files

        :param nlu: nlu data
        :param domain: domain data
        :param stories: stories data
        :param config: config data
        :param chat_client_config: chat_client_config data
        :param rules: rules data
        :param actions: action configuration data
        :param multiflow_stories: multiflow_stories configurations
        :return: files path
        """
        from rasa.shared.core.training_data.story_writer.yaml_story_writer import (
            YAMLStoryWriter,
        )
        from rasa.shared.constants import (
            DEFAULT_CONFIG_PATH,
            DEFAULT_DATA_PATH,
            DEFAULT_DOMAIN_PATH,
        )
        from rasa.shared.importers.rasa import Domain

        temp_path = tempfile.mkdtemp()
        data_path = os.path.join(temp_path, DEFAULT_DATA_PATH)
        os.makedirs(data_path)
        nlu_path = os.path.join(data_path, "nlu.yml")
        domain_path = os.path.join(temp_path, DEFAULT_DOMAIN_PATH)
        stories_path = os.path.join(data_path, "stories.yml")
        config_path = os.path.join(temp_path, DEFAULT_CONFIG_PATH)
        rules_path = os.path.join(data_path, "rules.yml")
        actions_path = os.path.join(temp_path, "actions.yml")
        chat_client_config_path = os.path.join(temp_path, "chat_client_config.yml")
        multiflow_stories_config_path = os.path.join(temp_path, "multiflow_stories.yml")

        nlu_as_str = nlu.nlu_as_yaml().encode()
        config_as_str = yaml.dump(config).encode()

        if isinstance(domain, Domain):
            domain_as_str = domain.as_yaml().encode()
            Utility.write_to_file(domain_path, domain_as_str)
        elif isinstance(domain, Dict):
            yaml.safe_dump(domain, open(domain_path, "w"))
        Utility.write_to_file(nlu_path, nlu_as_str)
        Utility.write_to_file(config_path, config_as_str)
        YAMLStoryWriter().dump(stories_path, stories.story_steps)
        if rules:
            YAMLStoryWriter().dump(rules_path, rules.story_steps)
        if actions:
            actions_as_str = yaml.dump(actions).encode()
            Utility.write_to_file(actions_path, actions_as_str)
        if chat_client_config:
            chat_client_config_as_str = yaml.dump(chat_client_config).encode()
            Utility.write_to_file(chat_client_config_path, chat_client_config_as_str)
        if multiflow_stories:
            multiflow_stories_as_str = yaml.dump(multiflow_stories).encode()
            Utility.write_to_file(multiflow_stories_config_path, multiflow_stories_as_str)
        return temp_path

    @staticmethod
    def create_zip_file(
<<<<<<< HEAD
        nlu,
        domain,
        stories,
        config: Dict,
        bot: Text,
        rules=None,
        actions: Dict = None,
        chat_client_config: Dict = None,
=======
            nlu, domain, stories, config: Dict, bot: Text,
            rules=None,
            actions: Dict = None, multiflow_stories: Dict = None, chat_client_config: Dict = None
>>>>>>> c26e7319
    ):
        """
        adds training files to zip

        :param nlu: nlu data
        :param domain: domain data
        :param stories: stories data
        :param config: config data
        :param chat_client_config: chat_client_config data
        :param bot: bot id
        :param rules: rules data
        :param actions: action configurations
        :param multiflow_stories: multiflow_stories configurations
        :return: None
        """
        directory = Utility.write_training_data(
<<<<<<< HEAD
            nlu, domain, config, stories, rules, actions, chat_client_config
=======
            nlu,
            domain,
            config,
            stories,
            rules,
            actions,
            chat_client_config,
            multiflow_stories
>>>>>>> c26e7319
        )
        zip_path = os.path.join(tempfile.gettempdir(), bot)
        zip_file = shutil.make_archive(zip_path, format="zip", root_dir=directory)
        shutil.rmtree(directory)
        return zip_file

    @staticmethod
    def verify_password(plain_password, hashed_password):
        """
        verify password on constant time

        :param plain_password: user password
        :param hashed_password: saved password
        :return: boolean
        """
        return Utility.pwd_context.verify(plain_password, hashed_password)

    @staticmethod
    async def chat(data: Text, bot: Text, user: Text, email: Text):
        if Utility.check_empty_string(data):
            raise AppException("data cannot be empty")
        if Utility.environment.get("model") and Utility.environment["model"][
            "agent"
        ].get("url"):
            from kairon.shared.auth import Authentication

            agent_url = Utility.environment["model"]["agent"].get("url")
            token, _ = Authentication.generate_integration_token(
                bot, email, expiry=5, token_type=TOKEN_TYPE.CHANNEL.value
            )
            response = Utility.http_request(
                "post",
                urljoin(agent_url, f"/api/bot/{bot}/chat"),
                token,
                user,
                json_dict={"data": data},
            )
            return json.loads(response)
        else:
            raise AppException("Agent config not found!")

    @staticmethod
    def reload_model(bot: Text, email: Text):
        if Utility.environment.get("model") and Utility.environment["model"][
            "agent"
        ].get("url"):
            from kairon.shared.auth import Authentication

            agent_url = Utility.environment["model"]["agent"].get("url")
            token, _ = Authentication.generate_integration_token(
                bot, email, expiry=5, token_type=TOKEN_TYPE.CHANNEL.value
            )
            response = Utility.http_request(
                "get", urljoin(agent_url, f"/api/bot/{bot}/reload"), token, email
            )
            return json.loads(response)
        else:
            raise AppException("Agent config not found!")

    @staticmethod
    def initiate_fastapi_apm_client():
        from elasticapm.contrib.starlette import make_apm_client

        config = Utility.initiate_apm_client_config()
        if config:
            return make_apm_client(config)

    @staticmethod
    def record_custom_metric_apm(**kwargs):
        import elasticapm

        if Utility.environment["elasticsearch"]["enable"]:
            elasticapm.label(**kwargs)

    @staticmethod
    def trigger_history_server_request(
        bot: Text,
        endpoint: Text,
        request_body: dict = None,
        request_method: str = "GET",
        return_json: bool = True,
    ):
        from kairon.shared.data.processor import MongoProcessor

        headers = {}
        mongo_processor = MongoProcessor()
        history_server = mongo_processor.get_history_server_endpoint(bot)
        if not Utility.check_empty_string(history_server.get("token")):
            headers = {"Authorization": f'Bearer {history_server["token"]}'}
        if not request_body:
            request_body = {}
        url = urljoin(history_server["url"], endpoint)
        try:
            logger.info(f"url : {url} {request_body}")
            response = requests.request(
                request_method, url, headers=headers, json=request_body
            )
            logger.info(f"url : {response.url} {response.request.body}")
            if return_json:
                return response.json()
            else:
                return response
        except requests.exceptions.ConnectionError as e:
            logger.error(str(e))
            raise AppException(f"Unable to connect to history server: {str(e)}")

    @staticmethod
    def encrypt_message(msg: Text):
        from cryptography.fernet import Fernet

        key = Utility.environment["security"]["fernet_key"]
        fernet = Fernet(key.encode("utf-8"))
        encoded_msg = msg.encode("utf-8")
        encrypted_msg = fernet.encrypt(encoded_msg)
        return encrypted_msg.decode("utf-8")

    @staticmethod
    def decrypt_message(msg: Text):
        from cryptography.fernet import Fernet

        key = Utility.environment["security"]["fernet_key"]
        fernet = Fernet(key.encode("utf-8"))
        encoded_msg = msg.encode("utf-8")
        decrypted_msg = fernet.decrypt(encoded_msg)
        return decrypted_msg.decode("utf-8")

    @staticmethod
    def load_default_actions():
        from kairon.importer.validator.file_validator import DEFAULT_ACTIONS

        return list(
            DEFAULT_ACTIONS - {"action_default_fallback", "action_two_stage_fallback"}
        )

    @staticmethod
    def get_latest_model(bot: Text):
        """
        fetches the latest model from the path

        :param bot: bot id
        :return: latest model path
        """
        from rasa.shared.constants import DEFAULT_MODELS_PATH

        model_file = os.path.join(DEFAULT_MODELS_PATH, bot)
        return Utility.get_latest_file(model_file, "*.tar.gz")

    @staticmethod
    def delete_models(bot: Text):
        """
        fetches the latest model from the path

        :param bot: bot id
        :return: latest model path
        """
        from rasa.shared.constants import DEFAULT_MODELS_PATH

        retain_cnt = Utility.environment["model"]["retention"]
        model_file = os.path.join(DEFAULT_MODELS_PATH, bot, "old_model", "*.tar.gz")
        file_list = glob(model_file)
        file_list.sort(key=os.path.getctime, reverse=True)
        for file in file_list[retain_cnt:]:
            os.remove(file)
        return file_list

    @staticmethod
    def is_model_file_exists(bot: Text, raise_exc: bool = True):
        try:
            Utility.get_latest_model(bot)
            return True
        except AppException as e:
            logger.exception(e)
            if raise_exc:
                raise AppException("No model trained yet. Please train a model to test")
            return False

    @staticmethod
    def word_list_to_frequency(wordlist):
        wordfreq = [wordlist.count(p) for p in wordlist]
        return dict(list(zip(wordlist, wordfreq)))

    @staticmethod
    def sort_frequency_dict(freqdict):
        aux = [(freqdict[key], key) for key in freqdict]
        aux.sort()
        aux.reverse()
        return aux

    @staticmethod
    def get_imports(path):
        with open(path) as fh:
            root = ast.parse(fh.read(), path)

        for node in ast.iter_child_nodes(root):
            if not (isinstance(node, ast.Import) or isinstance(node, ast.ImportFrom)):
                continue

            for n in node.names:
                yield n.name.split(".")[0]

    @staticmethod
    def validate_smtp(smtp_url: str, port: int):
        try:
            logger.info("validating smtp details")
            smtp = SMTP(timeout=10)
            smtp.connect(smtp_url, port)
            smtp.quit()
            return True
        except Exception as e:
            logger.exception(e)
            return False

    @staticmethod
    def check_is_enabled(sso_type: str, raise_error_is_not_enabled=True):
        """
        Checks if sso login for the sso_type is enabled in system.yaml.
        Valid sso_type: facebook, linkedin, google
        """
        is_enabled = (
            Utility.environment.get("sso", {}).get(sso_type, {}).get("enable", False)
        )
        if not is_enabled and raise_error_is_not_enabled:
            raise AppException(f"{sso_type} login is not enabled")
        return is_enabled

    @staticmethod
    def get_app_properties():
        properties = {
            "sso": {
                "facebook": Utility.check_is_enabled("facebook", False),
                "linkedin": Utility.check_is_enabled("linkedin", False),
                "google": Utility.check_is_enabled("google", False),
            },
            "enable_sso_only": Utility.environment["app"]["enable_sso_only"],
            "enable_apm": Utility.environment["elasticsearch"]["enable"],
            "enable_notifications": Utility.environment["notifications"]["enable"],
            "enable_multilingual": Utility.environment["multilingual"]["enable"],
            "validate_trusted_device": Utility.environment["user"][
                "validate_trusted_device"
            ],
            "validate_recaptcha": Utility.environment["security"]["validate_recaptcha"],
            "properties": Utility.environment["properties"],
        }
        return properties

    @staticmethod
    def push_notification(
        channel: Text, event_type: Text, collection: Text, metadata: dict
    ):
        push_server_endpoint = Utility.environment["notifications"]["server_endpoint"]
        push_server_endpoint = urljoin(push_server_endpoint, channel)

        payload = {
            "event_type": event_type,
            "event": {"entity_type": collection, "data": metadata},
        }
        token = Utility.generate_token("push-server@digite.com", 1)
        headers = {"Authorization": token}
        io_loop = asyncio.get_event_loop()
        io_loop.run_until_complete(
            Utility.execute_http_request(
                request_method="POST",
                http_url=push_server_endpoint,
                request_body=payload,
                headers=headers,
            )
        )

    @staticmethod
    def get_slack_team_info(token: Text):
        from slack import WebClient
        from slack.errors import SlackApiError

        try:
            response = WebClient(token).team_info()
            return {
                "id": response.data["team"]["id"],
                "name": response.data["team"]["name"],
            }
        except SlackApiError as e:
            logger.exception(e)
            raise AppException(e)

    @staticmethod
    def validate_channel(channel, config, error, encrypt=True):
        if channel == ChannelTypes.WHATSAPP.value and config.get("bsp_type"):
            Utility.validate_whatsapp_bsp(channel, config, error, encrypt)
        else:
            Utility.validate_channel_config(channel, config, error, encrypt)

    @staticmethod
    def validate_channel_config(channel, config, error, encrypt=True):
        if channel in list(Utility.system_metadata["channels"].keys()):
            for required_field in Utility.system_metadata["channels"][channel][
                "required_fields"
            ]:
                err_msg = f"Missing {Utility.system_metadata['channels'][channel]['required_fields']} all or any in config"
                if required_field not in config:
                    raise error(err_msg)
                else:
                    if encrypt:
                        config[required_field] = Utility.encrypt_message(
                            config[required_field]
                        )
        else:
            raise error(f"Invalid channel type {channel}")

    @staticmethod
    def validate_whatsapp_bsp(channel, config, error, encrypt=True):
        bsp_type = config.get("bsp_type")
        if (
            bsp_type
            and bsp_type
            in Utility.system_metadata["channels"]["whatsapp"][
                "business_providers"
            ].keys()
        ):
            for required_field in Utility.system_metadata["channels"]["whatsapp"][
                "business_providers"
            ][bsp_type]["required_fields"]:
                err_msg = f"Missing {Utility.system_metadata['channels'][channel]['required_fields']} all or any in config"
                if required_field not in config:
                    raise error(err_msg)
                else:
                    if encrypt:
                        config[required_field] = Utility.encrypt_message(
                            config[required_field]
                        )
        else:
            raise error(f"Invalid business service provider type {channel}")

    @staticmethod
    def get_channels():
        if Utility.system_metadata.get("channels"):
            return list(Utility.system_metadata["channels"].keys())
        else:
            return []

    @staticmethod
    def get_live_agents():
        return list(Utility.system_metadata.get("live_agents", {}).keys())

    @staticmethod
    def validate_live_agent_config(agent_type, config, error):
        if agent_type in list(Utility.system_metadata.get("live_agents", {}).keys()):
            for required_field in Utility.system_metadata["live_agents"][agent_type][
                "required_fields"
            ]:
                if required_field not in config:
                    raise error(
                        f"Missing {Utility.system_metadata['live_agents'][agent_type]['required_fields']} all or any in config"
                    )
        else:
            raise error("Agent system not supported")

    @staticmethod
    def register_telegram_webhook(access_token, webhook_url):
        api = Utility.system_metadata["channels"]["telegram"]["api"]["url"]
        response = Utility.http_request(
            "GET",
            url=f"{api}/bot{access_token}/setWebhook",
            json_dict={"url": webhook_url},
        )
        response_json = json.loads(response)
        if "error_code" in response_json:
            raise ValidationError(response_json["description"])

    @staticmethod
    def filter_bot_details_for_integration_user(bot: Text, available_bots: dict):
        for bot_details in available_bots["account_owned"]:
            if bot_details["_id"] == bot:
                return {"account_owned": [bot_details], "shared": []}

        for bot_details in available_bots["shared"]:
            if bot_details["_id"] == bot:
                return {"account_owned": [], "shared": [bot_details]}

    @staticmethod
    def upload_bot_assets_to_s3(bot, asset_type, file_path):
        from kairon.shared.cloud.utils import CloudUtility

        bucket = Utility.environment["storage"]["assets"].get("bucket")
        root_dir = Utility.environment["storage"]["assets"].get("root_dir")
        extension = Path(file_path).suffix
        if extension not in Utility.environment["storage"]["assets"].get(
            "allowed_extensions"
        ):
            raise AppException(
                f'Only {Utility.environment["storage"]["assets"].get("allowed_extensions")} type files allowed'
            )
        output_filename = os.path.join(root_dir, bot, f"{asset_type}{extension}")
        try:
            url = CloudUtility.upload_file(file_path, bucket, output_filename)
            return url, output_filename
        except ClientError as e:
            logger.exception(e)
            raise AppException("File upload failed")

    @staticmethod
    def delete_bot_assets_on_s3(file):
        from kairon.shared.cloud.utils import CloudUtility

        bucket = Utility.environment["storage"]["assets"].get("bucket")
        CloudUtility.delete_file(bucket, file)

    @staticmethod
    def execute_http_request(
        request_method: str,
        http_url: str,
        request_body: Union[dict, list] = None,
        headers: dict = None,
        return_json: bool = True,
        **kwargs,
    ):
        """
        Executes http urls provided.

        :param http_url: HTTP url to be executed
        :param request_method: One of GET, PUT, POST, DELETE
        :param request_body: Request body to be sent with the request
        :param headers: header for the HTTP request
        :param return_json: return api output as json
        :param kwargs:
            timeout: How many seconds to wait for the server to send data before giving up
            validate_status: To validate status_code in response. False by default.
            expected_status_code: 200 by default
            err_msg: error message to be raised in case expected status code not received
            max_retries: Number times we want to retry in case of failure, defaults to 0.
            status_forcelist: status codes for which we want to force retries
            backoff_factor: A backoff factor to apply between attempts after the second try. Defaults to 0.
                            For example, if the backoff_factor is 0.1, then Retry.sleep() will sleep for
                            [0.0s, 0.2s, 0.4s, 0.8s, …] between retries. No backoff will ever be longer than backoff_max.
        :return: dict/response object
        """
        session = requests.Session()
        max_retries = kwargs.get("max_retries", 0)
        status_forcelist = kwargs.get("status_forcelist", [104, 502, 503, 504])
        backoff_factor = kwargs.get("backoff_factor", 0)
        retries = Retry(
            total=max_retries,
            backoff_factor=backoff_factor,
            status_forcelist=status_forcelist,
            read=False,
        )
        session.mount("https://", HTTPAdapter(max_retries=retries))
        session.mount("http://", HTTPAdapter(max_retries=retries))
        if not headers:
            headers = {}

        if request_body is None:
            request_body = {}
        try:
            logger.info(f"Event started: {http_url}")
            if request_method.lower() in ["get", "delete"]:
                response = requests.request(
                    request_method.upper(),
                    http_url,
                    params=request_body,
                    headers=headers,
                    timeout=kwargs.get("timeout"),
                )
            elif request_method.lower() in ["post", "put"]:
                response = session.request(
                    request_method.upper(),
                    http_url,
                    json=request_body,
                    headers=headers,
                    timeout=kwargs.get("timeout"),
                )
            else:
                raise AppException("Invalid request method!")
            logger.debug("raw response: " + str(response.text))
            logger.debug("status " + str(response.status_code))
        except (
            requests.exceptions.ConnectTimeout,
            requests.exceptions.ConnectionError,
        ):
            _, _, host, _, _, _, _ = parse_url(http_url)
            raise AppException(f"Failed to connect to service: {host}")
        except Exception as e:
            logger.exception(e)
            raise AppException(f"Failed to execute the url: {str(e)}")

        if kwargs.get("validate_status", False) and response.status_code != kwargs.get(
            "expected_status_code", 200
        ):
            if Utility.check_empty_string(kwargs.get("err_msg")):
                raise AppException("err_msg cannot be empty")
            raise AppException(f"{kwargs['err_msg']}{response.reason}")

        if return_json:
            response = response.json()

        return response

    @staticmethod
    def get_event_server_url():
        """
        Retrieves event server URL from system.yml
        """
        if Utility.check_empty_string(Utility.environment["events"].get("server_url")):
            raise AppException("Event server url not found")

        return Utility.environment["events"]["server_url"]

    @staticmethod
    def request_event_server(event_class: EventClass, payload: dict, method: Text = "POST", is_scheduled: bool = False,
                             cron_exp: Text = None, timezone: Text = None):
        """
        Trigger request to event server along with payload.
        """
        event_server_url = Utility.get_event_server_url()
        request_body = {
            "data": payload, "cron_exp": cron_exp, "timezone": timezone
        }
        logger.debug(request_body)
        resp = Utility.execute_http_request(
            method, urljoin(event_server_url, f'/api/events/execute/{event_class}?is_scheduled={is_scheduled}'),
            request_body, err_msg=f"Failed to trigger {event_class} event: ", validate_status=True
        )
        if not resp["success"]:
            raise AppException(
                f"Failed to trigger {event_class} event: {resp.get('message', '')}"
            )

    @staticmethod
    def delete_scheduled_event(event_id: Text):
        """
        Trigger request to delete scheduled event.
        """
        event_server_url = Utility.get_event_server_url()
        resp = Utility.execute_http_request(
            "DELETE", urljoin(event_server_url, f'/api/events/{event_id}'),
            err_msg=f"Failed to delete scheduled event {event_id}: ", validate_status=True
        )
        if not resp['success']:
            raise AppException(f"Failed to delete scheduled event {event_id}: {resp.get('message', '')}")

    @staticmethod
    def validate_recaptcha(recaptcha_response: str = None, remote_ip: str = None):
        secret = Utility.environment["security"].get("recaptcha_secret", None)
        if Utility.check_empty_string(recaptcha_response):
            raise AppException("recaptcha_response is required")
        captcha_verifier = Utility.environment["security"]["recaptcha_url"]
        url = f"{captcha_verifier}?secret={secret}&response={recaptcha_response}"
        if not Utility.check_empty_string(remote_ip):
            url = f"{url}&remoteip={remote_ip}"
        resp = Utility.execute_http_request(
            "POST", url, validate_status=True, err_msg="Failed to validate recaptcha: "
        )
        if not resp["success"]:
            raise AppException("Failed to validate recaptcha")

    @staticmethod
    def validate_recaptcha_response(recaptcha_response: str = None, **kwargs):
        request = kwargs.get("request")
        remote_ip = Utility.get_client_ip(request)
        if Utility.environment["security"]["validate_recaptcha"]:
            Utility.validate_recaptcha(recaptcha_response, remote_ip)

    @staticmethod
    def compare_string_constant_time(val1: str, val2: str):
        if len(val1) != len(val2):
            return False
        result = 0
        for x, y in zip(bytes(val1, "utf-8"), bytes(val2, "utf-8")):
            result |= x ^ y
            if result > 0:
                break
        return True if result == 0 else False

    @staticmethod
    def validate_domain(request, config):
        if not Utility.validate_request(request, config):
            raise HTTPException(
                status_code=status.HTTP_403_FORBIDDEN,
                detail="Domain not registered for kAIron client",
                headers={"WWW-Authenticate": "Bearer"},
            )

        config['config'].pop("whitelist")
        return config

    @staticmethod
    def validate_request(request, config):
        """
        This API validate request for whitelisted domains,
        return false if request is from non listed domain

        :param request HTTP request
        :param config chat-client-config

        :return boolean
        """
        from urllib.parse import urlparse

        http_referer = (
            request.headers.get("HTTP_REFERER")
            if request.headers.get("HTTP_REFERER") is not None
            else request.headers.get("referer")
        )
        white_listed_domain = (
            config["white_listed_domain"]
            if config.get("white_listed_domain") is not None
            else ["*"]
        )

        if "*" in white_listed_domain:
            return True
        referrer_domain = urlparse(http_referer).netloc
        for domain in white_listed_domain:
            if Utility.compare_string_constant_time(referrer_domain, domain):
                return True
        return False

    @staticmethod
    def build_http_request_data_object(params: list):
        from kairon.shared.actions.data_objects import HttpActionRequestBody

        request = []
        for param in params or []:
            Utility.encrypt_action_parameter(param)
            request.append(HttpActionRequestBody(**param).to_mongo().to_dict())
        return request

    @staticmethod
    def encrypt_action_parameter(param: Dict):
        if (
            param["encrypt"] is True
            and param["parameter_type"] == ActionParameterType.value.value
        ):
            if not Utility.check_empty_string(param["value"]):
                param["value"] = Utility.encrypt_message(param["value"])

    @staticmethod
    def decrypt_action_parameter(param: Dict):
        if (
            param["encrypt"] is True
            and param["parameter_type"] == ActionParameterType.value.value
        ):
            if not Utility.check_empty_string(param["value"]):
                param["value"] = Utility.decrypt_message(param["value"])

    @staticmethod
    def create_mongo_client(url: Text):
        config = Utility.extract_db_config(url)
        logger.debug(f"Loading host:{config.get('host')}, db:{config.get('db')}")
        client = MongoClient(host=url)
        return client

    @staticmethod
    def get_masked_value(value: Text):
        unmasked_char_cnt = Utility.environment["security"]["unmasked_char_count"]
        unmasked_char_strategy = Utility.environment["security"][
            "unmasked_char_strategy"
        ]
        if Utility.check_empty_string(value):
            masked_value = value
        elif len(value) <= 4:
            masked_value = "*" * len(value)
        else:
            str_len = len(value)
            mask = "*" * (str_len - unmasked_char_cnt)
            if unmasked_char_strategy == MaskingStrategy.from_left.value:
                masked_value = f"{value[:unmasked_char_cnt]}{mask}"
            elif unmasked_char_strategy == MaskingStrategy.from_right.value:
                masked_value = f"{mask}{value[(str_len - unmasked_char_cnt):]}"
            else:
                masked_value = "*" * str_len

        return masked_value

    @staticmethod
    def save_and_publish_auditlog(document, name, **kwargs):
        try:
            action = kwargs.get("action")
            if not document.status:
                action = AuditlogActions.SOFT_DELETE.value
        except AttributeError:
            action = kwargs.get("action")

        audit = Utility.get_auditlog_id_and_mapping(document)

        audit_log = AuditLogData(
            audit=audit,
            user=document.user,
            action=action,
            entity=name,
            data=document.to_mongo().to_dict(),
        )
        Utility.publish_auditlog(auditlog=audit_log, event_url=kwargs.get("event_url"))
        audit_log.save()

    @staticmethod
    def get_auditlog_id_and_mapping(document):
        try:
            auditlog_id = document.bot.__str__()
            mapping = "Bot_id"
        except AttributeError:
            auditlog_id = document.id.__str__()
            mapping = f"{document._class_name.__str__()}_id"

        return {mapping: auditlog_id}

    @staticmethod
    def publish_auditlog(auditlog, **kwargs):
        from .data.data_objects import EventConfig
        from mongoengine.errors import DoesNotExist

        try:
            if auditlog.audit.get("Bot_id") is None:
                logger.debug("Only bot level event config is supported as of")
                return
            event_config = EventConfig.objects(bot=auditlog.audit.get("Bot_id")).get()

            headers = json.loads(Utility.decrypt_message(event_config.headers))
            ws_url = event_config.ws_url
            method = event_config.method
            if ws_url:
                Utility.execute_http_request(
                    request_method=method,
                    http_url=ws_url,
                    request_body=auditlog.to_mongo().to_dict(),
                    headers=headers,
                    timeout=5,
                )
        except (DoesNotExist, AppException):
            return

    @staticmethod
    def is_reserved_keyword(keyword: Text):
        return keyword in {KAIRON_TWO_STAGE_FALLBACK}.union(SYSTEM_TRIGGERED_UTTERANCES)

    @staticmethod
    def is_valid_action_name(name: Text, bot: Text, document: Document):
        from kairon.shared.actions.data_objects import Actions
        from kairon.shared.actions.data_objects import HttpActionConfig
        from kairon.shared.actions.data_objects import EmailActionConfig

        if Utility.is_reserved_keyword(name):
            raise AppException(f"{name} is a reserved keyword")
        q_filter = {
            "name__iexact": name,
            "bot": bot,
            "status": True,
            "exp_message": "Action exists!",
        }
        Utility.is_exist(Actions, **q_filter)
        if document in {HttpActionConfig, EmailActionConfig}:
            q_filter.pop("name__iexact")
            q_filter["action_name__iexact"] = name
        Utility.is_exist(document, **q_filter)

    @staticmethod
    def validate_enable_sso_only():
        if Utility.environment["app"]["enable_sso_only"]:
            raise AppException("This feature is disabled")

    @staticmethod
    def retrieve_gpt_response(resp):
        if resp and resp.get("choices") and resp["choices"][0].get("text"):
            return resp["choices"][0]["text"]

    @staticmethod
    def read_faq(faq_file: Union[Text, UploadFile]):
        """
        Reads the file from a path or Uploaded file.
        :param faq_file: Text Path/File
        :return: Dataframe of the file.
        """
        filename = faq_file
        data = faq_file
        if isinstance(faq_file, UploadFile):
            filename = faq_file.filename
            data = faq_file.file
        if Path(filename).suffix == ".csv":
            df = pd.read_csv(data, encoding="utf8", sep=",")
        elif Path(filename).suffix == ".xlsx":
            df = pd.read_excel(data, engine="openpyxl", sheet_name=0)
        else:
            raise AppException("Invalid file type!")
        df = df.fillna("")
        df.columns = map(str.lower, df.columns)
        return df

    @staticmethod
    def save_faq_training_files(bot: Text, faq_file: File):
        """
        Saves uploaded faq file in bot data home directory.
        :param bot: bot id
        :param faq_file: Uploaded faq file.
        :return: Path of uploaded faq file.
        """
        bot_data_home_dir = os.path.join("training_data", bot)
        Utility.make_dirs(bot_data_home_dir)
        file_name = os.path.join(bot_data_home_dir, faq_file.filename)
        faq_file.file.seek(0)
        faq_file_bytes = faq_file.file.read()
        Utility.write_to_file(file_name, faq_file_bytes)
        return bot_data_home_dir

    @staticmethod
    def validate_faq_training_file(faq_file: File):
        """
        Validates whether faq file is in supported format.
        Also it should not be empty and must contain required column names.

        :param faq_file: Uploaded faq file.
        :return:
        """
        if not faq_file or Path(faq_file.filename).suffix not in {".csv", ".xlsx"}:
            raise AppException(
                "Invalid file type! Only csv and xlsx files are supported."
            )

        if Path(faq_file.filename).suffix == ".csv":
            df = pd.read_csv(faq_file.file, encoding="utf8", sep=",")
        else:
            df = pd.read_excel(faq_file.file, engine="openpyxl", sheet_name=0)

        if df.empty:
            raise AppException("No data found in the file!")
        df.columns = map(str.lower, df.columns)
        columns = set(df.columns)
        required_headers = {"questions", "answer"}
        if not required_headers.issubset(columns):
            raise AppException(
                f"Required columns {required_headers} not present in file."
            )

    @staticmethod
    def convert_utcdate_with_timezone(utcdatetime, datetimezone, date_format):
        zone = tz.gettz(datetimezone)
        utc_locale = (
            utcdatetime.replace(tzinfo=pytz.utc).astimezone(zone).strftime(date_format)
        )
        utc_locale_datetime = datetime.strptime(utc_locale, date_format)
        return utc_locale_datetime

    @staticmethod
    def sanitise_data(value: Text):
        if Utility.check_empty_string(value):
            raise AppException("Value can not be empty")
        return html.escape(value)

    @staticmethod
    def verify_email(email: Text):
        from kairon.shared.verification.email import EmailVerficationFactory

        if Utility.environment["verify"]["email"]["enable"]:
            ver = EmailVerficationFactory.get_instance()
            if not ver.verify(email):
                raise AppException("Invalid or disposable Email!")

    @staticmethod
    def get_llm_hyperparameters():
        hyperparameters = {}
        if Utility.environment["llm"]["faq"] in {"GPT3_FAQ_EMBED"}:
            for key, value in Utility.system_metadata["llm"]["gpt"].items():
                hyperparameters[key] = value["default"]
            return hyperparameters
        raise AppException("Could not find any hyperparameters for configured LLM.")

    @staticmethod
    def validate_llm_hyperparameters(hyperparameters: dict, exception_class):
        params = Utility.system_metadata["llm"]["gpt"]
        for key, value in hyperparameters.items():
            if (
                key == "temperature"
                and not params["temperature"]["min"]
                <= value
                <= params["temperature"]["max"]
            ):
                raise exception_class(
                    f"Temperature must be between {params['temperature']['min']} and {params['temperature']['max']}!"
                )
            elif (
                key == "presence_penalty"
                and not params["presence_penalty"]["min"]
                <= value
                <= params["presence_penalty"]["max"]
            ):
                raise exception_class(
                    f"Presence penalty must be between {params['presence_penalty']['min']} and {params['presence_penalty']['max']}!"
                )
            elif (
                key == "frequency_penalty"
                and not params["presence_penalty"]["min"]
                <= value
                <= params["presence_penalty"]["max"]
            ):
                raise exception_class(
                    f"Frequency penalty must be between {params['presence_penalty']['min']} and {params['presence_penalty']['max']}!"
                )
            elif (
                key == "top_p"
                and not params["top_p"]["min"] <= value <= params["top_p"]["max"]
            ):
                raise exception_class(
                    f"top_p must be between {params['top_p']['min']} and {params['top_p']['max']}!"
                )
            elif key == "n" and not params["n"]["min"] <= value <= params["n"]["max"]:
                raise exception_class(
                    f"n must be between {params['n']['min']} and {params['n']['max']} and should not be 0!"
                )
            elif (
                key == "max_tokens"
                and not params["max_tokens"]["min"]
                <= value
                <= params["max_tokens"]["max"]
            ):
                raise exception_class(
                    f"max_tokens must be between {params['max_tokens']['min']} and {params['max_tokens']['max']} and should not be 0!"
                )
            elif key == "logit_bias" and not isinstance(value, dict):
                raise exception_class("logit_bias must be a dictionary!")
            elif key == "stop":
                exc_msg = "Stop must be None, a string, an integer, or an array of 4 or fewer strings or integers."
                if value and not isinstance(value, (str, int, list)):
                    raise exception_class(exc_msg)
                elif value and (isinstance(value, list) and len(value) > 4):
                    raise exception_class(exc_msg)

    @staticmethod
    def create_uuid_from_string(val: str):
        hex_string = hashlib.md5(val.encode("UTF-8")).hexdigest()
        return uuid.UUID(hex=hex_string).__str__()

    @staticmethod
    def validate_kairon_faq_llm_prompts(llm_prompts: List, exception_class):
        system_prompt_count = 0
        history_prompt_count = 0
        bot_content_prompt_count = 0
        for prompt in llm_prompts:
            if (
                prompt["type"] == LlmPromptType.system.value
                and prompt["source"] != LlmPromptSource.static.value
            ):
                raise exception_class("System prompt must have static source!")
            if (
                Utility.check_empty_string(prompt.get("data"))
                and prompt["source"] == LlmPromptSource.action.value
            ):
                raise exception_class("Data must contain action name!")
            if (
                Utility.check_empty_string(prompt.get("data"))
                and prompt["source"] == LlmPromptSource.slot.value
            ):
                raise exception_class("Data must contain slot name!")
            if Utility.check_empty_string(prompt.get("name")):
                raise exception_class("Name cannot be empty!")
            if (
                Utility.check_empty_string(prompt.get("data"))
                and prompt["source"] == LlmPromptSource.static.value
            ):
                raise exception_class("data is required for static prompts!")
            if (
                prompt["type"] == LlmPromptType.query.value
                and prompt["source"] != LlmPromptSource.static.value
            ):
                raise exception_class("Query prompt must have static source!")
            if prompt.get("type") == LlmPromptType.system.value:
                system_prompt_count += 1
            elif prompt.get("source") == LlmPromptSource.history.value:
                history_prompt_count += 1
            elif prompt.get("source") == LlmPromptSource.bot_content.value:
                bot_content_prompt_count += 1
        if system_prompt_count > 1:
            raise exception_class("Only one system prompt can be present!")
        if system_prompt_count == 0:
            raise exception_class("System prompt is required!")
        if history_prompt_count > 1:
            raise exception_class("Only one history source can be present!")
        if bot_content_prompt_count > 1:
            raise exception_class("Only one bot_content source can be present!")

    @staticmethod
    def get_client_ip(request):
        try:
            client_ip = request.client.host
        except AttributeError:
            client_ip = request.headers.get("X-Forwarded-For")
            if client_ip and "," in client_ip:
                client_ip = client_ip.split(",")[0].strip() if client_ip else None

        if client_ip is None:
            client_ip = request.headers.get("X-Real-IP")
        return client_ip

    @staticmethod
    def is_picklable_for_mongo(obj):
        """
        Checks whether an object is picklable by mongodb.
        """
        try:
            bson.encode(obj)
            return True
        except InvalidDocument as e:
            logger.exception(e)
            return False

<<<<<<< HEAD
=======

class StoryValidator:
>>>>>>> c26e7319

class StoryValidator:
    @staticmethod
    def get_graph(steps: List) -> DiGraph:
        graph = DiGraph()
        vertices = {}
        for story_step in steps:
            vertices[story_step["step"]["node_id"]] = KaironStoryStep(
                story_step["step"]["name"],
                story_step["step"]["type"],
                story_step["step"]["node_id"],
                story_step["step"].get("value"),
            )
        for story_step in steps:
            story_step_object = vertices[story_step["step"]["node_id"]]
            for connected_story_step in story_step["connections"] or []:
                if connected_story_step["node_id"] in vertices.keys():
                    connection_object = vertices[connected_story_step["node_id"]]
                else:
                    connection_object = KaironStoryStep(
                        connected_story_step["name"],
                        connected_story_step["type"],
                        connected_story_step["node_id"],
                    )
                graph.add_edge(story_step_object, connection_object)
        return graph

    @staticmethod
    def get_leaf_nodes(story_graph: DiGraph):
        return [
            node for node in story_graph.nodes() if story_graph.out_degree(node) == 0
        ]

    @staticmethod
    def get_source_node(story_graph: DiGraph):
        return [x for x in story_graph.nodes() if story_graph.in_degree(x) == 0]

    @staticmethod
    def validate_steps(steps: List, flow_metadata: List):
        story_graph = StoryValidator.get_graph(steps)
        leaf_nodes = StoryValidator.get_leaf_nodes(story_graph)
        leaf_node_ids = [value.node_id for value in leaf_nodes]
        source = StoryValidator.get_source_node(story_graph)

        if not is_connected(Graph(story_graph)):
            raise AppException("All steps must be connected!")

        if len(source) > 1:
            raise AppException("Story cannot have multiple sources!")

        if source[0].step_type != StoryStepType.intent:
            raise AppException("First step should be an intent")

        if recursive_simple_cycles(story_graph):
            raise AppException("Story cannot contain cycle!")

        for story_node in story_graph.nodes():
            if story_node.step_type == "INTENT":
                if [
                    successor
                    for successor in story_graph.successors(story_node)
                    if successor.step_type == "INTENT"
                ]:
                    raise AppException(
                        "Intent should be followed by an Action or Slot type event"
                    )
                if len(list(story_graph.successors(story_node))) > 1:
                    raise AppException(
                        "Intent can only have one connection of action type or slot type"
                    )
            if story_node.step_type == "SLOT" and story_node.value:
                if story_node.value is not None and not isinstance(
                    story_node.value, (str, int, bool)
                ):
                    raise ValidationError(
                        "slot values in multiflow story must be either None or of type int, str or boolean"
                    )
            if story_node.step_type != "SLOT" and story_node.value is not None:
                raise ValidationError(
                    "Value is allowed only for slot events in multiflow story"
                )
            if story_node.step_type == "SLOT" and story_node.node_id in leaf_node_ids:
                raise AppException("Slots cannot be leaf nodes!")
            if story_node.step_type == "INTENT" and story_node.node_id in leaf_node_ids:
                raise AppException("Leaf nodes cannot be intent")
        if flow_metadata:
            for value in flow_metadata:
                if value.get("flow_type") == "RULE":
                    if any(leaf.node_id == value.get("node_id") for leaf in leaf_nodes):
                        paths = list(
                            all_simple_paths(
                                story_graph,
                                source[0],
                                next(
                                    leaf
                                    for leaf in leaf_nodes
                                    if leaf.node_id == value.get("node_id")
                                ),
                            )
                        )
                        if any(
                            len(
                                [
                                    node.step_type
                                    for node in path
                                    if node.step_type == "INTENT"
                                ]
                            )
                            > 1
                            for path in paths
                        ):
                            raise AppException(
                                "Path tagged as RULE can have only one intent!"
                            )
            if any(value["node_id"] not in leaf_node_ids for value in flow_metadata):
                raise ValidationError("Only leaf nodes can be tagged with a flow")

    @staticmethod
    def validate_multiflow_story_steps_file_validator(steps: list, metadata: list):
        errors = []
        story_graph = StoryValidator.get_graph(steps)
        leaf_nodes = StoryValidator.get_leaf_nodes(story_graph)
        leaf_node_ids = [value.node_id for value in leaf_nodes]
        source = StoryValidator.get_source_node(story_graph)

        if not is_connected(Graph(story_graph)):
            errors.append("All steps must be connected!")

        if len(source) > 1:
            errors.append("Story cannot have multiple sources!")

        if source[0].step_type != StoryStepType.intent:
            errors.append("First step should be an intent")

        if recursive_simple_cycles(story_graph):
            errors.append("Story cannot contain cycle!")

        for story_node in story_graph.nodes():
            if story_node.step_type == "INTENT":
                if [successor for successor in story_graph.successors(story_node) if successor.step_type == "INTENT"]:
                    errors.append("Intent should be followed by an Action or Slot type event")
                if len(list(story_graph.successors(story_node))) > 1:
                    errors.append("Intent can only have one connection of action type or slot type")
            if story_node.step_type == 'SLOT' and story_node.value:
                if story_node.value is not None and not isinstance(story_node.value, (str, int, bool)):
                    errors.append("slot values in multiflow story must be either None or of type int, str or boolean")
            if story_node.step_type != 'SLOT' and story_node.value is not None:
                errors.append("Value is allowed only for slot events in multiflow story")
            if story_node.step_type == 'SLOT' and story_node.node_id in leaf_node_ids:
                errors.append("Slots cannot be leaf nodes!")
            if story_node.step_type == 'INTENT' and story_node.node_id in leaf_node_ids:
                errors.append("Leaf nodes cannot be intent")
        if metadata:
            for value in metadata:
                if value.get('flow_type') == 'RULE':
                    if any(leaf.node_id == value.get('node_id') for leaf in leaf_nodes):
                        paths = list(all_simple_paths(story_graph, source[0], next(
                            leaf for leaf in leaf_nodes if leaf.node_id == value.get('node_id'))))
                        if any(len([node.step_type for node in path if node.step_type == 'INTENT']) > 1 for path in
                               paths):
                            errors.append('Path tagged as RULE can have only one intent!')
            if any(value['node_id'] not in leaf_node_ids for value in metadata):
                errors.append("Only leaf nodes can be tagged with a flow")
        return errors

    @staticmethod
    def create_multiflow_story_graphs(multiflow_stories: dict):
        graphs = []
        if multiflow_stories:
            for events in multiflow_stories['multiflow_story']:
                graph = StoryValidator.get_graph(events['events'])
                graphs.append(graph)
            return graphs

    @staticmethod
    def get_names_for_events(graph: DiGraph, step_type: str):
        name = set()
        for story_node in graph.nodes():
            if story_node.step_type == step_type:
                name.add(story_node.name)
        return name

    @staticmethod
    def get_step_name_for_multiflow_stories(story_graph: list, step_type: str):
        name = set()
        for graph in story_graph:
            name = StoryValidator.get_names_for_events(graph, step_type)
        return name


class MailUtility:
    @staticmethod
    async def format_and_send_mail(
        mail_type: str, email: str, first_name: str, url: str = None, **kwargs
    ):
        mail_actions_dict = {
            "password_reset": MailUtility.__handle_password_reset,
            "password_reset_confirmation": MailUtility.__handle_password_reset_confirmation,
            "verification": MailUtility.__handle_verification,
            "verification_confirmation": MailUtility.__handle_verification_confirmation,
            "add_member": MailUtility.__handle_add_member,
            "add_member_confirmation": MailUtility.__handle_add_member_confirmation,
            "update_role_member_mail": MailUtility.__handle_update_role_member_mail,
            "update_role_owner_mail": MailUtility.__handle_update_role_owner_mail,
            "transfer_ownership_mail": MailUtility.__handle_transfer_ownership_mail,
            "password_generated": MailUtility.__handle_password_generated,
            "untrusted_login": MailUtility.__handle_untrusted_login,
            "add_trusted_device": MailUtility.__handle_add_trusted_device,
            "book_a_demo": MailUtility.__handle_book_a_demo,
        }
        if not mail_actions_dict.get(mail_type):
            logger.debug("Skipping sending mail as no template found for the mail type")
            return
        body, subject = mail_actions_dict[mail_type](
            first_name=first_name, url=url, **kwargs
        )
        body = body.replace("FIRST_NAME", first_name)
        body = body.replace("USER_EMAIL", email)
        if url:
            body = body.replace("VERIFICATION_LINK", url)
        await MailUtility.validate_and_send_mail(email, subject, body)

    @staticmethod
    async def validate_and_send_mail(email: str, subject: str, body: str):
        """
        Used to validate the parameters of the mail to be sent

        :param email: email id of the recipient
        :param subject: subject of the mail
        :param body: body or message of the mail
        :return: None
        """
        if isinstance(mail_check(email), ValidationFailure):
            raise AppException("Please check if email is valid")

        if Utility.check_empty_string(subject) or Utility.check_empty_string(body):
            raise ValidationError(
                "Subject and body of the mail cannot be empty or blank space"
            )
        await MailUtility.trigger_smtp(email, subject, body)

    @staticmethod
    async def trigger_smtp(email: str, subject: str, body: str, content_type="html"):
        """
        Sends an email to the mail id of the recipient

        :param email: the mail id of the recipient
        :param subject: the subject of the mail
        :param body: the body of the mail
        :param content_type: "plain" or "html" content
        :return: None
        """
        await MailUtility.trigger_email(
            [email],
            subject,
            body,
            content_type=content_type,
            smtp_url=Utility.email_conf["email"]["sender"]["service"],
            smtp_port=Utility.email_conf["email"]["sender"]["port"],
            sender_email=Utility.email_conf["email"]["sender"]["email"],
            smtp_userid=Utility.email_conf["email"]["sender"]["userid"],
            smtp_password=Utility.email_conf["email"]["sender"]["password"],
            tls=True,
        )

    @staticmethod
    async def trigger_email(
        email: List[str],
        subject: str,
        body: str,
        smtp_url: str,
        smtp_port: int,
        sender_email: str,
        smtp_password: str,
        smtp_userid: str = None,
        tls: bool = False,
        content_type="html",
    ):
        """
        Sends an email to the mail id of the recipient

        :param smtp_userid:
        :param sender_email:
        :param tls:
        :param smtp_port:
        :param smtp_url:
        :param email: the mail id of the recipient
        :param smtp_password:
        :param subject: the subject of the mail
        :param body: the body of the mail
        :param content_type: "plain" or "html" content
        :return: None
        """
        smtp = SMTP(smtp_url, port=smtp_port, timeout=10)
        smtp.connect(smtp_url, smtp_port)
        if tls:
            smtp.starttls()
        smtp.login(smtp_userid if smtp_userid else sender_email, smtp_password)
        from_addr = sender_email
        body = MIMEText(body, content_type)
        msg = MIMEMultipart("alternative")
        msg["Subject"] = subject
        msg["From"] = from_addr
        msg["To"] = ",".join(email)
        msg.attach(body)
        smtp.sendmail(from_addr, email, msg.as_string())
        smtp.quit()

    @staticmethod
    def __handle_password_reset(**kwargs):
        first_name = kwargs.get("first_name")
        body = Utility.email_conf["email"]["templates"]["password_reset"]
        body = body.replace("FIRST_NAME", first_name.capitalize())
        subject = Utility.email_conf["email"]["templates"]["password_reset_subject"]
        return body, subject

    @staticmethod
    def __handle_password_reset_confirmation(**kwargs):
        body = Utility.email_conf["email"]["templates"]["password_reset_confirmation"]
        subject = Utility.email_conf["email"]["templates"]["password_changed_subject"]
        return body, subject

    @staticmethod
    def __handle_verification(**kwargs):
        first_name = kwargs.get("first_name")
        body = Utility.email_conf["email"]["templates"]["verification"]
        body = body.replace("FIRST_NAME", first_name.capitalize())
        subject = Utility.email_conf["email"]["templates"]["confirmation_subject"]
        return body, subject

    @staticmethod
    def __handle_verification_confirmation(**kwargs):
        first_name = kwargs.get("first_name")
        body = Utility.email_conf["email"]["templates"]["verification_confirmation"]
        body = body.replace("FIRST_NAME", first_name.capitalize())
        subject = Utility.email_conf["email"]["templates"]["confirmed_subject"]
        return body, subject

    @staticmethod
    def __handle_add_member(**kwargs):
        first_name = kwargs.get("first_name")
        url = kwargs.get("url")
        body = Utility.email_conf["email"]["templates"]["add_member_invitation"]
        body = body.replace("BOT_NAME", kwargs.get("bot_name", ""))
        body = body.replace("BOT_OWNER_NAME", first_name.capitalize())
        body = body.replace("ACCESS_TYPE", kwargs.get("role", ""))
        body = body.replace("ACCESS_URL", url)
        subject = Utility.email_conf["email"]["templates"]["add_member_subject"]
        subject = subject.replace("BOT_NAME", kwargs.get("bot_name", ""))
        return body, subject

    @staticmethod
    def __handle_add_member_confirmation(**kwargs):
        body = Utility.email_conf["email"]["templates"]["add_member_confirmation"]
        body = body.replace("BOT_NAME", kwargs.get("bot_name", ""))
        body = body.replace("ACCESS_TYPE", kwargs.get("role", ""))
        body = body.replace("INVITED_PERSON_NAME", kwargs.get("accessor_email", ""))
        body = body.replace("NAME", kwargs.get("member_confirm", "").capitalize())
        subject = Utility.email_conf["email"]["templates"][
            "add_member_confirmation_subject"
        ]
        subject = subject.replace(
            "INVITED_PERSON_NAME", kwargs.get("accessor_email", "")
        )
        return body, subject

    @staticmethod
    def __handle_update_role_member_mail(**kwargs):
        first_name = kwargs.get("first_name")
        body = Utility.email_conf["email"]["templates"]["update_role"]
        body = body.replace(
            "MAIL_BODY_HERE",
            Utility.email_conf["email"]["templates"]["update_role_member_mail_body"],
        )
        body = body.replace("BOT_NAME", kwargs.get("bot_name", ""))
        body = body.replace("NEW_ROLE", kwargs.get("new_role", ""))
        body = body.replace("STATUS", kwargs.get("status", ""))
        body = body.replace("MODIFIER_NAME", first_name.capitalize())
        body = body.replace("NAME", kwargs.get("member_name", "").capitalize())
        subject = Utility.email_conf["email"]["templates"]["update_role_subject"]
        subject = subject.replace("BOT_NAME", kwargs.get("bot_name", ""))
        return body, subject

    @staticmethod
    def __handle_update_role_owner_mail(**kwargs):
        first_name = kwargs.get("first_name")
        body = Utility.email_conf["email"]["templates"]["update_role"]
        body = body.replace(
            "MAIL_BODY_HERE",
            Utility.email_conf["email"]["templates"]["update_role_owner_mail_body"],
        )
        body = body.replace("MEMBER_EMAIL", kwargs.get("member_email", ""))
        body = body.replace("BOT_NAME", kwargs.get("bot_name", ""))
        body = body.replace("NEW_ROLE", kwargs.get("new_role", ""))
        body = body.replace("STATUS", kwargs.get("status", ""))
        body = body.replace("MODIFIER_NAME", first_name.capitalize())
        body = body.replace("NAME", kwargs.get("owner_name", "").capitalize())
        subject = Utility.email_conf["email"]["templates"]["update_role_subject"]
        subject = subject.replace("BOT_NAME", kwargs.get("bot_name", ""))
        return body, subject

    @staticmethod
    def __handle_transfer_ownership_mail(**kwargs):
        first_name = kwargs.get("first_name")
        body = Utility.email_conf["email"]["templates"]["update_role"]
        body = body.replace(
            "MAIL_BODY_HERE",
            Utility.email_conf["email"]["templates"]["transfer_ownership_mail_body"],
        )
        body = body.replace("MEMBER_EMAIL", kwargs.get("member_email", ""))
        body = body.replace("BOT_NAME", kwargs.get("bot_name", ""))
        body = body.replace("NEW_ROLE", kwargs.get("new_role", ""))
        body = body.replace("MODIFIER_NAME", first_name.capitalize())
        subject = Utility.email_conf["email"]["templates"]["update_role_subject"]
        subject = subject.replace("BOT_NAME", kwargs.get("bot_name", ""))
        return body, subject

    @staticmethod
    def __handle_password_generated(**kwargs):
        body = Utility.email_conf["email"]["templates"]["password_generated"]
        body = body.replace("PASSWORD", kwargs.get("password", ""))
        subject = Utility.email_conf["email"]["templates"]["password_generated_subject"]
        return body, subject

    @staticmethod
    def __handle_untrusted_login(**kwargs):
        url = kwargs.get("url")
        geo_location = ""
        reset_password_url = Utility.email_conf["app"]["url"] + "/reset_password"
        body = Utility.email_conf["email"]["templates"]["untrusted_login"]
        for key, value in kwargs.items():
            geo_location = f"{geo_location}<li>{key}: {value}</li>"
        body = body.replace("GEO_LOCATION", geo_location)
        body = body.replace("TRUST_DEVICE_URL", url)
        body = body.replace("RESET_PASSWORD_URL", reset_password_url)
        subject = Utility.email_conf["email"]["templates"]["untrusted_login_subject"]
        return body, subject

    @staticmethod
    def __handle_add_trusted_device(**kwargs):
        geo_location = ""
        body = Utility.email_conf["email"]["templates"]["add_trusted_device"]
        for key, value in kwargs.items():
            geo_location = f"{geo_location}<li>{key}: {value}</li>"
        body = body.replace("GEO_LOCATION", geo_location)
        subject = Utility.email_conf["email"]["templates"]["add_trusted_device"]
        return body, subject

    @staticmethod
    def __handle_book_a_demo(**kwargs):
        from kairon.shared.plugins.factory import PluginFactory

        request = kwargs.get("request")
        data = kwargs.get("data")
        ip = Utility.get_client_ip(request)
        geo_location = (
            PluginFactory.get_instance(PluginTypes.ip_info.value).execute(ip=ip) or {}
        )
        data.update(geo_location)
        user_details = "Hi,<br>Following demo has been requested for Kairon:<br>"
        body = Utility.email_conf["email"]["templates"]["custom_text_mail"]
        for key, value in data.items():
            user_details = f"{user_details}<li>{key}: {value}</li>"
        subject = Utility.email_conf["email"]["templates"]["book_a_demo_subject"]
        body = body.replace("CUSTOM_TEXT", user_details)
        body = body.replace("SUBJECT", subject)
        return body, subject<|MERGE_RESOLUTION|>--- conflicted
+++ resolved
@@ -646,7 +646,7 @@
             if config["options"].get("authSource")
             else "admin",
         )
-    
+
 
     @staticmethod
     def special_match(strg, search=re.compile(r"[^a-zA-Z0-9_]").search):
@@ -1083,21 +1083,9 @@
         return is_data_valid
 
     @staticmethod
-<<<<<<< HEAD
-    def write_training_data(
-        nlu,
-        domain,
-        config: dict,
-        stories,
-        rules=None,
-        actions: dict = None,
-        chat_client_config: dict = None,
-    ):
-=======
     def write_training_data(nlu, domain, config: dict,
                             stories, rules=None, actions: dict = None, chat_client_config: dict = None,
                             multiflow_stories: dict = None):
->>>>>>> c26e7319
         """
         convert mongo data  to individual files
 
@@ -1159,20 +1147,9 @@
 
     @staticmethod
     def create_zip_file(
-<<<<<<< HEAD
-        nlu,
-        domain,
-        stories,
-        config: Dict,
-        bot: Text,
-        rules=None,
-        actions: Dict = None,
-        chat_client_config: Dict = None,
-=======
             nlu, domain, stories, config: Dict, bot: Text,
             rules=None,
             actions: Dict = None, multiflow_stories: Dict = None, chat_client_config: Dict = None
->>>>>>> c26e7319
     ):
         """
         adds training files to zip
@@ -1189,9 +1166,6 @@
         :return: None
         """
         directory = Utility.write_training_data(
-<<<<<<< HEAD
-            nlu, domain, config, stories, rules, actions, chat_client_config
-=======
             nlu,
             domain,
             config,
@@ -1200,7 +1174,6 @@
             actions,
             chat_client_config,
             multiflow_stories
->>>>>>> c26e7319
         )
         zip_path = os.path.join(tempfile.gettempdir(), bot)
         zip_file = shutil.make_archive(zip_path, format="zip", root_dir=directory)
@@ -2202,11 +2175,6 @@
             logger.exception(e)
             return False
 
-<<<<<<< HEAD
-=======
-
-class StoryValidator:
->>>>>>> c26e7319
 
 class StoryValidator:
     @staticmethod
