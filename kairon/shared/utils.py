--- conflicted
+++ resolved
@@ -1243,9 +1243,6 @@
 
         for bot_details in available_bots['shared']:
             if bot_details['_id'] == bot:
-<<<<<<< HEAD
-                return {'account_owned': [], 'shared': [bot_details]}
-=======
                 return {'account_owned': [], 'shared': [bot_details]}
 
     @staticmethod
@@ -1270,5 +1267,4 @@
         from kairon.shared.cloud.utils import CloudUtility
 
         bucket = Utility.environment['storage']['assets'].get('bucket')
-        CloudUtility.delete_file(bucket, file)
->>>>>>> ffc500e9
+        CloudUtility.delete_file(bucket, file)