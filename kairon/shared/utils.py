--- conflicted
+++ resolved
@@ -648,7 +648,7 @@
     @staticmethod
     def get_local_mongo_store(bot: Text, domain):
         """
-            create local mongo tracker
+        create local mongo tracker
 
         :param bot: bot id
         :param domain: domain data
@@ -1892,24 +1892,13 @@
                 param["value"] = Utility.decrypt_message(param["value"])
 
     @staticmethod
-<<<<<<< HEAD
-    def create_mongo_client(config: Dict):
-=======
     def create_mongo_client(config: Dict=None):
         if not config:
             config = Utility.get_local_db()
->>>>>>> 5144a423
         if Utility.environment["env"] == "test":
             from mongomock import MongoClient
 
             return MongoClient(
-<<<<<<< HEAD
-                **config
-            )
-        else:
-            from pymongo import MongoClient
-            return MongoClient(**config)
-=======
                 host=config['host'],
                 username=config.get('username'),
                 password=config.get('password'),
@@ -1921,7 +1910,6 @@
                                username=config.get('username'),
                                password=config.get('password'),
                                authSource=config['options'].get("authSource") if config['options'].get("authSource") else "admin")
->>>>>>> 5144a423
 
     @staticmethod
     def get_masked_value(value: Text):
