import json
import logging
import re
from datetime import datetime
from typing import Any, List, Text, Dict

import requests
from aiohttp import ContentTypeError
from loguru import logger
from mongoengine import DoesNotExist
from rasa.shared.constants import UTTER_PREFIX
from rasa_sdk import Tracker
from rasa_sdk.executor import CollectingDispatcher

from .data_objects import HttpActionRequestBody, Actions
from .exception import ActionFailure
from .models import ActionParameterType, HttpRequestContentType, EvaluationType, ActionType, DispatchType, \
    DbQueryValueType
from ..admin.constants import BotSecretType
from ..admin.processor import Sysadmin
from ..cloud.utils import CloudUtility
from ..constants import KAIRON_USER_MSG_ENTITY, PluginTypes, EventClass
from ..data.constant import REQUEST_TIMESTAMP_HEADER, DEFAULT_NLU_FALLBACK_RESPONSE
from ..data.data_objects import Slots, KeyVault
from ..plugins.factory import PluginFactory
from ..rest_client import AioRestClient
from ..utils import Utility
from ...exceptions import AppException


class ActionUtility:

    """
    Utility class to assist executing actions
    """

    @staticmethod
    async def execute_request_async(http_url: str, request_method: str, request_body=None, headers=None,
                                    content_type: str = HttpRequestContentType.json.value):
        """
        Executes http urls provided in asynchronous fashion.

        @param http_url: HTTP url to be executed
        @param request_method: One of GET, PUT, POST, DELETE
        @param request_body: Request body to be sent with the request
        @param headers: header for the HTTP request
        @param content_type: request content type HTTP request
        :return: JSON/string response
        """
        timeout = Utility.environment['action'].get('request_timeout', 1)
        headers = headers if headers else {}
        headers.update({
            REQUEST_TIMESTAMP_HEADER: datetime.utcnow().strftime('%Y-%m-%d %H:%M:%S')
        })
        kwargs = {"content_type": content_type, "timeout": timeout, "return_json": False}
        client = AioRestClient()
        response = await client.request(request_method, http_url, request_body, headers, **kwargs)

        try:
            http_response = await response.json()
        except (ContentTypeError, ValueError) as e:
            logging.error(str(e))
            http_response = await response.text()
        status_code = response.status

        return http_response, status_code, client.time_elapsed

<<<<<<< HEAD
        return http_response, client.time_elapsed
=======
    @staticmethod
    def validate_http_response_status(http_response, status_code):
        if status_code and status_code not in [200, 202, 201, 204]:
            return f"Got non-200 status code: {status_code} {http_response}"
>>>>>>> 706e6e81

    @staticmethod
    def execute_http_request(http_url: str, request_method: str, request_body=None, headers=None,
                             content_type: str = HttpRequestContentType.json.value):
        """Executes http urls provided.

        @param http_url: HTTP url to be executed
        @param request_method: One of GET, PUT, POST, DELETE
        @param request_body: Request body to be sent with the request
        @param headers: header for the HTTP request
        @param content_type: request content type HTTP request
        :return: JSON/string response
        """
        timeout = Utility.environment['action'].get('request_timeout', 1)
        if not headers:
            headers = {}
        headers.update({
            REQUEST_TIMESTAMP_HEADER: datetime.utcnow().strftime('%Y-%m-%d %H:%M:%S')
        })

        try:
            if request_method.lower() in {'get', 'post', 'put', 'delete'}:
                response = requests.request(
                    request_method.upper(), http_url, headers=headers, timeout=timeout, **{content_type: request_body}
                )
            else:
                raise ActionFailure("Invalid request method!")
            logger.debug("raw response: " + str(response.text))
            logger.debug("status " + str(response.status_code))

            if response.status_code not in [200, 202, 201, 204]:
                raise ActionFailure(f"Got non-200 status code: {response.status_code} {response.text}")
        except Exception as e:
            logger.error(str(e))
            raise ActionFailure("Failed to execute the url: " + str(e))

        try:
            http_response_as_json = response.json()
        except ValueError as e:
            logging.error(str(e))
            http_response_as_json = response.text

        return http_response_as_json

    @staticmethod
    def encrypt_secrets(request_body: dict, tracker_data: dict):
        def mask_nested_json_values(json_dict: dict):
            encrypted_dict = {}
            for key, value in json_dict.items():
                if isinstance(value, dict):
                    encrypted_dict[key] = mask_nested_json_values(value)
                elif isinstance(value, str) and value in tracker_data['key_vault'].values():
                    encrypted_dict[key] = Utility.get_masked_value(value)
                else:
                    encrypted_dict[key] = value
            return encrypted_dict

        if isinstance(request_body, dict):
            return mask_nested_json_values(request_body)

    @staticmethod
    def prepare_request(tracker_data: dict, http_action_config_params: List[HttpActionRequestBody], bot: Text):
        """
        Prepares request body:
        1. Fetches value of parameter from slot(Tracker) if parameter_type is slot and adds to request body
        2. Adds value of parameter directly if parameter_type is value
        3. Adds value of parameter as the sender_id.
        4. Adds value of parameter as user_message.
        @param tracker_data: Tracker data for the Http Action
        @param http_action_config_params: User defined request body parameters <key, value, parameter_type>
        @param bot: bot id
        :return: Request body for the HTTP request
        """
        request_body = {}
        request_body_log = {}

        for param in http_action_config_params or []:
            if param['parameter_type'] == ActionParameterType.sender_id.value:
                value = tracker_data.get(ActionParameterType.sender_id.value)
            elif param['parameter_type'] == ActionParameterType.slot.value:
                value = tracker_data.get(ActionParameterType.slot.value, {}).get(param['value'])
            elif param['parameter_type'] == ActionParameterType.user_message.value:
                value = tracker_data.get(ActionParameterType.user_message.value)
                if not ActionUtility.is_empty(value) and value.startswith("/"):
                    user_msg = tracker_data.get(KAIRON_USER_MSG_ENTITY)
                    if not ActionUtility.is_empty(user_msg):
                        value = user_msg
            elif param['parameter_type'] == ActionParameterType.intent.value:
                value = tracker_data.get(ActionParameterType.intent.value)
            elif param['parameter_type'] == ActionParameterType.chat_log.value:
                value = {
                    'sender_id': tracker_data.get(ActionParameterType.sender_id.value),
                    'session_started': tracker_data['session_started'],
                    'conversation': tracker_data.get(ActionParameterType.chat_log.value)
                }
            elif param['parameter_type'] == ActionParameterType.key_vault.value:
                value = ActionUtility.get_secret_from_key_vault(param['value'], bot, False)
            else:
                value = param['value']
            log_value = value
            if param['encrypt'] is True and param['parameter_type'] != ActionParameterType.chat_log.value:
                if not ActionUtility.is_empty(value) and param['parameter_type'] == ActionParameterType.value.value:
                    value = Utility.decrypt_message(value)

                if not ActionUtility.is_empty(value):
                    log_value = Utility.get_masked_value(value)

            request_body[param['key']] = value
            request_body_log[param['key']] = log_value

        return request_body, request_body_log

    @staticmethod
    def retrieve_value_for_custom_action_parameter(tracker_data: dict, action_config_param: dict, bot: Text):
        value = None
        if action_config_param:
            request_body, _ = ActionUtility.prepare_request(tracker_data, [action_config_param], bot)
            value = request_body[action_config_param['key']]
        return value

    @staticmethod
    def get_bot_settings(bot: Text):
        from kairon.shared.data.data_objects import BotSettings
        try:
            bot_settings = BotSettings.objects(bot=bot, status=True).get()
        except DoesNotExist as e:
            logger.exception(e)
            bot_settings = BotSettings(bot=bot, status=True)
        bot_settings = bot_settings.to_mongo().to_dict()
        return bot_settings

    @staticmethod
    def get_faq_action_config(bot: Text, name: Text):
        from kairon.shared.actions.data_objects import PromptAction
        try:
            k_faq_action_config = PromptAction.objects(bot=bot, name=name, status=True).get()
        except DoesNotExist as e:
            logger.exception(e)
            raise AppException("No action found for given bot and name")
        k_faq_action_config = k_faq_action_config.to_mongo().to_dict()
        k_faq_action_config.pop('_id', None)
        return k_faq_action_config

    @staticmethod
    def prepare_bot_responses(tracker: Tracker, last_n):
        """
        Retrieve user question and bot responses from tracker events and formats them
        as required for GPT3 messages.
        """
        message_trail = []
        for event in reversed(tracker.events):
            if event.get('event') == 'bot' and event.get("text"):
                message_trail.insert(0, {"role": "assistant", "content": event.get('text')})
                last_n -= 1
            elif event.get('event') == 'user':
                if message_trail and message_trail[0].get("role") == "user":
                    message_trail.pop(0)
                message_trail.insert(0, {"role": "user", "content": event.get('text')})
                if last_n <= 0:
                    break
            elif event.get('event') == 'session_started':
                break
        return message_trail

    @staticmethod
    def build_context(tracker: Tracker, extract_keyvault: bool = False):
        """
        Creates a dict of tracker object that contains contextual information
        required for filling parameter values based on its type or using it to
        format response using evaluation engine.

        @tracker: Tracker object
        :return: dict of required parameters.
        """
        iat, msg_trail = ActionUtility.prepare_message_trail(tracker.events)
        key_vault = {}
        if extract_keyvault:
            bot = tracker.get_slot('bot')
            key_vault = ActionUtility.get_all_secrets_from_keyvault(bot)
        return {
            ActionParameterType.sender_id.value: tracker.sender_id,
            ActionParameterType.user_message.value: tracker.latest_message.get('text'),
            ActionParameterType.slot.value: tracker.current_slot_values(),
            ActionParameterType.intent.value: tracker.get_intent_of_latest_message(),
            ActionParameterType.chat_log.value: msg_trail,
            ActionParameterType.key_vault.value: key_vault,
            ActionParameterType.latest_message.value : tracker.latest_message,
            KAIRON_USER_MSG_ENTITY: next(tracker.get_latest_entity_values(KAIRON_USER_MSG_ENTITY), None),
            "session_started": iat
        }

    @staticmethod
    def get_secret_from_key_vault(key: Text, bot: Text, raise_err: bool = True):
        """
        Get secret value for key from key vault.

        :param key: key to be added
        :param raise_err: raise error if key does not exists
        :param bot: bot id
        """
        if not Utility.is_exist(KeyVault, raise_error=False, key=key, bot=bot):
            if raise_err:
                raise AppException(f"key '{key}' does not exists!")
            else:
                return None
        key_value = KeyVault.objects(key=key, bot=bot).get().to_mongo().to_dict()
        value = key_value.get("value")
        if not Utility.check_empty_string(value):
            value = Utility.decrypt_message(value)
        return value

    @staticmethod
    def get_all_secrets_from_keyvault(bot: Text):
        """
        Get secret value for key from key vault.

        :param key: key to be added
        :param raise_err: raise error if key does not exists
        :param bot: bot id
        """
        secrets = {}
        for keyvault in KeyVault.objects(bot=bot):
            value = keyvault.value
            if not Utility.check_empty_string(value):
                value = Utility.decrypt_message(value)
            secrets.update({keyvault.key: value})
        return secrets

    @staticmethod
    def prepare_message_trail(tracker_events):
        """
        Prepare a conversation trail from tracker events.
        """
        message_trail = []
        initiated_at = None
        for event in tracker_events:
            if event.get('event') == 'session_started' and event.get('timestamp'):
                initiated_at = datetime.utcfromtimestamp(event['timestamp']).strftime('%Y-%m-%d %H:%M:%S')
            elif event.get('event') == 'bot':
                data = {"text": event.get('text')}
                data.update(event.get('data'))
                message_trail.append({event['event']: data})
            elif event.get('event') == 'user':
                message_trail.append({event['event']: event.get('text')})

        return initiated_at, message_trail

    @staticmethod
    def prepare_message_trail_as_str(tracker_events):
        """
        Prepare a conversation trail from tracker events in the form of string.
        """
        message_trail_as_str = ''
        initiated_at = None
        for event in tracker_events:
            if event.get('event') == 'session_started' and event.get('timestamp'):
                initiated_at = datetime.utcfromtimestamp(event['timestamp']).strftime('%Y-%m-%d %H:%M:%S')
            elif event.get('event') == 'user' or event.get('event') == 'bot':
                message_trail_as_str = f"{message_trail_as_str}{event['event']}: {event.get('text')}\n"

        return initiated_at, message_trail_as_str

    @staticmethod
    def prepare_url(http_url: str, tracker_data: dict):
        """
        Forms URL by replacing placeholders in it with values from tracker.
        Supports substitution of sender_id, intent, user message, key_vault and slot in the URL.

        @param http_url: HTTP Url
        @param tracker_data: tracker containing contextual info.
        :return: Prepared URL.
        """
        user_msg = tracker_data.get(ActionParameterType.user_message.value, "")
        if not ActionUtility.is_empty(user_msg) and user_msg.startswith("/"):
            previous_user_msg = tracker_data.get(KAIRON_USER_MSG_ENTITY)
            if not ActionUtility.is_empty(previous_user_msg):
                user_msg = previous_user_msg
        http_url = http_url.replace("$SENDER_ID", tracker_data.get(ActionParameterType.sender_id.value, ""))
        http_url = http_url.replace("$INTENT", tracker_data.get(ActionParameterType.intent.value, ""))
        http_url = http_url.replace("$USER_MESSAGE", user_msg)

        pattern_keyvault = r'\$\$\w+'
        key_vault_params = re.findall(pattern_keyvault, http_url)
        for param in key_vault_params:
            name = param.replace("$$", "")
            value = tracker_data.get(ActionParameterType.key_vault.value, {}).get(name, "")
            http_url = http_url.replace(param, value)

        pattern_slot = r'\$\w+'
        slot_params = re.findall(pattern_slot, http_url)
        for param in slot_params:
            name = param.replace("$", "")
            value = tracker_data.get(ActionParameterType.slot.value, {}).get(name, "")
            http_url = http_url.replace(param, value)
        return http_url

    @staticmethod
    def is_empty(value: str):
        """
        checks for null or empty string

        :param value: string value
        :return: boolean
        """
        if not value:
            return True
        return bool(not value.strip())

    @staticmethod
    def get_action_type(bot: str, name: str):
        """
        Retrieves action type.
        @param bot: bot id
        @param name: action name
        """
        if name.startswith(UTTER_PREFIX):
            action_type = ActionType.kairon_bot_response
        else:
            action = ActionUtility.get_action(bot=bot, name=name)
            action_type = action.get('type')
        return action_type

    @staticmethod
    def get_action(bot: str, name: str):
        """
        Retrieves action from database.
        @param bot: bot id
        @param name: action name
        """
        try:
            return Actions.objects(bot=bot, name=name, status=True).get().to_mongo().to_dict()
        except DoesNotExist as e:
            logger.exception(e)
            raise ActionFailure("No action found for given bot and name")

    @staticmethod
    def get_slot_type(bot: str, slot: str):
        try:
            slot_info = Slots.objects(name=slot, bot=bot, status=True).get()
            return slot_info.type
        except DoesNotExist as e:
            logger.exception(e)
            raise ActionFailure(f'Slot not found in database: {slot}')

    @staticmethod
    def perform_google_search(api_key: str, search_engine_id: str, search_term: str, **kwargs):
        from googleapiclient.discovery import build
        from googlesearch import search

        results = []
        website = kwargs.pop("website", None)

        try:
            if ActionUtility.is_empty(api_key):
                num_results = kwargs.pop('num')
                search_term = f"{search_term} site: {website}" if website else search_term
                search_results = search(search_term, num_results=num_results, advanced=True)
                for item in search_results or []:
                    results.append({'title': item.title, 'text': item.description, 'link': item.url})
            else:
                service = build("customsearch", "v1", developerKey=api_key)
                search_results = service.cse().list(q=search_term, cx=search_engine_id, **kwargs).execute()
                for item in search_results.get('items') or []:
                    results.append({'title': item['title'], 'text': item['snippet'], 'link': item['link']})
        except Exception as e:
            logger.exception(e)
            raise ActionFailure(e)
        return results

    @staticmethod
    def perform_web_search(search_term: str, **kwargs):
        trigger_task = Utility.environment['web_search']['trigger_task']
        search_engine_url = Utility.environment['web_search']['url']
        website = kwargs.get('website') if kwargs.get('website') else ''
        request_body = {"text": search_term, "site": website, "topn": kwargs.get("topn")}
        results = []
        try:
            if trigger_task:
                lambda_response = CloudUtility.trigger_lambda(EventClass.web_search, request_body)
                if CloudUtility.lambda_execution_failed(lambda_response):
                    err = lambda_response['Payload'].get('body') or lambda_response
                    raise ActionFailure(f"{err}")
                search_results = lambda_response["Payload"].get('body')
            else:
                response = ActionUtility.execute_http_request(search_engine_url, 'POST', request_body)
                if response.get('error_code') != 0:
                    raise ActionFailure(f"{response}")
                search_results = response.get('data')

            if not search_results:
                raise ActionFailure("No response retrieved!")
            for item in search_results:
                results.append({'title': item['title'], 'text': item['description'], 'link': item['url']})
        except Exception as e:
            logger.exception(e)
            raise ActionFailure(e)
        return results

    @staticmethod
    def format_search_result(results: list):
        formatted_result = ""
        for result in results:
            link = f'<a href = "{result["link"]}" target="_blank" >{result["title"]}</a>'
            formatted_result = f'{formatted_result}{result["text"]}\nTo know more, please visit: {link}\n\n'
        return formatted_result.strip()

    @staticmethod
    def retrieve_value_from_response(grouped_keys: List[str], http_response: Any):
        """
        Retrieves values for user defined placeholders
        :param grouped_keys: List of user defined keys
        :param http_response: Response received from executing Http URL
        :return: A dictionary of user defined placeholder and value from json
        """
        value_mapping = {}
        try:
            for punctuation_separated_key in grouped_keys:
                keys = punctuation_separated_key.split(".")
                json_search_region = http_response
                for key in keys:
                    if isinstance(json_search_region, dict):
                        json_search_region = json_search_region[key]
                    else:
                        json_search_region = json_search_region[int(key)]

                value_mapping['${' + punctuation_separated_key + '}'] = json_search_region
        except Exception as e:
            raise ActionFailure("Unable to retrieve value for key from HTTP response: " + str(e))
        return value_mapping

    @staticmethod
    def attach_response(template, http_response):
        """
        Substitutes ${RESPONSE} placeholder with the response received from executing Http URL.
        :param template: A string with placeholders. It is basically the user expected output.
        :param http_response: Response received after executing Http URL.
        :return: Http response added to the user defined output string.
        """
        parsed_output = template
        data = http_response
        if isinstance(http_response, dict):
            data = http_response['data']
        if template.__contains__('${RESPONSE}'):
            parsed_output = template.replace('${RESPONSE}', json.dumps(data))
        return parsed_output

    @staticmethod
    def prepare_response(response_template: str, http_response: Any):
        """
        Prepares the user defined response.
        :param response_template: A string that may contain placeholders. It is basically the user expected output.
        :param http_response: Response received after executing Http URL.
        :return: Returns a response curated from user defined template and Http response.
        """
        value_mapping = {}
        parsed_output = ActionUtility.attach_response(response_template, http_response)
        keys_with_placeholders = re.findall(r'\${(.+?)}', parsed_output)
        if not keys_with_placeholders:
            if ActionUtility.is_empty(response_template):
                return http_response
            return parsed_output

        if type(http_response) not in [dict, list]:
            if keys_with_placeholders is not None:
                raise ActionFailure("Could not find value for keys in response")

        value_mapping = ActionUtility.retrieve_value_from_response(keys_with_placeholders, http_response)
        for key in value_mapping:
            value_for_placeholder = value_mapping[key]
            if isinstance(value_for_placeholder, dict):
                parsed_output = parsed_output.replace(key, json.dumps(value_for_placeholder))
            else:
                parsed_output = parsed_output.replace(key, str(value_mapping[key]))

        return parsed_output

    @staticmethod
    def handle_utter_bot_response(dispatcher: CollectingDispatcher, dispatch_type: str, bot_response: Any):
        message = None
        if bot_response:
            if dispatch_type == DispatchType.json.value:
                message, bot_response = ActionUtility.handle_json_response(dispatcher, bot_response)
            else:
                ActionUtility.handle_text_response(dispatcher, bot_response)
        return bot_response, message

    @staticmethod
    def set_dispatcher_response(dispatcher: CollectingDispatcher, response: Any, dispatch_type: DispatchType):
        if dispatch_type == DispatchType.json.value:
            dispatcher.utter_message(json_message=response)
        else:
            dispatcher.utter_message(text=str(response))

    @staticmethod
    def handle_text_response(dispatcher: CollectingDispatcher, bot_response: Any):
        if isinstance(bot_response, list):
            for message in bot_response:
                if isinstance(message, dict):
                    ActionUtility.set_dispatcher_response(dispatcher, message, DispatchType.json.value)
                else:
                    ActionUtility.set_dispatcher_response(dispatcher, message, DispatchType.text.value)
        else:
            ActionUtility.set_dispatcher_response(dispatcher, bot_response, DispatchType.text.value)

    @staticmethod
    def handle_json_response(dispatcher: CollectingDispatcher, bot_response: Any):
        from json import JSONDecodeError

        message = None
        try:
            bot_response = json.loads(bot_response) if isinstance(bot_response, str) else bot_response
            ActionUtility.set_dispatcher_response(dispatcher, bot_response, DispatchType.json.value)
        except JSONDecodeError as e:
            message = f'Failed to convert http response to json: {str(e)}'
            logger.exception(e)
            ActionUtility.set_dispatcher_response(dispatcher, bot_response, DispatchType.text.value)
        return message, bot_response

    @staticmethod
    def filter_out_kairon_system_slots(slots: dict):
        from kairon.shared.constants import KaironSystemSlots

        slots = {} if not isinstance(slots, dict) else slots
        slot_values = {slot: value for slot, value in slots.items() if slot not in {KaironSystemSlots.bot.value}}
        return slot_values

    @staticmethod
    def get_payload(payload: Dict, tracker: Tracker):
        if payload.get('type') == DbQueryValueType.from_slot.value:
            rqst_payload = tracker.get_slot(payload.get('value'))
        else:
            rqst_payload = payload.get('value')

        try:
            if isinstance(rqst_payload, str):
                rqst_payload = json.loads(rqst_payload)
        except json.JSONDecodeError as e:
            logger.debug(e)
            raise ActionFailure(f"Error converting payload to JSON: {rqst_payload}")
        return rqst_payload

    @staticmethod
    def run_pyscript(source_code: Text, context: dict):
        trigger_task = Utility.environment['evaluator']['pyscript']['trigger_task']
        pyscript_evaluator_url = Utility.environment['evaluator']['pyscript']['url']
        request_body = {"source_code": source_code, "predefined_objects": context}
        if trigger_task:
            lambda_response = CloudUtility.trigger_lambda(EventClass.pyscript_evaluator, request_body)
            if CloudUtility.lambda_execution_failed(lambda_response):
                err = lambda_response['Payload'].get('body') or lambda_response
                raise ActionFailure(f"{err}")
            result = lambda_response["Payload"].get('body')
        else:
            resp = ActionUtility.execute_http_request(pyscript_evaluator_url, "POST", request_body)
            if resp.get('error_code') != 0:
                raise ActionFailure(f'Pyscript evaluation failed: {resp}')
            result = resp.get('data')

        return result

    @staticmethod
    def compose_response(response_config: dict, http_response: Any):
        log = []
        response = response_config.get('value')
        evaluation_type = response_config.get('evaluation_type', EvaluationType.expression.value)
        if Utility.check_empty_string(response):
            result = None
            log.extend([
                f"evaluation_type: {evaluation_type}", f"data: {http_response}",
                f"Skipping evaluation as value is empty"
            ])
        elif evaluation_type == EvaluationType.script.value:
            result, log, _ = ActionUtility.evaluate_pyscript(response, http_response)
        else:
            result = ActionUtility.prepare_response(response, http_response)
            log.extend([f"evaluation_type: {evaluation_type}", f"expression: {response}", f"data: {http_response}",
                        f"response: {result}"])
        return result, log

    @staticmethod
    def fill_slots_from_response(set_slots: list, http_response: Any):
        evaluated_slot_values = {}
        response_log = ["initiating slot evaluation"]
        for slot in set_slots:
            try:
                response_log.append(f"Slot: {slot['name']}")
                value, log = ActionUtility.compose_response(slot, http_response)
                response_log.extend(log)
            except Exception as e:
                logger.exception(e)
                value = None
                response_log.append(f"Evaluation error for {slot['name']}: {str(e)}")
                response_log.append(f"Slot {slot['name']} eventually set to None.")
            evaluated_slot_values[slot['name']] = value
        return evaluated_slot_values, response_log

    @staticmethod
    def prepare_email_body(tracker_events, subject: str, user_email: str = None):
        html_output = ""
        conversation_mail_template = Utility.email_conf['email']['templates']['conversation']
        bot_msg_template = Utility.email_conf['email']['templates']['bot_msg_conversation']
        user_msg_template = Utility.email_conf['email']['templates']['user_msg_conversation']
        for event in tracker_events:
            msg = ""
            if list(event.keys())[0] == 'bot':
                bot_reply = ActionUtility.__format_bot_reply(event.get('bot'))
                msg = bot_msg_template.replace('BOT_MESSAGE', bot_reply)
            elif list(event.keys())[0] == 'user':
                msg = user_msg_template.replace('USER_MESSAGE', event.get('user', ""))
            html_output = f"{html_output}{msg}"
        conversation_mail_template = conversation_mail_template.replace('SUBJECT', subject)
        if not ActionUtility.is_empty(user_email):
            conversation_mail_template = conversation_mail_template.replace('USER_EMAIL', user_email)
        conversation_mail_template.replace('This email was sent to USER_EMAIL', '')
        conversation_mail_template = conversation_mail_template.replace('CONVERSATION_REPLACE', html_output)
        return conversation_mail_template

    @staticmethod
    def prepare_email_text(custom_text_mail: Dict, subject: str, user_email: str = None):
        custom_text_mail_template = Utility.email_conf['email']['templates']['custom_text_mail']
        custom_text_mail_template = custom_text_mail_template.replace('SUBJECT', subject)
        if not ActionUtility.is_empty(user_email):
            custom_text_mail_template = custom_text_mail_template.replace('USER_EMAIL', user_email)
        custom_text_mail_template.replace('This email was sent to USER_EMAIL', '')
        custom_text_mail_template = custom_text_mail_template.replace('CUSTOM_TEXT', custom_text_mail)
        return custom_text_mail_template

    @staticmethod
    def __format_bot_reply(reply: dict):
        bot_reply = ""
        button_template = Utility.email_conf['email']['templates']['button_template']

        if reply.get('text'):
            bot_reply = reply['text']
        elif reply.get('buttons'):
            for btn in reply['buttons']:
                btn_reply = """
                <div style="font-size: 14px; color: #000000; font-weight: 400; padding: 12px; overflow: hidden; word-wrap: break-word;
                            border: 2px solid #ffffff; margin: 8px 0px 0px 0px; text-align: center; border-radius: 20px; background: transparent;
                            background-color: inherit; color: #000; max-width: 250px; box-sizing: border-box;">
                    BUTTON_TEXT
                </div>
                """.replace('BUTTON_TEXT', btn.get('text', ''))
                bot_reply = f"{bot_reply}\n{btn_reply}"
            bot_reply = button_template.replace('ALL_BUTTONS', bot_reply)
        elif reply.get("custom"):
            if reply["custom"].get('data'):
                custom_data = reply["custom"]['data']
                bot_reply = list(map(lambda x: ActionUtility.__format_custom_bot_reply(x), custom_data))
                bot_reply = "".join(bot_reply)
            else:
                bot_reply = str(reply["custom"])
        return bot_reply

    @staticmethod
    def __format_custom_bot_reply(data):
        if data.get('text') is not None:
            return data['text']

        reply = list(map(lambda x: ActionUtility.__format_custom_bot_reply(x), data['children']))
        reply = "".join(reply)

        if data.get('type') == "image":
            reply = f'<span><img src="{data.get("src")}" alt="{data.get("alt")}" width="150" height="150"/><br/><p>{data.get("alt")}</p></span>'
        elif data.get('type') == "paragraph":
            reply = f'<p>{reply}</p>'
        elif data.get('type') == "link":
            reply = f'<a target="_blank" href="{data.get("href")}">{reply}</a>'
        elif data.get('type') == "video":
            reply = f'<a target="_blank" href="{data.get("url")}">{data.get("url")}</a>'

        return reply

    @staticmethod
    def get_jira_client(url: str, username: str, api_token: str):
        from jira import JIRA

        try:
            return JIRA(
                server=url,
                basic_auth=(username, api_token),
            )
        except Exception as e:
            raise ActionFailure(f'Could not connect to url: {e}')
        except:
            raise ActionFailure(f"Could not connect to url: '{url}' using given credentials")

    @staticmethod
    def validate_jira_action(url: str, username: str, api_token: str, project_key: str, issue_type: str, parent_key: str = None):
        try:
            jira = ActionUtility.get_jira_client(url, username, api_token)
            project_meta = jira.project(project_key)
            if not project_meta:
                raise ActionFailure('Invalid project key')
            issue_types = project_meta.issueTypes
            issue_types = {i_type.name for i_type in issue_types}
            if issue_type not in issue_types:
                raise ActionFailure(f"No issue type '{issue_type}' exists")
            if issue_type == 'Subtask' and parent_key is None:
                raise ActionFailure("parent key is required for issues of type 'Subtask'")
        except Exception as e:
            raise ActionFailure(e)
        except:
            raise ActionFailure('Run time error while trying to validate configuration')

    @staticmethod
    def create_jira_issue(
            url: str, username: str, api_token: str, project_key: str, issue_type: str, summary: str,
            description, parent_key: str = None
    ):
        try:
            jira = ActionUtility.get_jira_client(url, username, api_token)
            fields = {
                "project": {'key': project_key},
                'issuetype': {"name": issue_type},
                "summary": summary,
                "description": description
            }
            if parent_key:
                fields.update({'parent': {'key': parent_key}})
            jira.create_issue(fields)
        except Exception as e:
            logger.exception(e)
            raise ActionFailure(e)
        except:
            raise ActionFailure('Run time error while trying to create JIRA issue')

    @staticmethod
    def validate_zendesk_credentials(subdomain: str, user_name: str, api_token: str):
        from zenpy import Zenpy
        from zenpy.lib.exception import APIException

        try:
            zendesk_client = Zenpy(subdomain=subdomain, email=user_name, token=api_token)
            list(zendesk_client.search(assignee='test'))
        except APIException as e:
            raise ActionFailure(e)

    @staticmethod
    def create_zendesk_ticket(
            subdomain: str, user_name: str, api_token: str, subject: str, description: str = None,
            comment: str = None, tags: list = None
    ):
        from zenpy import Zenpy
        from zenpy.lib.exception import APIException
        from zenpy.lib.api_objects import Comment
        from zenpy.lib.api_objects import Ticket

        try:
            zendesk_client = Zenpy(subdomain=subdomain, email=user_name, token=api_token)
            comment = Comment(html_body=comment)
            zendesk_client.tickets.create(Ticket(subject=subject, description=description, tags=tags, comment=comment))
        except APIException as e:
            raise ActionFailure(e)

    @staticmethod
    def prepare_pipedrive_metadata(tracker: Tracker, action_config: dict):
        metadata = {}
        for key, slot in action_config.get('metadata', {}).items():
            metadata[key] = tracker.get_slot(slot)
        return metadata

    @staticmethod
    def validate_pipedrive_credentials(domain: str, api_token: str):
        from pipedrive.client import Client
        from pipedrive.exceptions import UnauthorizedError

        try:
            client = Client(domain=domain)
            client.set_api_token(api_token)
            client.leads.get_all_leads()
        except UnauthorizedError as e:
            raise ActionFailure(e)

    @staticmethod
    def create_pipedrive_lead(domain: str, api_token: str, title: str, conversation: str, **kwargs):
        from pipedrive.client import Client

        client = Client(domain=domain)
        client.set_api_token(api_token)
        if kwargs.get('org_name'):
            organization = ActionUtility.create_pipedrive_organization(domain, api_token, **kwargs)
            kwargs['org_id'] = organization['id']
        person = ActionUtility.create_pipedrive_person(domain, api_token, **kwargs)
        payload = {'title': title, 'person_id': person['id'], 'organization_id': kwargs.get('org_id')}
        response = client.leads.create_lead(payload)
        if response.get("success") is not True:
            raise ActionFailure(f'Failed to create lead: {response}')
        kwargs['lead_id'] = response['data']['id']
        ActionUtility.create_pipedrive_note(domain, api_token, conversation, **kwargs)

    @staticmethod
    def create_pipedrive_organization(domain: str, api_token: str, **kwargs):
        from pipedrive.client import Client

        client = Client(domain=domain)
        client.set_api_token(api_token)
        payload = {'name': kwargs.get('org_name')}
        response = client.organizations.create_organization(payload)
        if response.get("success") is not True:
            raise ActionFailure(f'Failed to create organization: {response}')
        return response['data']

    @staticmethod
    def create_pipedrive_person(domain: str, api_token: str, **kwargs):
        from pipedrive.client import Client

        client = Client(domain=domain)
        client.set_api_token(api_token)
        email = [kwargs['email']] if kwargs.get('email') else None
        phone = [kwargs['phone']] if kwargs.get('phone') else None
        payload = {'name': kwargs.get('name'), 'org_id': kwargs.get('org_id'), 'email': email, 'phone': phone}
        response = client.persons.create_person(payload)
        if response.get("success") is not True:
            raise ActionFailure(f'Failed to create person: {response}')
        return response['data']

    @staticmethod
    def create_pipedrive_note(domain: str, api_token: str, conversation: str, **kwargs):
        from pipedrive.client import Client

        client = Client(domain=domain)
        client.set_api_token(api_token)
        payload = {'content': conversation, 'lead_id': kwargs.get('lead_id')}
        response = client.notes.create_note(payload)
        if response.get("success") is not True:
            raise ActionFailure(f'Failed to attach note: {response}')
        return response['data']

    @staticmethod
    def prepare_hubspot_form_request(tracker, fields: list, bot: Text):
        request = []
        for field in fields:
            parameter_value, _ = ActionUtility.prepare_request(tracker, [field], bot)
            request.append({"name": field['key'], "value": parameter_value[field['key']]})
        return {"fields": request}

    @staticmethod
    def get_basic_auth_str(username: Text, password: Text):
        return requests.auth._basic_auth_str(username, password)

    @staticmethod
    def evaluate_script(script: Text, data: Any, raise_err_on_failure: bool = True):
        log = [f"evaluation_type: script", f"script: {script}", f"data: {data}", f"raise_err_on_failure: {raise_err_on_failure}"]
        endpoint = Utility.environment['evaluator']['url']
        request_body = {
            "script": script,
            "data": data
        }
        resp = ActionUtility.execute_http_request(endpoint, "POST", request_body)
        log.append(f"Evaluator response: {resp}")
        if not resp.get('success') and raise_err_on_failure:
            raise ActionFailure(f'Expression evaluation failed: {resp}')
        result = resp.get('data')
        return result, log

    @staticmethod
    def evaluate_pyscript(script: Text, data: Any, raise_err_on_failure: bool = True):
        log = [f"evaluation_type: script", f"script: {script}", f"data: {data}", f"raise_err_on_failure: {raise_err_on_failure}"]
        if data.get('context'):
            context = data['context']
            context['data'] = data['data']
            context['status_code'] = data['status_code']
        else:
            context = data
        result = ActionUtility.run_pyscript(script, context)
        slot_values = ActionUtility.filter_out_kairon_system_slots(result.get('slots', {}))
        if result.get('bot_response'):
            output = result['bot_response']
        elif result.get('body'):
            output = result['body']
        else:
            output = {}
        return output, log, slot_values

    @staticmethod
    def trigger_rephrase(bot: Text, text_response: Text):
        rephrased_message = None
        raw_resp = None
        prompt = open('./template/rephrase-prompt.txt').read()
        gpt_key = Sysadmin.get_bot_secret(bot, BotSecretType.gpt_key.value, raise_err=False)
        if not Utility.check_empty_string(gpt_key):
            prompt = f"{prompt}{text_response}\noutput:"
            logger.debug(f"gpt3_prompt: {prompt}")
            raw_resp = PluginFactory.get_instance(PluginTypes.gpt).execute(key=gpt_key, prompt=prompt)
            rephrased_message = Utility.retrieve_gpt_response(raw_resp)
        return raw_resp, rephrased_message<|MERGE_RESOLUTION|>--- conflicted
+++ resolved
@@ -65,14 +65,10 @@
 
         return http_response, status_code, client.time_elapsed
 
-<<<<<<< HEAD
-        return http_response, client.time_elapsed
-=======
     @staticmethod
     def validate_http_response_status(http_response, status_code):
         if status_code and status_code not in [200, 202, 201, 204]:
             return f"Got non-200 status code: {status_code} {http_response}"
->>>>>>> 706e6e81
 
     @staticmethod
     def execute_http_request(http_url: str, request_method: str, request_body=None, headers=None,
