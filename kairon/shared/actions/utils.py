--- conflicted
+++ resolved
@@ -376,11 +376,7 @@
         for event in tracker_events:
             msg = ""
             if list(event.keys())[0] == 'bot':
-<<<<<<< HEAD
-                bot_reply = event.get('bot') if event.get('bot') else ""
-=======
                 bot_reply = ActionUtility.__format_bot_reply(event.get('bot'))
->>>>>>> f7883cb4
                 msg = bot_msg_template.replace('BOT_MESSAGE', bot_reply)
             elif list(event.keys())[0] == 'user':
                 msg = user_msg_template.replace('USER_MESSAGE', event.get('user', ""))
