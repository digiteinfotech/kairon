--- conflicted
+++ resolved
@@ -34,7 +34,8 @@
         self.vector_config = {'size': 1536, 'distance': 'Cosine'}
         self.llm_settings = llm_settings
         self.api_key = Sysadmin.get_bot_secret(bot, BotSecretType.gpt_key.value, raise_err=True)
-        self.client = LLMClientFactory.get_resource_provider(llm_settings["provider"])(self.api_key, **self.llm_settings)
+        self.client = LLMClientFactory.get_resource_provider(llm_settings["provider"])(self.api_key,
+                                                                                       **self.llm_settings)
         self.tokenizer = get_encoding("cl100k_base")
         self.EMBEDDING_CTX_LENGTH = 8191
         self.__logs = []
@@ -143,7 +144,7 @@
         self.__logs.append({'messages': messages, 'raw_completion_response': raw_response,
                             'type': 'rephrase_query', 'hyperparameters': hyperparameters})
         return completion
-
+    
     async def __delete_collections(self):
         client = AioRestClient(False)
         try:
@@ -200,7 +201,6 @@
         return self.__logs
 
     async def __attach_similarity_prompt_if_enabled(self, query_embedding, context_prompt, **kwargs):
-<<<<<<< HEAD
         similarity_prompt = kwargs.pop('similarity_prompt')
         for similarity_context_prompt in similarity_prompt:
             use_similarity_prompt = similarity_context_prompt.get('use_similarity_prompt')
@@ -219,29 +219,4 @@
                 if similarity_prompt_instructions:
                     similarity_context += f"Instructions on how to use {similarity_prompt_name}: {similarity_prompt_instructions}\n"
                 context_prompt = f"{context_prompt}\n{similarity_context}"
-=======
-        use_similarity_prompt = kwargs.pop('use_similarity_prompt')
-        similarity_prompt_name = kwargs.pop('similarity_prompt_name')
-        similarity_prompt_instructions = kwargs.pop('similarity_prompt_instructions')
-        limit = kwargs.pop('top_results', 10)
-        similarity_context = ""
-        extracted_values = []
-        score_threshold = kwargs.pop('similarity_threshold', 0.70)
-        if use_similarity_prompt:
-            collection_name = f"{self.bot}_{kwargs.get('collection')}{self.suffix}" if kwargs.get('collection') else f"{self.bot}{self.suffix}"
-            search_result = await self.__collection_search__(collection_name, vector=query_embedding, limit=limit, score_threshold=score_threshold)
-
-            for entry in search_result['result']:
-                if 'content' not in entry['payload']:
-                    extracted_payload = {}
-                    for key, value in entry['payload'].items():
-                        if key != 'collection_name':
-                            extracted_payload[key] = value
-                    extracted_values.append(extracted_payload)
-                else:
-                    extracted_values.append(entry['payload']['content'])
-            if similarity_prompt_instructions:
-                similarity_context += f"Instructions on how to use {similarity_prompt_name}:\n{extracted_values}\n{similarity_prompt_instructions}\n"
-            context_prompt = f"{context_prompt}\n{similarity_context}"
->>>>>>> 4e1215cc
         return context_prompt