<<<<<<< HEAD
import ujson as json
=======
>>>>>>> d365f3dd
from typing import Text, Dict, List
from urllib.parse import urljoin

import openai
from loguru import logger as logging
from tiktoken import get_encoding
from tqdm import tqdm

from kairon.exceptions import AppException
from kairon.shared.admin.constants import BotSecretType
from kairon.shared.admin.processor import Sysadmin
from kairon.shared.cognition.data_objects import CognitionData
from kairon.shared.cognition.processor import CognitionDataProcessor
from kairon.shared.constants import GPT3ResourceTypes
from kairon.shared.data.constant import DEFAULT_SYSTEM_PROMPT, DEFAULT_CONTEXT_PROMPT
from kairon.shared.llm.base import LLMBase
from kairon.shared.llm.clients.factory import LLMClientFactory
from kairon.shared.models import CognitionDataType
from kairon.shared.rest_client import AioRestClient
from kairon.shared.utils import Utility


class GPT3FAQEmbedding(LLMBase):
    __embedding__ = 1536

    def __init__(self, bot: Text, llm_settings: dict):
        super().__init__(bot)
        self.db_url = Utility.environment['vector']['db']
        self.headers = {}
        if Utility.environment['vector']['key']:
            self.headers = {"api-key": Utility.environment['vector']['key']}
        self.suffix = "_faq_embd"
        self.vector_config = {'size': 1536, 'distance': 'Cosine'}
        self.llm_settings = llm_settings
        self.api_key = Sysadmin.get_bot_secret(bot, BotSecretType.gpt_key.value, raise_err=True)
        self.client = LLMClientFactory.get_resource_provider(llm_settings["provider"])(self.api_key,
                                                                                       **self.llm_settings)
        self.tokenizer = get_encoding("cl100k_base")
        self.EMBEDDING_CTX_LENGTH = 8191
        self.__logs = []

    async def train(self, *args, **kwargs) -> Dict:
        await self.__delete_collections()
        count = 0
        processor = CognitionDataProcessor()
        collection_groups = list(CognitionData.objects.aggregate([
            {'$match': {'bot': self.bot}},
            {'$group': {'_id': "$collection", 'content': {'$push': "$$ROOT"}}},
            {'$project': {'collection': "$_id", 'content': 1, '_id': 0}}
        ]))
        for collections in collection_groups:
            collection = f"{self.bot}_{collections['collection']}{self.suffix}" if collections['collection'] else f"{self.bot}{self.suffix}" 
            await self.__create_collection__(collection)
            for content in tqdm(collections['content'], desc="Training FAQ"):
                if content['content_type'] == CognitionDataType.json.value:
                    metadata = processor.find_matching_metadata(self.bot, content['data'], content.get('collection'))
                    search_payload, embedding_payload = Utility.retrieve_search_payload_and_embedding_payload(content['data'], metadata)
                else:
                    search_payload, embedding_payload = {'content': content["data"]}, content["data"]
                search_payload['collection_name'] = collection
                embeddings = await self.__get_embedding(embedding_payload)
                points = [{'id': content['vector_id'], 'vector': embeddings, 'payload': search_payload}]
                await self.__collection_upsert__(collection, {'points': points}, err_msg="Unable to train FAQ! Contact support")
                count += 1
        return {"faq": count}

    async def predict(self, query: Text, *args, **kwargs) -> Dict:
        embeddings_created = False
        try:
            query_embedding = await self.__get_embedding(query)
            embeddings_created = True

            system_prompt = kwargs.pop('system_prompt', DEFAULT_SYSTEM_PROMPT)
            context_prompt = kwargs.pop('context_prompt', DEFAULT_CONTEXT_PROMPT)

            context = await self.__attach_similarity_prompt_if_enabled(query_embedding, context_prompt, **kwargs)
            answer = await self.__get_answer(query, system_prompt, context, **kwargs)
            response = {"content": answer}
        except openai.error.APIConnectionError as e:
            logging.exception(e)
            if embeddings_created:
                failure_stage = "Retrieving chat completion for the provided query."
            else:
                failure_stage = "Creating a new embedding for the provided query."
            self.__logs.append({'error': f"{failure_stage} {str(e)}"})
            response = {"is_failure": True, "exception": str(e), "content": None}
        except Exception as e:
            logging.exception(e)
            response = {"is_failure": True, "exception": str(e), "content": None}

        return response

    def truncate_text(self, text: Text) -> Text:
        """
        Truncate text to 8191 tokens for openai
        """
        tokens = self.tokenizer.encode(text)[:self.EMBEDDING_CTX_LENGTH]
        return self.tokenizer.decode(tokens)

    async def __get_embedding(self, text: Text) -> List[float]:
        truncated_text = self.truncate_text(text)
        result, _ = await self.client.invoke(GPT3ResourceTypes.embeddings.value, model="text-embedding-ada-002",
                                             input=truncated_text)
        return result

    async def __get_answer(self, query, system_prompt: Text, context: Text, **kwargs):
        query_prompt = kwargs.get('query_prompt')
        use_query_prompt = kwargs.get('use_query_prompt')
        previous_bot_responses = kwargs.get('previous_bot_responses')
        hyperparameters = kwargs.get('hyperparameters', Utility.get_llm_hyperparameters())
        instructions = kwargs.get('instructions', [])
        instructions = '\n'.join(instructions)

        if use_query_prompt and query_prompt:
            query = await self.__rephrase_query(query, system_prompt, query_prompt, hyperparameters=hyperparameters)
        messages = [
            {"role": "system", "content": system_prompt},
        ]
        if previous_bot_responses:
            messages.extend(previous_bot_responses)
        messages.append({"role": "user", "content": f"{context} \n{instructions} \nQ: {query} \nA:"}) if instructions \
            else messages.append({"role": "user", "content": f"{context} \nQ: {query} \nA:"})

        completion, raw_response = await self.client.invoke(GPT3ResourceTypes.chat_completion.value, messages=messages,
                                                            **hyperparameters)
        self.__logs.append({'messages': messages, 'raw_completion_response': raw_response,
                            'type': 'answer_query', 'hyperparameters': hyperparameters})
        return completion

    async def __rephrase_query(self, query, system_prompt: Text, query_prompt: Text, **kwargs):
        messages = [
            {"role": "system", "content": system_prompt},
            {"role": "user", "content": f"{query_prompt}\n\n Q: {query}\n A:"}
        ]
        hyperparameters = kwargs.get('hyperparameters', Utility.get_llm_hyperparameters())

        completion, raw_response = await self.client.invoke(GPT3ResourceTypes.chat_completion.value, messages=messages,
                                                      **hyperparameters)
        self.__logs.append({'messages': messages, 'raw_completion_response': raw_response,
                            'type': 'rephrase_query', 'hyperparameters': hyperparameters})
        return completion
    
    async def __delete_collections(self):
        client = AioRestClient(False)
        try:
            response = await client.request(http_url=urljoin(self.db_url, "/collections"),
                                      request_method="GET",
                                      headers=self.headers,
                                      timeout=5)
            if response.get('result'):
                for collection in response['result'].get('collections') or []:
                    if collection['name'].startswith(self.bot):
                        await client.request(http_url=urljoin(self.db_url, f"/collections/{collection['name']}"),
                                             request_method="DELETE",
                                             headers=self.headers,
                                             return_json=False,
                                             timeout=5)
        finally:
            await client.cleanup()

    async def __create_collection__(self, collection_name: Text):
        await AioRestClient().request(http_url=urljoin(self.db_url, f"/collections/{collection_name}"),
                                      request_method="PUT",
                                      headers=self.headers,
                                      request_body={'name': collection_name, 'vectors': self.vector_config},
                                      return_json=False,
                                      timeout=5)

    async def __collection_upsert__(self, collection_name: Text, data: Dict, err_msg: Text, raise_err=True):
        client = AioRestClient()
        response = await client.request(http_url=urljoin(self.db_url, f"/collections/{collection_name}/points"),
                                        request_method="PUT",
                                        headers=self.headers,
                                        request_body=data,
                                        return_json=True,
                                        timeout=5)
        if not response.get('result'):
            if "status" in response:
                logging.exception(response['status'].get('error'))
                if raise_err:
                    raise AppException(err_msg)

    async def __collection_search__(self, collection_name: Text, vector: List, limit: int, score_threshold: float):
        client = AioRestClient()
        response = await client.request(
            http_url=urljoin(self.db_url, f"/collections/{collection_name}/points/search"),
            request_method="POST",
            headers=self.headers,
            request_body={'vector': vector, 'limit': limit, 'with_payload': True, 'score_threshold': score_threshold},
            return_json=True,
            timeout=5)
        return response

    @property
    def logs(self):
        return self.__logs

    async def __attach_similarity_prompt_if_enabled(self, query_embedding, context_prompt, **kwargs):
        use_similarity_prompt = kwargs.pop('use_similarity_prompt')
        similarity_prompt_name = kwargs.pop('similarity_prompt_name')
        similarity_prompt_instructions = kwargs.pop('similarity_prompt_instructions')
        limit = kwargs.pop('top_results', 10)
        score_threshold = kwargs.pop('similarity_threshold', 0.70)
        if use_similarity_prompt:
            collection_name = f"{self.bot}_{kwargs.get('collection')}{self.suffix}" if kwargs.get('collection') else f"{self.bot}{self.suffix}"
            search_result = await self.__collection_search__(collection_name, vector=query_embedding, limit=limit, score_threshold=score_threshold)

            similarity_context = "\n".join([item['payload']['content'] for item in search_result['result']])
            similarity_context = f"{similarity_prompt_name}:\n{similarity_context}\n"
            if similarity_prompt_instructions:
                similarity_context += f"Instructions on how to use {similarity_prompt_name}: {similarity_prompt_instructions}\n"
            context_prompt = f"{context_prompt}\n{similarity_context}"
        return context_prompt<|MERGE_RESOLUTION|>--- conflicted
+++ resolved
@@ -1,7 +1,4 @@
-<<<<<<< HEAD
 import ujson as json
-=======
->>>>>>> d365f3dd
 from typing import Text, Dict, List
 from urllib.parse import urljoin
 
@@ -53,7 +50,7 @@
             {'$project': {'collection': "$_id", 'content': 1, '_id': 0}}
         ]))
         for collections in collection_groups:
-            collection = f"{self.bot}_{collections['collection']}{self.suffix}" if collections['collection'] else f"{self.bot}{self.suffix}" 
+            collection = f"{self.bot}_{collections['collection']}{self.suffix}" if collections['collection'] else f"{self.bot}{self.suffix}"
             await self.__create_collection__(collection)
             for content in tqdm(collections['content'], desc="Training FAQ"):
                 if content['content_type'] == CognitionDataType.json.value:
@@ -143,7 +140,7 @@
         self.__logs.append({'messages': messages, 'raw_completion_response': raw_response,
                             'type': 'rephrase_query', 'hyperparameters': hyperparameters})
         return completion
-    
+
     async def __delete_collections(self):
         client = AioRestClient(False)
         try:
