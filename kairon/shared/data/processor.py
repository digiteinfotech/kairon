import itertools
import json
import os
import uuid
from collections import ChainMap
from datetime import datetime, timedelta, timezone
from pathlib import Path
from typing import Text, Dict, List
from urllib.parse import urljoin

import networkx as nx
import yaml
from fastapi import File
from loguru import logger as logging
from mongoengine import Document
from mongoengine.errors import DoesNotExist
from mongoengine.errors import NotUniqueError
from mongoengine.queryset.visitor import Q
from pandas import DataFrame
from rasa.shared.constants import DEFAULT_CONFIG_PATH, DEFAULT_DATA_PATH, DEFAULT_DOMAIN_PATH, INTENT_MESSAGE_PREFIX, \
    DEFAULT_NLU_FALLBACK_INTENT_NAME
from rasa.shared.core.constants import RULE_SNIPPET_ACTION_NAME, DEFAULT_INTENTS, REQUESTED_SLOT, \
    DEFAULT_KNOWLEDGE_BASE_ACTION, SESSION_START_METADATA_SLOT
from rasa.shared.core.domain import SessionConfig
from rasa.shared.core.events import ActionExecuted, UserUttered, ActiveLoop
from rasa.shared.core.events import SlotSet
from rasa.shared.core.slots import CategoricalSlot, FloatSlot
from rasa.shared.core.training_data.story_writer.yaml_story_writer import YAMLStoryWriter
from rasa.shared.core.training_data.structures import Checkpoint, RuleStep
from rasa.shared.core.training_data.structures import STORY_START
from rasa.shared.core.training_data.structures import StoryGraph, StoryStep
from rasa.shared.importers.rasa import Domain
from rasa.shared.importers.rasa import RasaFileImporter
from rasa.shared.nlu.constants import TEXT
from rasa.shared.nlu.training_data.message import Message
from rasa.shared.nlu.training_data.training_data import TrainingData
from rasa.shared.utils.io import read_config_file
from werkzeug.utils import secure_filename

from kairon.api import models
from kairon.exceptions import AppException
from kairon.shared.actions.data_objects import HttpActionConfig, HttpActionRequestBody, ActionServerLogs, Actions, \
    SlotSetAction, FormValidationAction, EmailActionConfig, GoogleSearchAction, JiraAction, ZendeskAction, \
    PipedriveLeadsAction, SetSlots, HubspotFormsAction, HttpActionResponse, SetSlotsFromResponse, \
    CustomActionRequestParameters, KaironTwoStageFallbackAction, QuickReplies, RazorpayAction, PromptAction, \
    LlmPrompt, FormSlotSet, DatabaseAction, DbQuery, PyscriptActionConfig, WebSearchAction, UserQuestion
from kairon.shared.actions.models import ActionType, HttpRequestContentType, ActionParameterType, DbQueryValueType
from kairon.shared.data.audit.data_objects import AuditLogData
from kairon.shared.importer.processor import DataImporterLogProcessor
from kairon.shared.metering.constants import MetricType
from kairon.shared.metering.metering_processor import MeteringProcessor
from kairon.shared.models import StoryEventType, TemplateType, StoryStepType, HttpContentType, StoryType, \
    LlmPromptSource
from kairon.shared.plugins.factory import PluginFactory
from kairon.shared.utils import Utility, StoryValidator
from .constant import (
    DOMAIN,
    SESSION_CONFIG,
    STORY_EVENT,
    REGEX_FEATURES,
    LOOKUP_TABLE,
    TRAINING_EXAMPLE,
    RESPONSE,
    ENTITY,
    SLOTS,
    UTTERANCE_TYPE, CUSTOM_ACTIONS, REQUIREMENTS, EVENT_STATUS, COMPONENT_COUNT, SLOT_TYPE,
    DEFAULT_NLU_FALLBACK_RULE, DEFAULT_NLU_FALLBACK_RESPONSE, DEFAULT_ACTION_FALLBACK_RESPONSE, ENDPOINT_TYPE,
    TOKEN_TYPE, KAIRON_TWO_STAGE_FALLBACK, DEFAULT_NLU_FALLBACK_UTTERANCE_NAME, ACCESS_ROLES, LogType
)
from .data_objects import (
    Responses,
    SessionConfigs,
    Configs,
    Endpoints,
    Entities,
    EntitySynonyms,
    TrainingExamples,
    Stories,
    Intents,
    Forms,
    LookupTables,
    RegexFeatures,
    Entity,
    EndPointBot,
    EndPointAction,
    EndPointHistory,
    Slots,
    StoryEvents,
    ModelDeployment,
    Rules,
    Utterances, BotSettings, ChatClientConfig, SlotMapping, KeyVault, EventConfig, TrainingDataGenerator,
    MultiflowStories, MultiflowStoryEvents, MultiFlowStoryMetadata,
    Synonyms, Lookup, Analytics
)
from .utils import DataUtility
from ..constants import KaironSystemSlots, PluginTypes
from ..custom_widgets.data_objects import CustomWidgets


class MongoProcessor:
    """
    Class contains logic for saves, updates and deletes bot data in mongo database
    """

    async def upload_and_save(
            self,
            nlu: File,
            domain: File,
            stories: File,
            config: File,
            rules: File,
            http_action: File,
            multiflow_stories: File,
            bot: Text,
            user: Text,
            overwrite: bool = True,
    ):
        """
        loads the training data into database

        :param nlu: nlu data
        :param domain: domain data
        :param stories: stories data
        :param rules: rules data
        :param http_action: http_actions data
        :param config: config data
        :param multiflow_stories: multiflow_stories data
        :param bot: bot id
        :param user: user id
        :param overwrite: whether to append or overwrite, default is overwite
        :return: None
        """
        training_file_loc = await DataUtility.save_training_files(nlu, domain, config, stories, rules, http_action,
                                                                  multiflow_stories)
        await self.save_from_path(training_file_loc['root'], bot, overwrite, user)
        Utility.delete_directory(training_file_loc['root'])

    def download_files(self, bot: Text, user: Text, download_multiflow: bool = False):
        """
        create zip file containing download data

        :param bot: bot id
        :param user: user id
        :param download_multiflow: flag to download multiflow stories.
        :return: zip file path
        """
        nlu = self.load_nlu(bot)
        domain = self.load_domain(bot)
        stories = self.load_stories(bot)
        config = self.load_config(bot)
        chat_client_config = self.load_chat_client_config(bot, user)
        rules = self.get_rules_for_training(bot)
        if download_multiflow:
            multiflow_stories = self.load_linear_flows_from_multiflow_stories(bot)
            stories = stories.merge(multiflow_stories[0])
            rules = rules.merge(multiflow_stories[1])
        multiflow_stories = self.load_multiflow_stories_yaml(bot)
        actions = self.load_action_configurations(bot)
        return Utility.create_zip_file(nlu, domain, stories, config, bot, rules, actions, multiflow_stories, chat_client_config)

    async def apply_template(self, template: Text, bot: Text, user: Text):
        """
        apply use-case template

        :param template: use-case template name
        :param bot: bot id
        :param user: user id

        :return: None
        :raises: raise AppException
        """
        use_case_path = os.path.join("./template/use-cases", secure_filename(template))
        if os.path.exists(use_case_path):
            await self.save_from_path(path=use_case_path, bot=bot, user=user)
        else:
            raise AppException("Invalid template!")

    async def save_from_path(
            self, path: Text, bot: Text, overwrite: bool = True, user="default"
    ):
        """
        saves training data file

        :param path: data directory path
        :param bot: bot id
        :param overwrite: append or overwrite, default is overwrite
        :param user: user id
        :return: None
        """
        from kairon.importer.validator.file_validator import TrainingDataValidator

        try:
            domain_path = os.path.join(path, DEFAULT_DOMAIN_PATH)
            training_data_path = os.path.join(path, DEFAULT_DATA_PATH)
            config_path = os.path.join(path, DEFAULT_CONFIG_PATH)
            actions_yml = os.path.join(path, 'actions.yml')
            multiflow_stories_yml = os.path.join(path, 'multiflow_stories.yml')
            importer = RasaFileImporter.load_from_config(config_path=config_path,
                                                         domain_path=domain_path,
                                                         training_data_paths=training_data_path)
            domain = await importer.get_domain()
            story_graph = await importer.get_stories()
            config = await importer.get_config()
            nlu = await importer.get_nlu_data(config.get('language'))
            actions = Utility.read_yaml(actions_yml)
            multiflow_stories = Utility.read_yaml(multiflow_stories_yml) if multiflow_stories_yml else None
            TrainingDataValidator.validate_custom_actions(actions)

            self.save_training_data(bot, user, config, domain, story_graph, nlu, actions, multiflow_stories, overwrite=overwrite,
                                    what=REQUIREMENTS.copy()-{"chat_client_config"})
        except Exception as e:
            logging.exception(e)
            raise AppException(e)

    def save_training_data(self, bot: Text, user: Text, config: dict = None, domain: Domain = None,
                           story_graph: StoryGraph = None, nlu: TrainingData = None, actions: dict = None,
                           multiflow_stories: dict = None, chat_client_config: dict = None,
                           overwrite: bool = False, what: set = REQUIREMENTS.copy()):
        if overwrite:
            self.delete_bot_data(bot, user, what)

        if 'actions' in what:
            self.save_integrated_actions(actions, bot, user)
        if 'domain' in what:
            self.save_domain(domain, bot, user)
        if 'stories' in what:
            self.save_stories(story_graph.story_steps, bot, user)
        if 'nlu' in what:
            self.save_nlu(nlu, bot, user)
        if 'rules' in what:
            self.save_rules(story_graph.story_steps, bot, user)
        if 'config' in what:
            self.add_or_overwrite_config(config, bot, user)
        if 'chat_client_config' in what:
            self.save_chat_client_config(chat_client_config, bot, user)
        if 'multiflow_stories' in what:
            self.save_multiflow_stories(multiflow_stories, bot, user)

    def apply_config(self, template: Text, bot: Text, user: Text):
        """
        apply config template

        :param template: template name
        :param bot: bot id
        :param user: user id
        :return: None
        :raises: AppException
        """
        config_path = os.path.join("./template/config", secure_filename(template) + ".yml")
        if os.path.exists(config_path):
            self.save_config(read_config_file(config_path), bot=bot, user=user)
        else:
            raise AppException("Invalid config!")

    def load_multiflow_stories_yaml(self, bot: Text):
        multiflow = MultiflowStories.objects(bot=bot, status=True).exclude('id', 'bot', 'user', 'timestamp',
                                                                           'status').to_json()
        multiflow = json.loads(multiflow)
        return {'multiflow_story': multiflow}

    def get_config_templates(self):
        """
        fetches list of available config template

        :return: config template list
        """
        files = Utility.list_files("./template/config")
        return [
            {"name": Path(file).stem, "config": read_config_file(file)}
            for file in files
        ]

    def delete_bot_data(self, bot: Text, user: Text, what=REQUIREMENTS.copy()):
        """
        deletes bot data

        :param bot: bot id
        :param user: user id
        :param what: training data that should be deleted
        :return: None
        """
        if 'domain' in what:
            self.delete_domain(bot, user)
        if 'stories' in what:
            self.delete_stories(bot, user)
        if 'nlu' in what:
            self.delete_nlu(bot, user)
        if 'config' in what:
            self.delete_config(bot, user)
        if 'rules' in what:
            self.delete_rules(bot, user)
        if 'actions' in what:
            self.delete_bot_actions(bot, user)
        if 'multiflow_stories' in what:
            self.delete_multiflow_stories(bot, user)

    def save_nlu(self, nlu: TrainingData, bot: Text, user: Text):
        """
        saves training examples

        :param nlu: nly data
        :param bot: bot id
        :param user: user id
        :return: None
        """
        self.__save_training_examples(nlu.training_examples, bot, user)
        self.__save_entity_synonyms(nlu.entity_synonyms, bot, user)
        self.__save_lookup_tables(nlu.lookup_tables, bot, user)
        self.__save_regex_features(nlu.regex_features, bot, user)

    def delete_nlu(self, bot: Text, user: Text):
        """
        soft deletes nlu data

        :param bot: bot id
        :param user: user id
        :return: None
        """
        Utility.hard_delete_document(
            [TrainingExamples, EntitySynonyms, LookupTables, RegexFeatures], bot=bot
        )

    def load_nlu(self, bot: Text) -> TrainingData:
        """
        loads nlu data for training

        :param bot: bot id
        :return: TrainingData object
        """
        training_examples = self.__prepare_training_examples(bot)
        entity_synonyms = self.__prepare_training_synonyms(bot)
        lookup_tables = self.__prepare_training_lookup_tables(bot)
        regex_features = self.__prepare_training_regex_features(bot)
        return TrainingData(
            training_examples=training_examples,
            entity_synonyms=entity_synonyms,
            lookup_tables=lookup_tables,
            regex_features=regex_features,
        )

    def save_domain(self, domain: Domain, bot: Text, user: Text):
        """
        saves domain data

        :param domain: domain data
        :param bot: bot id
        :param user: user id
        :return: None
        """
        self.__save_intents(domain.intent_properties, bot, user)
        self.__save_domain_entities(domain.entities, bot, user)
        actions = list(filter(lambda actions: not actions.startswith('utter_'), domain.user_actions))
        self.__save_actions(actions, bot, user)
        self.__save_responses(domain.templates, bot, user)
        self.save_utterances(domain.templates.keys(), bot, user)
        self.__save_slots(domain.slots, bot, user)
        self.__save_forms(domain.forms, bot, user)
        self.__save_session_config(domain.session_config, bot, user)

    def delete_domain(self, bot: Text, user: Text):
        """
        soft deletes domain data

        :param bot: bot id
        :param user: user id
        :return: None
        """
        Utility.hard_delete_document([
            Intents, Entities, Forms, FormValidationAction, Responses, Slots, SlotMapping, Utterances
        ], bot=bot)
        Utility.hard_delete_document([Actions], bot=bot, type=None)

    def load_domain(self, bot: Text) -> Domain:
        """
        loads domain data for training

        :param bot: bot id
        :return: dict of Domain objects
        """
        intent_properties = self.__prepare_training_intents_and_properties(bot)

        domain_dict = {
            DOMAIN.INTENTS.value: intent_properties,
            DOMAIN.ACTIONS.value: self.__prepare_training_actions(bot),
            DOMAIN.SLOTS.value: self.__prepare_training_slots(bot),
            DOMAIN.SESSION_CONFIG.value: self.__prepare_training_session_config(bot),
            DOMAIN.RESPONSES.value: self.__prepare_training_responses(bot),
            DOMAIN.FORMS.value: self.__prepare_training_forms(bot),
            DOMAIN.ENTITIES.value: self.__prepare_training_domain_entities(bot),
        }
        return Domain.from_dict(domain_dict)

    def save_stories(self, story_steps: List[StoryStep], bot: Text, user: Text):
        """
        saves stories data

        :param story_steps: stories data
        :param bot: bot id
        :param user: user id
        :return: None
        """
        self.__save_stories(story_steps, bot, user)

    def delete_stories(self, bot: Text, user: Text):
        """
        soft deletes stories

        :param bot: bot id
        :param user: user id
        :return: None
        """
        Utility.hard_delete_document([Stories], bot=bot)

    def load_stories(self, bot: Text) -> StoryGraph:
        """
        loads multiflow stories for training.
        Each multiflow story is divided into linear stories and segregated into either story or rule.

        :param bot: bot id
        :return: StoryGraph
        """
        return self.__prepare_training_story(bot)

    def delete_multiflow_stories(self, bot: Text, user: Text):
        """
        soft deletes stories
        :param bot: bot id
        :param user: user id
        :return: None
        """
        Utility.hard_delete_document([MultiflowStories], bot=bot)

    def save_multiflow_stories(self, multiflow_stories: dict, bot: Text, user: Text):
        """
        saves multiflow stories data
        :param multiflow_stories: multiflow stories data
        :param bot: bot id
        :param user: user id
        :return: None
        """
        if multiflow_stories and multiflow_stories.get('multiflow_story'):
            self.__save_multiflow_stories(multiflow_stories['multiflow_story'], bot, user)

    def load_linear_flows_from_multiflow_stories(self, bot: Text) -> (StoryGraph, StoryGraph):
        """
        loads multiflow stories for training.
        Each multiflow story is divided into linear stories and segregated into either story or rule.

        :param bot: bot id
        :return: Tuple with 2 StoryGraph objects, one each for Stories and Rules.
        """
        return self.__prepare_training_multiflow_story(bot)

    def __save_training_examples(self, training_examples, bot: Text, user: Text):
        if training_examples:
            new_examples = list(
                self.__extract_training_examples(training_examples, bot, user)
            )
            if new_examples:
                TrainingExamples.objects.insert(new_examples)

    def check_training_example_exists(self, text: Text, bot: Text):
        try:
            training_example = TrainingExamples.objects(bot=bot, text=text, status=True).get().to_mongo().to_dict()
            data = {"is_exists": True, "intent": training_example["intent"]}
        except DoesNotExist as e:
            logging.info(e)
            data = {"is_exists": False, "intent": None}
        return data

    def __extract_entities(self, entities):
        for entity in entities:
            entity_data = Entity(
                start=entity[ENTITY.START.value],
                end=entity[ENTITY.END.value],
                value=entity[ENTITY.VALUE.value],
                entity=entity[ENTITY.ENTITY.value],
            )
            entity_data.clean()
            yield entity_data

    def __extract_training_examples(self, training_examples, bot: Text, user: Text):
        saved_training_examples, _ = self.get_all_training_examples(bot)
        for training_example in training_examples:
            if 'text' in training_example.data and str(training_example.data['text']).lower() not in saved_training_examples:
                training_data = TrainingExamples()
                training_data.intent = str(training_example.data[TRAINING_EXAMPLE.INTENT.value])
                training_data.text = training_example.data['text']
                training_data.bot = bot
                training_data.user = user
                if "entities" in training_example.data:
                    training_data.entities = list(
                        self.__extract_entities(
                            training_example.data[TRAINING_EXAMPLE.ENTITIES.value]
                        )
                    )
                training_data.clean()
                yield training_data

    def __fetch_all_synonyms_value(self, bot: Text):
        synonyms = list(
            EntitySynonyms.objects(bot=bot, status=True).values_list('value')
        )
        return synonyms

    def __fetch_all_synonyms_name(self, bot: Text):
        synonyms = list(
            Synonyms.objects(bot=bot, status=True).values_list('name')
        )
        return synonyms

    def __extract_synonyms(self, synonyms, bot: Text, user: Text):
        saved_synonyms = self.__fetch_all_synonyms_value(bot)
        saved_synonym_names = self.__fetch_all_synonyms_name(bot)
        for key, value in synonyms.items():
            if value not in saved_synonym_names:
                self.add_synonym(value, bot, user)
                saved_synonym_names.append(value)
            if key not in saved_synonyms:
                new_synonym = EntitySynonyms(bot=bot, name=value, value=key, user=user)
                new_synonym.clean()
                yield new_synonym

    def __save_entity_synonyms(self, entity_synonyms, bot: Text, user: Text):
        if entity_synonyms:
            new_synonyms = list(self.__extract_synonyms(entity_synonyms, bot, user))
            if new_synonyms:
                EntitySynonyms.objects.insert(new_synonyms)

    def fetch_synonyms(self, bot: Text, status=True):
        """
        fetches entity synonyms

        :param bot: bot id
        :param status: active or inactive, default is active
        :return: yield name, value
        """
        synonyms = Synonyms.objects(bot=bot, status=status)
        for synonym in synonyms:
            yield {"_id": synonym.id.__str__(), "synonym": synonym.name}

    def fetch_synonyms_values(self, bot: Text, status=True):
        """
        fetches entity synonyms

        :param bot: bot id
        :param status: active or inactive, default is active
        :return: yield name, value
        """
        entitySynonyms = EntitySynonyms.objects(bot=bot, status=status)
        for entitySynonym in entitySynonyms:
            yield {"_id": entitySynonym.id.__str__(), "synonym": entitySynonym.name, "value": entitySynonym.value}

    def __prepare_training_synonyms(self, bot: Text):
        synonyms = list(self.fetch_synonyms_values(bot))
        training_synonyms = {}
        for synonym in synonyms:
            training_synonyms[synonym["value"]] = synonym["synonym"]
        return training_synonyms

    def __prepare_entities(self, entities):
        for entity in entities:
            yield entity.to_mongo().to_dict()

    def fetch_training_examples(self, bot: Text, status=True):
        """
        fetches training examples

        :param bot: bot id
        :param status: active or inactive, default is active
        :return: Message List
        """
        trainingExamples = TrainingExamples.objects(bot=bot, status=status)
        for trainingExample in trainingExamples:
            message = Message()
            message.data = {TRAINING_EXAMPLE.INTENT.value: trainingExample.intent, TEXT: trainingExample.text}
            if trainingExample.entities:
                message.data[TRAINING_EXAMPLE.ENTITIES.value] = list(
                    self.__prepare_entities(trainingExample.entities)
                )
            yield message

    def __prepare_training_examples(self, bot: Text):
        return list(self.fetch_training_examples(bot))

    def __fetch_all_lookups(self, bot: Text):
        lookup_tables = list(
            Lookup.objects(bot=bot, status=True).values_list('name')
        )

        return lookup_tables

    def __fetch_all_lookup_values(self, bot: Text):
        lookup_tables = list(
            LookupTables.objects(bot=bot, status=True).values_list('value')
        )

        return lookup_tables

    def __extract_lookup_tables(self, lookup_tables, bot: Text, user: Text):
        saved_lookup = self.__fetch_all_lookup_values(bot)
        saved_lookup_names = self.__fetch_all_lookups(bot)
        for lookup_table in lookup_tables:
            name = lookup_table[LOOKUP_TABLE.NAME.value]
            if name not in saved_lookup_names:
                self.add_lookup(name, bot, user)
                saved_lookup_names.append(name)
            for element in lookup_table[LOOKUP_TABLE.ELEMENTS.value]:
                if element not in saved_lookup:
                    new_lookup = LookupTables(name=name, value=element, bot=bot, user=user)
                    new_lookup.clean()
                    yield new_lookup

    def __save_lookup_tables(self, lookup_tables, bot: Text, user: Text):
        if lookup_tables:
            new_lookup = list(self.__extract_lookup_tables(lookup_tables, bot, user))
            if new_lookup:
                LookupTables.objects.insert(new_lookup)

    def fetch_lookup_tables(self, bot: Text, status=True):
        """
        fetches lookup table

        :param bot: bot id
        :param status: user id
        :return: yield dict of lookup tables
        """
        lookup_tables = LookupTables.objects(bot=bot, status=status).aggregate(
            [{"$group": {"_id": "$name", "elements": {"$push": "$value"}}}]
        )
        for lookup_table in lookup_tables:
            yield {
                LOOKUP_TABLE.NAME.value: lookup_table["_id"],
                LOOKUP_TABLE.ELEMENTS.value: lookup_table["elements"],
            }

    def __prepare_training_lookup_tables(self, bot: Text):
        return list(self.fetch_lookup_tables(bot))

    def __fetch_all_regex_patterns(self, bot: Text):
        regex_patterns = list(
            RegexFeatures.objects(bot=bot, status=True).values_list('pattern')
        )
        return regex_patterns

    def __extract_regex_features(self, regex_features, bot: Text, user: Text):
        saved_regex_patterns = self.__fetch_all_regex_patterns(bot)
        for regex_feature in regex_features:
            if regex_feature["pattern"] not in saved_regex_patterns:
                regex_data = RegexFeatures(**regex_feature)
                regex_data.bot = bot
                regex_data.user = user
                regex_data.clean()
                yield regex_data

    def __save_regex_features(self, regex_features, bot: Text, user: Text):
        if regex_features:
            new_regex_patterns = list(
                self.__extract_regex_features(regex_features, bot, user)
            )
            if new_regex_patterns:
                RegexFeatures.objects.insert(new_regex_patterns)

    def fetch_regex_features(self, bot: Text, status=True):
        """
        fetches regular expression for entities

        :param bot: bot id
        :param status: active or inactive, default is active
        :return: yield dict of regular expression
        """
        regex_features = RegexFeatures.objects(bot=bot, status=status)
        for regex_feature in regex_features:
            yield {
                REGEX_FEATURES.NAME.value: regex_feature["name"],
                REGEX_FEATURES.PATTERN.value: regex_feature["pattern"],
            }

    def __prepare_training_regex_features(self, bot: Text):
        return list(self.fetch_regex_features(bot))

    def __extract_intents(self, intents, bot: Text, user: Text):
        """
        If intents does not have use_entities flag set in the domain.yml, then
        use_entities is assumed to be True by rasa.
        """
        saved_intents = self.__prepare_training_intents(bot)
        for intent in intents:
            if intent.strip().lower() not in saved_intents:
                entities = intents[intent].get('used_entities')
                use_entities = True if entities else False
                new_intent = Intents(name=intent, bot=bot, user=user, use_entities=use_entities)
                new_intent.clean()
                yield new_intent

    def __save_intents(self, intents, bot: Text, user: Text):
        if intents:
            new_intents = list(self.__extract_intents(intents, bot, user))
            if new_intents:
                Intents.objects.insert(new_intents)

    def fetch_intents(self, bot: Text, status=True):
        """
        fetches intents

        :param bot: bot id
        :param status: active or inactive, default is active
        :return: List of intents
        """
        intents = Intents.objects(bot=bot, status=status).values_list('name')
        return list(intents)

    def __prepare_training_intents(self, bot: Text):
        intents = self.fetch_intents(bot)
        return intents

    def __prepare_training_intents_and_properties(self, bot: Text):
        intent_properties = []
        use_entities_true = {DOMAIN.USE_ENTITIES_KEY.value: True}
        use_entities_false = {DOMAIN.USE_ENTITIES_KEY.value: False}
        for intent in Intents.objects(bot=bot, status=True):
            intent_property = {}
            used_entities = intent['use_entities']
            intent_property[intent['name']] = use_entities_true.copy() if used_entities else use_entities_false.copy()
            intent_properties.append(intent_property)
        return intent_properties

    def __extract_domain_entities(self, entities: List[str], bot: Text, user: Text):
        saved_entities = self.__prepare_training_domain_entities(bot=bot)
        for entity in entities:
            if entity.strip().lower() not in saved_entities:
                new_entity = Entities(name=entity, bot=bot, user=user)
                new_entity.clean()
                yield new_entity

    def __save_domain_entities(self, entities: List[str], bot: Text, user: Text):
        if entities:
            new_entities = list(self.__extract_domain_entities(entities, bot, user))
            if new_entities:
                Entities.objects.insert(new_entities)

    def fetch_domain_entities(self, bot: Text, status=True):
        """
        fetches domain entities

        :param bot: bot id
        :param status: active or inactive, default is active
        :return: list of entities
        """
        entities = Entities.objects(bot=bot, status=status).values_list('name')
        return list(entities)

    def __prepare_training_domain_entities(self, bot: Text):
        entities = self.fetch_domain_entities(bot)
        return entities

    def __extract_forms(self, forms, bot: Text, user: Text):
        saved_forms = list(self.fetch_forms(bot, status=True) or [])
        saved_form_names = {key for name_mapping in saved_forms for key in name_mapping.keys()}
        for form, mappings in forms.items():
            if form not in saved_form_names:
                yield self.__save_form_logic(form, mappings.get('required_slots') or {}, bot, user)

    def __save_form_logic(self, name, mapping, bot, user):
        required_slots = []
        existing_slot_mappings = SlotMapping.objects(bot=bot, status=True).values_list('slot')
        existing_slots = Slots.objects(bot=bot, status=True).values_list('name')
        for slot_name, slot_mapping in mapping.items():
            if slot_name not in existing_slots:
                self.add_slot({"name": slot_name, "type": "any", 'auto_fill': True, 'mapping': slot_mapping},
                              bot, user,
                              raise_exception_if_exists=False)
            if slot_name not in existing_slot_mappings:
                SlotMapping(slot=slot_name, mapping=slot_mapping, bot=bot, user=user).save()
            required_slots.append(slot_name)
        if Utility.is_exist(Actions, raise_error=False, name=f'validate_{name}', bot=bot, status=True):
            form_validation_action = Actions.objects(name=f'validate_{name}', bot=bot, status=True).get()
            form_validation_action.type = ActionType.form_validation_action.value
            form_validation_action.save()
        form = Forms(name=name, required_slots=required_slots, bot=bot, user=user)
        form.clean()
        return form

    def __save_forms(self, forms, bot: Text, user: Text):
        if forms:
            new_forms = list(self.__extract_forms(forms, bot, user))
            if new_forms:
                Forms.objects.insert(new_forms)

    def fetch_forms(self, bot: Text, status=True):
        """
        fetches form

        :param bot: bot id
        :param status: active or inactive, default is active
        :return: list of forms
        """
        forms = Forms.objects(bot=bot, status=status)
        for form in forms:
            slot_mapping = {}
            for slot in form.required_slots:
                saved_slot_mapping = SlotMapping.objects(slot=slot, bot=bot, status=True).get()
                slot_mapping.update({slot: saved_slot_mapping.mapping})
            yield {form.name: slot_mapping}

    def __prepare_training_forms(self, bot: Text):
        forms = list(self.fetch_forms(bot))
        form_dict = {}
        for form in forms:
            for name, mapping in form.items():
                form_dict[name] = mapping
        return form_dict

    def __extract_actions(self, actions, bot: Text, user: Text):
        saved_actions = self.__prepare_training_actions(bot)
        for action in actions:
            if action.strip().lower() not in saved_actions:
                new_action = Actions(name=action, bot=bot, user=user)
                new_action.clean()
                yield new_action

    def __save_actions(self, actions, bot: Text, user: Text):
        if actions:
            new_actions = list(self.__extract_actions(actions, bot, user))
            if new_actions:
                Actions.objects.insert(new_actions)

    def fetch_actions(self, bot: Text, status=True):
        """
        fetches actions

        :param bot: bot id
        :param status: user id
        :return: list of actions
        """
        actions = Actions.objects(bot=bot, status=status).values_list('name')
        return list(actions)

    def __prepare_training_actions(self, bot: Text):
        actions = self.fetch_actions(bot)
        return actions

    def __extract_session_config(
            self, session_config: SessionConfig, bot: Text, user: Text
    ):
        return SessionConfigs(
            sesssionExpirationTime=session_config.session_expiration_time,
            carryOverSlots=session_config.carry_over_slots,
            bot=bot,
            user=user,
        )

    def __save_session_config(
            self, session_config: SessionConfig, bot: Text, user: Text
    ):
        try:
            if session_config:
                try:
                    session = SessionConfigs.objects().get(bot=bot)
                    session.session_expiration_time = (
                        session_config.session_expiration_time
                    )
                    session.carryOverSlots = True
                    session.user = user
                except DoesNotExist:
                    session = self.__extract_session_config(session_config, bot, user)
                session.save()

        except NotUniqueError as e:
            logging.exception(e)
            raise AppException("Session Config already exists for the bot")
        except Exception as e:
            logging.exception(e)
            raise AppException("Internal Server Error")

    def fetch_session_config(self, bot: Text):
        """
        fetches session config

        :param bot: bot id
        :return: SessionConfigs object
        """
        try:
            session_config = SessionConfigs.objects().get(bot=bot)
        except DoesNotExist as e:
            logging.info(e)
            session_config = None
        return session_config

    def __prepare_training_session_config(self, bot: Text):
        session_config = self.fetch_session_config(bot)
        if session_config:
            return {
                SESSION_CONFIG.SESSION_EXPIRATION_TIME.value: session_config.sesssionExpirationTime,
                SESSION_CONFIG.CARRY_OVER_SLOTS.value: session_config.carryOverSlots,
            }
        else:
            default_session = SessionConfig.default()
            return {
                SESSION_CONFIG.SESSION_EXPIRATION_TIME.value: default_session.session_expiration_time,
                SESSION_CONFIG.CARRY_OVER_SLOTS.value: default_session.carry_over_slots,
            }

    def __extract_response_value(self, values: List[Dict], key, bot: Text, user: Text):
        saved_responses = self.fetch_list_of_response(bot)
        for value in values:
            if value not in saved_responses:
                response = Responses()
                response.name = key.strip()
                response.bot = bot
                response.user = user
                r_type, r_object = DataUtility.prepare_response(value)
                if RESPONSE.Text.value == r_type:
                    response.text = r_object
                elif RESPONSE.CUSTOM.value == r_type:
                    response.custom = r_object
                response.clean()
                yield response

    def __extract_response(self, responses, bot: Text, user: Text):
        responses_result = []
        for key, values in responses.items():
            responses_to_saved = list(
                self.__extract_response_value(values, key, bot, user)
            )
            responses_result.extend(responses_to_saved)
        return responses_result

    def __save_responses(self, responses, bot: Text, user: Text):
        if responses:
            new_responses = self.__extract_response(responses, bot, user)
            if new_responses:
                Responses.objects.insert(new_responses)

    def save_utterances(self, utterances, bot: Text, user: Text):
        if utterances:
            new_utterances = []
            existing_utterances = Utterances.objects(bot=bot, status=True).values_list('name')
            for utterance in utterances:
                if utterance.strip().lower() not in existing_utterances:
                    new_utter = Utterances(name=utterance, bot=bot, user=user)
                    new_utter.clean()
                    new_utterances.append(new_utter)
            if new_utterances:
                Utterances.objects.insert(new_utterances)

    def __prepare_response_Text(self, texts: List[Dict]):
        for text in texts:
            yield text

    def fetch_responses(self, bot: Text, status=True):
        """
        fetches utterances

        :param bot: bot id
        :param status: active or inactive, default is True
        :return: yield bot utterances
        """
        responses = Responses.objects(bot=bot, status=status).aggregate(
            [
                {
                    "$group": {
                        "_id": "$name",
                        "texts": {"$push": "$text"},
                        "customs": {"$push": "$custom"},
                    }
                }
            ]
        )
        for response in responses:
            key = response["_id"]
            value = list(self.__prepare_response_Text(response["texts"]))
            if response["customs"]:
                value.extend(response["customs"])
            yield {key: value}

    def __prepare_training_responses(self, bot: Text):
        responses = dict(ChainMap(*list(self.fetch_responses(bot))))
        return responses

    def __fetch_slot_names(self, bot: Text):
        saved_slots = list(
            Slots.objects(bot=bot, status=True).values_list('name')
        )
        return saved_slots

    def __extract_slots(self, slots, bot: Text, user: Text):
        """
        If influence_conversation flag is not present for a slot, then it is assumed to be
        set to false by rasa.
        """
        slots_name_list = self.__fetch_slot_names(bot)
        slots_name_list.extend([REQUESTED_SLOT.lower(),
                                DEFAULT_KNOWLEDGE_BASE_ACTION.lower(),
                                SESSION_START_METADATA_SLOT.lower()])
        for slot in slots:
            items = vars(slot)
            if items["name"].strip().lower() not in slots_name_list:
                items["type"] = slot.type_name
                items["value_reset_delay"] = items["_value_reset_delay"]
                items.pop("_value_reset_delay")
                items["bot"] = bot
                items["user"] = user
                items.pop("_value")
                new_slot = Slots._from_son(items)
                new_slot.clean()
                yield new_slot

    def __save_slots(self, slots, bot: Text, user: Text):
        self.add_system_required_slots(bot, user)
        if slots:
            new_slots = list(self.__extract_slots(slots, bot, user))
            if new_slots:
                Slots.objects.insert(new_slots)

    def add_system_required_slots(self, bot: Text, user: Text):
        for slot in [s for s in KaironSystemSlots if s.value == KaironSystemSlots.bot.value]:
            self.add_slot({
                "name": slot, "type": "any", "initial_value": bot, "auto_fill": False,
                "influence_conversation": False}, bot, user, raise_exception_if_exists=False
            )

        for slot in [s for s in KaironSystemSlots if s.value in {KaironSystemSlots.kairon_action_response.value,
                                                                 KaironSystemSlots.order.value}]:
            self.add_slot({
                "name": slot, "type": "any", "initial_value": None, "auto_fill": False,
                "influence_conversation": False}, bot, user, raise_exception_if_exists=False
            )

        for slot in [s for s in KaironSystemSlots if s.value not in {KaironSystemSlots.bot.value,
                                                                     KaironSystemSlots.kairon_action_response.value,
                                                                     KaironSystemSlots.order.value}]:
            self.add_slot({
                "name": slot, "type": "text", "auto_fill": True,
                "initial_value": None, "influence_conversation": True}, bot, user, raise_exception_if_exists=False
            )

    def fetch_slots(self, bot: Text, status=True):
        """
        fetches slots

        :param bot: bot id
        :param status: active or inactive, default is active
        :return: list of slots
        """
        slots = Slots.objects(bot=bot, status=status)
        return list(slots)

    def __prepare_training_slots(self, bot: Text):
        slots = self.fetch_slots(bot)
        results = []
        for slot in slots:
            key = slot.name
            if slot.type == FloatSlot.type_name:
                value = {
                    SLOTS.INITIAL_VALUE.value: slot.initial_value,
                    SLOTS.VALUE_RESET_DELAY.value: slot.value_reset_delay,
                    SLOTS.AUTO_FILL.value: slot.auto_fill,
                    SLOTS.MIN_VALUE.value: slot.min_value,
                    SLOTS.MAX_VALUE.value: slot.max_value,
                }
            elif slot.type == CategoricalSlot.type_name:
                value = {
                    SLOTS.INITIAL_VALUE.value: slot.initial_value,
                    SLOTS.VALUE_RESET_DELAY.value: slot.value_reset_delay,
                    SLOTS.AUTO_FILL.value: slot.auto_fill,
                    SLOTS.VALUES.value: slot.values,
                }
            else:
                value = {
                    SLOTS.INITIAL_VALUE.value: slot.initial_value,
                    SLOTS.VALUE_RESET_DELAY.value: slot.value_reset_delay,
                    SLOTS.AUTO_FILL.value: slot.auto_fill,
                }
            value[SLOTS.TYPE.value] = slot.type
            value['influence_conversation'] = slot.influence_conversation
            results.append({key: value})
        return dict(ChainMap(*results))

    def __extract_story_events(self, events):
        for event in events:
            if isinstance(event, UserUttered):
                entities = [Entity(
                    start=entity.get('start'),
                    end=entity.get('end'),
                    value=entity.get('value'),
                    entity=entity.get('entity')) for entity in event.entities]
                story_event = StoryEvents(type=event.type_name, name=event.intent_name, entities=entities)
                story_event.clean()
                yield story_event
            elif isinstance(event, ActionExecuted):
                story_event = StoryEvents(type=event.type_name, name=event.action_name)
                story_event.clean()
                yield story_event
            elif isinstance(event, ActiveLoop):
                story_event = StoryEvents(type=event.type_name, name=event.name)
                story_event.clean()
                yield story_event
            elif isinstance(event, SlotSet):
                story_event = StoryEvents(
                    type=event.type_name, name=event.key, value=event.value
                )
                story_event.clean()
                yield story_event

    def __fetch_story_block_names(self, bot: Text):
        saved_stories = list(
            Stories.objects(bot=bot, status=True).values_list('block_name')
        )
        return saved_stories

    def __extract_story_step(self, story_steps, bot: Text, user: Text):
        saved_stories = self.__fetch_story_block_names(bot)
        for story_step in story_steps:
            if not isinstance(story_step, RuleStep) and story_step.block_name.strip().lower() not in saved_stories:
                story_events = list(self.__extract_story_events(story_step.events))
                template_type = DataUtility.get_template_type(story_events)
                story = Stories(
                    block_name=story_step.block_name,
                    start_checkpoints=[
                        start_checkpoint.name
                        for start_checkpoint in story_step.start_checkpoints
                    ],
                    end_checkpoints=[
                        end_checkpoint.name
                        for end_checkpoint in story_step.end_checkpoints
                    ],
                    events=story_events,
                    template_type=template_type
                )
                story.bot = bot
                story.user = user
                story.clean()
                yield story

    def __save_stories(self, story_steps, bot: Text, user: Text):
        if story_steps:
            new_stories = list(self.__extract_story_step(story_steps, bot, user))
            if new_stories:
                Stories.objects.insert(new_stories)

    def __prepare_training_story_events(self, events, timestamp):
        for event in events:
            if event.type == UserUttered.type_name:
                entities = []
                if event.entities:
                    entities = [{"start": entity['start'],
                                 "end": entity['end'],
                                 "value": entity['value'],
                                 "entity": entity['entity']} for entity in event.entities]

                intent = {
                    STORY_EVENT.NAME.value: event.name,
                    STORY_EVENT.CONFIDENCE.value: 1.0,
                }
                parse_data = {
                    "text": INTENT_MESSAGE_PREFIX + event.name,
                    "intent": intent,
                    "intent_ranking": [intent],
                    "entities": entities,
                }
                yield UserUttered(
                    text=event.name,
                    intent=intent,
                    entities=entities,
                    parse_data=parse_data,
                    timestamp=timestamp,
                )
            elif event.type == ActionExecuted.type_name:
                yield ActionExecuted(action_name=event.name, timestamp=timestamp)
            elif event.type == ActiveLoop.type_name:
                yield ActiveLoop(name=event.name, timestamp=timestamp)
            elif event.type == SlotSet.type_name:
                yield SlotSet(key=event.name, value=event.value, timestamp=timestamp)

    def __retrieve_existing_components(self, bot):
        component_dict = {
            StoryStepType.intent.value: dict(Intents.objects(bot=bot, status=True).values_list('name', 'id')),
            StoryStepType.slot.value: dict(Slots.objects(bot=bot, status=True).values_list('name', 'id')),
            StoryStepType.bot.value: dict(Utterances.objects(bot=bot, status=True).values_list('name', 'id')),
            StoryStepType.http_action.value: dict(
                HttpActionConfig.objects(bot=bot, status=True).values_list('action_name', 'id')),
            StoryStepType.email_action.value: dict(
                EmailActionConfig.objects(bot=bot, status=True).values_list('action_name', 'id')),
            StoryStepType.google_search_action.value: dict(
                GoogleSearchAction.objects(bot=bot, status=True).values_list('name', 'id')),
            StoryStepType.slot_set_action.value: dict(
                SlotSetAction.objects(bot=bot, status=True).values_list('name', 'id')),
            StoryStepType.jira_action.value: dict(JiraAction.objects(bot=bot, status=True).values_list('name', 'id')),
            StoryStepType.form_action.value: dict(
                FormValidationAction.objects(bot=bot, status=True).values_list('name', 'id')),
            StoryStepType.zendesk_action.value: dict(
                ZendeskAction.objects(bot=bot, status=True).values_list('name', 'id')),
            StoryStepType.pipedrive_leads_action.value: dict(
                PipedriveLeadsAction.objects(bot=bot, status=True).values_list('name', 'id')),
            StoryStepType.hubspot_forms_action.value: dict(
                HubspotFormsAction.objects(bot=bot, status=True).values_list('name', 'id')),
            StoryStepType.two_stage_fallback_action.value: dict(
                KaironTwoStageFallbackAction.objects(bot=bot, status=True).values_list('name', 'id')),
            StoryStepType.razorpay_action.value: dict(
                RazorpayAction.objects(bot=bot, status=True).values_list('name', 'id')),
            StoryStepType.prompt_action.value: dict(
                PromptAction.objects(bot=bot, status=True).values_list('name', 'id')),
            StoryStepType.web_search_action.value: dict(
                WebSearchAction.objects(bot=bot, status=True).values_list('name', 'id')),
        }
        return component_dict

    def __updated_events(self, bot, events, existing_components):
        for event in events:
            step = event['step']
            connections = event.get('connections', [])
            step_type = step.get('type')
            step_name_lower = step.get('name').lower()

            step['component_id'] = existing_components.get(step_type, {}).get(step_name_lower).__str__()
            if connections:
                for connection in connections:
                    connection_name_lower = connection['name'].lower()
                    connection['component_id'] = existing_components.get(connection['type'], {}).get(connection_name_lower).__str__()
        return events

    def __fetch_multiflow_story_block_names(self, bot: Text):
        multiflow_stories = list(
            MultiflowStories.objects(bot=bot, status=True).values_list('block_name')
        )
        return multiflow_stories

    def __extract_multiflow_story_step(self, multiflow_stories, bot: Text, user: Text):
        existing_multiflow_stories = self.__fetch_multiflow_story_block_names(bot)
        existing_stories = self.__fetch_story_block_names(bot)
        existing_rules = self.fetch_rule_block_names(bot)
        existing_flows = set(existing_multiflow_stories + existing_stories + existing_rules)
        existing_components = self.__retrieve_existing_components(bot)
        for story in multiflow_stories:
            if story['block_name'].strip().lower() not in existing_flows:
                story['events'] = self.__updated_events(bot, story['events'], existing_components)
                multiflow_story = MultiflowStories(**story)
                multiflow_story.bot = bot
                multiflow_story.user = user
                multiflow_story.clean()
                yield multiflow_story

    def __save_multiflow_stories(self, multiflow_stories, bot: Text, user: Text):
        new_multiflow_stories = list(self.__extract_multiflow_story_step(multiflow_stories, bot, user))
        if new_multiflow_stories:
            MultiflowStories.objects.insert(new_multiflow_stories)

    def __prepare_training_multiflow_story_events(self, events, metadata, timestamp):
        roots = []
        leaves = []
        leaves_node_id = set()
        paths = []
        events = StoryValidator.get_graph(events)
        metadata = {item["node_id"]: item["flow_type"] for item in metadata} if metadata else {}
        for node in events.nodes:
            if events.in_degree(node) == 0:
                roots.append(node)
            elif events.out_degree(node) == 0:
                leaves_node_id.add(node.node_id)
                leaves.append(node)

        for root in roots:
            for leaf in leaves:
                for path in nx.all_simple_paths(events, root, leaf):
                    paths.append(path)
        for path in paths:
            flow_type = 'STORY'
            story_events = []
            for event in path:
                if event.node_id in leaves_node_id and metadata:
                    flow_type = metadata.get(event.node_id, StoryType.story.value)
                if event.step_type == StoryStepType.intent.value:
                    intent = {
                        STORY_EVENT.NAME.value: event.name,
                        STORY_EVENT.CONFIDENCE.value: 1.0,
                    }
                    parse_data = {
                        "text": INTENT_MESSAGE_PREFIX + event.name,
                        "intent": intent,
                        "intent_ranking": [intent],
                        "entities": [],
                    }
                    story_events.append(UserUttered(
                        text=event.name,
                        intent=intent,
                        parse_data=parse_data,
                        timestamp=timestamp,
                        entities=[],
                    ))
                elif event.step_type == StoryStepType.slot.value:
                    story_events.append(SlotSet(key=event.name, value=event.value, timestamp=timestamp))
                else:
                    story_events.append(ActionExecuted(action_name=event.name, timestamp=timestamp))
            if flow_type == StoryType.rule.value:
                story_events.insert(0, ActionExecuted(action_name=RULE_SNIPPET_ACTION_NAME, timestamp=timestamp))
            yield story_events, flow_type

    def fetch_multiflow_stories(self, bot: Text, status=True):
        """
        fetches stories
        :param bot: bot id
        :param status: active or inactive, default is active
        :return: list of stories
        """
        return list(MultiflowStories.objects(bot=bot, status=status))

    def fetch_stories(self, bot: Text, status=True):
        """
        fetches stories

        :param bot: bot id
        :param status: active or inactive, default is active
        :return: list of stories
        """
        return list(Stories.objects(bot=bot, status=status))

    def __prepare_training_story_step(self, bot: Text):
        for story in Stories.objects(bot=bot, status=True):
            story_events = list(
                self.__prepare_training_story_events(
                    story.events, datetime.now().timestamp()
                )
            )
            yield StoryStep(
                block_name=story.block_name,
                events=story_events,
                start_checkpoints=[
                    Checkpoint(start_checkpoint)
                    for start_checkpoint in story.start_checkpoints
                ],
                end_checkpoints=[
                    Checkpoint(end_checkpoints)
                    for end_checkpoints in story.end_checkpoints
                ],
            )

    def __prepare_training_multiflow_story_step(self, bot: Text):
        flows = {StoryType.story.value: StoryStep, StoryType.rule.value: RuleStep}
        for story in MultiflowStories.objects(bot=bot, status=True):
            events = story.to_mongo().to_dict()['events']
            metadata = story.to_mongo().to_dict()['metadata'] if story['metadata'] else {}
            stories = list(
                self.__prepare_training_multiflow_story_events(
                    events, metadata, datetime.now().timestamp()
                )
            )
            count = 1
            for story_events, flow_type in stories:
                block_name = f"{story.block_name}_{count}"
                yield flows[flow_type](
                    block_name=block_name,
                    events=story_events,
                    start_checkpoints=[
                        Checkpoint(start_checkpoint)
                        for start_checkpoint in story.start_checkpoints
                    ],
                    end_checkpoints=[
                        Checkpoint(end_checkpoints)
                        for end_checkpoints in story.end_checkpoints
                    ],
                )
                count += 1

    def __prepare_training_story(self, bot: Text):
        return StoryGraph(list(self.__prepare_training_story_step(bot)))

    def __prepare_training_multiflow_story(self, bot: Text):
        from rasa.shared.core.training_data.structures import RuleStep

        rule_steps = []
        story_steps = []
        for flow in list(self.__prepare_training_multiflow_story_step(bot)):
            if isinstance(flow, RuleStep):
                rule_steps.append(flow)
            else:
                story_steps.append(flow)
        return StoryGraph(story_steps), StoryGraph(rule_steps)

    def save_config(self, configs: dict, bot: Text, user: Text):
        """
        saves bot configuration

        :param configs: configuration
        :param bot: bot id
        :param user: user id
        :return: config unique id
        """
        from kairon.importer.validator.file_validator import TrainingDataValidator

        try:
            config_errors = TrainingDataValidator.validate_rasa_config(configs)
            if config_errors:
                raise AppException(config_errors[0])
            return self.add_or_overwrite_config(configs, bot, user)
        except Exception as e:
            logging.exception(e)
            raise AppException(e)

    def add_or_overwrite_config(self, configs: dict, bot: Text, user: Text):
        """
        saves bot configuration

        :param configs: configuration
        :param bot: bot id
        :param user: user id
        :return: config unique id
        """
        try:
            config_obj = Configs.objects().get(bot=bot)
            config_obj.pipeline = configs["pipeline"]
            config_obj.language = configs["language"]
            config_obj.policies = configs["policies"]
        except DoesNotExist:
            configs["bot"] = bot
            configs["user"] = user
            config_obj = Configs._from_son(configs)
        for custom_component in Utility.environment['model']['pipeline']['custom']:
            self.__insert_bot_id(config_obj, bot, custom_component)
        self.add_default_fallback_config(config_obj, bot, user)
        return config_obj.save().id.__str__()

    def __insert_bot_id(self, config_obj: dict, bot: Text, component_name: Text):
        gpt_classifier = next((
            comp for comp in config_obj['pipeline'] if comp['name'] == component_name), None
        )
        if gpt_classifier:
            gpt_classifier['bot_id'] = bot

    def save_component_properties(self, configs: dict, bot: Text, user: Text):
        """
        Set properties (epoch and fallback) in the bot pipeline and policies configurations

        :param configs: nlu fallback threshold, action fallback threshold and fallback action, epochs for policies.
        :param bot: bot id
        :param user: user id
        :return: config unique id
        """
        nlu_confidence_threshold = configs.get("nlu_confidence_threshold")
        action_fallback_threshold = configs.get("action_fallback_threshold")
        action_fallback = configs.get("action_fallback")
        nlu_epochs = configs.get("nlu_epochs")
        response_epochs = configs.get("response_epochs")
        ted_epochs = configs.get("ted_epochs")

        if not nlu_epochs and not response_epochs and not ted_epochs and not nlu_confidence_threshold and not action_fallback:
            raise AppException("At least one field is required")

        present_config = self.load_config(bot)
        if nlu_confidence_threshold:
            fallback_classifier_idx = next(
                (idx for idx, comp in enumerate(present_config['pipeline']) if comp["name"] == "FallbackClassifier"),
                None)
            if fallback_classifier_idx:
                del present_config['pipeline'][fallback_classifier_idx]
            diet_classifier_idx = next(
                (idx for idx, comp in enumerate(present_config['pipeline']) if comp["name"] == "DIETClassifier"), None)
            fallback = {'name': 'FallbackClassifier', 'threshold': nlu_confidence_threshold}
            present_config['pipeline'].insert(diet_classifier_idx + 1, fallback)
            rule_policy = next((comp for comp in present_config['policies'] if comp["name"] == "RulePolicy"), {})
            if not rule_policy:
                rule_policy['name'] = 'RulePolicy'
                present_config['policies'].append(rule_policy)

        if action_fallback:
            action_fallback_threshold = action_fallback_threshold if action_fallback_threshold else 0.3
            if action_fallback == 'action_default_fallback':
                utterance_exists = Utility.is_exist(Responses, raise_error=False, bot=bot, status=True,
                                                    name__iexact='utter_default')
                if not utterance_exists:
                    raise AppException("Utterance utter_default not defined")
            else:
                utterance_exists = Utility.is_exist(Responses, raise_error=False, bot=bot, status=True,
                                                    name__iexact=action_fallback)
                if not (utterance_exists or
                        Utility.is_exist(Actions, raise_error=False, bot=bot, status=True,
                                         name__iexact=action_fallback)):
                    raise AppException(f"Action fallback {action_fallback} does not exists")
            fallback = next((comp for comp in present_config['policies'] if comp["name"] == "RulePolicy"), {})
            if not fallback:
                fallback['name'] = 'RulePolicy'
                present_config['policies'].append(fallback)
            fallback['core_fallback_action_name'] = action_fallback
            fallback['core_fallback_threshold'] = action_fallback_threshold

        nlu_fallback = next((comp for comp in present_config['pipeline'] if comp["name"] == "FallbackClassifier"), {})
        action_fallback = next((comp for comp in present_config['policies'] if comp["name"] == "RulePolicy"), {})
        if nlu_fallback.get('threshold') and action_fallback.get('core_fallback_threshold'):
            if nlu_fallback['threshold'] < action_fallback['core_fallback_threshold']:
                raise AppException('Action fallback threshold should always be smaller than nlu fallback threshold')

        Utility.add_or_update_epoch(present_config, configs)
        self.save_config(present_config, bot, user)

    def list_epoch_and_fallback_config(self, bot: Text):
        config = self.load_config(bot)
        selected_config = {}
        nlu_fallback = next((comp for comp in config['pipeline'] if comp["name"] == "FallbackClassifier"), {})
        action_fallback = next((comp for comp in config['policies'] if comp["name"] == "RulePolicy"), {})
        ted_policy = next((comp for comp in config['policies'] if comp["name"] == "TEDPolicy"), {})
        diet_classifier = next((comp for comp in config['pipeline'] if comp["name"] == "DIETClassifier"), {})
        response_selector = next((comp for comp in config['pipeline'] if comp["name"] == "ResponseSelector"), {})
        selected_config['nlu_confidence_threshold'] = nlu_fallback.get('threshold') if nlu_fallback.get(
            'threshold') else None
        selected_config['action_fallback'] = action_fallback.get('core_fallback_action_name')
        selected_config['action_fallback_threshold'] = action_fallback.get(
            'core_fallback_threshold') if action_fallback.get('core_fallback_threshold') else None
        selected_config['ted_epochs'] = ted_policy.get('epochs')
        selected_config['nlu_epochs'] = diet_classifier.get('epochs')
        selected_config['response_epochs'] = response_selector.get('epochs')
        return selected_config

    def delete_config(self, bot: Text, user: Text):
        """
        soft deletes bot training configuration

        :param bot: bot id
        :param user: user id
        :return: None
        """
        Utility.hard_delete_document([Configs], bot=bot)

    def fetch_configs(self, bot: Text):
        """
        fetches bot training configuration is exist otherwise load default

        :param bot: bot id
        :return: dict
        """
        try:
            configs = Configs.objects().get(bot=bot)
        except DoesNotExist as e:
            logging.info(e)
            configs = Configs._from_son(
                read_config_file(Utility.environment["model"]["train"]["default_model_training_config_path"])
            )
        return configs

    def load_config(self, bot: Text):
        """
        loads bot training configuration for training

        :param bot: bot id
        :return: dict
        """
        configs = self.fetch_configs(bot)
        config_dict = configs.to_mongo().to_dict()
        return {
            key: config_dict[key]
            for key in config_dict
            if key in ["language", "pipeline", "policies"]
        }

    def load_chat_client_config(self, bot: Text, user: Text):
        """
        loads chat client configuration for training

        :param bot: bot id
        :param user: user id
        :return: dict
        """
        config = self.get_chat_client_config(bot, user)
        config_dict = config.to_mongo().to_dict()
        config_dict["config"].pop("headers", None)
        config_dict["config"].pop("multilingual", None)
        config_dict.pop("_id", None)
        config_dict.pop("bot", None)
        config_dict.pop("status", None)
        config_dict.pop("user", None)
        config_dict.pop("timestamp", None)
        return config_dict

    def add_training_data(self, training_data: List[models.TrainingData], bot: Text, user: Text, is_integration: bool):
        """
        adds a list of intents

        :param intents: intents list to be added
        :param bot: bot id
        :param user: user id
        :param is_integration: integration status
        :return: intent id
        """
        overall_response = [{}]
        training_data_added = {}
        for data in training_data:
            status = {}
            try:
                intent_id = self.add_intent(
                    text=data.intent,
                    bot=bot,
                    user=user,
                    is_integration=is_integration
                )
                status[data.intent] = intent_id
            except AppException as e:
                status[data.intent] = str(e)

            story_name = "path_" + data.intent
            utterance = "utter_" + data.intent
            events = [
                {"name": data.intent, "type": StoryStepType.intent.value},
                {"name": utterance, "type": StoryStepType.bot.value}]
            try:
                doc_id = self.add_complex_story(
                    story={'name': story_name, 'steps': events, 'type': 'STORY',
                           'template_type': TemplateType.CUSTOM.value},
                    bot=bot,
                    user=user
                )
                status['story'] = doc_id
            except AppException as e:
                status['story'] = str(e)
            try:
                status_message = list(
                    self.add_training_example(
                        data.training_examples, data.intent, bot, user,
                        is_integration)
                )
                status['training_examples'] = status_message
                training_examples = []
                for training_data_add_status in status_message:
                    if training_data_add_status['_id']:
                        training_examples.append(training_data_add_status['text'])
                training_data_added[data.intent] = training_examples
            except AppException as e:
                status['training_examples'] = str(e)

            try:
                utterance_id = self.add_text_response(
                    data.response, utterance, bot, user
                )
                status['responses'] = utterance_id
            except AppException as e:
                status['responses'] = str(e)
            overall_response.append(status)
        return overall_response, training_data_added

    def add_intent(self, text: Text, bot: Text, user: Text, is_integration: bool):
        """
        adds new intent

        :param text: intent name
        :param bot: bot id
        :param user: user id
        :param is_integration: integration status
        :return: intent id
        """
        if Utility.check_empty_string(text):
            raise AppException("Intent Name cannot be empty or blank spaces")

        Utility.is_exist(
            Intents,
            exp_message="Intent already exists!",
            name__iexact=text.strip(),
            bot=bot,
            status=True,
        )
        saved = Intents(name=text, bot=bot, user=user,
                        is_integration=is_integration).save().to_mongo().to_dict()
        return saved["_id"].__str__()

    def get_intents(self, bot: Text):
        """
        fetches list of intent

        :param bot: bot id
        :return: intent list
        """
        intents = Intents.objects(bot=bot, status=True).order_by("-timestamp")
        return list(self.__prepare_document_list(intents, "name"))

    def add_training_example(
            self, examples: List[Text], intent: Text, bot: Text, user: Text, is_integration: bool
    ):
        """
        adds training examples for bot

        :param examples: list of training example
        :param intent: intent name
        :param bot: bot id
        :param user: user id
        :param is_integration: integration status
        :return: list training examples id
        """
        if Utility.check_empty_string(intent):
            raise AppException("Intent cannot be empty or blank spaces")
        if not Utility.is_exist(
                Intents, raise_error=False, name__iexact=intent, bot=bot, status=True
        ):
            self.add_intent(intent, bot, user, is_integration)

        for example in examples:
            try:
                if Utility.check_empty_string(example):
                    raise AppException(
                        "Training Example cannot be empty or blank spaces"
                    )
                text, entities = DataUtility.extract_text_and_entities(example.strip())
                intent_for_example = Utility.retrieve_field_values(TrainingExamples,
                                                                   field=TrainingExamples.intent.name,
                                                                   text__iexact=text, bot=bot, status=True)
                if intent_for_example:
                    yield {
                        "text": example,
                        "message": f'Training Example exists in intent: {intent_for_example}',
                        "_id": None,
                    }
                else:
                    if entities:
                        new_entities = self.save_entities_and_add_slots(entities, bot, user)
                    else:
                        new_entities = None

                    training_example = TrainingExamples(
                        intent=intent,
                        text=text,
                        entities=new_entities,
                        bot=bot,
                        user=user,
                    )

                    saved = training_example.save().to_mongo().to_dict()
                    new_entities_as_dict = []
                    if new_entities:
                        new_entities_as_dict = [json.loads(e.to_json()) for e in new_entities]
                    yield {
                        "text": DataUtility.prepare_nlu_text(text, new_entities_as_dict),
                        "_id": saved["_id"].__str__(),
                        "message": "Training Example added",
                    }
            except Exception as e:
                yield {"text": example, "_id": None, "message": str(e)}

    def add_or_move_training_example(
            self, examples: List[Text], intent: Text, bot: Text, user: Text
    ):
        """
        Moves list of training examples to existing intent.
        If training examples does not exists, then it is added to the specified intent.

        :param examples: list of training example
        :param intent: intent name
        :param bot: bot id
        :param user: user id
        :return: list training examples id
        """
        if not Utility.is_exist(
                Intents, raise_error=False, name__iexact=intent, bot=bot, status=True
        ):
            raise AppException('Intent does not exists')

        for example in examples:
            if Utility.check_empty_string(example):
                yield {"text": example, "_id": None, "message": "Training Example cannot be empty or blank spaces"}
                continue

            text, entities = DataUtility.extract_text_and_entities(example.strip())
            new_entities_as_dict = []
            try:
                training_example = TrainingExamples.objects(text__iexact=text, bot=bot, status=True).get()
                training_example.intent = intent
                message = "Training Example moved"
                if training_example.entities:
                    new_entities_as_dict = [json.loads(e.to_json()) for e in training_example.entities]
            except DoesNotExist:
                if entities:
                    new_entities = self.save_entities_and_add_slots(entities, bot, user)
                    new_entities_as_dict = [json.loads(e.to_json()) for e in new_entities]
                else:
                    new_entities = None
                training_example = TrainingExamples(
                    intent=intent,
                    text=text,
                    entities=new_entities,
                    bot=bot,
                    user=user
                )
                message = "Training Example added"
            saved = training_example.save().to_mongo().to_dict()

            yield {
                "text": DataUtility.prepare_nlu_text(text, new_entities_as_dict),
                "_id": saved["_id"].__str__(),
                "message": message
            }

    def save_entities_and_add_slots(self, entities, bot: Text, user: Text):
        ext_entity = [ent["entity"] for ent in entities]
        self.__save_domain_entities(ext_entity, bot=bot, user=user)
        self.__add_slots_from_entities(ext_entity, bot, user)
        new_entities = list(self.__extract_entities(entities))
        return new_entities

    def edit_training_example(
            self, id: Text, example: Text, intent: Text, bot: Text, user: Text
    ):
        """
        update training example

        :param id: training example id
        :param example: new training example
        :param intent: intent name
        :param bot: bot id
        :param user: user id
        :return: None
        """
        try:
            if Utility.check_empty_string(example):
                raise AppException("Training Example cannot be empty or blank spaces")
            text, entities = DataUtility.extract_text_and_entities(example.strip())
            intent_for_example = Utility.retrieve_field_values(TrainingExamples,
                                                               field=TrainingExamples.intent.name, text__iexact=text,
                                                               entities=entities, bot=bot, status=True)
            if intent_for_example:
                raise AppException(f'Training Example exists in intent: {intent_for_example}')
            training_example = TrainingExamples.objects(bot=bot, intent=intent).get(
                id=id
            )
            training_example.user = user
            training_example.text = text
            if entities:
                training_example.entities = list(self.__extract_entities(entities))
            else:
                training_example.entities = None
            training_example.timestamp = datetime.utcnow()
            training_example.save()
        except DoesNotExist:
            raise AppException("Invalid training example!")

    def search_training_examples(self, search: Text, bot: Text, limit: int = 5):
        """
        search the training examples

        :param search: search text
        :param bot: bot id
        :param limit: number of search results
        :return: yields tuple of intent name, training example
        """
        results = (
            TrainingExamples.objects(bot=bot, status=True)
                .search_text(search)
                .order_by("$text_score")
                .limit(limit)
        )
        for result in results:
            yield {"intent": result.intent, "text": result.text}

    def get_intents_and_training_examples(self, bot: Text):
        """
        Gets all the intents and associated training examples

        :param bot: bot id
        :return: intents and list of training examples against them
        """
        intents_and_training_examples_dict = {}
        intents = self.get_intents(bot)
        intents_and_training_examples = list(
            TrainingExamples.objects(bot=bot, status=True).aggregate(
                [
                    {
                        "$group": {
                            "_id": "$intent",
                            "training_examples": {
                                "$push": {
                                    "text": "$text",
                                    "entities": {"$ifNull": ["$entities", None]},
                                    "_id": {"$toString": "$_id"}
                                }
                            }
                        }
                    },
                    {
                        "$project": {
                            "_id": 0,
                            "intent": "$_id",
                            "training_examples": 1
                        }
                    }
                ]
            )
        )
        for data in intents_and_training_examples:
            intents_and_training_examples_dict[data['intent']] = data['training_examples']

        for intent in intents:
            if not intents_and_training_examples_dict.get(intent['name']):
                intents_and_training_examples_dict[intent['name']] = None
        return intents_and_training_examples_dict

    def get_training_examples(self, intent: Text, bot: Text):
        """
        fetches training examples

        :param intent: intent name
        :param bot: bot id
        :return: yields training examples
        """
        training_examples = TrainingExamples.objects(
            bot=bot, intent__iexact=intent, status=True
        ).order_by("-timestamp")
        for training_example in training_examples:
            example = training_example.to_mongo().to_dict()
            entities = example["entities"] if "entities" in example else None
            yield {
                "_id": example["_id"].__str__(),
                "text": DataUtility.prepare_nlu_text(example["text"], entities),
            }

    def get_all_training_examples(self, bot: Text):
        """
        fetches list of all training examples

        :param bot: bot id
        :return: text list, id list
        """
        training_examples = list(
            TrainingExamples.objects(bot=bot, status=True).aggregate(
                [
                    {
                        "$group": {
                            "_id": "$bot",
                            "text": {"$push": {"$toLower": "$text"}},
                            "id": {"$push": {"$toString": "$_id"}},
                        }
                    }
                ]
            )
        )

        if training_examples:
            return training_examples[0]["text"], training_examples[0]["id"]
        else:
            return [], []

    @staticmethod
    def get_training_examples_as_dict(bot: Text):
        """
        fetches training examples and intent as a dict

        :param bot: bot id
        :return: list of dict<training_example, intent>
        """
        training_examples = list(
            TrainingExamples.objects(bot=bot, status=True).aggregate([
                {"$replaceRoot": {"newRoot": {"$arrayToObject": [[{'k': "$text", 'v': "$intent"}]]}}},
                {'$addFields': {'bot': bot}},
                {'$group': {'_id': '$bot', 'training_examples': {'$mergeObjects': '$$ROOT'}}},
                {'$unset': 'training_examples.bot'},
                {'$project': {'_id': 0, 'training_examples': 1}}])
        )
        if training_examples:
            training_examples = training_examples[0].get('training_examples', {})
        else:
            training_examples = {}
        return training_examples

    def remove_document(
            self, document: Document, id: Text, bot: Text, user: Text, **kwargs
    ):
        """
        soft delete the document

        :param document: mongoengine document
        :param id: document id
        :param bot: bot id
        :param user: user id
        :return: None
        """
        try:
            doc = document.objects(bot=bot, **kwargs).get(id=id)
            doc.status = False
            doc.user = user
            doc.timestamp = datetime.utcnow()
            doc.save(validate=False)
        except DoesNotExist as e:
            logging.exception(e)
            raise AppException("Unable to remove document")
        except Exception as e:
            logging.exception(e)
            raise AppException("Unable to remove document")

    def __prepare_document_list(self, documents: List[Document], field: Text):
        for document in documents:
            doc_dict = document.to_mongo().to_dict()
            yield {"_id": doc_dict["_id"].__str__(), field: doc_dict[field]}

    def add_entity(self, name: Text, bot: Text, user: Text, raise_exc_if_exists: bool = True):
        """
        adds an entity

        :param name: entity name
        :param bot: bot id
        :param user: user id
        :param raise_exc_if_exists: raise exception if entity exists
        :return: entity id
        """
        if Utility.check_empty_string(name):
            raise AppException("Entity Name cannot be empty or blank spaces")
        if not Utility.is_exist(
                Entities,
                raise_error=raise_exc_if_exists,
                exp_message="Entity already exists!",
                name__iexact=name.strip(),
                bot=bot,
                status=True,
        ):
            entity = Entities(name=name, bot=bot, user=user).save().to_mongo().to_dict()
            return entity["_id"].__str__()

    def delete_entity(self, name: Text, bot: Text, user: Text, raise_exc_if_not_exists: bool = True):
        """
        Deletes an entity.

        :param name: entity name
        :param bot: bot id
        :param user: user
        :param raise_exc_if_not_exists: raise exception if entity does not exists
        """
        try:
            entity = Entities.objects(name=name, bot=bot, status=True).get()
            entity.status = False
            entity.user = user
            entity.save()
        except DoesNotExist:
            if raise_exc_if_not_exists:
                raise AppException('Entity not found')

    def get_entities(self, bot: Text):
        """
        fetches list of registered entities

        :param bot: bot id
        :return: list of entities
        """
        entities = Entities.objects(bot=bot, status=True)
        return list(self.__prepare_document_list(entities, "name"))

    def add_action(self, name: Text, bot: Text, user: Text, raise_exception=True, action_type: ActionType = None):
        """
        adds action
        :param name: action name
        :param bot: bot id
        :param user: user id
        :param raise_exception: default is True to raise exception if Entity already exists
        :param action_type: one of http_action or slot_set_action
        :return: action id
        """
        if Utility.check_empty_string(name):
            raise AppException("Action name cannot be empty or blank spaces")

        if not name.startswith('utter_') and not Utility.is_exist(
                Actions,
                raise_error=raise_exception,
                exp_message="Action exists!",
                name__iexact=name,
                bot=bot,
                status=True):
            action = (
                Actions(name=name, type=action_type, bot=bot, user=user).save().to_mongo().to_dict()
            )
            return action["_id"].__str__()
        else:
            return None

    def get_actions(self, bot: Text):
        """
        fetches actions

        :param bot: bot id
        :return: list of actions
        """
        actions = Actions.objects(bot=bot, status=True)
        return list(self.__prepare_document_list(actions, "name"))

    def __add_slots_from_entities(self, entities: List[Text], bot: Text, user: Text):
        slot_name_list = self.__fetch_slot_names(bot)
        slots = []
        for entity in entities:
            if entity.strip().lower() not in slot_name_list:
                slot = Slots(name=entity, type="text", bot=bot, user=user)
                slot.clean()
                slots.append(slot)

        if slots:
            Slots.objects.insert(slots)

    def add_text_response(self, utterance: Text, name: Text, bot: Text, user: Text, form_attached: str = None):
        """
        saves bot text utterance
        :param utterance: text utterance
        :param name: utterance name
        :param bot: bot id
        :param user: user id
        :param form_attached: form for which this utterance was created
        :return: bot utterance id
        """
        if Utility.check_empty_string(utterance):
            raise AppException("Utterance text cannot be empty or blank spaces")
        if Utility.check_empty_string(name):
            raise AppException("Utterance name cannot be empty or blank spaces")
        if form_attached and not Utility.is_exist(Forms, raise_error=False, name=form_attached, bot=bot, status=True):
            raise AppException(f"Form '{form_attached}' does not exists")
        return self.add_response(
            utterances={"text": utterance}, name=name, bot=bot, user=user, form_attached=form_attached
        )

    def add_custom_response(self, utterance: Dict, name: Text, bot: Text, user: Text, form_attached: str = None):
        """
        saves bot json utterance
        :param utterance: text utterance
        :param name: utterance name
        :param bot: bot id
        :param user: user id
        :param form_attached: form for which this utterance was created
        :return: json utterance id
        """
        if not (isinstance(utterance, dict) and utterance):
            raise AppException("Utterance must be dict type and must not be empty")
        if Utility.check_empty_string(name):
            raise AppException("Utterance name cannot be empty or blank spaces")
        if form_attached and not Utility.is_exist(Forms, raise_error=False, name=form_attached, bot=bot, status=True):
            raise AppException(f"Form '{form_attached}' does not exists")
        return self.add_response(
            utterances={"custom": utterance}, name=name, bot=bot, user=user, form_attached=form_attached
        )

    def add_response(self, utterances: Dict, name: Text, bot: Text, user: Text, form_attached: str = None):
        """
        save bot utterance

        :param utterances: utterance value
        :param name: utterance name
        :param bot: bot id
        :param user: user id
        :param form_attached: form name in case utterance is attached to form
        :return: bot utterance id
        """
        self.__check_response_existence(
            response=utterances, bot=bot, exp_message="Utterance already exists!"
        )
        response = list(
            self.__extract_response_value(
                values=[utterances], key=name, bot=bot, user=user
            )
        )[0]
        value = response.save().to_mongo().to_dict()
        self.add_utterance_name(name=name, bot=bot, user=user, form_attached=form_attached)
        return value["_id"].__str__()

    def edit_text_response(
            self, id: Text, utterance: Text, name: Text, bot: Text, user: Text
    ):
        """
        update the text bot utterance

        :param id: utterance id against which the utterance is updated
        :param utterance: text utterance value
        :param name: utterance name
        :param bot: bot id
        :param user: user id
        :return: None
        :raises: DoesNotExist: if utterance does not exist
        """
        self.edit_response(id, {"text": utterance}, name, bot, user)

    def edit_custom_response(
            self, id: Text, utterance: Dict, name: Text, bot: Text, user: Text
    ):
        """
        update the json bot utterance

        :param id: utterance id against which the utterance is updated
        :param utterance: json utterance value
        :param name: utterance name
        :param bot: bot id
        :param user: user id
        :return: None
        :raises: DoesNotExist: if utterance does not exist
        """
        self.edit_response(id, {"custom": utterance}, name, bot, user)

    def edit_response(
            self, id: Text, utterances: Dict, name: Text, bot: Text, user: Text
    ):
        """
        update the bot utterance
        
        :param id: utterance id against which the utterance is updated
        :param utterances: utterance value
        :param name: utterance name
        :param bot: bot id
        :param user: user id
        :return: None
        :raises: AppException
        """
        try:
            self.__check_response_existence(
                response=utterances, bot=bot, exp_message="Utterance already exists!"
            )
            response = Responses.objects(bot=bot, name=name).get(id=id)
            r_type, r_object = DataUtility.prepare_response(utterances)
            if RESPONSE.Text.value == r_type:
                response.text = r_object
                response.custom = None
            elif RESPONSE.CUSTOM.value == r_type:
                response.custom = r_object
                response.text = None
            response.user = user
            response.timestamp = datetime.utcnow()
            response.save()
        except DoesNotExist:
            raise AppException("Utterance does not exist!")

    def get_response(self, name: Text, bot: Text):
        """
        fetch all the utterances
        
        :param name: utterance name
        :param bot: bot id
        :return: yields the utterances
        """
        values = Responses.objects(bot=bot, status=True, name__iexact=name).order_by(
            "-timestamp"
        )
        for value in values:
            val = None
            resp_type = None
            if value.text:
                val = list(
                    self.__prepare_response_Text([value.text.to_mongo().to_dict()])
                )[0]
                resp_type = "text"
            elif value.custom:
                val = value.custom.to_mongo().to_dict()
                resp_type = "json"
            yield {"_id": value.id.__str__(), "value": val, "type": resp_type}

    def fetch_list_of_response(self, bot: Text):
        saved_responses = list(
            Responses.objects(bot=bot, status=True).aggregate(
                [
                    {
                        "$group": {
                            "_id": "$name",
                            "texts": {"$push": "$text"},
                            "customs": {"$push": "$custom"},
                        }
                    }
                ]
            )
        )

        saved_items = list(
            itertools.chain.from_iterable(
                [items["texts"] + items["customs"] for items in saved_responses]
            )
        )

        return saved_items

    def get_all_responses(self, bot: Text):
        responses = list(
            Responses.objects(bot=bot, status=True).order_by("-timestamp").aggregate(
                [
                    {
                        "$group": {
                            "_id": "$name",
                            "texts": {"$push": "$text"},
                            "customs": {"$push": "$custom"},
                        }
                    },
                    {
                        "$project": {
                            "_id": 0,
                            "name": "$_id",
                            "texts": 1,
                            "customs": 1
                        }
                    }
                ]
            )
        )
        return responses

    def __check_response_existence(
            self, response: Dict, bot: Text, exp_message: Text = None, raise_error=True
    ):
        saved_items = self.fetch_list_of_response(bot)

        if response in saved_items:
            if raise_error:
                if Utility.check_empty_string(exp_message):
                    raise AppException("Exception message cannot be empty")
                raise AppException(exp_message)
            else:
                return True
        else:
            if not raise_error:
                return False

    def __complex_story_prepare_steps(self, steps: List[Dict], flowtype, bot, user):
        """
        convert kairon story events to rasa story events
        :param steps: list of story steps
        :return: rasa story events list
        """

        events = []
        if steps and flowtype == "RULE":
            if steps[0]['name'] != RULE_SNIPPET_ACTION_NAME and steps[0]['type'] != ActionExecuted.type_name:
                events.append(StoryEvents(
                    name=RULE_SNIPPET_ACTION_NAME,
                    type=ActionExecuted.type_name))
        action_step_types = {s_type.value for s_type in StoryStepType}.difference({
            StoryStepType.intent.value, StoryStepType.slot.value, StoryStepType.form_start.value, StoryStepType.form_end.value
        })
        for step in steps:
            if step['type'] == StoryStepType.intent.value:
                events.append(StoryEvents(
                    name=step['name'].strip().lower(),
                    type=UserUttered.type_name))
            elif step['type'] == StoryStepType.slot.value:
                events.append(StoryEvents(
                    name=step['name'].strip().lower(),
                    type=SlotSet.type_name, value=step.get('value')))
            elif step['type'] in action_step_types:
                Utility.is_exist(Utterances,
                                 f'utterance "{step["name"]}" is attached to a form',
                                 bot=bot, name__iexact=step['name'], form_attached__ne=None)
                events.append(StoryEvents(
                    name=step['name'].strip().lower(),
                    type=ActionExecuted.type_name))
                if step['type'] == StoryStepType.action.value:
                    self.add_action(step['name'], bot, user, raise_exception=False)
            elif step['type'] == StoryStepType.form_start.value:
                events.append(StoryEvents(
                    name=step['name'].strip().lower(),
                    type=ActiveLoop.type_name))
            elif step['type'] == StoryStepType.form_end.value:
                events.append(StoryEvents(
                    name=None,
                    type=ActiveLoop.type_name))
            else:
                raise AppException("Invalid event type!")
        return events

    def add_complex_story(self, story: Dict, bot: Text, user: Text):
        """
        save story in mongodb

        :param story: story steps list
        :param bot: bot id
        :param user: user id
        :return: story id
        :raises: AppException: Story already exist!

        """
        name = story['name']
        steps = story['steps']
        flowtype = story['type']
        if Utility.check_empty_string(name):
            raise AppException("path name cannot be empty or blank spaces")

        if not steps:
            raise AppException("steps are required")

        template_type = story.get('template_type')
        if not template_type:
            template_type = DataUtility.get_template_type(story)

        if flowtype == "STORY":
            data_class = Stories
            data_object = Stories()
            exception_message_name = "Story"
        elif flowtype == 'RULE':
            data_class = Rules
            data_object = Rules()
            exception_message_name = "Rule"
        else:
            raise AppException("Invalid type")
        Utility.is_exist(data_class,
                         bot=bot, status=True, block_name__iexact=name,
                         exp_message=f"{exception_message_name} with the name already exists")
        events = self.__complex_story_prepare_steps(steps, flowtype, bot, user)
        Utility.is_exist_query(data_class,
                               query=(Q(bot=bot) & Q(status=True)) & (Q(block_name__iexact=name) | Q(events=events)),
                               exp_message="Flow already exists!")

        data_object.block_name = name
        data_object.events = events
        data_object.bot = bot
        data_object.user = user
        data_object.start_checkpoints = [STORY_START]
        data_object.template_type = template_type

        id = (
            data_object.save().id.__str__()
        )

        self.add_slot({"name": "bot", "type": "any", "initial_value": bot, "influence_conversation": False}, bot, user,
                      raise_exception_if_exists=False)

        return id

    def add_multiflow_story(self, story: Dict, bot: Text, user: Text):
        """
        save conditional story in mongodb

        :param story: story steps list
        :param bot: bot id
        :param user: user id
        :return: story id
        :raises: AppException: Story already exist!

        """

        name = story['name']
        steps = story['steps']
        metadata = story.get('metadata')

        if Utility.check_empty_string(name):
            raise AppException("Story name cannot be empty or blank spaces")

        if not steps:
            raise AppException("steps are required")
        Utility.is_exist(MultiflowStories,
                         bot=bot, status=True, block_name__iexact=name,
                         exp_message="Multiflow Story with the name already exists")
        StoryValidator.validate_steps(steps, metadata)
        events = [MultiflowStoryEvents(**step) for step in steps]
        path_metadata = [MultiFlowStoryMetadata(**path) for path in metadata or []]
        Utility.is_exist_query(MultiflowStories,
                               query=(Q(bot=bot) & Q(status=True)) & (Q(block_name__iexact=name) | Q(events=events)),
                               exp_message="Story flow already exists!")

        story_obj = MultiflowStories()
        story_obj.block_name = name
        story_obj.events = events
        story_obj.metadata = path_metadata
        story_obj.bot = bot
        story_obj.user = user
        story_obj.start_checkpoints = [STORY_START]

        id = (
            story_obj.save().id.__str__()
        )

        self.add_slot({"name": "bot", "type": "any", "initial_value": bot, "influence_conversation": False}, bot, user,
                      raise_exception_if_exists=False)

        return id

    def update_complex_story(self, story_id: Text, story: Dict, bot: Text, user: Text):
        """
        Updates story in mongodb

        :param story_id: story id
        :param story: dict contains name, steps and type for either rules or story
        :param bot: bot id
        :param user: user id
        :return: story id
        :raises: AppException: Story already exist!

        """
        name = story['name']
        steps = story['steps']
        flowtype = story['type']
        if Utility.check_empty_string(name):
            raise AppException("path name cannot be empty or blank spaces")

        if not steps:
            raise AppException("steps are required")

        if flowtype == 'STORY':
            data_class = Stories
            exception_message_name = "Story"
        elif flowtype == 'RULE':
            data_class = Rules
            exception_message_name = "Rule"
        else:
            raise AppException("Invalid type")
        Utility.is_exist(data_class,
                         bot=bot, status=True, block_name__iexact=name, id__ne=story_id,
                         exp_message=f"{exception_message_name} with the name already exists")
        try:
            data_object = data_class.objects(bot=bot, status=True, id=story_id).get()
        except DoesNotExist:
            raise AppException("Flow does not exists")

        events = self.__complex_story_prepare_steps(steps, flowtype, bot, user)
        data_object['events'] = events
        Utility.is_exist_query(
            data_class,
            query=(Q(id__ne=story_id) & Q(bot=bot) & Q(status=True) & Q(events=data_object['events'])),
            exp_message="Flow already exists!"
        )
        data_object['block_name'] = name
        story_id = (
            data_object.save().id.__str__()
        )
        return story_id

    def update_multiflow_story(self, story_id: Text, story: Dict, bot: Text):
        """
        Updates story in mongodb

        :param story_id: story id
        :param story: dict contains name, steps and type for either rules or story
        :param bot: bot id
        :param user: user id
        :return: story id
        :raises: AppException: Story already exist!

        """
        name = story['name']
        steps = story['steps']
        metadata = story.get('metadata')

        if Utility.check_empty_string(name):
            raise AppException("Story name cannot be empty or blank spaces")

        if not steps:
            raise AppException("steps are required")
        StoryValidator.validate_steps(steps, metadata)
        Utility.is_exist(MultiflowStories,
                         bot=bot, status=True, block_name__iexact=name, id__ne=story_id,
                         exp_message="Multiflow Story with the name already exists")
        events = [MultiflowStoryEvents(**step) for step in steps]
        path_metadata = [MultiFlowStoryMetadata(**path) for path in metadata or []]
        Utility.is_exist_query(MultiflowStories,
                               query=(Q(id__ne=story_id) & Q(bot=bot) & Q(status=True) & Q(events=events)),
                               exp_message="Story flow already exists!")

        try:
            story_obj = MultiflowStories.objects(bot=bot, status=True, id=story_id).get()
            story_obj.events = events
            story_obj.metadata = path_metadata
            story_obj.block_name = name
            story_id = (
                story_obj.save().id.__str__()
            )
            return story_id
        except DoesNotExist:
            raise AppException("Flow does not exists")

    def delete_complex_story(self, story_id: str, type: Text, bot: Text, user: Text):
        """
        Soft deletes complex story.
        :param story_id: Story id
        :param type: Flow Type
        :param user: user id
        :param bot: bot id
        :return:
        """

        if type == StoryType.story.value:
            data_class = Stories
        elif type == StoryType.rule.value:
            data_class = Rules
        elif type == StoryType.multiflow_story.value:
            data_class = MultiflowStories
        else:
            raise AppException("Invalid type")
        try:
            data_class.objects(bot=bot, status=True, id=story_id).get()
        except DoesNotExist:
            raise AppException("Flow does not exists")
        Utility.delete_document(
            [data_class], bot=bot, user=user, id=story_id
        )

    def get_all_stories(self, bot: Text):
        standard_stories = list(self.get_stories(bot=bot))
        multiflow_stories = list(self.get_multiflow_stories(bot=bot))
        return standard_stories + multiflow_stories

    def get_stories(self, bot: Text):
        """
        fetches stories 
        
        :param bot: bot is 
        :return: yield dict
        """

        http_actions = self.list_http_action_names(bot)
        reset_slot_actions = set(SlotSetAction.objects(bot=bot, status=True).values_list('name'))
        google_search_actions = set(GoogleSearchAction.objects(bot=bot, status=True).values_list('name'))
        jira_actions = set(JiraAction.objects(bot=bot, status=True).values_list('name'))
        zendesk_actions = set(ZendeskAction.objects(bot=bot, status=True).values_list('name'))
        pipedrive_leads_actions = set(PipedriveLeadsAction.objects(bot=bot, status=True).values_list('name'))
        hubspot_forms_actions = set(HubspotFormsAction.objects(bot=bot, status=True).values_list('name'))
        pyscript_actions = set(PyscriptActionConfig.objects(bot=bot, status=True).values_list('name'))
        razorpay_actions = set(RazorpayAction.objects(bot=bot, status=True).values_list('name'))
        email_actions = set(EmailActionConfig.objects(bot=bot, status=True).values_list('action_name'))
        prompt_actions = set(PromptAction.objects(bot=bot, status=True).values_list('name'))
        web_search_actions = set(WebSearchAction.objects(bot=bot, status=True).values_list('name'))
        forms = set(Forms.objects(bot=bot, status=True).values_list('name'))
        data_list = list(Stories.objects(bot=bot, status=True))
        data_list.extend(list(Rules.objects(bot=bot, status=True)))
        for value in data_list:
            final_data = {}
            item = value.to_mongo().to_dict()
            block_name = item.pop("block_name")
            events = item.pop("events")
            final_data["_id"] = item["_id"].__str__()
            final_data['template_type'] = item.pop("template_type")
            if isinstance(value, Stories):
                final_data['type'] = StoryType.story.value
            elif isinstance(value, Rules):
                final_data['type'] = StoryType.rule.value
            else:
                continue
            steps = []
            for event in events:
                step = {}
                if isinstance(value, Rules) and event.get('name') == RULE_SNIPPET_ACTION_NAME and event['type'] == ActionExecuted.type_name:
                    continue
                if event['type'] == UserUttered.type_name:
                    step['name'] = event['name']
                    step['type'] = StoryStepType.intent.value
                elif event['type'] == SlotSet.type_name:
                    step['name'] = event['name']
                    step['type'] = StoryStepType.slot.value
                    step['value'] = event.get("value")
                elif event['type'] == ActionExecuted.type_name:
                    step['name'] = event['name']
                    if event['name'] in http_actions:
                        step['type'] = StoryStepType.http_action.value
                    elif event['name'] in reset_slot_actions:
                        step['type'] = StoryStepType.slot_set_action.value
                    elif event['name'] in google_search_actions:
                        step['type'] = StoryStepType.google_search_action.value
                    elif event['name'] in jira_actions:
                        step['type'] = StoryStepType.jira_action.value
                    elif event['name'] in email_actions:
                        step['type'] = StoryStepType.email_action.value
                    elif event['name'] in forms:
                        step['type'] = StoryStepType.form_action.value
                    elif event['name'] in zendesk_actions:
                        step['type'] = StoryStepType.zendesk_action.value
                    elif event['name'] in pipedrive_leads_actions:
                        step['type'] = StoryStepType.pipedrive_leads_action.value
                    elif event['name'] in hubspot_forms_actions:
                        step['type'] = StoryStepType.hubspot_forms_action.value
                    elif event["name"] in razorpay_actions:
                        step['type'] = StoryStepType.razorpay_action.value
                    elif event["name"] in pyscript_actions:
                        step['type'] = StoryStepType.pyscript_action.value
                    elif event['name'] == KAIRON_TWO_STAGE_FALLBACK:
                        step['type'] = StoryStepType.two_stage_fallback_action.value
                    elif event['name'] in prompt_actions:
                        step['type'] = StoryStepType.prompt_action.value
                    elif event['name'] in web_search_actions:
                        step['type'] = StoryStepType.web_search_action.value
                    elif str(event['name']).startswith("utter_"):
                        step['type'] = StoryStepType.bot.value
                    else:
                        step['type'] = StoryStepType.action.value
                elif event['type'] == ActiveLoop.type_name:
                    step['type'] = StoryStepType.form_end.value
                    if not Utility.check_empty_string(event.get('name')):
                        step['name'] = event['name']
                        step['type'] = StoryStepType.form_start.value
                if step:
                    steps.append(step)

            final_data['name'] = block_name
            final_data['steps'] = steps
            yield final_data

    def get_multiflow_stories(self, bot: Text):
        """
        fetches stories

        :param bot: bot id
        :return: yield dict
        """
        multiflow = list(MultiflowStories.objects(bot=bot, status=True))
        for value in multiflow:
            final_data = {}
            item = value.to_mongo().to_dict()
            block_name = item.pop("block_name")
            events = item.pop("events")
            final_data['metadata'] = item.get("metadata", [])
            final_data['type'] = StoryType.multiflow_story.value
            final_data["_id"] = item["_id"].__str__()
            final_data['name'] = block_name
            final_data['steps'] = events
            yield final_data

    def get_utterance_from_intent(self, intent: Text, bot: Text):
        """
        fetches the utterance name by searching intent name in stories

        :param intent: intent name
        :param bot: bot id
        :return: utterance name
        """
        if Utility.check_empty_string(intent):
            raise AppException("Intent cannot be empty or blank spaces")

        responses = Responses.objects(bot=bot, status=True).distinct(field="name")
        actions = HttpActionConfig.objects(bot=bot, status=True).distinct(field="action_name")
        story = Stories.objects(bot=bot, status=True, events__name__iexact=intent)
        if story:
            events = story[0].events
            search = False
            http_action_for_story = None
            for i in range(len(events)):
                event = events[i]
                if event.type == "user":
                    if str(event.name).lower() == intent.lower():
                        search = True
                    else:
                        search = False
                if search and event.type == StoryEventType.action and event.name in responses:
                    return event.name, UTTERANCE_TYPE.BOT
                elif search and event.type == StoryEventType.action and event.name == CUSTOM_ACTIONS.HTTP_ACTION_NAME:
                    if http_action_for_story in actions:
                        return http_action_for_story, UTTERANCE_TYPE.HTTP
                elif search and event.type == StoryEventType.action:
                    return event.name, event.type
                if search and event.name == CUSTOM_ACTIONS.HTTP_ACTION_CONFIG:
                    http_action_for_story = event.value
        return None, None

    def add_session_config(
            self,
            bot: Text,
            user: Text,
            id: Text = None,
            sesssionExpirationTime: int = 60,
            carryOverSlots: bool = True,
    ):
        """
        save or update session config

        :param bot: bot id
        :param user: user id
        :param id: session config id
        :param sesssionExpirationTime: session expiration time, default is 60
        :param carryOverSlots: caary over slots, default is True
        :return:
        """
        if not Utility.check_empty_string(id):
            session_config = SessionConfigs.objects().get(id=id)
            session_config.sesssionExpirationTime = sesssionExpirationTime
            session_config.carryOverSlots = carryOverSlots
        else:
            if SessionConfigs.objects(bot=bot):
                raise AppException("Session config already exists!")
            session_config = SessionConfigs(
                sesssionExpirationTime=sesssionExpirationTime,
                carryOverSlots=carryOverSlots,
                bot=bot,
                user=user,
            )

        return session_config.save().id.__str__()

    def get_session_config(self, bot: Text):
        """
        fetches session configuration

        :param bot: bot id
        :return: dict of session configuration
        """
        session_config = SessionConfigs.objects().get(bot=bot).to_mongo().to_dict()
        return {
            "_id": session_config["_id"].__str__(),
            "sesssionExpirationTime": session_config["sesssionExpirationTime"],
            "carryOverSlots": session_config["carryOverSlots"],
        }

    def add_endpoints(self, endpoint_config: Dict, bot: Text, user: Text):
        """
        saves endpoint configurations

        :param endpoint_config: endpoint configurations
        :param bot: bot id
        :param user: user id
        :return: endpoint id
        """
        try:
            endpoint = Endpoints.objects().get(bot=bot)
        except DoesNotExist:
            if Endpoints.objects(bot=bot):
                raise AppException("Endpoint Configuration already exists!")
            endpoint = Endpoints()

        if endpoint_config.get("bot_endpoint"):
            endpoint.bot_endpoint = EndPointBot(**endpoint_config.get("bot_endpoint"))

        if endpoint_config.get("action_endpoint"):
            endpoint.action_endpoint = EndPointAction(
                **endpoint_config.get("action_endpoint")
            )

        if endpoint_config.get(ENDPOINT_TYPE.HISTORY_ENDPOINT.value):
            token = endpoint_config[ENDPOINT_TYPE.HISTORY_ENDPOINT.value].get('token')
            if not Utility.check_empty_string(token):
                if len(token) < 8:
                    raise AppException('token must contain at least 8 characters')
                if ' ' in token:
                    raise AppException('token cannot contain spaces')
                encrypted_token = Utility.encrypt_message(token)
                endpoint_config[ENDPOINT_TYPE.HISTORY_ENDPOINT.value]['token'] = encrypted_token
            endpoint.history_endpoint = EndPointHistory(
                **endpoint_config.get(ENDPOINT_TYPE.HISTORY_ENDPOINT.value)
            )

        endpoint.bot = bot
        endpoint.user = user
        return endpoint.save().id.__str__()

    def delete_endpoint(self, bot: Text, endpoint_type: ENDPOINT_TYPE):
        """
        delete endpoint configuration

        :param bot: bot id
        :param endpoint_type: Type of endpoint
        :return:
        """
        if not endpoint_type:
            raise AppException('endpoint_type is required for deletion')
        try:
            current_endpoint_config = Endpoints.objects().get(bot=bot)
            if current_endpoint_config.__getitem__(endpoint_type):
                current_endpoint_config.__setitem__(endpoint_type, None)
                current_endpoint_config.save()
            else:
                raise AppException("Endpoint not configured")
        except DoesNotExist as e:
            logging.exception(e)
            raise AppException("No Endpoint configured")

    def get_history_server_endpoint(self, bot):
        endpoint_config = None
        try:
            endpoint_config = self.get_endpoints(bot)
        except AppException:
            pass
        if endpoint_config and endpoint_config.get(ENDPOINT_TYPE.HISTORY_ENDPOINT.value):
            history_endpoint = endpoint_config.get(ENDPOINT_TYPE.HISTORY_ENDPOINT.value)
            history_endpoint['type'] = 'user'
        elif Utility.environment['history_server'].get('url'):
            history_endpoint = {'url': Utility.environment['history_server']['url'],
                                'token': Utility.environment['history_server'].get('token'), 'type': 'kairon'}
        else:
            raise AppException('No history server endpoint configured')
        return history_endpoint

    def get_endpoints(self, bot: Text, raise_exception=True, mask_characters: bool = False):
        """
        fetches endpoint configuration

        :param bot: bot id
        :param mask_characters: masks last 3 characters of the history server token if True
        :param raise_exception: wether to raise an exception, default is True
        :return: endpoint configuration
        """
        try:
            endpoint = Endpoints.objects().get(bot=bot).to_mongo().to_dict()
            endpoint.pop("bot")
            endpoint.pop("user")
            endpoint.pop("timestamp")
            endpoint["_id"] = endpoint["_id"].__str__()

            if endpoint.get(ENDPOINT_TYPE.HISTORY_ENDPOINT.value):
                token = endpoint[ENDPOINT_TYPE.HISTORY_ENDPOINT.value].get('token')
                if not Utility.check_empty_string(token):
                    decrypted_token = Utility.decrypt_message(token)
                    if mask_characters:
                        decrypted_token = decrypted_token[:-3] + '***'
                    endpoint[ENDPOINT_TYPE.HISTORY_ENDPOINT.value]['token'] = decrypted_token

            return endpoint
        except DoesNotExist as e:
            logging.exception(e)
            if raise_exception:
                raise AppException("Endpoint Configuration does not exists!")
            else:
                return {}

    def add_model_deployment_history(
            self, bot: Text, user: Text, model: Text, url: Text, status: Text
    ):
        """
        saves model deployment history

        :param bot: bot id
        :param user: user id
        :param model: model path
        :param url: deployment url
        :param status: deploument status
        :return: model deployment id
        """
        return (
            ModelDeployment(bot=bot, user=user, model=model, url=url, status=status)
                .save()
                .to_mongo()
                .to_dict()
                .get("_id")
                .__str__()
        )

    def get_model_deployment_history(self, bot: Text):
        """
        fetches model deployment history

        :param bot: bot id
        :return: list of model deployment history
        """
        model_deployments = ModelDeployment.objects(bot=bot).order_by("-timestamp")

        for deployment in model_deployments:
            value = deployment.to_mongo().to_dict()
            value.pop("bot")
            value.pop("_id")
            yield value

    def deploy_model(self, bot: Text, user: Text):
        """
        deploy the model to the particular url

        :param bot: bot id
        :param user: user id
        :return: deployment response
        :raises: Exception
        """
        endpoint = {}
        model = None
        try:
            endpoint = self.get_endpoints(bot, raise_exception=False)
            response, model = Utility.deploy_model(endpoint, bot)
        except Exception as e:
            response = str(e)

        self.add_model_deployment_history(
            bot=bot,
            user=user,
            model=model,
            url=(
                endpoint.get("bot_endpoint").get("url")
                if endpoint.get("bot_endpoint")
                else None
            ),
            status=response,
        )
        return response

    def delete_intent(
            self, intent: Text, bot: Text, user: Text, is_integration: bool, delete_dependencies=True
    ):
        """
        deletes intent including dependencies

        :param intent: intent name
        :param bot: bot id
        :param user: user id
        :param is_integration: integration status
        :param delete_dependencies: if True deletes training example, stories and responses
        that are associated with intent, default is True
        :return: None
        :raises: AppException
        """
        if Utility.check_empty_string(intent):
            raise AssertionError("Intent Name cannot be empty or blank spaces")

        try:
            # status to be filtered as Invalid Intent should not be fetched
            intent_obj = Intents.objects(bot=bot, status=True).get(name__iexact=intent)
            MongoProcessor.get_attached_flows(bot, intent, 'user')
        except DoesNotExist as custEx:
            logging.exception(custEx)
            raise AppException(
                "Invalid IntentName: Unable to remove document: " + str(custEx)
            )

        if is_integration:
            if not intent_obj.is_integration:
                raise AppException("This intent cannot be deleted by an integration user")

        try:
            intent_obj.user = user
            intent_obj.status = False
            intent_obj.timestamp = datetime.utcnow()
            intent_obj.save(validate=False)

            if delete_dependencies:
                Utility.delete_document(
                    [TrainingExamples], bot=bot, user=user, intent__iexact=intent
                )
        except Exception as ex:
            logging.exception(ex)
            raise AppException("Unable to remove document" + str(ex))

    def delete_utterance(self, utterance_name: str, bot: str, validate_has_form: bool = True):
        if not (utterance_name and utterance_name.strip()):
            raise AppException("Utterance cannot be empty or spaces")
        try:
            responses = list(Responses.objects(name=utterance_name, bot=bot, status=True))
            if not responses:
                if Utility.is_exist(Utterances, raise_error=False, bot=bot, status=True, name__iexact=utterance_name):
                    self.delete_utterance_name(name=utterance_name, bot=bot, validate_has_form=validate_has_form,
                                               raise_exc=True)
                    return
                raise DoesNotExist("Utterance does not exists")
            MongoProcessor.get_attached_flows(bot, utterance_name, 'action')
            self.delete_utterance_name(name=utterance_name, bot=bot, validate_has_form=validate_has_form, raise_exc=True)
            for response in responses:
                response.status = False
                response.save()
        except DoesNotExist as e:
            raise AppException(e)

    def delete_response(self, utterance_id: str, bot: str, user: str):
        if not (utterance_id and utterance_id.strip()):
            raise AppException("Utterance Id cannot be empty or spaces")
        try:
            response = Responses.objects(bot=bot, status=True).get(id=utterance_id)
            if response is None:
                raise DoesNotExist()
            utterance_name = response['name']
            story = MongoProcessor.get_attached_flows(bot, utterance_name, 'action', False)
            responses = list(Responses.objects(bot=bot, status=True, name__iexact=utterance_name))

            if story and len(responses) <= 1:
                raise AppException("At least one response is required for utterance linked to story")
            if len(responses) <= 1:
                self.delete_utterance_name(name=utterance_name, bot=bot, validate_has_form=True, raise_exc=True)
            self.remove_document(Responses, utterance_id, bot, user)
        except DoesNotExist as e:
            raise AppException(e)

    def update_http_config(self, request_data: Dict, user: str, bot: str):
        """
        Updates Http configuration.
        :param request_data: Dict containing configuration to be modified
        :param user: user id
        :param bot: bot id
        :return: Http configuration id for updated Http action config
        """
        if not Utility.is_exist(
                HttpActionConfig, raise_error=False, action_name__iexact=request_data['action_name'], bot=bot,
                status=True
        ):
            raise AppException("No HTTP action found for bot " + bot + " and action " + request_data['action_name'])
        for http_action in HttpActionConfig.objects(bot=bot, action_name=request_data['action_name'], status=True):
            content_type = {
                HttpContentType.application_json: HttpRequestContentType.json.value,
                HttpContentType.urlencoded_form_data: HttpRequestContentType.data.value
            }[request_data['content_type']]
            response = HttpActionResponse(**request_data.get('response', {})).to_mongo().to_dict()
            params_list = Utility.build_http_request_data_object(request_data.get('params_list', []))
            headers = Utility.build_http_request_data_object(request_data.get('headers', []))
            set_slots = [SetSlotsFromResponse(**slot).to_mongo().to_dict() for slot in
                         request_data.get('set_slots')]
            http_action.update(
                set__http_url=request_data['http_url'], set__request_method=request_data['request_method'],
                set__dynamic_params=request_data.get('dynamic_params'),
                set__content_type=content_type, set__params_list=params_list, set__headers=headers,
                set__response=response, set__set_slots=set_slots, set__user=user, set__timestamp=datetime.utcnow()
            )
            return http_action.id.__str__()

    def add_http_action_config(self, http_action_config: Dict, user: str, bot: str):
        """
        Adds a new Http action.
        :param http_action_config: dict object containing configuration for the Http action
        :param user: user id
        :param bot: bot id
        :return: Http configuration id for saved Http action config
        """
        Utility.is_valid_action_name(http_action_config.get("action_name"), bot, HttpActionConfig)
        http_action_params = [HttpActionRequestBody(**param) for param in http_action_config.get("params_list") or []]
        headers = [HttpActionRequestBody(**param) for param in http_action_config.get("headers") or []]
        content_type = {
            HttpContentType.application_json: HttpRequestContentType.json.value,
            HttpContentType.urlencoded_form_data: HttpRequestContentType.data.value
        }[http_action_config['content_type']]
        set_slots = [SetSlotsFromResponse(**slot) for slot in http_action_config.get('set_slots')]
        doc_id = HttpActionConfig(
            action_name=http_action_config['action_name'],
            content_type=content_type,
            http_url=http_action_config['http_url'],
            request_method=http_action_config['request_method'],
            dynamic_params=http_action_config.get('dynamic_params'),
            params_list=http_action_params,
            headers=headers,
            response=HttpActionResponse(**http_action_config.get('response', {})),
            set_slots=set_slots,
            bot=bot,
            user=user
        ).save().id.__str__()
        self.add_action(http_action_config['action_name'], bot, user, action_type=ActionType.http_action.value,
                        raise_exception=False)
        return doc_id

    def get_http_action_config(self, bot: str, action_name: str):
        """
        Fetches Http action config from collection.
        :param bot: bot id
        :param user: user id
        :param action_name: action name
        :return: HttpActionConfig object containing configuration for the Http action.
        """
        try:
            http_config_dict = HttpActionConfig.objects().get(bot=bot, action_name=action_name,
                                                              status=True).to_mongo().to_dict()
            del http_config_dict['_id']
            for param in http_config_dict.get('headers', []):
                Utility.decrypt_action_parameter(param)
                param.pop('_cls')

            for param in http_config_dict.get('params_list', []):
                Utility.decrypt_action_parameter(param)
                param.pop('_cls')

            http_config_dict['content_type'] = {
                HttpRequestContentType.json.value: HttpContentType.application_json.value,
                HttpRequestContentType.data.value: HttpContentType.urlencoded_form_data.value
            }[http_config_dict['content_type']]
            return http_config_dict
        except DoesNotExist as ex:
            logging.exception(ex)
            raise AppException("No HTTP action found for bot " + bot + " and action " + action_name)

    def list_http_actions(self, bot: str):
        """
        Fetches all Http actions from collection.
        :param bot: bot id
        :param user: user id
        :return: List of Http actions.
        """
        actions = HttpActionConfig.objects(bot=bot, status=True)
        return list(self.__prepare_document_list(actions, "action_name"))

    def add_pyscript_action(self, pyscript_config: Dict, user: str, bot: str):
        """
        Adds a new PyscriptActionConfig action.
        :param pyscript_config: dict object containing configuration for the Http action
        :param user: user id
        :param bot: bot id
        :return: Pyscript configuration id for saved Pyscript action config
        """
        Utility.is_valid_action_name(pyscript_config.get("name"), bot, PyscriptActionConfig)
        action_id = PyscriptActionConfig(
            name=pyscript_config['name'],
            source_code=pyscript_config['source_code'],
            dispatch_response=pyscript_config['dispatch_response'],
            bot=bot,
            user=user,
        ).save().id.__str__()
        self.add_action(pyscript_config['name'], bot, user, action_type=ActionType.pyscript_action.value,
                        raise_exception=False)
        return action_id

    def update_pyscript_action(self, request_data: Dict, user: str, bot: str):
        """
        Updates Pyscript configuration.
        :param request_data: Dict containing configuration to be modified
        :param user: user id
        :param bot: bot id
        :return: Pyscript configuration id for updated Pyscript action config
        """

        if not Utility.is_exist(PyscriptActionConfig, raise_error=False, name=request_data.get('name'),
                                bot=bot, status=True):
            raise AppException(f'Action with name "{request_data.get("name")}" not found')
        action = PyscriptActionConfig.objects(name=request_data.get('name'), bot=bot, status=True).get()
        action.update(
            source_code=request_data['source_code'], set__dispatch_response=request_data['dispatch_response'],
            set__user=user, set__timestamp=datetime.utcnow()
        )
        return action.id.__str__()

    def list_pyscript_actions(self, bot: str, with_doc_id: bool = True):
        """
        Fetches all Pyscript actions from collection
        :param bot: bot id
        :param with_doc_id: return document id along with action configuration if True
        :return: List of Pyscript actions.
        """
        for action in PyscriptActionConfig.objects(bot=bot, status=True):
            action = action.to_mongo().to_dict()
            if with_doc_id:
                action['_id'] = action['_id'].__str__()
            else:
                action.pop('_id')
            action.pop('user')
            action.pop('bot')
            action.pop('status')
            action.pop('timestamp')
            yield action

    def update_db_action(self, request_data: Dict, user: str, bot: str):
        """
        Updates VectorDb configuration.
        :param request_data: Dict containing configuration to be modified
        :param user: user id
        :param bot: bot id
        :return: VectorDb configuration id for updated VectorDb action config
        """

        if not Utility.is_exist(DatabaseAction, raise_error=False, name=request_data.get('name'), bot=bot, status=True):
            raise AppException(f'Action with name "{request_data.get("name")}" not found')
        self.__validate_payload(request_data.get('payload'), bot)
        action = DatabaseAction.objects(name=request_data.get('name'), bot=bot, status=True).get()
        action.query_type = request_data['query_type']
        action.payload = DbQuery(**request_data['payload'])
        action.response = HttpActionResponse(**request_data.get('response', {}))
        action.set_slots = [SetSlotsFromResponse(**slot).to_mongo().to_dict() for slot in
                            request_data.get('set_slots')]
        action.user = user
        action.timestamp = datetime.utcnow()
        action_id = action.save().id.__str__()
        return action_id

    def add_db_action(self, vector_db_action_config: Dict, user: str, bot: str):
        """
        Adds a new VectorDb action.
        :param vector_db_action_config: dict object containing configuration for the Http action
        :param user: user id
        :param bot: bot id
        :return: Http configuration id for saved Http action config
        """
        self.__validate_payload(vector_db_action_config.get('payload'), bot)
        Utility.is_valid_action_name(vector_db_action_config.get("name"), bot, DatabaseAction)
        set_slots = [SetSlotsFromResponse(**slot) for slot in vector_db_action_config.get('set_slots')]
        action_id = DatabaseAction(
            name=vector_db_action_config['name'],
            query_type=vector_db_action_config.get('query_type'),
            payload=DbQuery(**vector_db_action_config.get('payload')),
            response=HttpActionResponse(**vector_db_action_config.get('response', {})),
            set_slots=set_slots,
            bot=bot,
            user=user,
        ).save().id.__str__()
        self.add_action(vector_db_action_config['name'], bot, user, action_type=ActionType.database_action.value,
                        raise_exception=False)
        return action_id

    def __validate_payload(self, payload, bot: Text):
        if payload.get('type') == DbQueryValueType.from_slot.value:
            slot = payload.get('value')
            if not Utility.is_exist(Slots, raise_error=False, name=slot, bot=bot, status=True):
                raise AppException(f'Slot with name {slot} not found!')

    def get_db_action_config(self, bot: str, action: str):
        """
        Fetches VectorDb action config from collection.
        :param bot: bot id
        :param action: action name
        :return: DatabaseAction object containing configuration for the Http action.
        """
        try:
            vector_embedding_config_dict = DatabaseAction.objects(bot=bot, name=action, status=True).get()
            vector_embedding_config = vector_embedding_config_dict.to_mongo().to_dict()
            vector_embedding_config['_id'] = vector_embedding_config['_id'].__str__()
            return vector_embedding_config
        except DoesNotExist as ex:
            logging.exception(ex)
            raise AppException("Action does not exists!")

    def list_db_actions(self, bot: str, with_doc_id: bool = True):
        """
        Fetches all VectorDb actions from collection
        :param bot: bot id
        :param with_doc_id: return document id along with action configuration if True
        :return: List of VectorDb actions.
        """
        for action in DatabaseAction.objects(bot=bot, status=True):
            action = action.to_mongo().to_dict()
            if with_doc_id:
                action['_id'] = action['_id'].__str__()
            else:
                action.pop('_id')
            action.pop('user')
            action.pop('bot')
            action.pop('status')
            action.pop('timestamp')
            yield action

    def list_actions(self, bot: Text):
        all_actions = list(Actions.objects(bot=bot, status=True).aggregate([
            {
                '$group': {
                    '_id': {
                        '$ifNull': [
                            '$type', 'actions'
                        ]
                    },
                    'actions': {
                        '$addToSet': '$name'
                    }
                }
            }
        ]))
        all_actions = {action["_id"]: action["actions"] for action in all_actions}
        all_actions["utterances"] = list(Utterances.objects(bot=bot, status=True).values_list('name'))
        action_types = [a_type.value for a_type in ActionType]
        action_types.append("actions")
        for a_type in action_types:
            if a_type not in all_actions.keys():
                all_actions[a_type] = []
        if all_actions.get("actions"):
            actions = all_actions["actions"]
            actions = [action for action in actions if not str(action).startswith("utter_")]
            all_actions["actions"] = actions
        return all_actions

    def list_http_action_names(self, bot: Text):
        actions = list(HttpActionConfig.objects(bot=bot, status=True).values_list('action_name'))
        return actions

    def add_google_search_action(self, action_config: dict, bot: Text, user: Text):
        """
        Add a new google search action

        :param action_config: google search action configuration
        :param bot: bot id
        :param user: user id
        :return: doc id
        """
        Utility.is_valid_action_name(action_config.get("name"), bot, GoogleSearchAction)
        action = GoogleSearchAction(
            name=action_config['name'],
            api_key=CustomActionRequestParameters(**action_config['api_key']),
            search_engine_id=action_config['search_engine_id'],
            website=action_config.get('website'),
            failure_response=action_config.get('failure_response'),
            num_results=action_config.get('num_results'),
            dispatch_response=action_config.get('dispatch_response', True),
            set_slot=action_config.get('set_slot'),
            bot=bot,
            user=user,
        ).save().id.__str__()
        self.add_action(
            action_config['name'], bot, user, action_type=ActionType.google_search_action.value,
            raise_exception=False
        )
        return action

    def edit_google_search_action(self, action_config: dict, bot: Text, user: Text):
        """
        Update google search action with new values.
        :param action_config: google search action configuration
        :param bot: bot id
        :param user: user id
        :return: None
        """
        if not Utility.is_exist(GoogleSearchAction, raise_error=False, name=action_config.get('name'), bot=bot, status=True):
            raise AppException(f'Google search action with name "{action_config.get("name")}" not found')
        action = GoogleSearchAction.objects(name=action_config.get('name'), bot=bot, status=True).get()
        action.api_key = CustomActionRequestParameters(**action_config['api_key'])
        action.search_engine_id = action_config['search_engine_id']
        action.website = action_config.get('website')
        action.failure_response = action_config.get('failure_response')
        action.num_results = action_config.get('num_results')
        action.dispatch_response = action_config.get('dispatch_response', True)
        action.set_slot = action_config.get('set_slot')
        action.user = user
        action.timestamp = datetime.utcnow()
        action.save()

    def list_google_search_actions(self, bot: Text, with_doc_id: bool = True):
        """
        List google search actions
        :param bot: bot id
        :param with_doc_id: return document id along with action configuration if True
        """
        for action in GoogleSearchAction.objects(bot=bot, status=True):
            action = action.to_mongo().to_dict()
            if with_doc_id:
                action['_id'] = action['_id'].__str__()
            else:
                action.pop('_id')
            action.pop('user')
            action.pop('bot')
            action.pop('timestamp')
            action.pop('status')
            yield action

    def add_web_search_action(self, action_config: dict, bot: Text, user: Text):
        """
        Add a new public search action

        :param action_config: public search action configuration
        :param bot: bot id
        :param user: user id
        :return: doc id
        """
        Utility.is_valid_action_name(action_config.get("name"), bot, WebSearchAction)
        action = WebSearchAction(
            name=action_config['name'],
            website=action_config.get('website', None),
            failure_response=action_config.get('failure_response'),
            topn=action_config.get('topn'),
            dispatch_response=action_config.get('dispatch_response', True),
            set_slot=action_config.get('set_slot'),
            bot=bot,
            user=user,
        ).save().id.__str__()
        self.add_action(
            action_config['name'], bot, user, action_type=ActionType.web_search_action.value,
            raise_exception=False
        )
        return action

    def edit_web_search_action(self, action_config: dict, bot: Text, user: Text):
        """
        Update public search action with new values.
        :param action_config: public search action configuration
        :param bot: bot id
        :param user: user id
        :return: None
        """
        if not Utility.is_exist(WebSearchAction, raise_error=False, name=action_config.get('name'), bot=bot,
                                status=True):
            raise AppException(f'Public search action with name "{action_config.get("name")}" not found')
        action = WebSearchAction.objects(name=action_config.get('name'), bot=bot, status=True).get()
        action.website = action_config.get('website', None)
        action.failure_response = action_config.get('failure_response')
        action.topn = action_config.get('topn')
        action.dispatch_response = action_config.get('dispatch_response', True)
        action.set_slot = action_config.get('set_slot')
        action.user = user
        action.timestamp = datetime.utcnow()
        action.save()

    def list_web_search_actions(self, bot: Text, with_doc_id: bool = True):
        """
        List public search actions
        :param bot: bot id
        :param with_doc_id: return document id along with action configuration if True
        """
        for action in WebSearchAction.objects(bot=bot, status=True):
            action = action.to_mongo().to_dict()
            if with_doc_id:
                action['_id'] = action['_id'].__str__()
            else:
                action.pop('_id')
            action.pop('user')
            action.pop('bot')
            action.pop('timestamp')
            action.pop('status')
            yield action

    def add_slot(self, slot_value: Dict, bot, user, raise_exception_if_exists=True):
        """
        Adds slot if it doesn't exist, updates slot if it exists
        :param slot_value: slot data dict
        :param bot: bot id
        :param user: user id
        :param raise_exception_if_exists: set True to add new slot, False to update slot
        :return: slot id
        """

        if Utility.check_empty_string(slot_value.get('name')):
            raise AppException("Slot Name cannot be empty or blank spaces")

        if slot_value.get('type') not in [item for item in SLOT_TYPE]:
            raise AppException("Invalid slot type.")

        Utility.validate_slot_initial_value_and_values(slot_value)

        try:
            slot = Slots.objects(name__iexact=slot_value.get('name'), bot=bot, status=True).get()
            if raise_exception_if_exists:
                raise AppException("Slot already exists!")
        except DoesNotExist:
            slot = Slots()
            slot.name = slot_value.get('name')

        slot.type = slot_value.get('type')
        slot.initial_value = slot_value.get('initial_value')
        slot.influence_conversation = slot_value.get('influence_conversation')
        slot.auto_fill = slot_value.get('auto_fill')

        if slot_value.get('type') == CategoricalSlot.type_name:
            slot.values = slot_value.get('values')
        elif slot_value.get('type') == FloatSlot.type_name:
            slot.max_value = slot_value.get('max_value')
            slot.min_value = slot_value.get('min_value')

        slot.user = user
        slot.bot = bot
        slot_id = slot.save().id.__str__()
        self.add_entity(slot_value.get('name'), bot, user, False)
        return slot_id

    def delete_slot(
            self, slot_name: Text, bot: Text, user: Text
    ):
        """
        deletes slots
        :param slot_name: slot name
        :param bot: bot id
        :param user: user id
        :return: AppException
        """

        try:
            if slot_name.lower() in {s.value for s in KaironSystemSlots}:
                raise AppException('Default kAIron slot deletion not allowed')
            if self.get_row_count(SlotMapping, bot, slot=slot_name, status=True) > 0:
                raise AppException("Cannot delete slot without removing its mappings!")
            slot = Slots.objects(name__iexact=slot_name, bot=bot, status=True).get()
            forms_with_slot = Forms.objects(bot=bot, status=True, required_slots__contains=slot_name)
            action_with_slot = GoogleSearchAction.objects(bot=bot, status=True, set_slot=slot_name)
            web_search_action_with_slot = WebSearchAction.objects(bot=bot, status=True, set_slot=slot_name)
            stories = Stories.objects(bot=bot, status=True, events__name=slot_name, events__type__ = SlotSet.type_name)
            training_examples = TrainingExamples.objects(bot=bot, status=True, entities__entity= slot_name)
            multi_stories = MultiflowStories.objects(bot=bot, status=True, events__connections__type__=StoryStepType.slot, events__connections__name=slot_name)

            if len(forms_with_slot) > 0:
                raise AppException(f'Slot is attached to form: {[form["name"] for form in forms_with_slot]}')
            elif len(action_with_slot) > 0:
                raise AppException(f'Slot is attached to action: {[action["name"] for action in action_with_slot]}')
            elif len(web_search_action_with_slot) > 0:
                raise AppException(f'Slot is attached to action: {[action["name"] for action in web_search_action_with_slot]}')
            elif len(stories) > 0:
                raise AppException(f'Slot is attached to story: {[story["block_name"] for story in stories]}')
            elif len(training_examples) > 0:
                raise AppException(f'Slot is attached to Example: {[example["intent"] for example in training_examples]}')
            elif len(multi_stories) > 0:
                raise AppException(f'Slot is attached to multi-flow story: {[story["block_name"] for story in multi_stories]}')

            slot.status = False
            slot.user = user
            slot.save()
            self.delete_entity(slot_name, bot, user, False)
        except DoesNotExist as custEx:
            logging.exception(custEx)
            raise AppException(
                "Slot does not exist."
            )

    @staticmethod
    def get_row_count(document: Document, bot: str, **kwargs):
        """
        Gets the count of rows in a document for a particular bot.
        :param document: Mongoengine document for which count is to be given
        :param bot: bot id
        :return: Count of rows
        """
        query = {"bot": bot}
        if document.__name__ == "AuditLogData":
            query = {
                "attributes__key": bot}
        kwargs.update(__raw__=query)
        return document.objects(**kwargs).count()

    @staticmethod
    def get_action_server_logs(bot: str, start_idx: int = 0, page_size: int = 10):
        """
        Fetches all action server logs from collection.
        :param bot: bot id
        :param start_idx: start index in collection
        :param page_size: number of rows
        :return: List of Http actions.
        """
        for log in ActionServerLogs.objects(bot=bot).order_by("-timestamp").skip(start_idx).limit(page_size):
            log = log.to_mongo().to_dict()
            log.pop("bot")
            log.pop("_id")
            yield log

    def __extract_rules(self, story_steps, bot: Text, user: Text):
        saved_rules = self.fetch_rule_block_names(bot)

        for story_step in story_steps:
            if isinstance(story_step, RuleStep) and story_step.block_name.strip().lower() not in saved_rules:
                rule = self.__extract_rule_events(story_step, bot, user)
                yield rule

    def __extract_rule_events(self, rule_step, bot: Text, user: Text):
        rule_events = list(self.__extract_story_events(rule_step.events))
        template_type = DataUtility.get_template_type(rule_events)
        rule = Rules(
            block_name=rule_step.block_name,
            condition_events_indices=list(rule_step.condition_events_indices),
            start_checkpoints=[
                start_checkpoint.name
                for start_checkpoint in rule_step.start_checkpoints
            ],
            end_checkpoints=[
                end_checkpoint.name
                for end_checkpoint in rule_step.end_checkpoints
            ],
            events=rule_events,
            template_type=template_type,
            bot=bot,
            user=user
        )
        rule.clean()
        return rule

    @staticmethod
    def fetch_rule_block_names(bot: Text):
        saved_stories = list(
            Rules.objects(bot=bot, status=True).values_list('block_name')
        )
        return saved_stories

    def save_rules(self, story_steps, bot: Text, user: Text):
        if story_steps:
            new_rules = list(self.__extract_rules(story_steps, bot, user))
            if new_rules:
                Rules.objects.insert(new_rules)

    def delete_rules(self, bot: Text, user: Text):
        """
        soft deletes rules

        :param bot: bot id
        :param user: user id
        :return: None
        """
        Utility.hard_delete_document([Rules], bot=bot)

    def delete_bot_actions(self, bot: Text, user: Text):
        """
        Deletes all type of actions created in bot.

        :param bot: bot id
        :param user: user id
        :return: None
        """
        Utility.hard_delete_document([
            HttpActionConfig, SlotSetAction, FormValidationAction, EmailActionConfig, GoogleSearchAction, JiraAction,
            ZendeskAction, PipedriveLeadsAction, HubspotFormsAction, KaironTwoStageFallbackAction, PromptAction
        ], bot=bot)
        Utility.hard_delete_document([Actions], bot=bot, type__ne=None)

    def __get_rules(self, bot: Text):
        for rule in Rules.objects(bot=bot, status=True):
            rule_events = list(
                self.__prepare_training_story_events(
                    rule.events, datetime.now().timestamp()
                )
            )

            yield RuleStep(
                block_name=rule.block_name,
                condition_events_indices=set(rule.condition_events_indices),
                events=rule_events,
                start_checkpoints=[
                    Checkpoint(start_checkpoint)
                    for start_checkpoint in rule.start_checkpoints
                ],
                end_checkpoints=[
                    Checkpoint(end_checkpoints)
                    for end_checkpoints in rule.end_checkpoints
                ],
            )

    def get_rules_for_training(self, bot: Text):
        return StoryGraph(list(self.__get_rules(bot)))

    def save_integrated_actions(self, actions: dict, bot: Text, user: Text):
        """
        Saves different actions config data
        :param actions: action configurations of different types
        :param bot: bot id
        :param user: user id
        :return: None
        """
        if not actions:
            return
        document_types = {
            ActionType.http_action.value: HttpActionConfig,
            ActionType.two_stage_fallback.value: KaironTwoStageFallbackAction,
            ActionType.email_action.value: EmailActionConfig, ActionType.zendesk_action.value: ZendeskAction,
            ActionType.jira_action.value: JiraAction, ActionType.form_validation_action.value: FormValidationAction,
            ActionType.slot_set_action.value: SlotSetAction, ActionType.google_search_action.value: GoogleSearchAction,
            ActionType.pipedrive_leads_action.value: PipedriveLeadsAction,
            ActionType.prompt_action.value: PromptAction,
            ActionType.web_search_action.value: WebSearchAction
        }
        saved_actions = set(Actions.objects(bot=bot, status=True, type__ne=None).values_list('name'))
        for action_type, actions_list in actions.items():
            for action in actions_list:
                action_name = action.get('name') or action.get('action_name')
                action_name = action_name.lower()
                if document_types.get(action_type) and action_name not in saved_actions:
                    action['bot'] = bot
                    action['user'] = user
                    document_types[action_type](**action).save()
                    self.add_action(action_name, bot, user, action_type=action_type, raise_exception=False)

    def load_action_configurations(self, bot: Text):
        """
        loads configurations of all types of actions from the database
        :param bot: bot id
        :return: dict of action configurations of all types.
        """
        action_config = {}
        action_config.update(self.load_http_action(bot))
        action_config.update(self.load_jira_action(bot))
        action_config.update(self.load_email_action(bot))
        action_config.update(self.load_zendesk_action(bot))
        action_config.update(self.load_form_validation_action(bot))
        action_config.update(self.load_slot_set_action(bot))
        action_config.update(self.load_google_search_action(bot))
        action_config.update(self.load_pipedrive_leads_action(bot))
        action_config.update(self.load_two_stage_fallback_action_config(bot))
        action_config.update(self.load_prompt_action(bot))
        return action_config

    def load_http_action(self, bot: Text):
        """
        loads the http actions from the database
        :param bot: bot id
        :return: dict
        """
        http_actions = []
        for action in HttpActionConfig.objects(bot=bot, status=True):
            action = action.to_mongo().to_dict()
            config = {
                "action_name": action["action_name"], "response": action["response"], "http_url": action["http_url"],
                "request_method": action["request_method"], "content_type": action["content_type"]
            }
            for header in action.get('headers') or []:
                parameter_type = header.get("parameter_type")
                value = header['value']
                if parameter_type == ActionParameterType.value.value and not Utility.check_empty_string(value) and header.get('encrypt') is True:
                    header['value'] = Utility.decrypt_message(header['value'])

            for param in action.get('params_list') or []:
                parameter_type = param.get("parameter_type")
                value = param['value']
                if parameter_type == ActionParameterType.value.value and not Utility.check_empty_string(value) and param.get('encrypt') is True:
                    param['value'] = Utility.decrypt_message(param['value'])

            if action.get('headers'):
                config['headers'] = action['headers']
            if action.get('params_list'):
                config['params_list'] = action['params_list']
            if action.get('set_slots'):
                config['set_slots'] = action['set_slots']
            http_actions.append(config)
        return {ActionType.http_action.value: http_actions}

    def load_email_action(self, bot: Text):
        """
        Loads email actions from the database
        :param bot: bot id
        :return: dict
        """
        return {ActionType.email_action.value: list(self.list_email_action(bot, False))}

    def load_jira_action(self, bot: Text):
        """
        Loads JIRA actions from the database
        :param bot: bot id
        :return: dict
        """
        return {ActionType.jira_action.value: list(self.list_jira_actions(bot, False))}

    def load_google_search_action(self, bot: Text):
        """
        Loads Google search action from the database
        :param bot: bot id
        :return: dict
        """
        return {ActionType.google_search_action.value: list(self.list_google_search_actions(bot, False))}

    def load_zendesk_action(self, bot: Text):
        """
        Loads Zendesk actions from the database
        :param bot: bot id
        :return: dict
        """
        return {ActionType.zendesk_action.value: list(self.list_zendesk_actions(bot, False))}

    def load_slot_set_action(self, bot: Text):
        """
        Loads Slot set actions from the database
        :param bot: bot id
        :return: dict
        """
        return {ActionType.slot_set_action.value: list(self.list_slot_set_actions(bot, False))}

    def load_pipedrive_leads_action(self, bot: Text):
        """
        Loads Pipedrive leads actions from the database
        :param bot: bot id
        :return: dict
        """
        return {ActionType.pipedrive_leads_action.value: list(self.list_pipedrive_actions(bot, False))}

    def load_two_stage_fallback_action_config(self, bot: Text):
        """
        Loads Two Stage Fallback actions from the database
        :param bot: bot id
        :return: dict
        """
        return {ActionType.two_stage_fallback.value:
                list(self.get_two_stage_fallback_action_config(bot, KAIRON_TWO_STAGE_FALLBACK, False))}

    def load_form_validation_action(self, bot: Text):
        """
        Loads Form validation actions from the database
        :param bot: bot id
        :return: dict
        """
        return {ActionType.form_validation_action.value: list(self.list_form_validation_actions(bot))}

    def load_prompt_action(self, bot: Text):
        """
        Loads Prompt actions from the database
        :param bot: bot id
        :return: dict
        """
        return {ActionType.prompt_action.value: list(self.get_prompt_action(bot, False))}

    @staticmethod
    def get_existing_slots(bot: Text):
        """
        fetches exisitng slots

        :param bot: bot id
        :param status: active or inactive, default is active
        :return: list of slots
        """
        for slot in Slots.objects(bot=bot, status=True):
            slot = slot.to_mongo().to_dict()
            slot.pop("bot")
            slot.pop("user")
            slot.pop("_id")
            slot.pop("timestamp")
            slot.pop("status")
            yield slot

    async def validate_and_log(self, bot: Text, user: Text, training_files, overwrite):
        files_received, is_event_data, non_event_validation_summary = await self.validate_and_prepare_data(bot,
                                                                                                           user,
                                                                                                           training_files,
                                                                                                           overwrite)
        DataImporterLogProcessor.add_log(bot, user, is_data_uploaded=True, files_received=list(files_received))
        if not is_event_data:
            status = 'Failure'
            summary = non_event_validation_summary['summary']
            component_count = non_event_validation_summary['component_count']
            if not non_event_validation_summary['validation_failed']:
                status = 'Success'
            DataImporterLogProcessor.update_summary(bot, user, component_count, summary, status=status,
                                                    event_status=EVENT_STATUS.COMPLETED.value)

        return is_event_data

    async def validate_and_prepare_data(self, bot: Text, user: Text, training_files: List, overwrite: bool):
        """
        Saves training data (zip, file or files) and validates whether at least one
        training file exists in the received set of files. If some training files are
        missing then, it prepares the rest of the data from database.
        In case only http actions are received, then it is validated and saved.
        Finally, a list of files received are returned.
        """
        non_event_validation_summary = None
        bot_data_home_dir = await DataUtility.save_uploaded_data(bot, training_files)
        files_to_prepare = DataUtility.validate_and_get_requirements(bot_data_home_dir, True)
        files_received = REQUIREMENTS - files_to_prepare
        is_event_data = False

        if files_received.difference({'config', 'actions', 'chat_client_config'}):
            is_event_data = True
        else:
            non_event_validation_summary = self.save_data_without_event(bot_data_home_dir, bot, user, overwrite)
        return files_received, is_event_data, non_event_validation_summary

    def save_data_without_event(self, data_home_dir: Text, bot: Text, user: Text, overwrite: bool):
        """
        Saves http actions and config file.
        """
        from kairon.importer.validator.file_validator import TrainingDataValidator

        actions = None
        config = None
        chat_client_config = None
        validation_failed = False
        error_summary = {}
        component_count = COMPONENT_COUNT.copy()
        actions_path = os.path.join(data_home_dir, 'actions.yml')
        config_path = os.path.join(data_home_dir, 'config.yml')
        chat_client_config_path = os.path.join(data_home_dir, 'chat_client_config.yml')
        if os.path.exists(actions_path):
            actions = Utility.read_yaml(actions_path)
            validation_failed, error_summary, actions_count = TrainingDataValidator.validate_custom_actions(actions)
            component_count.update(actions_count)
        if os.path.exists(config_path):
            config = Utility.read_yaml(config_path)
            errors = TrainingDataValidator.validate_rasa_config(config)
            error_summary['config'] = errors
        if os.path.exists(chat_client_config_path):
            chat_client_config = Utility.read_yaml(chat_client_config_path)
            chat_client_config = chat_client_config["config"]

        if not validation_failed and not error_summary.get('config'):
            files_to_save = set()
            if actions and set(actions.keys()).intersection({a_type.value for a_type in ActionType}):
                files_to_save.add('actions')
            if config:
                files_to_save.add('config')
            if chat_client_config:
                files_to_save.add('chat_client_config')
            self.save_training_data(bot, user, actions=actions, config=config, overwrite=overwrite, what=files_to_save,
                                    chat_client_config=chat_client_config)
        else:
            validation_failed = True
        return {'summary': error_summary, 'component_count': component_count, 'validation_failed': validation_failed}

    def prepare_training_data_for_validation(self, bot: Text, bot_data_home_dir: str = None,
                                             which: set = REQUIREMENTS.copy()):
        """
        Writes training data into files and makes them available for validation.
        @param bot: bot id.
        @param bot_data_home_dir: location where data needs to be written
        @param which: which training data is to be written
        @return:
        """
        if not bot_data_home_dir:
            bot_data_home_dir = os.path.join('training_data', bot, str(uuid.uuid4()))
        data_path = os.path.join(bot_data_home_dir, DEFAULT_DATA_PATH)
        Utility.make_dirs(data_path)

        if 'nlu' in which:
            nlu_path = os.path.join(data_path, "nlu.yml")
            nlu = self.load_nlu(bot)
            nlu_as_str = nlu.nlu_as_yaml().encode()
            Utility.write_to_file(nlu_path, nlu_as_str)

        if 'domain' in which:
            domain_path = os.path.join(bot_data_home_dir, DEFAULT_DOMAIN_PATH)
            domain = self.load_domain(bot)
            if isinstance(domain, Domain):
                domain_as_str = domain.as_yaml().encode()
                Utility.write_to_file(domain_path, domain_as_str)
            elif isinstance(domain, Dict):
                yaml.safe_dump(domain, open(domain_path, "w"))

        if 'stories' in which:
            stories_path = os.path.join(data_path, "stories.yml")
            stories = self.load_stories(bot)
            YAMLStoryWriter().dump(stories_path, stories.story_steps)

        if 'config' in which:
            config_path = os.path.join(bot_data_home_dir, DEFAULT_CONFIG_PATH)
            config = self.load_config(bot)
            config_as_str = yaml.dump(config).encode()
            Utility.write_to_file(config_path, config_as_str)

        if 'rules' in which:
            rules_path = os.path.join(data_path, "rules.yml")
            rules = self.get_rules_for_training(bot)
            YAMLStoryWriter().dump(rules_path, rules.story_steps)

    def add_default_fallback_config(self, config_obj: dict, bot: Text, user: Text):
        idx = next((idx for idx, comp in enumerate(config_obj["policies"]) if comp['name'] == 'FallbackPolicy'), None)
        if idx:
            del config_obj["policies"][idx]
        rule_policy = next((comp for comp in config_obj["policies"] if comp['name'] == 'RulePolicy'), {})
        if not rule_policy:
            rule_policy['name'] = 'RulePolicy'
            config_obj["policies"].append(rule_policy)
        if not rule_policy.get('core_fallback_action_name'):
            rule_policy['core_fallback_action_name'] = 'action_default_fallback'
        if not rule_policy.get('core_fallback_threshold'):
            rule_policy['core_fallback_threshold'] = 0.3
            self.add_default_fallback_data(bot, user, False, True)

        property_idx = next(
            (idx for idx, comp in enumerate(config_obj['pipeline']) if comp["name"] == "FallbackClassifier"), None)
        if not property_idx:
            property_idx = next(
                (idx for idx, comp in enumerate(config_obj['pipeline']) if comp["name"] == "DIETClassifier"), None)
            if property_idx:
                fallback = {'name': 'FallbackClassifier', 'threshold': 0.7}
                config_obj['pipeline'].insert(property_idx + 1, fallback)
                self.add_default_fallback_data(bot, user, True, False)

    def add_default_fallback_data(self, bot: Text, user: Text, nlu_fallback: bool = True, action_fallback: bool = True):
        if nlu_fallback:
            if not Utility.is_exist(Responses, raise_error=False, bot=bot, status=True,
                                    name__iexact='utter_please_rephrase'):
                self.add_text_response(DEFAULT_NLU_FALLBACK_RESPONSE, 'utter_please_rephrase', bot, user)
            steps = [
                {"name": RULE_SNIPPET_ACTION_NAME, "type": StoryStepType.bot.value},
                {"name": DEFAULT_NLU_FALLBACK_INTENT_NAME, "type": StoryStepType.intent.value},
                {"name": "utter_please_rephrase", "type": StoryStepType.bot.value}
            ]
            rule = {'name': DEFAULT_NLU_FALLBACK_RULE, 'steps': steps, 'type': 'RULE'}
            try:
                self.add_complex_story(rule, bot, user)
            except AppException as e:
                logging.error(str(e))

        if action_fallback:
            if not Utility.is_exist(Responses, raise_error=False, bot=bot, status=True, name__iexact=DEFAULT_NLU_FALLBACK_UTTERANCE_NAME):
                self.add_text_response(DEFAULT_ACTION_FALLBACK_RESPONSE, DEFAULT_NLU_FALLBACK_UTTERANCE_NAME, bot, user)

    def add_default_training_data(self, bot: Text, user: Text):
        data = Utility.read_yaml("template/use-cases/GPT-FAQ/data/nlu.yml")
        utterance = Utility.read_yaml("template/use-cases/GPT-FAQ/domain.yml")

        self.add_intent('bye', bot, user, is_integration=False)
        examples_bye = next(intent["examples"] for intent in data["nlu"] if intent['intent'] == "bye")
        list(self.add_training_example(examples_bye, 'bye', bot, user, is_integration=False))
        utter_bye_exmp = utterance['responses']['utter_bye']
        utter_bye = [item['text'] for item in utter_bye_exmp]
        if not Utility.is_exist(Responses, raise_error=False, bot=bot, status=True,
                                name__iexact='utter_bye'):
            for text in utter_bye:
                self.add_text_response(text, 'utter_bye', bot, user)
        steps_goodbye = [
            {"name": 'bye', "type": "INTENT"},
            {"name": 'utter_bye', "type": "BOT"},
        ]
        rule_bye = {'name': "Bye", 'steps': steps_goodbye, 'type': 'RULE'}
        self.add_complex_story(rule_bye, bot, user)

        self.add_intent('greet', bot, user, is_integration=False)
        examples_greet = next(intent["examples"] for intent in data["nlu"] if intent['intent'] == "greet")
        list(self.add_training_example(examples_greet, 'greet', bot, user, is_integration=False))
        utter_greet_exmp = utterance['responses']['utter_greet']
        utter_greet = [item['text'] for item in utter_greet_exmp]
        if not Utility.is_exist(Responses, raise_error=False, bot=bot, status=True,
                                name__iexact='utter_greet'):
            for text in utter_greet:
                self.add_text_response(text, 'utter_greet', bot, user)
        steps_greet = [
            {"name": 'greet', "type": "INTENT"},
            {"name": 'utter_greet', "type": "BOT"},
        ]
        rule_greet = {'name': "Greet", 'steps': steps_greet, 'type': 'RULE'}
        self.add_complex_story(rule_greet, bot, user)

    def add_synonym(self, synonym_name: Text, bot, user):
        """
        add a synonym
        :param synonym_name: name of synonym
        :param bot: bot Id
        :param user: user Id
        """
        Utility.is_exist(Synonyms, raise_error=True, exp_message="Synonym already exists!", status=True, bot=bot,
                         name__iexact=synonym_name)
        synonym = Synonyms()
        synonym.name = synonym_name
        synonym.user = user
        synonym.bot = bot
        return synonym.save().id.__str__()

    def add_synonym_value(self, value: Text, synonym_name: Text, bot, user):
        """
        add a synonym value
        :param value: synonym value
        :param synonym_name: synonym_name
        :param bot: bot Id
        :user user: user Id
        """
        Utility.is_exist(Synonyms,
                         raise_error=False,
                         exp_message="Synonym does not exist!",
                         name__iexact=synonym_name,
                         bot=bot,
                         status=True)

        synonym = list(EntitySynonyms.objects(name__exact=synonym_name, bot=bot, status=True, value__exact=value))
        if len(synonym):
            raise AppException("Synonym value already exists")
        entity_synonym = EntitySynonyms()
        entity_synonym.name = synonym_name
        entity_synonym.value = value
        entity_synonym.user = user
        entity_synonym.bot = bot
        return entity_synonym.save().id.__str__()

    def add_synonym_values(self, synonyms_dict: Dict, bot, user):
        """
        add values for a synonym
        :param synonyms_dict: dict for synonym and values
        :param bot: bot ID
        :param user: user ID
        """
        if Utility.check_empty_string(synonyms_dict.get('name')):
            raise AppException("Synonym name cannot be an empty!")
        if not synonyms_dict.get('value'):
            raise AppException("Synonym value cannot be an empty!")

        synonym_exist = Utility.is_exist(Synonyms, raise_error=False,
                                         name__iexact=synonyms_dict.get('name')
                                         ,bot=bot, status=True)
        if not synonym_exist:
            raise AppException("Synonym does not exist!")

        empty_element = any([Utility.check_empty_string(elem) for elem in synonyms_dict.get('value')])
        if empty_element:
            raise AppException("Synonym value cannot be an empty!")
        synonym = list(EntitySynonyms.objects(name__iexact=synonyms_dict['name'], bot=bot, status=True))
        value_list = set(item.value for item in synonym)
        check = any(item in value_list for item in synonyms_dict.get('value'))
        if check:
            raise AppException("Synonym value already exists")
        added_values = []
        for val in synonyms_dict.get('value'):
            entity_synonym = EntitySynonyms()
            entity_synonym.name = synonyms_dict['name']
            entity_synonym.value = val
            entity_synonym.user = user
            entity_synonym.bot = bot
            id = entity_synonym.save().id.__str__()
            added_values.append({"_id": id, "value": val})
        return added_values

    def edit_synonym(
            self, value_id: Text, value: Text, name: Text, bot: Text, user: Text
    ):
        """
        update the synonym value
        :param value_id: value id against which the synonym is updated
        :param value: synonym value
        :param name: synonym name
        :param bot: bot id
        :param user: user id
        :return: None
        :raises: AppException
        """
        values = list(EntitySynonyms.objects(name__iexact=name, value__exact=value, bot=bot, status=True))
        if values:
            raise AppException("Synonym value already exists")
        try:
            val = EntitySynonyms.objects(bot=bot, status=True, name__exact=name).get(id=value_id)
            val.value = value
            val.user = user
            val.timestamp = datetime.utcnow()
            val.save()
        except DoesNotExist:
            raise AppException("Synonym value does not exist!")

    def delete_synonym(self, id: str, bot: str):
        """
        delete the synonym and its values
        :param id: synonym id
        :param bot: bot id
        """
        try:
            synonym = Synonyms.objects(bot=bot, status=True).get(id=id)
            Utility.hard_delete_document([EntitySynonyms], bot=bot, status=True, name__iexact=synonym.name)
            synonym.delete()
        except DoesNotExist as e:
            raise AppException(e)

    def delete_synonym_value(self, synonym_name: str, value_id: str, bot: str):
        """
        delete particular synonym value
        :param synonym_name: name of synonym
        :param value_id: value id
        :param bot: bot_id
        """
        if not (synonym_name and synonym_name.strip()):
            raise AppException("Synonym cannot be empty or spaces")
        try:
            synonym_value = EntitySynonyms.objects(bot=bot, status=True, name__exact=synonym_name).get(id=value_id)
            synonym_value.delete()
        except DoesNotExist as e:
            raise AppException(e)

    def get_synonym_values(self, name: Text, bot: Text):
        """
        fetch all the synonym values
        :param name: synonym name
        :param bot: bot id
        :return: yields the values
        """
        values = EntitySynonyms.objects(bot=bot, status=True, name__iexact=name).order_by(
            "-timestamp"
        )
        for value in values:
            yield {"_id": value.id.__str__(), "value": value.value, 'synonym': value.name}

    def add_utterance_name(self, name: Text, bot: Text, user: Text, form_attached: str = None,
                           raise_error_if_exists: bool = False):
        if Utility.check_empty_string(name):
            raise AppException('Name cannot be empty')
        try:
            Utterances.objects(bot=bot, status=True, name__iexact=name).get()
            if raise_error_if_exists:
                raise AppException('Utterance exists')
        except DoesNotExist as e:
            logging.exception(e)
            Utterances(name=name, form_attached=form_attached, bot=bot, user=user).save()

    def get_utterances(self, bot: Text):
        utterances = Utterances.objects(bot=bot, status=True)
        for utterance in utterances:
            utterance = utterance.to_mongo().to_dict()
            utterance['_id'] = utterance['_id'].__str__()
            utterance.pop('status')
            utterance.pop('timestamp')
            utterance.pop('bot')
            utterance.pop('user')
            yield utterance

    def delete_utterance_name(self, name: Text, bot: Text, validate_has_form: bool = False, raise_exc: bool = False):
        try:
            utterance = Utterances.objects(name__iexact=name, bot=bot, status=True).get()
            if validate_has_form and not Utility.check_empty_string(utterance.form_attached):
                if raise_exc:
                    raise AppException(f'At least one question is required for utterance linked to form: {utterance.form_attached}')
            else:
                utterance.status = False
                utterance.save()
        except DoesNotExist as e:
            logging.exception(e)
            if raise_exc:
                raise AppException('Utterance not found')

    def get_training_data_count(self, bot: Text):
        intents_count = list(Intents.objects(bot=bot, status=True, name__nin=DEFAULT_INTENTS).aggregate(
            [{'$lookup': {'from': 'training_examples',
                          'let': {'bot_id': bot, 'name': '$name'},
                          'pipeline': [{'$match': {'bot': bot, 'status': True}},
                                       {'$match': {'$expr': {'$and': [{'$eq': ['$intent', '$$name']}]}}},
                                       {'$count': 'count'}], 'as': 'intents_count'}},
             {'$project': {'_id': 0, 'name': 1, 'count': {'$first': '$intents_count.count'}}}]))

        utterances_count = list(Utterances.objects(bot=bot, status=True).aggregate(
            [{'$lookup': {'from': 'responses',
                          'let': {'bot_id': bot, 'utterance': '$name'},
                          'pipeline': [{'$match': {'bot': bot, 'status': True}},
                                       {'$match': {'$expr': {'$and': [{'$eq': ['$name', '$$utterance']}]}}},
                                       {'$count': 'count'}], 'as': 'responses_count'}},
             {'$project': {'_id': 0, 'name': 1, 'count': {'$first': '$responses_count.count'}}}]))

        return {'intents': intents_count, 'utterances': utterances_count}

    @staticmethod
    def get_bot_settings(bot: Text, user: Text):
        try:
            settings = BotSettings.objects(bot=bot, status=True).get()
        except DoesNotExist as e:
            logging.error(e)
            settings = BotSettings(bot=bot, user=user).save()
        return settings

    @staticmethod
    def edit_bot_settings(bot_settings: dict, bot: Text, user: Text):
        """
        Update bot settings with new values.
        :param bot_settings: bot settings values
        :param bot: bot id
        :param user: user id
        :return: None
        """
        if not Utility.is_exist(BotSettings, raise_error=False, bot=bot, status=True):
            raise AppException(f'Bot Settings for the bot not found')

        settings = BotSettings.objects(bot=bot, status=True).get()
        analytics = Analytics(**bot_settings.get('analytics'))
        settings.update(set__analytics=analytics, set__user=user, set__timestamp=datetime.utcnow())

    @staticmethod
    def enable_llm_faq(bot: Text, user: Text):
        bot_settings = MongoProcessor.get_bot_settings(bot, user)
        bot_settings.llm_settings.enable_faq = True
        bot_settings.save()

    def save_chat_client_config(self, config: dict, bot: Text, user: Text):
        from kairon.shared.account.processor import AccountProcessor

        client_config = self.get_chat_client_config(bot, user)
        white_listed_domain = ["*"] if not config.__contains__("whitelist") else config.pop("whitelist")
        if client_config.config.get('headers'):
            client_config.config['headers'].pop('authorization', None)

        if config.get('multilingual') and config['multilingual'].get('bots'):
            accessible_bots = AccountProcessor.get_accessible_multilingual_bots(bot, user)
            enabled_bots = list(filter(lambda bot_info: bot_info.get("is_enabled"), config['multilingual']['bots']))
            enabled_bots = set(map(lambda bot_info: bot_info["id"], enabled_bots))
            if not enabled_bots:
                raise AppException("At least one bot should be enabled!")
            for bot_info in accessible_bots:
                bot_info["is_enabled"] = True if bot_info["id"] in enabled_bots else False
            client_config.config['multilingual']['bots'] = accessible_bots

        client_config.config = config
        client_config.user = user
        client_config.white_listed_domain = white_listed_domain
        client_config.save()

    def get_chat_client_config_url(self, bot: Text, user: Text, **kwargs):
        from kairon.shared.auth import Authentication

        request = kwargs.get('request')
        account = kwargs.get('account')
        bot_account = kwargs.get('bot_account')
        ip_info = Utility.get_client_ip(request)
        geo_location = PluginFactory.get_instance(PluginTypes.ip_info.value).execute(ip=ip_info) or {}
        data = {"ip_info": ip_info, "geo_location": geo_location}
        MeteringProcessor.add_metrics(bot, account, MetricType.user_metrics, **data)
        MeteringProcessor.add_metrics(bot, bot_account, MetricType.user_metrics, **data)
        access_token, _ = Authentication.generate_integration_token(
            bot, user, ACCESS_ROLES.TESTER.value,
            access_limit=['/api/bot/.+/chat/client/config$'], token_type=TOKEN_TYPE.DYNAMIC.value
        )
        url = urljoin(Utility.environment['model']['agent'].get('url'), f'/api/bot/{bot}/chat/client/config/')
        url = urljoin(url, access_token)
        return url

    def get_client_config_using_uid(self, bot: Text, token_claims: Dict):
        config = self.get_chat_client_config(bot, token_claims["sub"], is_client_live=True)
        return config.to_mongo().to_dict()

    def get_chat_client_config(self, bot: Text, user: Text, is_client_live: bool = False):
        from kairon.shared.auth import Authentication
        from kairon.shared.account.processor import AccountProcessor

        AccountProcessor.get_bot_and_validate_status(bot)
        bot_settings = self.get_bot_settings(bot, user)
        try:
            client_config = ChatClientConfig.objects(bot=bot, status=True).get()
            client_config.config['whitelist'] = client_config.white_listed_domain
        except DoesNotExist as e:
            logging.error(e)
            config = Utility.load_json_file("./template/chat-client/default-config.json")
            client_config = ChatClientConfig(config=config, bot=bot, user=user)
        if not client_config.config.get('headers'):
            client_config.config['headers'] = {}
        if not client_config.config['headers'].get('X-USER'):
            client_config.config['headers']['X-USER'] = user
        client_config.config['api_server_host_url'] = Utility.environment['app']['server_url']
        token, refresh_token = Authentication.generate_integration_token(
            bot, user, expiry=bot_settings.chat_token_expiry,
            access_limit=[
                '/api/bot/.+/chat', '/api/bot/.+/agent/live/.+', '/api/bot/.+/conversation',
                '/api/bot/.+/metric/user/logs/user_metrics'
            ],
            token_type=TOKEN_TYPE.DYNAMIC.value
        )
        iat = datetime.now(tz=timezone.utc).replace(microsecond=0).replace(second=0)
        access_token_expiry = iat + timedelta(minutes=bot_settings.chat_token_expiry)
        access_token_expiry = access_token_expiry.timestamp()
        refresh_token_expiry = iat + timedelta(minutes=bot_settings.refresh_token_expiry)
        refresh_token_expiry = refresh_token_expiry.timestamp()
        client_config.config['headers']['authorization'] = {}
        client_config.config['headers']['authorization']['access_token'] = token
        client_config.config['headers']['authorization']['token_type'] = 'Bearer'
        client_config.config['headers']['authorization']['refresh_token'] = f'{refresh_token}'
        client_config.config['headers']['authorization']['access_token_ttl'] = bot_settings.chat_token_expiry
        client_config.config['headers']['authorization']['refresh_token_ttl'] = bot_settings.refresh_token_expiry
        client_config.config['headers']['authorization']['access_token_expiry'] = access_token_expiry
        client_config.config['headers']['authorization']['refresh_token_expiry'] = refresh_token_expiry
        client_config.config['chat_server_base_url'] = Utility.environment['model']['agent']['url']
        if client_config.config.get("multilingual") and client_config.config['multilingual'].get('enable'):
            accessible_bots = AccountProcessor.get_accessible_multilingual_bots(bot, user)
            enabled_bots = {}
            if client_config.config['multilingual'].get('bots'):
                enabled_bots = list(filter(lambda bot_info: bot_info.get("is_enabled"), client_config.config['multilingual']['bots']))
                enabled_bots = set(map(lambda bot_info: bot_info["id"], enabled_bots))
            if is_client_live and bot not in enabled_bots:
                raise AppException("Bot is disabled. Please use a valid bot.")
            client_config.config['multilingual']['bots'] = []
            for bot_info in accessible_bots:
                bot_info["is_enabled"] = True if bot_info["id"] in enabled_bots else False
                if bot_info["is_enabled"] or not is_client_live:
                    token, _ = Authentication.generate_integration_token(
                        bot_info["id"], user, expiry=bot_settings.chat_token_expiry,
                        access_limit=[
                            '/api/bot/.+/chat', '/api/bot/.+/agent/live/.+', '/api/bot/.+/conversation',
                            '/api/bot/.+/metric/user/logs/{log_type}'
                        ],
                        token_type=TOKEN_TYPE.DYNAMIC.value
                    )
                    bot_info['authorization'] = f'Bearer {token}'
                    client_config.config['multilingual']['bots'].append(bot_info)

        return client_config

    def add_regex(self, regex_dict: Dict, bot, user):
        if Utility.check_empty_string(regex_dict.get('name')) or Utility.check_empty_string(regex_dict.get('pattern')):
            raise AppException("Regex name and pattern cannot be empty or blank spaces")
        try:
            RegexFeatures.objects(name__iexact=regex_dict.get('name'), bot=bot, status=True).get()
            raise AppException("Regex name already exists!")
        except DoesNotExist:
            regex = RegexFeatures()
            regex.name = regex_dict.get('name')
            regex.pattern = regex_dict.get('pattern')
            regex.bot = bot
            regex.user = user
            regex_id = regex.save().id.__str__()
            return regex_id

    def edit_regex(self, regex_dict: Dict, bot, user):
        if Utility.check_empty_string(regex_dict.get('name')) or Utility.check_empty_string(regex_dict.get('pattern')):
            raise AppException("Regex name and pattern cannot be empty or blank spaces")
        try:
            regex = RegexFeatures.objects(name__iexact=regex_dict.get('name'), bot=bot, status=True).get()
            regex.pattern = regex_dict.get("pattern")
            regex.user = user
            regex.timestamp = datetime.utcnow()
            regex.save()
        except DoesNotExist:
            raise AppException("Regex name does not exist!")

    def delete_regex(
            self, regex_name: Text, bot: Text, user: Text
    ):
        """
        deletes regex pattern
        :param regex_name: regex name
        :param user: user id
        :param bot: bot id
        :return: AppException
        """

        try:
            regex = RegexFeatures.objects(name__iexact=regex_name, bot=bot, status=True).get()
            regex.status = False
            regex.user = user
            regex.timestamp = datetime.utcnow()
            regex.save()
        except DoesNotExist:
            raise AppException("Regex name does not exist.")

    def add_lookup(self, lookup_name, bot, user):
        """
        add a lookup table
        :param lookup_name: name of the lookup
        :param bot: bot id
        :param user: user id
        """
        Utility.is_exist(Lookup, raise_error=True, exp_message="Lookup already exists!", status=True, bot=bot, name__iexact=lookup_name)
        lookup = Lookup()
        lookup.name = lookup_name
        lookup.user = user
        lookup.bot = bot
        lookup.save()
        return lookup.id.__str__()

    def add_lookup_value(self, lookup_name, lookup_value, bot, user):
        """
        add a lookup value
        :param lookup_name: name of the lookup
        :param lookup_value: value of the lookup
        :param bot: bot id
        :param user: user id
        """
        lookup_exist = Utility.is_exist(Lookup, raise_error=False, name__iexact=lookup_name, bot=bot, status=True)
        if not lookup_exist:
            raise AppException("Lookup does not exists")
        Utility.is_exist(LookupTables,
                         raise_error=True,
                         exp_message="Lookup value already exists",
                         value__exact=lookup_value,
                         bot=bot, status=True)
        lookup_table = LookupTables()
        lookup_table.name = lookup_name
        lookup_table.value = lookup_value
        lookup_table.user = user
        lookup_table.bot = bot
        lookup_table.save()
        return lookup_table.id.__str__()

    def add_lookup_values(self, lookup_dict: Dict, bot, user):
        """
        add values for a lookup
        :param lookup_dict: lookup and its values
        :param bot: bot ID
        :param user: user ID
        """
        if Utility.check_empty_string(lookup_dict.get('name')):
            raise AppException("Lookup cannot be an empty string")
        if not lookup_dict.get('value'):
            raise AppException("Lookup value cannot be an empty string")

        lookup_exist = Utility.is_exist(Lookup, raise_error=False, name__iexact=lookup_dict.get('name'), bot=bot, status=True)
        if not lookup_exist:
            raise AppException("Lookup does not exists")

        empty_element = any([Utility.check_empty_string(elem) for elem in lookup_dict.get('value')])
        if empty_element:
            raise AppException("Lookup value cannot be an empty string")
        lookup = list(LookupTables.objects(name__iexact=lookup_dict['name'], bot=bot, status=True))
        value_list = set(item.value for item in lookup)
        check = any(item in value_list for item in lookup_dict.get('value'))
        if check:
            raise AppException("Lookup value already exists")
        added_values = []
        for val in lookup_dict.get('value'):
            lookup_table = LookupTables()
            lookup_table.name = lookup_dict['name']
            lookup_table.value = val
            lookup_table.user = user
            lookup_table.bot = bot
            lookup_table.save()
            id = lookup_table.id.__str__()
            added_values.append({"_id": id, "value": val})
        return added_values

    def get_lookups(self, bot: Text):
        """
        fetch all the lookup table name
        :param name: table name
        :param bot: bot id
        :return: yields the values
        """
        lookups = Lookup.objects(bot=bot, status=True).order_by(
            "-timestamp"
        )
        for lookup in lookups:
            yield {"_id": lookup.id.__str__(), "lookup": lookup.name}

    def get_lookup_values(self, name: Text, bot: Text):
        """
        fetch all the lookup table values
        :param name: table name
        :param bot: bot id
        :return: yields the values
        """
        values = LookupTables.objects(bot=bot, status=True, name__iexact=name).order_by(
            "-timestamp"
        )
        for value in values:
            yield {"_id": value.id.__str__(), "value": value.value, "lookup": value.name}

    def edit_lookup_value(
            self, lookup_id: Text, value: Text, name: Text, bot: Text, user: Text
    ):
        """
        update the lookup table value
        :param id: value id against which the lookup table is updated
        :param value: table value
        :param name: lookup table name
        :param bot: bot id
        :param user: user id
        :return: None
        :raises: AppException
        """
        lookup_exist = Utility.is_exist(Lookup, raise_error=False, name__iexact=name, bot=bot, status=True)
        if not lookup_exist:
            raise AppException("Lookup does not exists")

        lookup = list(LookupTables.objects(name__iexact=name, bot=bot, status=True))
        value_list = set(item.value for item in lookup)
        if value in value_list:
            raise AppException("Lookup value already exists")
        try:
            val = LookupTables.objects(bot=bot, status= True, name__iexact=name).get(id=lookup_id)
            val.value = value
            val.user = user
            val.timestamp = datetime.utcnow()
            val.save()
        except DoesNotExist:
            raise AppException("Lookup value does not exist!")

    def delete_lookup(self, lookup_id: str, bot: str):
        """
        delete lookup and its value
        :param lookup_id: lookup ID
        :param bot: bot id
        """
        if not (lookup_id and lookup_id.strip()):
            raise AppException("Lookup Id cannot be empty or spaces")
        try:
            lookup = Lookup.objects(bot=bot, status=True).get(id=lookup_id)
            Utility.hard_delete_document([LookupTables], bot=bot, name__exact=lookup.name)
            lookup.delete()
        except DoesNotExist:
            raise AppException("Invalid lookup!")

    def delete_lookup_value(self, lookup_value_id: str, lookup_name: str, bot: str):
        """
        delete a lookup value
        :param lookup_value_id: value ID
        :param lookup_name: lookup name
        :param bot: bot ID
        """
        if not (lookup_value_id and lookup_value_id.strip()):
            raise AppException("Lookup value Id cannot be empty or spaces")
        try:
            lookup_value = LookupTables.objects(bot=bot, status=True, name__iexact=lookup_name).get(id=lookup_value_id)
            lookup_value.delete()
        except DoesNotExist as e:
            raise AppException(e)

    def __add_or_update_form_validations(self, name: Text, path: list, bot: Text, user: Text):
        existing_slot_validations = FormValidationAction.objects(name=name, bot=bot, status=True)
        existing_validations = {validation.slot for validation in list(existing_slot_validations)}
        slots_required_for_form = {slots_to_fill['slot'] for slots_to_fill in path}

        for slots_to_fill in path:
            slot = slots_to_fill.get('slot')
            slot_set = slots_to_fill.get("slot_set", {})
            validation_semantic = slots_to_fill.get('validation_semantic')
            if slot in existing_validations:
                validation = existing_slot_validations.get(slot=slot)
                validation.validation_semantic = validation_semantic
                validation.valid_response = slots_to_fill.get('valid_response')
                validation.invalid_response = slots_to_fill.get('invalid_response')
                validation.is_required = slots_to_fill.get('is_required')
                validation.slot_set.type = slot_set.get('type')
                validation.slot_set.value = slot_set.get('value')
                validation.user = user
                validation.timestamp = datetime.utcnow()
                validation.save()
            else:
                FormValidationAction(name=name, slot=slot,
                                     validation_semantic=validation_semantic,
                                     bot=bot, user=user,
                                     valid_response=slots_to_fill.get('valid_response'),
                                     invalid_response=slots_to_fill.get('invalid_response'),
                                     is_required=slots_to_fill.get('is_required'),
                                     slot_set=FormSlotSet(**slot_set)).save()

        slot_validations_to_delete = existing_validations.difference(slots_required_for_form)
        for slot in slot_validations_to_delete:
            validation = existing_slot_validations.get(slot=slot)
            validation.user = user
            validation.timestamp = datetime.utcnow()
            validation.status = False
            validation.save()

    def __add_form_responses(self, responses: list, utterance_name: Text, form: Text, bot: Text, user: Text):
        for resp in responses:
            self.add_response(utterances={"text": resp.strip()}, name=utterance_name, form_attached=form, bot=bot,
                              user=user)

    def __validate_slots_attached_to_form(self, required_slots: set, bot: Text):
        existing_slots = set(Slots.objects(bot=bot, status=True, name__in=required_slots).values_list('name'))
        existing_slot_mappings = SlotMapping.objects(bot=bot, status=True, slot__in=required_slots).values_list('slot')
        if required_slots.difference(existing_slots).__len__() > 0:
            raise AppException(f'slots not exists: {required_slots.difference(existing_slots)}')
        if required_slots.difference(existing_slot_mappings).__len__() > 0:
            raise AppException(f'Mapping is required for slot: {required_slots.difference(existing_slot_mappings)}')

    def add_form(self, name: str, path: list, bot: Text, user: Text):
        if Utility.check_empty_string(name):
            raise AppException('Form name cannot be empty or spaces')
        Utility.is_exist(Forms, f'Form with name "{name}" exists', name__iexact=name, bot=bot, status=True)
        Utility.is_valid_action_name(name, bot, Forms)
        required_slots = [slots_to_fill['slot'] for slots_to_fill in path if
                          not Utility.check_empty_string(slots_to_fill['slot'])]
        self.__validate_slots_attached_to_form(set(required_slots), bot)
        for slots_to_fill in path:
            self.__add_form_responses(slots_to_fill['ask_questions'],
                                      utterance_name=f'utter_ask_{name}_{slots_to_fill["slot"]}',
                                      form=name, bot=bot, user=user)
        form_id = Forms(name=name, required_slots=required_slots, bot=bot, user=user).save().id.__str__()
        self.__add_or_update_form_validations(f'validate_{name}', path, bot, user)
        self.add_action(f'validate_{name}', bot, user, action_type=ActionType.form_validation_action.value)
        return form_id

    @staticmethod
    def list_forms(bot: Text):
        for form in Forms.objects(bot=bot, status=True):
            form = form.to_mongo().to_dict()
            form['_id'] = form['_id'].__str__()
            form.pop('bot')
            form.pop('user')
            form.pop('status')
            yield form

    def get_form(self, form_id: Text, bot: Text):
        try:
            form = Forms.objects(id=form_id, bot=bot, status=True).get().to_mongo().to_dict()
            name = form['name']
            form['_id'] = form['_id'].__str__()
            form_validations = FormValidationAction.objects(name=f'validate_{name}', bot=bot, status=True)
            slots_with_validations = {validation.slot for validation in form_validations}
            slot_mapping = []
            for slot in form.get('required_slots') or []:
                utterance = list(self.get_response(name=f'utter_ask_{name}_{slot}', bot=bot))
                mapping = {'slot': slot, 'ask_questions': utterance, 'validation': None,
                           'valid_response': None, 'invalid_response': None, 'slot_set': {}}
                if slot in slots_with_validations:
                    validations = form_validations.get(slot=slot).to_mongo().to_dict()
                    mapping['validation_semantic'] = validations.get('validation_semantic')
                    mapping['valid_response'] = validations.get('valid_response')
                    mapping['invalid_response'] = validations.get('invalid_response')
                    mapping['is_required'] = validations.get('is_required')
                    mapping['slot_set']['type'] = validations["slot_set"].get("type")
                    mapping['slot_set']['value'] = validations["slot_set"].get("value")
                slot_mapping.append(mapping)
            form['settings'] = slot_mapping
            return form
        except DoesNotExist as e:
            logging.error(str(e))
            raise AppException('Form does not exists')

    def edit_form(self, name: str, path: list, bot: Text, user: Text):
        try:
            form = Forms.objects(name=name, bot=bot, status=True).get()
            slots_required_for_form = [slots_to_fill['slot'] for slots_to_fill in path]
            self.__validate_slots_attached_to_form(set(slots_required_for_form), bot)
            existing_slots_for_form = set(form.required_slots)
            slots_to_remove = existing_slots_for_form.difference(set(slots_required_for_form))
            new_slots_to_add = set(slots_required_for_form).difference(existing_slots_for_form)

            for slot in slots_to_remove:
                try:
                    self.delete_utterance(f'utter_ask_{name}_{slot}', bot, False)
                except AppException:
                    pass

            for slots_to_fill in path:
                slot_name = slots_to_fill['slot']
                if slot_name in new_slots_to_add:
                    self.__add_form_responses(slots_to_fill['ask_questions'],
                                              utterance_name=f'utter_ask_{name}_{slot_name}',
                                              form=name, bot=bot, user=user)
            form.required_slots = slots_required_for_form
            form.user = user
            form.timestamp = datetime.utcnow()
            form.save()
            self.__add_or_update_form_validations(f'validate_{name}', path, bot, user)
        except DoesNotExist:
            raise AppException('Form does not exists')

    def delete_form(self, name: Text, bot: Text, user: Text):
        try:
            form = Forms.objects(name=name, bot=bot, status=True).get()
            MongoProcessor.get_attached_flows(bot, name, 'action')
            for slot in form.required_slots:
                try:
                    utterance_name = f'utter_ask_{name}_{slot}'
                    self.delete_utterance(utterance_name, bot, False)
                except Exception as e:
                    logging.error(str(e))
            form.status = False
            form.save()
            if Utility.is_exist(FormValidationAction, raise_error=False, name__iexact=f'validate_{name}', bot=bot,
                                status=True):
                self.delete_action(f'validate_{name}', bot, user)
        except DoesNotExist:
            raise AppException(f'Form "{name}" does not exists')

    def add_or_update_slot_mapping(self, mapping: dict, bot: Text, user: Text):
        """
        Add/update slot mappings.

        :param mapping: slot mapping request
        :param bot: bot id
        :param user: user id
        :return: document id of the mapping
        """
        try:
            if not Utility.is_exist(Slots, raise_error=False, name=mapping['slot'], bot=bot, status=True):
                raise AppException(f'Slot with name \'{mapping["slot"]}\' not found')
            slot_mapping = SlotMapping.objects(slot=mapping['slot'], bot=bot, status=True).get()
        except DoesNotExist:
            slot_mapping = SlotMapping(slot=mapping['slot'], bot=bot)
        slot_mapping.mapping = mapping['mapping']
        slot_mapping.user = user
        slot_mapping.timestamp = datetime.utcnow()
        return slot_mapping.save().id.__str__()

    def get_slot_mappings(self, bot: Text):
        """
        Fetches existing slot mappings.

        :param bot: bot id
        :return: list of slot mappings
        """
        for slot_mapping in SlotMapping.objects(bot=bot, status=True):
            slot_mapping = slot_mapping.to_mongo().to_dict()
            slot_mapping.pop("bot")
            slot_mapping.pop("user")
            slot_mapping.pop("_id")
            slot_mapping.pop("timestamp")
            slot_mapping.pop("status")
            yield slot_mapping

    def delete_slot_mapping(self, name: Text, bot: Text, user: Text):
        """
        Delete slot mapping.

        :param name: Name of slot for which mapping exists.
        :param bot: bot id
        :param user: user id
        :return: document id of the mapping
        """
        try:
            slot_mapping = SlotMapping.objects(slot=name, bot=bot, status=True).get()
            forms_with_slot = Forms.objects(bot=bot, status=True, required_slots__contains=name)
            if len(forms_with_slot) > 0:
                raise AppException(f'Slot mapping is required for form: {[form["name"] for form in forms_with_slot]}')
            slot_mapping.user = user
            slot_mapping.timestamp = datetime.utcnow()
            slot_mapping.status = False
            slot_mapping.save()
        except DoesNotExist:
            raise AppException(f'No slot mapping exists for slot: {name}')

    def add_slot_set_action(self, action: dict, bot: Text, user: Text):
        set_slots = []
        if Utility.check_empty_string(action.get("name")):
            raise AppException('name cannot be empty or spaces')
        Utility.is_valid_action_name(action.get("name"), bot, SlotSetAction)
        for slot in action["set_slots"]:
            if Utility.check_empty_string(slot.get("name")):
                raise AppException('slot name cannot be empty or spaces')
            if not Utility.is_exist(Slots, raise_error=False, name=slot['name'], bot=bot, status=True):
                raise AppException(f'Slot with name "{slot["name"]}" not found')
            set_slots.append(SetSlots(**slot))
        SlotSetAction(name=action["name"], set_slots=set_slots, bot=bot, user=user).save()
        self.add_action(action["name"], bot, user, action_type=ActionType.slot_set_action.value)

    @staticmethod
    def list_slot_set_actions(bot: Text, with_doc_id: bool = True):
        if with_doc_id:
            actions = SlotSetAction.objects(bot=bot, status=True).exclude('bot', 'user', 'timestamp',
                                                                          'status').to_json()
            actions = json.loads(actions)
            slot_set_actions = [{**action, '_id': action['_id']['$oid'].__str__()} for action in actions]
        else:
            actions = SlotSetAction.objects(bot=bot, status=True).exclude('id', 'bot', 'user', 'timestamp',
                                                                          'status').to_json()
            slot_set_actions = json.loads(actions)
        return slot_set_actions

    @staticmethod
    def edit_slot_set_action(action: dict, bot: Text, user: Text):
        set_slots = []
        try:
            for slot in action["set_slots"]:
                if Utility.check_empty_string(slot.get("name")):
                    raise AppException('slot name cannot be empty or spaces')
                if not Utility.is_exist(Slots, raise_error=False, name=slot['name'], bot=bot, status=True):
                    raise AppException(f'Slot with name "{slot["name"]}" not found')
                set_slots.append(SetSlots(**slot))
            slot_set_action = SlotSetAction.objects(name=action.get('name'), bot=bot, status=True).get()
            slot_set_action.set_slots = set_slots
            slot_set_action.user = user
            slot_set_action.timestamp = datetime.utcnow()
            slot_set_action.save()
        except DoesNotExist:
            raise AppException(f'Slot setting action with name "{action.get("name")}" not found')

    def delete_action(self, name: Text, bot: Text, user: Text):
        """
        soft delete an action
        :param name: action name
        :param bot: bot id
        :param user: user id
        :return:
        """
        try:
            action = Actions.objects(name=name, bot=bot, status=True).get()
            MongoProcessor.get_attached_flows(bot, name, 'action')
            Utility.is_exist(PromptAction, bot=bot, llm_prompts__source=LlmPromptSource.action.value,
                             llm_prompts__data=name,
                             exp_message=f"Action with name {name} is attached with PromptAction!")
            if action.type == ActionType.slot_set_action.value:
                Utility.delete_document([SlotSetAction], name__iexact=name, bot=bot, user=user)
            elif action.type == ActionType.form_validation_action.value:
                Utility.delete_document([FormValidationAction], name__iexact=name, bot=bot, user=user)
            elif action.type == ActionType.email_action.value:
                Utility.delete_document([EmailActionConfig], action_name__iexact=name, bot=bot, user=user)
            elif action.type == ActionType.google_search_action.value:
                Utility.delete_document([GoogleSearchAction], name__iexact=name, bot=bot, user=user)
            elif action.type == ActionType.jira_action.value:
                Utility.delete_document([JiraAction], name__iexact=name, bot=bot, user=user)
            elif action.type == ActionType.http_action.value:
                Utility.delete_document([HttpActionConfig], action_name__iexact=name, bot=bot, user=user)
            elif action.type == ActionType.zendesk_action.value:
                Utility.delete_document([ZendeskAction], name__iexact=name, bot=bot, user=user)
            elif action.type == ActionType.pipedrive_leads_action.value:
                Utility.delete_document([PipedriveLeadsAction], name__iexact=name, bot=bot, user=user)
            elif action.type == ActionType.hubspot_forms_action.value:
                Utility.delete_document([HubspotFormsAction], name__iexact=name, bot=bot, user=user)
            elif action.type == ActionType.two_stage_fallback.value:
                Utility.delete_document([KaironTwoStageFallbackAction], name__iexact=name, bot=bot, user=user)
            elif action.type == ActionType.razorpay_action.value:
                Utility.delete_document([RazorpayAction], name__iexact=name, bot=bot, user=user)
            elif action.type == ActionType.database_action.value:
                Utility.delete_document([DatabaseAction], name__iexact=name, bot=bot, user=user)
            elif action.type == ActionType.web_search_action.value:
                Utility.delete_document([WebSearchAction], name__iexact=name, bot=bot, user=user)
            elif action.type == ActionType.prompt_action.value:
                PromptAction.objects(name__iexact=name, bot=bot, user=user).delete()
            elif action.type == ActionType.pyscript_action.value:
                Utility.delete_document([PyscriptActionConfig], name__iexact=name, bot=bot, user=user)
            action.status = False
            action.user = user
            action.timestamp = datetime.utcnow()
            action.save()
        except DoesNotExist:
            raise AppException(f'Action with name "{name}" not found')

    def add_email_action(self, action: Dict, bot: str, user: str):
        """
        add a new Email Action
        :param action: email action configuration
        :param bot: bot id
        :param user: user id
        :return: doc id
        """
        action['bot'] = bot
        action['user'] = user
        Utility.is_valid_action_name(action.get("action_name"), bot, EmailActionConfig)
        email = EmailActionConfig(**action).save().id.__str__()
        self.add_action(action['action_name'], bot, user, action_type=ActionType.email_action.value,
                        raise_exception=False)
        return email

    def edit_email_action(self, action: dict, bot: Text, user: Text):
        """
        update an Email Action
        :param action: email action configuration
        :param bot: bot id
        :param user: user id
        :return: None
        """
        if not Utility.is_exist(EmailActionConfig, raise_error=False, action_name=action.get('action_name'), bot=bot, status=True):
            raise AppException(f'Action with name "{action.get("action_name")}" not found')
        email_action = EmailActionConfig.objects(action_name=action.get('action_name'), bot=bot, status=True).get()
        email_action.smtp_url = action['smtp_url']
        email_action.smtp_port = action['smtp_port']
        email_action.smtp_userid = CustomActionRequestParameters(**action['smtp_userid']) if action.get('smtp_userid') else None
        email_action.smtp_password = CustomActionRequestParameters(**action['smtp_password'])
        email_action.custom_text = CustomActionRequestParameters(**action['custom_text']) if action.get('custom_text') else None
        email_action.from_email = action['from_email']
        email_action.subject = action['subject']
        email_action.to_email = action['to_email']
        email_action.response = action['response']
        email_action.tls = action['tls']
        email_action.user = user
        email_action.timestamp = datetime.utcnow()
        email_action.save()

    def list_email_action(self, bot: Text, with_doc_id: bool = True):
        """
        List Email Action
        :param bot: bot id
        :param with_doc_id: return document id along with action configuration if True
        """
        for action in EmailActionConfig.objects(bot=bot, status=True):
            action = action.to_mongo().to_dict()
            if with_doc_id:
                action['_id'] = action['_id'].__str__()
            else:
                action.pop('_id')
            action.pop('user')
            action.pop('bot')
            action.pop('timestamp')
            action.pop('status')
            yield action

    def add_jira_action(self, action: Dict, bot: str, user: str):
        """
        Add a new Jira Action
        :param action: Jira action configuration
        :param bot: bot id
        :param user: user id
        :return: doc id
        """
        action['bot'] = bot
        action['user'] = user
        Utility.is_valid_action_name(action.get("name"), bot, JiraAction)
        jira_action = JiraAction(**action).save().id.__str__()
        self.add_action(
            action['name'], bot, user, action_type=ActionType.jira_action.value, raise_exception=False
        )
        return jira_action

    def edit_jira_action(self, action: dict, bot: Text, user: Text):
        """
        Update a Jira Action
        :param action: Jira action configuration
        :param bot: bot id
        :param user: user id
        :return: None
        """
        if not Utility.is_exist(JiraAction, raise_error=False, name=action.get('name'), bot=bot, status=True):
            raise AppException(f'Action with name "{action.get("name")}" not found')
        jira_action = JiraAction.objects(name=action.get('name'), bot=bot, status=True).get()
        jira_action.url = action['url']
        jira_action.user_name = action['user_name']
        jira_action.api_token = CustomActionRequestParameters(**action['api_token'])
        jira_action.project_key = action['project_key']
        jira_action.issue_type = action['issue_type']
        jira_action.parent_key = action['parent_key']
        jira_action.summary = action['summary']
        jira_action.response = action['response']
        jira_action.user = user
        jira_action.timestamp = datetime.utcnow()
        jira_action.save()

    def list_form_validation_actions(self, bot: Text):
        for action in FormValidationAction.objects(bot=bot, status=True):
            action = action.to_mongo().to_dict()
            action.pop('_id')
            action.pop('bot')
            action.pop('user')
            action.pop('timestamp')
            action.pop('status')
            yield action

    def list_jira_actions(self, bot: Text, with_doc_id: bool = True):
        """
        List Email Action
        :param bot: bot id
        :param with_doc_id: return document id along with action configuration if True
        """
        for action in JiraAction.objects(bot=bot, status=True):
            action = action.to_mongo().to_dict()
            if with_doc_id:
                action['_id'] = action['_id'].__str__()
            else:
                action.pop('_id')
            action.pop('user')
            action.pop('bot')
            action.pop('status')
            action.pop('timestamp')
            yield action

    def add_zendesk_action(self, action: Dict, bot: str, user: str):
        """
        Add a new Zendesk Action
        :param action: Zendesk action configuration
        :param bot: bot id
        :param user: user id
        :return: doc id
        """
        action['bot'] = bot
        action['user'] = user
        Utility.is_valid_action_name(action.get("name"), bot, ZendeskAction)
        zendesk_action = ZendeskAction(**action).save().id.__str__()
        self.add_action(
            action['name'], bot, user, action_type=ActionType.zendesk_action.value, raise_exception=False
        )
        return zendesk_action

    def edit_zendesk_action(self, action: dict, bot: Text, user: Text):
        """
        Update a Zendesk Action
        :param action: Zendesk action configuration
        :param bot: bot id
        :param user: user id
        :return: None
        """
        if not Utility.is_exist(ZendeskAction, raise_error=False, name=action.get('name'), bot=bot, status=True):
            raise AppException(f'Action with name "{action.get("name")}" not found')
        zendesk_action = ZendeskAction.objects(name=action.get('name'), bot=bot, status=True).get()
        zendesk_action.subdomain = action['subdomain']
        zendesk_action.user_name = action['user_name']
        zendesk_action.api_token = CustomActionRequestParameters(**action['api_token'])
        zendesk_action.subject = action['subject']
        zendesk_action.response = action['response']
        zendesk_action.user = user
        zendesk_action.timestamp = datetime.utcnow()
        zendesk_action.save()

    def list_zendesk_actions(self, bot: Text, with_doc_id: bool = True):
        """
        List Zendesk Action
        :param bot: bot id
        :param with_doc_id: return document id along with action configuration if True
        """
        for action in ZendeskAction.objects(bot=bot, status=True):
            action = action.to_mongo().to_dict()
            if with_doc_id:
                action['_id'] = action['_id'].__str__()
            else:
                action.pop('_id')
            action.pop('user')
            action.pop('bot')
            action.pop('status')
            action.pop('timestamp')
            yield action

    def add_pipedrive_action(self, action: Dict, bot: str, user: str):
        """
        Add a new Pipedrive Action
        :param action: Pipedrive action configuration
        :param bot: bot id
        :param user: user id
        :return: doc id
        """
        action['bot'] = bot
        action['user'] = user
        Utility.is_valid_action_name(action.get("name"), bot, PipedriveLeadsAction)
        pipedrive_action = PipedriveLeadsAction(**action).save().id.__str__()
        self.add_action(
            action['name'], bot, user, action_type=ActionType.pipedrive_leads_action.value, raise_exception=False
        )
        return pipedrive_action

    def edit_pipedrive_action(self, action: dict, bot: Text, user: Text):
        """
        Update a Pipedrive Action
        :param action: Pipedrive action configuration
        :param bot: bot id
        :param user: user id
        :return: None
        """
        if not Utility.is_exist(PipedriveLeadsAction, raise_error=False, name=action.get('name'), bot=bot, status=True):
            raise AppException(f'Action with name "{action.get("name")}" not found')
        pipedrive_action = PipedriveLeadsAction.objects(name=action.get('name'), bot=bot, status=True).get()
        pipedrive_action.domain = action['domain']
        pipedrive_action.api_token = CustomActionRequestParameters(**action['api_token'])
        pipedrive_action.title = action['title']
        pipedrive_action.response = action['response']
        pipedrive_action.metadata = action['metadata']
        pipedrive_action.user = user
        pipedrive_action.timestamp = datetime.utcnow()
        pipedrive_action.save()

    def list_pipedrive_actions(self, bot: Text, with_doc_id: bool = True):
        """
        List Pipedrive Action
        :param bot: bot id
        :param with_doc_id: return document id along with action configuration if True
        """
        for action in PipedriveLeadsAction.objects(bot=bot, status=True):
            action = action.to_mongo().to_dict()
            if with_doc_id:
                action['_id'] = action['_id'].__str__()
            else:
                action.pop('_id')
            action.pop('user')
            action.pop('bot')
            action.pop('status')
            action.pop('timestamp')
            yield action
            
    def add_hubspot_forms_action(self, action: Dict, bot: str, user: str):
        """
        Add a new Hubspot forms Action
        :param action: Hubspot action configuration
        :param bot: bot id
        :param user: user id
        :return: doc id
        """
        action['bot'] = bot
        action['user'] = user
        Utility.is_valid_action_name(action.get("name"), bot, HubspotFormsAction)
        hubspot_action = HubspotFormsAction(**action).save().id.__str__()
        self.add_action(
            action['name'], bot, user, action_type=ActionType.hubspot_forms_action.value, raise_exception=False
        )
        return hubspot_action

    def edit_hubspot_forms_action(self, action: dict, bot: Text, user: Text):
        """
        Update a Hubspot forms Action
        :param action: Hubspot forms action configuration
        :param bot: bot id
        :param user: user id
        :return: None
        """
        if not Utility.is_exist(HubspotFormsAction, raise_error=False, name=action.get('name'), bot=bot, status=True):
            raise AppException(f'Action with name "{action.get("name")}" not found')
        hubspot_forms_action = HubspotFormsAction.objects(name=action.get('name'), bot=bot, status=True).get()
        hubspot_forms_action.portal_id = action['portal_id']
        hubspot_forms_action.form_guid = action['form_guid']
        hubspot_forms_action.response = action['response']
        hubspot_forms_action.fields = action['fields']
        hubspot_forms_action.user = user
        hubspot_forms_action.timestamp = datetime.utcnow()
        hubspot_forms_action.save()

    def list_hubspot_forms_actions(self, bot: Text, with_doc_id: bool = True):
        """
        List Hubspot forms Action
        :param bot: bot id
        :param with_doc_id: return document id along with action configuration if True
        """
        for action in HubspotFormsAction.objects(bot=bot, status=True):
            action = action.to_mongo().to_dict()
            if with_doc_id:
                action['_id'] = action['_id'].__str__()
            else:
                action.pop('_id')
            action.pop('user')
            action.pop('bot')
            action.pop('status')
            yield action

    @staticmethod
    def get_attached_flows(bot: Text, event_name: Text, event_type: Text, raise_error: bool = True):
        stories_with_event = list(Stories.objects(bot=bot, status=True, events__name__iexact=event_name, events__type__exact=event_type))
        rules_with_event = list(Rules.objects(bot=bot, status=True, events__name__iexact=event_name, events__type__exact=event_type))
        stories_with_event.extend(rules_with_event)
        if stories_with_event and raise_error:
            if event_type == 'user':
                event_type = 'intent'
            raise AppException(f'Cannot remove {event_type} "{event_name}" linked to flow "{stories_with_event[0].block_name}"')
        return stories_with_event

    @staticmethod
    def add_secret(key: Text, value: Text, bot: Text, user: Text):
        """
        Add secret key, value to vault.

        :param key: key to be added
        :param value: value to be added
        :param bot: bot id
        :param user: user id
        """
        Utility.is_exist(KeyVault, "Key exists!", key=key, bot=bot)
        return KeyVault(key=key, value=value, bot=bot, user=user).save().id.__str__()

    @staticmethod
    def get_secret(key: Text, bot: Text, raise_err: bool = True):
        """
        Get secret value for key from key vault.

        :param key: key to be added
        :param raise_err: raise error if key does not exists
        :param bot: bot id
        """
        from ..actions.utils import ActionUtility

        return ActionUtility.get_secret_from_key_vault(key, bot, raise_err)

    @staticmethod
    def update_secret(key: Text, value: Text, bot: Text, user: Text):
        """
        Update secret value for a key to key vault.

        :param key: key to be added
        :param value: value to be added
        :param bot: bot id
        :param user: user id
        """
        if not Utility.is_exist(KeyVault, raise_error=False, key=key, bot=bot):
            raise AppException(f"key '{key}' does not exists!")
        key_value = KeyVault.objects(key=key, bot=bot).get()
        key_value.value = value
        key_value.user = user
        key_value.save()
        return key_value.id.__str__()

    @staticmethod
    def list_secrets(bot: Text):
        """
        List secret keys for bot.

        :param bot: bot id
        """
        keys = list(KeyVault.objects(bot=bot).values_list('key'))
        return keys

    @staticmethod
    def delete_secret(key: Text, bot: Text):
        """
        Delete secret for bot.

        :param key: key to be added
        :param bot: bot id
        """
        if not Utility.is_exist(KeyVault, raise_error=False, key=key, bot=bot):
            raise AppException(f"key '{key}' does not exists!")
        custom_widgets = list(CustomWidgets.objects(__raw__={
            "bot": bot,
            "$or": [{"headers": {"$elemMatch": {"parameter_type": ActionParameterType.key_vault.value, "value": key}}},
                    {"request_parameters": {
                        "$elemMatch": {"parameter_type": ActionParameterType.key_vault.value, "value": key}}}]
        }).values_list("name"))

        http_action = list(HttpActionConfig.objects(__raw__={
            "bot": bot, "status": True,
            "$or": [{"headers": {"$elemMatch": {"parameter_type": ActionParameterType.key_vault.value, "value": key}}},
                    {"params_list": {"$elemMatch": {"parameter_type": ActionParameterType.key_vault.value, "value": key}}}]
        }).values_list("action_name"))

        email_action = list(EmailActionConfig.objects((
            (Q(smtp_userid__parameter_type=ActionParameterType.key_vault.value) & Q(smtp_userid__value=key)) |
            (Q(smtp_password__parameter_type=ActionParameterType.key_vault.value) & Q(smtp_password__value=key))
        ), bot=bot, status=True).values_list("action_name"))

        google_action = list(GoogleSearchAction.objects((
            Q(api_key__parameter_type=ActionParameterType.key_vault.value) & Q(api_key__value=key)
        ), bot=bot, status=True).values_list("name"))

        action_list = []
        for action_class in [JiraAction, ZendeskAction, PipedriveLeadsAction]:
            attached_action = list(action_class.objects((
            Q(api_token__parameter_type=ActionParameterType.key_vault.value) & Q(api_token__value=key)
        ), bot=bot, status=True).values_list("name"))
            action_list.extend(attached_action)

        hubspot_action = list(HubspotFormsAction.objects(__raw__={
            "bot": bot, "status": True,
            "fields": {"$elemMatch": {"parameter_type": ActionParameterType.key_vault.value, "value": key}}
        }).values_list("name"))

        razorpay_actions = list(RazorpayAction.objects((
                (Q(api_key__parameter_type=ActionParameterType.key_vault.value) & Q(api_key__value=key)) |
                (Q(api_secret__parameter_type=ActionParameterType.key_vault.value) & Q(api_secret__value=key)) |
                (Q(amount__parameter_type=ActionParameterType.key_vault.value) & Q(amount__value=key)) |
                (Q(currency__parameter_type=ActionParameterType.key_vault.value) & Q(currency__value=key)) |
                (Q(username__parameter_type=ActionParameterType.key_vault.value) & Q(username__value=key)) |
                (Q(email__parameter_type=ActionParameterType.key_vault.value) & Q(email__value=key)) |
                (Q(contact__parameter_type=ActionParameterType.key_vault.value) & Q(contact__value=key))
        ), bot=bot, status=True).values_list("name"))

        actions = http_action + email_action + google_action + action_list + hubspot_action + razorpay_actions

        if len(actions):
            raise AppException(f"Key is attached to action: {actions}")

        if len(custom_widgets):
            raise AppException(f"Key is attached to custom widget: {custom_widgets}")
        KeyVault.objects(key=key, bot=bot).delete()

    def add_two_stage_fallback_action(
            self, request_data: dict, bot: Text, user: Text
    ):
        """
        Add 2 stage fallback config.

        :param request_data: request config for fallback action
        :param bot: bot id
        :param user: user
        """
        Utility.is_exist(
            Actions, exp_message="Action exists!", name__iexact=KAIRON_TWO_STAGE_FALLBACK, bot=bot, status=True
        )
        Utility.is_exist(
            KaironTwoStageFallbackAction, exp_message="Action exists!", name__iexact=KAIRON_TWO_STAGE_FALLBACK,
            bot=bot, status=True
        )
        trigger_rules = [rule['payload'] for rule in request_data.get('trigger_rules') or []]
        intent_present = self.fetch_intents(bot)
        if trigger_rules and set(trigger_rules).difference(set(intent_present)):
            raise AppException(f"Intent {set(trigger_rules).difference(set(intent_present))} do not exist in the bot")
        request_data['bot'] = bot
        request_data['user'] = user
        request_data['name'] = KAIRON_TWO_STAGE_FALLBACK
        KaironTwoStageFallbackAction(**request_data).save()
        self.add_action(
            KAIRON_TWO_STAGE_FALLBACK, bot, user, raise_exception=False, action_type=ActionType.two_stage_fallback
        )

    def edit_two_stage_fallback_action(
            self, request_data: dict, bot: Text, user: Text
    ):
        """
        Edit 2 stage fallback config.

        :param request_data: request config for fallback action
        :param bot: bot id
        :param user: user
        :param name: action name
        """
        if not Utility.is_exist(
                KaironTwoStageFallbackAction, raise_error=False, name=KAIRON_TWO_STAGE_FALLBACK, bot=bot, status=True
        ):
            raise AppException(f'Action with name "{KAIRON_TWO_STAGE_FALLBACK}" not found')
        trigger_rules = [rule['payload'] for rule in request_data.get('trigger_rules') or []]
        intent_present = self.fetch_intents(bot)
        if trigger_rules and set(trigger_rules).difference(set(intent_present)):
            raise AppException(f"Intent {set(trigger_rules).difference(set(intent_present))} do not exist in the bot")
        action = KaironTwoStageFallbackAction.objects(name=KAIRON_TWO_STAGE_FALLBACK, bot=bot).get()
        action.trigger_rules = [QuickReplies(**rule) for rule in request_data.get('trigger_rules') or []]
        action.text_recommendations = request_data.get('text_recommendations')
        action.fallback_message = request_data.get('fallback_message')
        action.user = user
        action.save()

    def get_two_stage_fallback_action_config(self, bot: Text, name: Text = KAIRON_TWO_STAGE_FALLBACK,
                                             with_doc_id: bool = True):
        """
        Retrieve 2 stage fallback config.

        :param bot: bot id
        :param name: action name
        :param with_doc_id: return document id along with action configuration if True
        """
        for action in KaironTwoStageFallbackAction.objects(name=name, bot=bot, status=True):
            action = action.to_mongo().to_dict()
            if with_doc_id:
                action['_id'] = action['_id'].__str__()
            else:
                action.pop('_id')
            action.pop('timestamp')
            action.pop('status')
            action.pop('bot')
            action.pop('user')
            yield action

    def add_prompt_action(self, request_data: dict, bot: Text, user: Text):
        """
        Add prompt(Kairon FAQ) Action

        :param request_data: request config for kairon faq action
        :param bot: bot id
        :param user: user
        """
        bot_settings = self.get_bot_settings(bot=bot, user=user)
        if not bot_settings['llm_settings']["enable_faq"]:
            raise AppException('Faq feature is disabled for the bot! Please contact support.')

        self.__validate_llm_prompts(request_data.get('llm_prompts', []), bot)
        Utility.is_valid_action_name(request_data.get("name"), bot, PromptAction)
        request_data['bot'] = bot
        request_data['user'] = user
        prompt_action_id = PromptAction(**request_data).save().id.__str__()
        self.add_action(
            request_data['name'], bot, user, action_type=ActionType.prompt_action.value, raise_exception=False
        )
        return prompt_action_id

    def __validate_llm_prompts(self, llm_prompts, bot: Text):
        for prompt in llm_prompts:
            if prompt['source'] == 'slot':
                if not Utility.is_exist(Slots, raise_error=False, name=prompt['data'], bot=bot, status=True):
                    raise AppException(f'Slot with name {prompt["data"]} not found!')
            if prompt['source'] == 'action':
                if not (
                        Utility.is_exist(HttpActionConfig, raise_error=False, action_name=prompt['data'], bot=bot, status=True) or
                        Utility.is_exist(GoogleSearchAction, raise_error=False, name=prompt['data'], bot=bot, status=True)
                ):
                    raise AppException(f'Action with name {prompt["data"]} not found!')

    def edit_prompt_action(self, prompt_action_id: str, request_data: dict, bot: Text, user: Text):
        """
        Edit prompt(Kairon FAQ) Action

        :param prompt_action_id: action id
        :param request_data: request config for kairon faq action
        :param bot: bot id
        :param user: user
        """
        if not Utility.is_exist(PromptAction, id=prompt_action_id, raise_error=False, bot=bot, status=True):
            raise AppException('Action not found')
        self.__validate_llm_prompts(request_data.get('llm_prompts', []), bot)
        action = PromptAction.objects(id=prompt_action_id, bot=bot, status=True).get()
        action.name = request_data.get("name")
        action.failure_message = request_data.get("failure_message")
        action.user_question = UserQuestion(**request_data.get("user_question"))
        action.top_results = request_data.get("top_results")
        action.enable_response_cache = request_data.get("enable_response_cache", False)
        action.similarity_threshold = request_data.get("similarity_threshold")
        action.num_bot_responses = request_data.get('num_bot_responses', 5)
        action.hyperparameters = request_data.get('hyperparameters', Utility.get_llm_hyperparameters())
        action.llm_prompts = [LlmPrompt(**prompt) for prompt in request_data.get('llm_prompts', [])]
        action.instructions = request_data.get('instructions', [])
        action.collection = request_data.get('collection')
        action.set_slots = request_data.get('set_slots', [])
        action.dispatch_response = request_data.get('dispatch_response', True)
        action.timestamp = datetime.utcnow()
        action.user = user
        action.save()

    def get_prompt_action(self, bot: Text, with_doc_id: bool = True):
        """
        fetches prompt(Kairon FAQ) Action

        :param bot: bot id
        :param with_doc_id: action id
        :return: yield dict
        """
        actions = []
        for action in PromptAction.objects(bot=bot, status=True):
            action = action.to_mongo().to_dict()
            if with_doc_id:
                action['_id'] = action['_id'].__str__()
            else:
                action.pop('_id')
            action.pop('timestamp')
            action.pop('bot')
            action.pop('user')
            actions.append(action)
        return actions

    @staticmethod
    def save_auditlog_event_config(bot, user, data):
        headers = {} if data.get("headers") is None else data.get("headers")
        try:
            event_config = EventConfig.objects(bot=bot).get()
            event_config.update(set__ws_url=data.get("ws_url"),
                                set__headers=Utility.encrypt_message(json.dumps(headers)),
                                set__method=data.get("method"))
        except DoesNotExist:
            event_config = EventConfig(
                bot=bot,
                user=user,
                ws_url=data.get("ws_url"),
                headers=headers,
                method=data.get("method")
            )
            event_config.save()

    @staticmethod
    def get_auditlog_event_config(bot):
        try:
            event_config_data = EventConfig.objects(bot=bot).get()
            event_config = event_config_data.to_mongo().to_dict()
            event_config.pop("_id")
            event_config.pop("timestamp")
            event_config["headers"] = Utility.decrypt_message(event_config_data.headers)
        except DoesNotExist:
            event_config = {}
        return event_config

    @staticmethod
    def get_auditlog_for_bot(bot, from_date=None, to_date=None, start_idx: int = 0, page_size: int = 10):
        if not from_date:
            from_date = datetime.utcnow().date()
        if not to_date:
            to_date = from_date + timedelta(days=1)
        to_date = to_date + timedelta(days=1)
        data_filter = {"attributes__key": 'bot', "attributes__value": bot, "timestamp__gte": from_date, "timestamp__lte": to_date}
        auditlog_data = AuditLogData.objects(**data_filter).skip(start_idx).limit(page_size).exclude('id').order_by('-timestamp').to_json()
        return json.loads(auditlog_data)

    def get_logs(self, bot: Text, logtype: str, start_time: datetime, end_time: datetime):
        """
        create zip file containing download data

        :param bot: bot id
        :param logtype: log type
        :param start_time: start time
        :param end_time: end time
        :return: zip file path
        """
        from .data_objects import ModelTraining, ConversationsHistoryDeleteLogs
        from kairon.shared.test.data_objects import ModelTestingLogs
        from kairon.shared.multilingual.data_objects import BotReplicationLogs
        from kairon.shared.importer.data_objects import ValidationLogs
        logs = {
                LogType.training_data_generator.value: TrainingDataGenerator,
                LogType.model_training.value: ModelTraining,
                LogType.model_testing.value: ModelTestingLogs,
                LogType.action_logs.value: ActionServerLogs,
                LogType.audit_logs.value: AuditLogData,
                LogType.data_importer.value: ValidationLogs,
                LogType.history_deletion.value: ConversationsHistoryDeleteLogs,
                LogType.multilingual.value: BotReplicationLogs
        }
        if logtype == LogType.action_logs.value:
            filter_query = {
                "bot": bot,
                "timestamp__gte": start_time,
                "timestamp__lte": end_time
            }
            query = logs[logtype].objects(**filter_query).to_json()
        elif logtype == LogType.audit_logs.value:
            filter_query = {
                'attributes__key': 'bot',
                'attributes__value': bot,
                "timestamp__gte": start_time,
                "timestamp__lte": end_time
            }
            query = logs[logtype].objects(**filter_query).order_by('-timestamp').to_json()
        else:
            filter_query = {
                "bot": bot,
                "start_timestamp__gte": start_time,
                "start_timestamp__lte": end_time
            }
            query = logs[logtype].objects(**filter_query).to_json()
        value = json.loads(query)
        return value
    
    def delete_audit_logs(self):
        retention_period = Utility.environment['events']['audit_logs']['retention']
        overdue_time = datetime.utcnow() - timedelta(days=retention_period)
        AuditLogData.objects(timestamp__lte=overdue_time).delete()

    def flatten_qna(self, bot: Text, start_idx=0, page_size=10, fetch_all=False):
        """
        Returns Q&As having intent name, utterance name, training examples,
        responses in flattened form.
        :param bot: bot id
        :param start_idx: start index of the page
        :param page_size: size of the page
        :param fetch_all: removes paginated result if True
        """
        query = Rules.objects(bot=bot, status=True, template_type=TemplateType.QNA.value).skip(start_idx).limit(page_size)
        if fetch_all:
            query = Rules.objects(bot=bot, status=True, template_type=TemplateType.QNA.value)
        for qna in query.aggregate(
            {'$addFields': {'story': '$block_name', 'intent': {'$arrayElemAt': ['$events', 1]}, 'action': {'$arrayElemAt': ['$events', 2]}}},
            {'$project': {'_id': { "$toString": "$_id" }, 'story': 1, 'intent': '$intent.name', 'utterance': '$action.name'}},
            {'$lookup': {'from': 'training_examples', 'as': 'training_examples',
                         'let': {'intent_name': '$intent'},
                         'pipeline': [
                             {'$match': {'$expr': {'$and': [{'$eq': ['$intent', '$$intent_name']}, {'$eq': ['$status', True]}, {'$eq': ['$bot', bot]}]}}},
                             {'$project': {'_id': { "$toString": "$_id" }, 'text': 1, 'entities': 1}}
                         ]}},
            {'$lookup': {'from': 'responses', 'as': 'responses',
                         'let': {'utterance_name': '$utterance'},
                         'pipeline': [
                             {'$match': {'$expr': {'$and': [{'$eq': ['$name', '$$utterance_name']}, {'$eq': ['$status', True]}, {'$eq': ['$bot', bot]}]}}},
                             {"$project": {'_id': { "$toString": "$_id" }, "text": 1, "custom": 1}}
                         ]}}
        ):
            training_examples = []
            for t_example in qna.get('training_examples') or []:
                entities = t_example.get("entities") or []
                text = DataUtility.prepare_nlu_text(t_example["text"], entities)
                training_examples.append({"text": text, "_id": t_example['_id']})
            qna['training_examples'] = training_examples
            yield qna

    def save_faq(self, bot: Text, user: Text, df: DataFrame):
        from kairon.shared.augmentation.utils import AugmentationUtils

        error_summary = {'intents': [], 'utterances': [], 'training_examples': []}
        component_count = {'intents': 0, 'utterances': 0, 'stories': 0, 'rules': 0, 'training_examples': 0, 
                           'domain': {'intents': 0, 'utterances': 0}}
        for index, row in df.iterrows():
            is_intent_added = False
            is_response_added = False
            training_example_errors = None
            component_count['utterances'] = component_count['utterances'] + 1
            key_tokens = AugmentationUtils.get_keywords(row['questions'])
            if key_tokens:
                key_tokens = key_tokens[0][0]
            else:
                key_tokens = row['questions'].split('\n')[0]
            intent = key_tokens.replace(' ', '_') + "_" + str(index)
            examples = row['questions'].split("\n")
            component_count['training_examples'] = component_count['training_examples'] + len(examples)
            action = f"utter_{intent}"
            steps = [
                {"name": RULE_SNIPPET_ACTION_NAME, "type": StoryStepType.bot.value},
                {"name": intent, "type": StoryStepType.intent.value},
                {"name": action, "type": StoryStepType.bot.value}
            ]
            rule = {'name': intent, 'steps': steps, 'type': 'RULE', 'template_type': TemplateType.QNA.value}
            try:
                training_example_errors = list(self.add_training_example(examples, intent, bot, user, False))
                is_intent_added = True
                self.add_text_response(row['answer'], action, bot, user)
                is_response_added = True
                self.add_complex_story(rule, bot, user)
            except Exception as e:
                logging.exception(e)
                training_example_errors = [f"{a['message']}: {a['text']}" for a in training_example_errors if a["_id"] is None]
                error_summary['training_examples'].extend(training_example_errors)
                if is_intent_added:
                    error_summary['utterances'].append(str(e))
                    self.delete_intent(intent, bot, user, False)
                if is_response_added:
                    self.delete_utterance(action, bot)
        return component_count, error_summary

    def delete_all_faq(self, bot: Text):
        get_intents_pipelines = [
                {'$unwind': {'path': '$events'}},
                {'$match': {'events.type': 'user'}},
                {'$group': {'_id': None, 'intents': {'$push': '$events.name'}}},
                {"$project": {'_id': 0, 'intents': 1}}
            ]
        get_utterances_pipelines = [
                {'$unwind': {'path': '$events'}},
                {'$match': {'events.type': 'action', 'events.name': {'$regex': '^utter_'}}},
                {'$group': {'_id': None, 'utterances': {'$push': '$events.name'}}},
                {"$project": {'_id': 0, 'utterances': 1}}
            ]
        qna_intents = list(Rules.objects(bot=bot, status=True, template_type=TemplateType.QNA.value).aggregate(
            get_intents_pipelines
        ))
        qna_intents = set(qna_intents[0].get('intents')) if qna_intents else set()
        story_intents = list(Stories.objects(bot=bot, status=True).aggregate(
            get_intents_pipelines
        ))
        story_intents = set(story_intents[0].get('intents')) if story_intents else set()
        custom_rule_intents = list(Rules.objects(bot=bot, status=True, template_type=TemplateType.CUSTOM.value).aggregate(
            get_intents_pipelines
        ))
        custom_rule_intents = set(custom_rule_intents[0].get('intents')) if custom_rule_intents else set()
        delete_intents = qna_intents - story_intents - custom_rule_intents

        qna_utterances = list(Rules.objects(bot=bot, status=True, template_type=TemplateType.QNA.value).aggregate(
            get_utterances_pipelines
        ))
        qna_utterances = set(qna_utterances[0].get('utterances')) if qna_utterances else set()
        custom_rule_utterances = list(Rules.objects(bot=bot, status=True, template_type=TemplateType.CUSTOM.value).aggregate(
            get_utterances_pipelines
        ))
        custom_rule_utterances = set(custom_rule_utterances[0].get('utterances')) if custom_rule_utterances else set()
        story_utterances = list(Stories.objects(bot=bot, status=True).aggregate(
            get_utterances_pipelines
        ))
        story_utterances = set(story_utterances[0].get('utterances')) if story_utterances else set()
        delete_utterances = qna_utterances - story_utterances - custom_rule_utterances

        Utility.hard_delete_document([TrainingExamples], bot, intent__in=delete_intents)
        Utility.hard_delete_document([Intents], bot, name__in=delete_intents)
        Utility.hard_delete_document([Utterances, Responses], bot, name__in=delete_utterances)
        Utility.hard_delete_document([Rules], bot, template_type=TemplateType.QNA.value)

    def add_razorpay_action(
            self, request_data: dict, bot: Text, user: Text
    ):
        """
        Add razorpay config.

        :param request_data: request config for razorpay action
        :param bot: bot id
        :param user: user
        """
        Utility.is_exist(
            Actions, exp_message="Action exists!", name__iexact=request_data.get('name'), bot=bot, status=True
        )
        Utility.is_exist(
            RazorpayAction, exp_message="Action exists!", name__iexact=request_data.get('name'), bot=bot, status=True
        )
        request_data["bot"] = bot
        request_data["user"] = user
        action_id = RazorpayAction(**request_data).save().id.__str__()
        self.add_action(
            request_data['name'], bot, user, raise_exception=False, action_type=ActionType.razorpay_action
        )
        return action_id

    def edit_razorpay_action(
            self, request_data: dict, bot: Text, user: Text
    ):
        """
        Edit razorpay config.

        :param request_data: request config for razorpay action
        :param bot: bot id
        :param user: user
        :param name: action name
        """
        if not Utility.is_exist(
                RazorpayAction, raise_error=False, name=request_data.get('name'), bot=bot, status=True
        ):
            raise AppException(f'Action with name "{request_data.get("name")}" not found')
        action = RazorpayAction.objects(name=request_data.get("name"), bot=bot).get()
        action.api_key = CustomActionRequestParameters(**request_data.get("api_key"))
        action.api_secret = CustomActionRequestParameters(**request_data.get("api_secret"))
        action.amount = CustomActionRequestParameters(**request_data.get("amount"))
        action.currency = CustomActionRequestParameters(**request_data.get("currency"))
        action.username = CustomActionRequestParameters(**request_data.get("username")) if request_data.get("username") else None
        action.email = CustomActionRequestParameters(**request_data.get("email")) if request_data.get("email") else None
        action.contact = CustomActionRequestParameters(**request_data.get("contact")) if request_data.get("contact") else None
        action.user = user
        action.save()

    def get_razorpay_action_config(self, bot: Text, with_doc_id: bool = True):
        """
        Retrieve razorpay config.

        :param bot: bot id
        :param with_doc_id: return document id along with action configuration if True
        """
        for action in RazorpayAction.objects(bot=bot, status=True):
            action = action.to_mongo().to_dict()
            if with_doc_id:
                action['_id'] = action['_id'].__str__()
            else:
                action.pop('_id')
            action.pop('status')
            action.pop('bot')
            action.pop('user')

<<<<<<< HEAD
            yield action

    def save_content(self, content: Text, user: Text, bot: Text, collection: Text = None):
        bot_settings = self.get_bot_settings(bot=bot, user=user)
        if not bot_settings["llm_settings"]['enable_faq']:
            raise AppException('Faq feature is disabled for the bot! Please contact support.')
        if len(content.split()) < 10:
            raise AppException("Content should contain atleast 10 words.")

        content_obj = CognitionData()
        content_obj.data = content
        content_obj.collection = collection
        content_obj.user = user
        content_obj.bot = bot
        id = (
            content_obj.save().id.__str__()
        )
        return id

    def update_content(self, content_id: str, content: Text, user: Text, bot: Text, collection: Text = None):
        if len(content.split()) < 10:
            raise AppException("Content should contain atleast 10 words.")

        Utility.is_exist(CognitionData, bot=bot, id__ne=content_id, data=content, content_type__ne=CognitionDataType.json.value,
                         exp_message="Text already exists!")

        try:
            content_obj = CognitionData.objects(bot=bot, id=content_id).get()
            content_obj.data = content
            content_obj.collection = collection
            content_obj.user = user
            content_obj.timestamp = datetime.utcnow()
            content_obj.save()
        except DoesNotExist:
            raise AppException("Content with given id not found!")

    def delete_content(self, content_id: str, user: Text, bot: Text):
        try:
            content = CognitionData.objects(bot=bot, id=content_id).get()
            content.delete()
        except DoesNotExist:
            raise AppException("Text does not exists!")

    def get_content(self, bot: Text, start_idx: int = 0, page_size: int = 10, **kwargs):
        """
        fetches content

        :param bot: bot id
        :param start_idx: start index
        :param page_size: page size
        :return: yield dict
        """
        kwargs["bot"] = bot
        search = kwargs.pop('data', None)
        cognition_data = CognitionData.objects(**kwargs)
        if search:
            cognition_data = cognition_data.search_text(search)
        for value in cognition_data.order_by('-vector_id').skip(start_idx).limit(page_size):
            item = value.to_mongo().to_dict()
            item.pop('timestamp')
            item["_id"] = item["_id"].__str__()
            yield item

    def list_collection(self, bot: Text):
        """
        Retrieve cognition data.
        :param bot: bot id
        """
        collections = list(CognitionData.objects(bot=bot).distinct(field='collection'))
        return collections

    def save_cognition_data(self, payload: Dict, user: Text, bot: Text):
        bot_settings = self.get_bot_settings(bot=bot, user=user)
        if not bot_settings["llm_settings"]['enable_faq']:
            raise AppException('Faq feature is disabled for the bot! Please contact support.')
        payload_obj = CognitionData()
        payload_obj.data = payload.get('data')
        payload_obj.content_type = payload.get('content_type')
        payload_obj.metadata = [CognitionMetadata(**meta) for meta in payload.get('metadata', [])]
        payload_obj.collection = payload.get('collection', None)
        payload_obj.user = user
        payload_obj.bot = bot
        payload_id = payload_obj.save().to_mongo().to_dict()["_id"].__str__()
        return payload_id

    def update_cognition_data(self, payload_id: str, payload: Dict, user: Text, bot: Text):
        data = payload['data']
        content_type = payload['content_type']
        Utility.is_exist(CognitionData, bot=bot, id__ne=payload_id, data=data, content_type__ne=CognitionDataType.json.value,
                         exp_message="Payload data already exists!")

        try:
            payload_obj = CognitionData.objects(bot=bot, id=payload_id).get()
            payload_obj.data = data
            payload_obj.content_type = content_type
            payload_obj.collection = payload.get('collection', None)
            payload_obj.user = user
            payload_obj.timestamp = datetime.utcnow()
            payload_obj.save()
        except DoesNotExist:
            raise AppException("Payload with given id not found!")

    def delete_cognition_data(self, payload_id: str, bot: Text):
        try:
            payload = CognitionData.objects(bot=bot, id=payload_id).get()
            payload.delete()
        except DoesNotExist:
            raise AppException("Payload does not exists!")

    def list_cognition_data(self, bot: Text):
        """
        fetches content

        :param bot: bot id
        :return: yield dict
        """
        for value in CognitionData.objects(bot=bot):
            final_data = {}
            item = value.to_mongo().to_dict()
            data = item.pop("data")
            data_type = item.pop("content_type")
            metadata = item.pop("metadata")
            final_data["_id"] = item["_id"].__str__()
            final_data['content'] = data
            final_data['content_type'] = data_type
            final_data['metadata'] = metadata
            final_data['collection'] = item.get('collection', None)
            yield final_data
=======
            yield action
>>>>>>> e6a918dc
<|MERGE_RESOLUTION|>--- conflicted
+++ resolved
@@ -5756,135 +5756,4 @@
             action.pop('bot')
             action.pop('user')
 
-<<<<<<< HEAD
-            yield action
-
-    def save_content(self, content: Text, user: Text, bot: Text, collection: Text = None):
-        bot_settings = self.get_bot_settings(bot=bot, user=user)
-        if not bot_settings["llm_settings"]['enable_faq']:
-            raise AppException('Faq feature is disabled for the bot! Please contact support.')
-        if len(content.split()) < 10:
-            raise AppException("Content should contain atleast 10 words.")
-
-        content_obj = CognitionData()
-        content_obj.data = content
-        content_obj.collection = collection
-        content_obj.user = user
-        content_obj.bot = bot
-        id = (
-            content_obj.save().id.__str__()
-        )
-        return id
-
-    def update_content(self, content_id: str, content: Text, user: Text, bot: Text, collection: Text = None):
-        if len(content.split()) < 10:
-            raise AppException("Content should contain atleast 10 words.")
-
-        Utility.is_exist(CognitionData, bot=bot, id__ne=content_id, data=content, content_type__ne=CognitionDataType.json.value,
-                         exp_message="Text already exists!")
-
-        try:
-            content_obj = CognitionData.objects(bot=bot, id=content_id).get()
-            content_obj.data = content
-            content_obj.collection = collection
-            content_obj.user = user
-            content_obj.timestamp = datetime.utcnow()
-            content_obj.save()
-        except DoesNotExist:
-            raise AppException("Content with given id not found!")
-
-    def delete_content(self, content_id: str, user: Text, bot: Text):
-        try:
-            content = CognitionData.objects(bot=bot, id=content_id).get()
-            content.delete()
-        except DoesNotExist:
-            raise AppException("Text does not exists!")
-
-    def get_content(self, bot: Text, start_idx: int = 0, page_size: int = 10, **kwargs):
-        """
-        fetches content
-
-        :param bot: bot id
-        :param start_idx: start index
-        :param page_size: page size
-        :return: yield dict
-        """
-        kwargs["bot"] = bot
-        search = kwargs.pop('data', None)
-        cognition_data = CognitionData.objects(**kwargs)
-        if search:
-            cognition_data = cognition_data.search_text(search)
-        for value in cognition_data.order_by('-vector_id').skip(start_idx).limit(page_size):
-            item = value.to_mongo().to_dict()
-            item.pop('timestamp')
-            item["_id"] = item["_id"].__str__()
-            yield item
-
-    def list_collection(self, bot: Text):
-        """
-        Retrieve cognition data.
-        :param bot: bot id
-        """
-        collections = list(CognitionData.objects(bot=bot).distinct(field='collection'))
-        return collections
-
-    def save_cognition_data(self, payload: Dict, user: Text, bot: Text):
-        bot_settings = self.get_bot_settings(bot=bot, user=user)
-        if not bot_settings["llm_settings"]['enable_faq']:
-            raise AppException('Faq feature is disabled for the bot! Please contact support.')
-        payload_obj = CognitionData()
-        payload_obj.data = payload.get('data')
-        payload_obj.content_type = payload.get('content_type')
-        payload_obj.metadata = [CognitionMetadata(**meta) for meta in payload.get('metadata', [])]
-        payload_obj.collection = payload.get('collection', None)
-        payload_obj.user = user
-        payload_obj.bot = bot
-        payload_id = payload_obj.save().to_mongo().to_dict()["_id"].__str__()
-        return payload_id
-
-    def update_cognition_data(self, payload_id: str, payload: Dict, user: Text, bot: Text):
-        data = payload['data']
-        content_type = payload['content_type']
-        Utility.is_exist(CognitionData, bot=bot, id__ne=payload_id, data=data, content_type__ne=CognitionDataType.json.value,
-                         exp_message="Payload data already exists!")
-
-        try:
-            payload_obj = CognitionData.objects(bot=bot, id=payload_id).get()
-            payload_obj.data = data
-            payload_obj.content_type = content_type
-            payload_obj.collection = payload.get('collection', None)
-            payload_obj.user = user
-            payload_obj.timestamp = datetime.utcnow()
-            payload_obj.save()
-        except DoesNotExist:
-            raise AppException("Payload with given id not found!")
-
-    def delete_cognition_data(self, payload_id: str, bot: Text):
-        try:
-            payload = CognitionData.objects(bot=bot, id=payload_id).get()
-            payload.delete()
-        except DoesNotExist:
-            raise AppException("Payload does not exists!")
-
-    def list_cognition_data(self, bot: Text):
-        """
-        fetches content
-
-        :param bot: bot id
-        :return: yield dict
-        """
-        for value in CognitionData.objects(bot=bot):
-            final_data = {}
-            item = value.to_mongo().to_dict()
-            data = item.pop("data")
-            data_type = item.pop("content_type")
-            metadata = item.pop("metadata")
-            final_data["_id"] = item["_id"].__str__()
-            final_data['content'] = data
-            final_data['content_type'] = data_type
-            final_data['metadata'] = metadata
-            final_data['collection'] = item.get('collection', None)
-            yield final_data
-=======
-            yield action
->>>>>>> e6a918dc
+            yield action