import itertools
import json
import os
import uuid
from collections import ChainMap
from datetime import datetime, timedelta, timezone
from pathlib import Path
from typing import Text, Dict, List
from urllib.parse import urljoin

import networkx as nx
import yaml
from fastapi import File
from loguru import logger as logging, logger
from mongoengine import Document
from mongoengine.errors import DoesNotExist
from mongoengine.errors import NotUniqueError
from mongoengine.queryset.visitor import Q
from pandas import DataFrame
from rasa.shared.constants import DEFAULT_CONFIG_PATH, DEFAULT_DATA_PATH, DEFAULT_DOMAIN_PATH, INTENT_MESSAGE_PREFIX, \
    DEFAULT_NLU_FALLBACK_INTENT_NAME
from rasa.shared.core.constants import RULE_SNIPPET_ACTION_NAME, DEFAULT_INTENTS, REQUESTED_SLOT, \
    DEFAULT_KNOWLEDGE_BASE_ACTION, SESSION_START_METADATA_SLOT
from rasa.shared.core.domain import SessionConfig
from rasa.shared.core.events import ActionExecuted, UserUttered, ActiveLoop
from rasa.shared.core.events import SlotSet
from rasa.shared.core.slots import CategoricalSlot, FloatSlot
from rasa.shared.core.training_data.story_writer.yaml_story_writer import YAMLStoryWriter
from rasa.shared.core.training_data.structures import Checkpoint, RuleStep
from rasa.shared.core.training_data.structures import STORY_START
from rasa.shared.core.training_data.structures import StoryGraph, StoryStep
from rasa.shared.importers.rasa import Domain
from rasa.shared.importers.rasa import RasaFileImporter
from rasa.shared.nlu.constants import TEXT
from rasa.shared.nlu.training_data.message import Message
from rasa.shared.nlu.training_data.training_data import TrainingData
from rasa.shared.utils.io import read_config_file
from werkzeug.utils import secure_filename

from kairon.api import models
from kairon.exceptions import AppException
from kairon.shared.actions.data_objects import HttpActionConfig, HttpActionRequestBody, ActionServerLogs, Actions, \
    SlotSetAction, FormValidationAction, EmailActionConfig, GoogleSearchAction, JiraAction, ZendeskAction, \
    PipedriveLeadsAction, SetSlots, HubspotFormsAction, HttpActionResponse, SetSlotsFromResponse, \
    CustomActionRequestParameters, KaironTwoStageFallbackAction, QuickReplies, RazorpayAction, PromptAction, \
    LlmPrompt, FormSlotSet, DatabaseAction, DbOperation, DbQuery, PyscriptActionConfig, WebSearchAction
from kairon.shared.actions.models import ActionType, HttpRequestContentType, ActionParameterType, DbQueryValueType
from kairon.shared.importer.processor import DataImporterLogProcessor
from kairon.shared.models import StoryEventType, TemplateType, StoryStepType, HttpContentType, StoryType, \
    LlmPromptSource, CognitionDataType
from kairon.shared.utils import Utility, StoryValidator
from .base_data import AuditLogData
from .constant import (
    DOMAIN,
    SESSION_CONFIG,
    STORY_EVENT,
    REGEX_FEATURES,
    LOOKUP_TABLE,
    TRAINING_EXAMPLE,
    RESPONSE,
    ENTITY,
    SLOTS,
    UTTERANCE_TYPE, CUSTOM_ACTIONS, REQUIREMENTS, EVENT_STATUS, COMPONENT_COUNT, SLOT_TYPE,
    DEFAULT_NLU_FALLBACK_RULE, DEFAULT_NLU_FALLBACK_RESPONSE, DEFAULT_ACTION_FALLBACK_RESPONSE, ENDPOINT_TYPE,
    TOKEN_TYPE, KAIRON_TWO_STAGE_FALLBACK, DEFAULT_NLU_FALLBACK_UTTERANCE_NAME, ACCESS_ROLES, LogType
)
from .data_objects import (
    Responses,
    SessionConfigs,
    Configs,
    Endpoints,
    Entities,
    EntitySynonyms,
    TrainingExamples,
    Stories,
    Intents,
    Forms,
    LookupTables,
    RegexFeatures,
    Entity,
    EndPointBot,
    EndPointAction,
    EndPointHistory,
    Slots,
    StoryEvents,
    ModelDeployment,
    Rules,
    Utterances, BotSettings, ChatClientConfig, SlotMapping, KeyVault, EventConfig, TrainingDataGenerator,
    MultiflowStories, MultiflowStoryEvents, CognitionData, MultiFlowStoryMetadata,
    Synonyms, Lookup, CognitionMetadata, StepFlowEvent
)
from .utils import DataUtility
from ..constants import KaironSystemSlots, PluginTypes
from ..custom_widgets.data_objects import CustomWidgets
from kairon.shared.metering.metering_processor import MeteringProcessor
from kairon.shared.metering.constants import MetricType
from kairon.shared.plugins.factory import PluginFactory


class MongoProcessor:
    """
    Class contains logic for saves, updates and deletes bot data in mongo database
    """

    async def upload_and_save(
            self,
            nlu: File,
            domain: File,
            stories: File,
            config: File,
            rules: File,
            http_action: File,
            multiflow_stories: File,
            bot: Text,
            user: Text,
            overwrite: bool = True,
    ):
        """
        loads the training data into database

        :param nlu: nlu data
        :param domain: domain data
        :param stories: stories data
        :param rules: rules data
        :param http_action: http_actions data
        :param config: config data
        :param multiflow_stories: multiflow_stories data
        :param bot: bot id
        :param user: user id
        :param overwrite: whether to append or overwrite, default is overwite
        :return: None
        """
        training_file_loc = await DataUtility.save_training_files(nlu, domain, config, stories, rules, http_action, multiflow_stories)
        await self.save_from_path(training_file_loc['root'], bot, overwrite, user)
        Utility.delete_directory(training_file_loc['root'])

    def download_files(self, bot: Text, user: Text, download_multiflow: bool = False):
        """
        create zip file containing download data

        :param bot: bot id
        :param user: user id
        :param download_multiflow: flag to download multiflow stories.
        :return: zip file path
        """
        nlu = self.load_nlu(bot)
        domain = self.load_domain(bot)
        stories = self.load_stories(bot)
        config = self.load_config(bot)
        chat_client_config = self.load_chat_client_config(bot, user)
        rules = self.get_rules_for_training(bot)
        if download_multiflow:
            multiflow_stories = self.load_linear_flows_from_multiflow_stories(bot)
            stories = stories.merge(multiflow_stories[0])
            rules = rules.merge(multiflow_stories[1])
        multiflow_stories = self.load_multiflow_stories_yaml(bot)
        actions = self.load_action_configurations(bot)
        return Utility.create_zip_file(nlu, domain, stories, config, bot, rules, actions, multiflow_stories, chat_client_config)

    async def apply_template(self, template: Text, bot: Text, user: Text):
        """
        apply use-case template

        :param template: use-case template name
        :param bot: bot id
        :param user: user id
        :return: None
        :raises: raise AppException
        """
        use_case_path = os.path.join("./template/use-cases", secure_filename(template))
        if os.path.exists(use_case_path):
            await self.save_from_path(path=use_case_path, bot=bot, user=user)
        else:
            raise AppException("Invalid template!")

    async def save_from_path(
            self, path: Text, bot: Text, overwrite: bool = True, user="default"
    ):
        """
        saves training data file

        :param path: data directory path
        :param bot: bot id
        :param overwrite: append or overwrite, default is overwrite
        :param user: user id
        :return: None
        """
        from kairon.importer.validator.file_validator import TrainingDataValidator

        try:
            domain_path = os.path.join(path, DEFAULT_DOMAIN_PATH)
            training_data_path = os.path.join(path, DEFAULT_DATA_PATH)
            config_path = os.path.join(path, DEFAULT_CONFIG_PATH)
            actions_yml = os.path.join(path, 'actions.yml')
            multiflow_stories_yml = os.path.join(path, 'multiflow_stories.yml')
            importer = RasaFileImporter.load_from_config(config_path=config_path,
                                                         domain_path=domain_path,
                                                         training_data_paths=training_data_path)
            domain = await importer.get_domain()
            story_graph = await importer.get_stories()
            config = await importer.get_config()
            nlu = await importer.get_nlu_data(config.get('language'))
            actions = Utility.read_yaml(actions_yml)
            multiflow_stories = Utility.read_yaml(multiflow_stories_yml) if multiflow_stories_yml else None
            TrainingDataValidator.validate_custom_actions(actions)

            self.save_training_data(bot, user, config, domain, story_graph, nlu, actions, multiflow_stories, overwrite=overwrite,
                                    what=REQUIREMENTS.copy()-{"chat_client_config"})
        except Exception as e:
            logging.exception(e)
            raise AppException(e)

    def save_training_data(self, bot: Text, user: Text, config: dict = None, domain: Domain = None,
                           story_graph: StoryGraph = None, nlu: TrainingData = None, actions: dict = None,
                           multiflow_stories: dict = None, chat_client_config: dict = None,
                           overwrite: bool = False, what: set = REQUIREMENTS.copy()):
        if overwrite:
            self.delete_bot_data(bot, user, what)

        if 'actions' in what:
            self.save_integrated_actions(actions, bot, user)
        if 'domain' in what:
            self.save_domain(domain, bot, user)
        if 'stories' in what:
            self.save_stories(story_graph.story_steps, bot, user)
        if 'nlu' in what:
            self.save_nlu(nlu, bot, user)
        if 'rules' in what:
            self.save_rules(story_graph.story_steps, bot, user)
        if 'config' in what:
            self.add_or_overwrite_config(config, bot, user)
        if 'chat_client_config' in what:
            self.save_chat_client_config(chat_client_config, bot, user)
        if 'multiflow_stories' in what:
            self.save_multiflow_stories(multiflow_stories, bot, user)

    def apply_config(self, template: Text, bot: Text, user: Text):
        """
        apply config template

        :param template: template name
        :param bot: bot id
        :param user: user id
        :return: None
        :raises: AppException
        """
        config_path = os.path.join("./template/config", secure_filename(template) + ".yml")
        if os.path.exists(config_path):
            self.save_config(read_config_file(config_path), bot=bot, user=user)
        else:
            raise AppException("Invalid config!")

    def get_config_templates(self):
        """
        fetches list of available config template

        :return: config template list
        """
        files = Utility.list_files("./template/config")
        return [
            {"name": Path(file).stem, "config": read_config_file(file)}
            for file in files
        ]

    def load_multiflow_stories_yaml(self, bot: Text):
<<<<<<< HEAD
        multiflow = MultiflowStories.objects(bot=bot, status=True).exclude('id', 'bot', 'user', 'timestamp',
                                                                           'status').to_json()
        multiflow = json.loads(multiflow)
        return {'multiflow_story': multiflow}
=======
        multiflow = list(MultiflowStories.objects(bot=bot, status=True))
        fields = []
        multiflow_stories = {}
        for value in multiflow:
            final = {}
            item = value.to_mongo().to_dict()
            final['block_name'] = item.get('block_name')
            final['events'] = item.get('events')
            final['metadata'] = item.get('metadata', [])
            final['template_type'] = item.get('template_type')
            final['start_checkpoints'] = item.get('start_checkpoints')
            final['end_checkpoints'] = item.get('end_checkpoints', [])
            fields.append(final)
        multiflow_stories['multiflow_story'] = fields
        return multiflow_stories
>>>>>>> c752d9db

    def delete_bot_data(self, bot: Text, user: Text, what=REQUIREMENTS.copy()):
        """
        deletes bot data

        :param bot: bot id
        :param user: user id
        :param what: training data that should be deleted
        :return: None
        """
        if 'domain' in what:
            self.delete_domain(bot, user)
        if 'stories' in what:
            self.delete_stories(bot, user)
        if 'nlu' in what:
            self.delete_nlu(bot, user)
        if 'config' in what:
            self.delete_config(bot, user)
        if 'rules' in what:
            self.delete_rules(bot, user)
        if 'actions' in what:
            self.delete_bot_actions(bot, user)
        if 'multiflow_stories' in what:
            self.delete_multiflow_stories(bot, user)

    def save_nlu(self, nlu: TrainingData, bot: Text, user: Text):
        """
        saves training examples

        :param nlu: nly data
        :param bot: bot id
        :param user: user id
        :return: None
        """
        self.__save_training_examples(nlu.training_examples, bot, user)
        self.__save_entity_synonyms(nlu.entity_synonyms, bot, user)
        self.__save_lookup_tables(nlu.lookup_tables, bot, user)
        self.__save_regex_features(nlu.regex_features, bot, user)

    def delete_nlu(self, bot: Text, user: Text):
        """
        soft deletes nlu data

        :param bot: bot id
        :param user: user id
        :return: None
        """
        Utility.hard_delete_document(
            [TrainingExamples, EntitySynonyms, LookupTables, RegexFeatures], bot=bot
        )

    def load_nlu(self, bot: Text) -> TrainingData:
        """
        loads nlu data for training

        :param bot: bot id
        :return: TrainingData object
        """
        training_examples = self.__prepare_training_examples(bot)
        entity_synonyms = self.__prepare_training_synonyms(bot)
        lookup_tables = self.__prepare_training_lookup_tables(bot)
        regex_features = self.__prepare_training_regex_features(bot)
        return TrainingData(
            training_examples=training_examples,
            entity_synonyms=entity_synonyms,
            lookup_tables=lookup_tables,
            regex_features=regex_features,
        )

    def save_domain(self, domain: Domain, bot: Text, user: Text):
        """
        saves domain data

        :param domain: domain data
        :param bot: bot id
        :param user: user id
        :return: None
        """
        self.__save_intents(domain.intent_properties, bot, user)
        self.__save_domain_entities(domain.entities, bot, user)
        actions = list(filter(lambda actions: not actions.startswith('utter_'), domain.user_actions))
        self.__save_actions(actions, bot, user)
        self.__save_responses(domain.templates, bot, user)
        self.save_utterances(domain.templates.keys(), bot, user)
        self.__save_slots(domain.slots, bot, user)
        self.__save_forms(domain.forms, bot, user)
        self.__save_session_config(domain.session_config, bot, user)

    def delete_domain(self, bot: Text, user: Text):
        """
        soft deletes domain data

        :param bot: bot id
        :param user: user id
        :return: None
        """
        Utility.hard_delete_document([
            Intents, Entities, Forms, FormValidationAction, Responses, Slots, SlotMapping, Utterances
        ], bot=bot)
        Utility.hard_delete_document([Actions], bot=bot, type=None)

    def load_domain(self, bot: Text) -> Domain:
        """
        loads domain data for training

        :param bot: bot id
        :return: dict of Domain objects
        """
        intent_properties = self.__prepare_training_intents_and_properties(bot)

        domain_dict = {
            DOMAIN.INTENTS.value: intent_properties,
            DOMAIN.ACTIONS.value: self.__prepare_training_actions(bot),
            DOMAIN.SLOTS.value: self.__prepare_training_slots(bot),
            DOMAIN.SESSION_CONFIG.value: self.__prepare_training_session_config(bot),
            DOMAIN.RESPONSES.value: self.__prepare_training_responses(bot),
            DOMAIN.FORMS.value: self.__prepare_training_forms(bot),
            DOMAIN.ENTITIES.value: self.__prepare_training_domain_entities(bot),
        }
        return Domain.from_dict(domain_dict)

    def save_stories(self, story_steps: List[StoryStep], bot: Text, user: Text):
        """
        saves stories data

        :param story_steps: stories data
        :param bot: bot id
        :param user: user id
        :return: None
        """
        self.__save_stories(story_steps, bot, user)

    def delete_stories(self, bot: Text, user: Text):
        """
        soft deletes stories

        :param bot: bot id
        :param user: user id
        :return: None
        """
        Utility.hard_delete_document([Stories], bot=bot)

    def load_stories(self, bot: Text) -> StoryGraph:
        """
        loads multiflow stories for training.
        Each multiflow story is divided into linear stories and segregated into either story or rule.

        :param bot: bot id
        :return: StoryGraph
        """
        return self.__prepare_training_story(bot)

    def delete_multiflow_stories(self, bot: Text, user: Text):
        """
        soft deletes stories

        :param bot: bot id
        :param user: user id
        :return: None
        """
        Utility.hard_delete_document([MultiflowStories], bot=bot)

    def save_multiflow_stories(self, multiflow_stories: dict, bot: Text, user: Text):
        """
        saves multiflow stories data

        :param multiflow_stories: multiflow stories data
        :param bot: bot id
        :param user: user id
        :return: None
        """
        if multiflow_stories and multiflow_stories['multiflow_story']:
            self.__save_multiflow_stories(multiflow_stories['multiflow_story'], bot, user)

    def load_linear_flows_from_multiflow_stories(self, bot: Text) -> (StoryGraph, StoryGraph):
        """
        loads multiflow stories for training.
        Each multiflow story is divided into linear stories and segregated into either story or rule.

        :param bot: bot id
        :return: Tuple with 2 StoryGraph objects, one each for Stories and Rules.
        """
        return self.__prepare_training_multiflow_story(bot)

    def __save_training_examples(self, training_examples, bot: Text, user: Text):
        if training_examples:
            new_examples = list(
                self.__extract_training_examples(training_examples, bot, user)
            )
            if new_examples:
                TrainingExamples.objects.insert(new_examples)

    def check_training_example_exists(self, text: Text, bot: Text):
        try:
            training_example = TrainingExamples.objects(bot=bot, text=text, status=True).get().to_mongo().to_dict()
            data = {"is_exists": True, "intent": training_example["intent"]}
        except DoesNotExist as e:
            logging.info(e)
            data = {"is_exists": False, "intent": None}
        return data

    def __extract_entities(self, entities):
        for entity in entities:
            entity_data = Entity(
                start=entity[ENTITY.START.value],
                end=entity[ENTITY.END.value],
                value=entity[ENTITY.VALUE.value],
                entity=entity[ENTITY.ENTITY.value],
            )
            entity_data.clean()
            yield entity_data

    def __extract_training_examples(self, training_examples, bot: Text, user: Text):
        saved_training_examples, _ = self.get_all_training_examples(bot)
        for training_example in training_examples:
            if 'text' in training_example.data and str(training_example.data['text']).lower() not in saved_training_examples:
                training_data = TrainingExamples()
                training_data.intent = str(training_example.data[TRAINING_EXAMPLE.INTENT.value])
                training_data.text = training_example.data['text']
                training_data.bot = bot
                training_data.user = user
                if "entities" in training_example.data:
                    training_data.entities = list(
                        self.__extract_entities(
                            training_example.data[TRAINING_EXAMPLE.ENTITIES.value]
                        )
                    )
                training_data.clean()
                yield training_data

    def __fetch_all_synonyms_value(self, bot: Text):
        synonyms = list(
            EntitySynonyms.objects(bot=bot, status=True).values_list('value')
        )
        return synonyms

    def __fetch_all_synonyms_name(self, bot: Text):
        synonyms = list(
            Synonyms.objects(bot=bot, status=True).values_list('name')
        )
        return synonyms

    def __extract_synonyms(self, synonyms, bot: Text, user: Text):
        saved_synonyms = self.__fetch_all_synonyms_value(bot)
        saved_synonym_names = self.__fetch_all_synonyms_name(bot)
        for key, value in synonyms.items():
            if value not in saved_synonym_names:
                self.add_synonym(value, bot, user)
                saved_synonym_names.append(value)
            if key not in saved_synonyms:
                new_synonym = EntitySynonyms(bot=bot, name=value, value=key, user=user)
                new_synonym.clean()
                yield new_synonym

    def __save_entity_synonyms(self, entity_synonyms, bot: Text, user: Text):
        if entity_synonyms:
            new_synonyms = list(self.__extract_synonyms(entity_synonyms, bot, user))
            if new_synonyms:
                EntitySynonyms.objects.insert(new_synonyms)

    def fetch_synonyms(self, bot: Text, status=True):
        """
        fetches entity synonyms

        :param bot: bot id
        :param status: active or inactive, default is active
        :return: yield name, value
        """
        synonyms = Synonyms.objects(bot=bot, status=status)
        for synonym in synonyms:
            yield {"_id": synonym.id.__str__(), "synonym": synonym.name}

    def fetch_synonyms_values(self, bot: Text, status=True):
        """
        fetches entity synonyms

        :param bot: bot id
        :param status: active or inactive, default is active
        :return: yield name, value
        """
        entitySynonyms = EntitySynonyms.objects(bot=bot, status=status)
        for entitySynonym in entitySynonyms:
            yield {"_id": entitySynonym.id.__str__(), "synonym": entitySynonym.name, "value": entitySynonym.value}

    def __prepare_training_synonyms(self, bot: Text):
        synonyms = list(self.fetch_synonyms_values(bot))
        training_synonyms = {}
        for synonym in synonyms:
            training_synonyms[synonym["value"]] = synonym["synonym"]
        return training_synonyms

    def __prepare_entities(self, entities):
        for entity in entities:
            yield entity.to_mongo().to_dict()

    def fetch_training_examples(self, bot: Text, status=True):
        """
        fetches training examples

        :param bot: bot id
        :param status: active or inactive, default is active
        :return: Message List
        """
        trainingExamples = TrainingExamples.objects(bot=bot, status=status)
        for trainingExample in trainingExamples:
            message = Message()
            message.data = {TRAINING_EXAMPLE.INTENT.value: trainingExample.intent, TEXT: trainingExample.text}
            if trainingExample.entities:
                message.data[TRAINING_EXAMPLE.ENTITIES.value] = list(
                    self.__prepare_entities(trainingExample.entities)
                )
            yield message

    def __prepare_training_examples(self, bot: Text):
        return list(self.fetch_training_examples(bot))

    def __fetch_all_lookups(self, bot: Text):
        lookup_tables = list(
            Lookup.objects(bot=bot, status=True).values_list('name')
        )

        return lookup_tables

    def __fetch_all_lookup_values(self, bot: Text):
        lookup_tables = list(
            LookupTables.objects(bot=bot, status=True).values_list('value')
        )

        return lookup_tables

    def __extract_lookup_tables(self, lookup_tables, bot: Text, user: Text):
        saved_lookup = self.__fetch_all_lookup_values(bot)
        saved_lookup_names = self.__fetch_all_lookups(bot)
        for lookup_table in lookup_tables:
            name = lookup_table[LOOKUP_TABLE.NAME.value]
            if name not in saved_lookup_names:
                self.add_lookup(name, bot, user)
                saved_lookup_names.append(name)
            for element in lookup_table[LOOKUP_TABLE.ELEMENTS.value]:
                if element not in saved_lookup:
                    new_lookup = LookupTables(name=name, value=element, bot=bot, user=user)
                    new_lookup.clean()
                    yield new_lookup

    def __save_lookup_tables(self, lookup_tables, bot: Text, user: Text):
        if lookup_tables:
            new_lookup = list(self.__extract_lookup_tables(lookup_tables, bot, user))
            if new_lookup:
                LookupTables.objects.insert(new_lookup)

    def fetch_lookup_tables(self, bot: Text, status=True):
        """
        fetches lookup table

        :param bot: bot id
        :param status: user id
        :return: yield dict of lookup tables
        """
        lookup_tables = LookupTables.objects(bot=bot, status=status).aggregate(
            [{"$group": {"_id": "$name", "elements": {"$push": "$value"}}}]
        )
        for lookup_table in lookup_tables:
            yield {
                LOOKUP_TABLE.NAME.value: lookup_table["_id"],
                LOOKUP_TABLE.ELEMENTS.value: lookup_table["elements"],
            }

    def __prepare_training_lookup_tables(self, bot: Text):
        return list(self.fetch_lookup_tables(bot))

    def __fetch_all_regex_patterns(self, bot: Text):
        regex_patterns = list(
            RegexFeatures.objects(bot=bot, status=True).values_list('pattern')
        )
        return regex_patterns

    def __extract_regex_features(self, regex_features, bot: Text, user: Text):
        saved_regex_patterns = self.__fetch_all_regex_patterns(bot)
        for regex_feature in regex_features:
            if regex_feature["pattern"] not in saved_regex_patterns:
                regex_data = RegexFeatures(**regex_feature)
                regex_data.bot = bot
                regex_data.user = user
                regex_data.clean()
                yield regex_data

    def __save_regex_features(self, regex_features, bot: Text, user: Text):
        if regex_features:
            new_regex_patterns = list(
                self.__extract_regex_features(regex_features, bot, user)
            )
            if new_regex_patterns:
                RegexFeatures.objects.insert(new_regex_patterns)

    def fetch_regex_features(self, bot: Text, status=True):
        """
        fetches regular expression for entities

        :param bot: bot id
        :param status: active or inactive, default is active
        :return: yield dict of regular expression
        """
        regex_features = RegexFeatures.objects(bot=bot, status=status)
        for regex_feature in regex_features:
            yield {
                REGEX_FEATURES.NAME.value: regex_feature["name"],
                REGEX_FEATURES.PATTERN.value: regex_feature["pattern"],
            }

    def __prepare_training_regex_features(self, bot: Text):
        return list(self.fetch_regex_features(bot))

    def __extract_intents(self, intents, bot: Text, user: Text):
        """
        If intents does not have use_entities flag set in the domain.yml, then
        use_entities is assumed to be True by rasa.
        """
        saved_intents = self.__prepare_training_intents(bot)
        for intent in intents:
            if intent.strip().lower() not in saved_intents:
                entities = intents[intent].get('used_entities')
                use_entities = True if entities else False
                new_intent = Intents(name=intent, bot=bot, user=user, use_entities=use_entities)
                new_intent.clean()
                yield new_intent

    def __save_intents(self, intents, bot: Text, user: Text):
        if intents:
            new_intents = list(self.__extract_intents(intents, bot, user))
            if new_intents:
                Intents.objects.insert(new_intents)

    def fetch_intents(self, bot: Text, status=True):
        """
        fetches intents

        :param bot: bot id
        :param status: active or inactive, default is active
        :return: List of intents
        """
        intents = Intents.objects(bot=bot, status=status).values_list('name')
        return list(intents)

    def __prepare_training_intents(self, bot: Text):
        intents = self.fetch_intents(bot)
        return intents

    def __prepare_training_intents_and_properties(self, bot: Text):
        intent_properties = []
        use_entities_true = {DOMAIN.USE_ENTITIES_KEY.value: True}
        use_entities_false = {DOMAIN.USE_ENTITIES_KEY.value: False}
        for intent in Intents.objects(bot=bot, status=True):
            intent_property = {}
            used_entities = intent['use_entities']
            intent_property[intent['name']] = use_entities_true.copy() if used_entities else use_entities_false.copy()
            intent_properties.append(intent_property)
        return intent_properties

    def __extract_domain_entities(self, entities: List[str], bot: Text, user: Text):
        saved_entities = self.__prepare_training_domain_entities(bot=bot)
        for entity in entities:
            if entity.strip().lower() not in saved_entities:
                new_entity = Entities(name=entity, bot=bot, user=user)
                new_entity.clean()
                yield new_entity

    def __save_domain_entities(self, entities: List[str], bot: Text, user: Text):
        if entities:
            new_entities = list(self.__extract_domain_entities(entities, bot, user))
            if new_entities:
                Entities.objects.insert(new_entities)

    def fetch_domain_entities(self, bot: Text, status=True):
        """
        fetches domain entities

        :param bot: bot id
        :param status: active or inactive, default is active
        :return: list of entities
        """
        entities = Entities.objects(bot=bot, status=status).values_list('name')
        return list(entities)

    def __prepare_training_domain_entities(self, bot: Text):
        entities = self.fetch_domain_entities(bot)
        return entities

    def __extract_forms(self, forms, bot: Text, user: Text):
        saved_forms = list(self.fetch_forms(bot, status=True) or [])
        saved_form_names = {key for name_mapping in saved_forms for key in name_mapping.keys()}
        for form, mappings in forms.items():
            if form not in saved_form_names:
                yield self.__save_form_logic(form, mappings.get('required_slots') or {}, bot, user)

    def __save_form_logic(self, name, mapping, bot, user):
        required_slots = []
        existing_slot_mappings = SlotMapping.objects(bot=bot, status=True).values_list('slot')
        existing_slots = Slots.objects(bot=bot, status=True).values_list('name')
        for slot_name, slot_mapping in mapping.items():
            if slot_name not in existing_slots:
                self.add_slot({"name": slot_name, "type": "any", 'auto_fill': True, 'mapping': slot_mapping},
                              bot, user,
                              raise_exception_if_exists=False)
            if slot_name not in existing_slot_mappings:
                SlotMapping(slot=slot_name, mapping=slot_mapping, bot=bot, user=user).save()
            required_slots.append(slot_name)
        if Utility.is_exist(Actions, raise_error=False, name=f'validate_{name}', bot=bot, status=True):
            form_validation_action = Actions.objects(name=f'validate_{name}', bot=bot, status=True).get()
            form_validation_action.type = ActionType.form_validation_action.value
            form_validation_action.save()
        form = Forms(name=name, required_slots=required_slots, bot=bot, user=user)
        form.clean()
        return form

    def __save_forms(self, forms, bot: Text, user: Text):
        if forms:
            new_forms = list(self.__extract_forms(forms, bot, user))
            if new_forms:
                Forms.objects.insert(new_forms)

    def fetch_forms(self, bot: Text, status=True):
        """
        fetches form

        :param bot: bot id
        :param status: active or inactive, default is active
        :return: list of forms
        """
        forms = Forms.objects(bot=bot, status=status)
        for form in forms:
            slot_mapping = {}
            for slot in form.required_slots:
                saved_slot_mapping = SlotMapping.objects(slot=slot, bot=bot, status=True).get()
                slot_mapping.update({slot: saved_slot_mapping.mapping})
            yield {form.name: slot_mapping}

    def __prepare_training_forms(self, bot: Text):
        forms = list(self.fetch_forms(bot))
        form_dict = {}
        for form in forms:
            for name, mapping in form.items():
                form_dict[name] = mapping
        return form_dict

    def __extract_actions(self, actions, bot: Text, user: Text):
        saved_actions = self.__prepare_training_actions(bot)
        for action in actions:
            if action.strip().lower() not in saved_actions:
                new_action = Actions(name=action, bot=bot, user=user)
                new_action.clean()
                yield new_action

    def __save_actions(self, actions, bot: Text, user: Text):
        if actions:
            new_actions = list(self.__extract_actions(actions, bot, user))
            if new_actions:
                Actions.objects.insert(new_actions)

    def fetch_actions(self, bot: Text, status=True):
        """
        fetches actions

        :param bot: bot id
        :param status: user id
        :return: list of actions
        """
        actions = Actions.objects(bot=bot, status=status).values_list('name')
        return list(actions)

    def __prepare_training_actions(self, bot: Text):
        actions = self.fetch_actions(bot)
        return actions

    def __extract_session_config(
            self, session_config: SessionConfig, bot: Text, user: Text
    ):
        return SessionConfigs(
            sesssionExpirationTime=session_config.session_expiration_time,
            carryOverSlots=session_config.carry_over_slots,
            bot=bot,
            user=user,
        )

    def __save_session_config(
            self, session_config: SessionConfig, bot: Text, user: Text
    ):
        try:
            if session_config:
                try:
                    session = SessionConfigs.objects().get(bot=bot)
                    session.session_expiration_time = (
                        session_config.session_expiration_time
                    )
                    session.carryOverSlots = True
                    session.user = user
                except DoesNotExist:
                    session = self.__extract_session_config(session_config, bot, user)
                session.save()

        except NotUniqueError as e:
            logging.exception(e)
            raise AppException("Session Config already exists for the bot")
        except Exception as e:
            logging.exception(e)
            raise AppException("Internal Server Error")

    def fetch_session_config(self, bot: Text):
        """
        fetches session config

        :param bot: bot id
        :return: SessionConfigs object
        """
        try:
            session_config = SessionConfigs.objects().get(bot=bot)
        except DoesNotExist as e:
            logging.info(e)
            session_config = None
        return session_config

    def __prepare_training_session_config(self, bot: Text):
        session_config = self.fetch_session_config(bot)
        if session_config:
            return {
                SESSION_CONFIG.SESSION_EXPIRATION_TIME.value: session_config.sesssionExpirationTime,
                SESSION_CONFIG.CARRY_OVER_SLOTS.value: session_config.carryOverSlots,
            }
        else:
            default_session = SessionConfig.default()
            return {
                SESSION_CONFIG.SESSION_EXPIRATION_TIME.value: default_session.session_expiration_time,
                SESSION_CONFIG.CARRY_OVER_SLOTS.value: default_session.carry_over_slots,
            }

    def __extract_response_value(self, values: List[Dict], key, bot: Text, user: Text):
        saved_responses = self.fetch_list_of_response(bot)
        for value in values:
            if value not in saved_responses:
                response = Responses()
                response.name = key.strip()
                response.bot = bot
                response.user = user
                r_type, r_object = DataUtility.prepare_response(value)
                if RESPONSE.Text.value == r_type:
                    response.text = r_object
                elif RESPONSE.CUSTOM.value == r_type:
                    response.custom = r_object
                response.clean()
                yield response

    def __extract_response(self, responses, bot: Text, user: Text):
        responses_result = []
        for key, values in responses.items():
            responses_to_saved = list(
                self.__extract_response_value(values, key, bot, user)
            )
            responses_result.extend(responses_to_saved)
        return responses_result

    def __save_responses(self, responses, bot: Text, user: Text):
        if responses:
            new_responses = self.__extract_response(responses, bot, user)
            if new_responses:
                Responses.objects.insert(new_responses)

    def save_utterances(self, utterances, bot: Text, user: Text):
        if utterances:
            new_utterances = []
            existing_utterances = Utterances.objects(bot=bot, status=True).values_list('name')
            for utterance in utterances:
                if utterance.strip().lower() not in existing_utterances:
                    new_utter = Utterances(name=utterance, bot=bot, user=user)
                    new_utter.clean()
                    new_utterances.append(new_utter)
            if new_utterances:
                Utterances.objects.insert(new_utterances)

    def __prepare_response_Text(self, texts: List[Dict]):
        for text in texts:
            yield text

    def fetch_responses(self, bot: Text, status=True):
        """
        fetches utterances

        :param bot: bot id
        :param status: active or inactive, default is True
        :return: yield bot utterances
        """
        responses = Responses.objects(bot=bot, status=status).aggregate(
            [
                {
                    "$group": {
                        "_id": "$name",
                        "texts": {"$push": "$text"},
                        "customs": {"$push": "$custom"},
                    }
                }
            ]
        )
        for response in responses:
            key = response["_id"]
            value = list(self.__prepare_response_Text(response["texts"]))
            if response["customs"]:
                value.extend(response["customs"])
            yield {key: value}

    def __prepare_training_responses(self, bot: Text):
        responses = dict(ChainMap(*list(self.fetch_responses(bot))))
        return responses

    def __fetch_slot_names(self, bot: Text):
        saved_slots = list(
            Slots.objects(bot=bot, status=True).values_list('name')
        )
        return saved_slots

    def __extract_slots(self, slots, bot: Text, user: Text):
        """
        If influence_conversation flag is not present for a slot, then it is assumed to be
        set to false by rasa.
        """
        slots_name_list = self.__fetch_slot_names(bot)
        slots_name_list.extend([REQUESTED_SLOT.lower(),
                                DEFAULT_KNOWLEDGE_BASE_ACTION.lower(),
                                SESSION_START_METADATA_SLOT.lower()])
        for slot in slots:
            items = vars(slot)
            if items["name"].strip().lower() not in slots_name_list:
                items["type"] = slot.type_name
                items["value_reset_delay"] = items["_value_reset_delay"]
                items.pop("_value_reset_delay")
                items["bot"] = bot
                items["user"] = user
                items.pop("_value")
                new_slot = Slots._from_son(items)
                new_slot.clean()
                yield new_slot

    def __save_slots(self, slots, bot: Text, user: Text):
        self.add_system_required_slots(bot, user)
        if slots:
            new_slots = list(self.__extract_slots(slots, bot, user))
            if new_slots:
                Slots.objects.insert(new_slots)

    def add_system_required_slots(self, bot: Text, user: Text):
        for slot in [s for s in KaironSystemSlots if s.value == KaironSystemSlots.bot.value]:
            self.add_slot({
                "name": slot, "type": "any", "initial_value": bot, "auto_fill": False,
                "influence_conversation": False}, bot, user, raise_exception_if_exists=False
            )

        for slot in [s for s in KaironSystemSlots if s.value in {KaironSystemSlots.kairon_action_response.value,
                                                                 KaironSystemSlots.order.value}]:
            self.add_slot({
                "name": slot, "type": "any", "initial_value": None, "auto_fill": False,
                "influence_conversation": False}, bot, user, raise_exception_if_exists=False
            )

        for slot in [s for s in KaironSystemSlots if s.value not in {KaironSystemSlots.bot.value,
                                                                     KaironSystemSlots.kairon_action_response.value,
                                                                     KaironSystemSlots.order.value}]:
            self.add_slot({
                "name": slot, "type": "text", "auto_fill": True,
                "initial_value": None, "influence_conversation": True}, bot, user, raise_exception_if_exists=False
            )

    def fetch_slots(self, bot: Text, status=True):
        """
        fetches slots

        :param bot: bot id
        :param status: active or inactive, default is active
        :return: list of slots
        """
        slots = Slots.objects(bot=bot, status=status)
        return list(slots)

    def __prepare_training_slots(self, bot: Text):
        slots = self.fetch_slots(bot)
        results = []
        for slot in slots:
            key = slot.name
            if slot.type == FloatSlot.type_name:
                value = {
                    SLOTS.INITIAL_VALUE.value: slot.initial_value,
                    SLOTS.VALUE_RESET_DELAY.value: slot.value_reset_delay,
                    SLOTS.AUTO_FILL.value: slot.auto_fill,
                    SLOTS.MIN_VALUE.value: slot.min_value,
                    SLOTS.MAX_VALUE.value: slot.max_value,
                }
            elif slot.type == CategoricalSlot.type_name:
                value = {
                    SLOTS.INITIAL_VALUE.value: slot.initial_value,
                    SLOTS.VALUE_RESET_DELAY.value: slot.value_reset_delay,
                    SLOTS.AUTO_FILL.value: slot.auto_fill,
                    SLOTS.VALUES.value: slot.values,
                }
            else:
                value = {
                    SLOTS.INITIAL_VALUE.value: slot.initial_value,
                    SLOTS.VALUE_RESET_DELAY.value: slot.value_reset_delay,
                    SLOTS.AUTO_FILL.value: slot.auto_fill,
                }
            value[SLOTS.TYPE.value] = slot.type
            value['influence_conversation'] = slot.influence_conversation
            results.append({key: value})
        return dict(ChainMap(*results))

    def __extract_story_events(self, events):
        for event in events:
            if isinstance(event, UserUttered):
                entities = [Entity(
                    start=entity.get('start'),
                    end=entity.get('end'),
                    value=entity.get('value'),
                    entity=entity.get('entity')) for entity in event.entities]
                story_event = StoryEvents(type=event.type_name, name=event.intent_name, entities=entities)
                story_event.clean()
                yield story_event
            elif isinstance(event, ActionExecuted):
                story_event = StoryEvents(type=event.type_name, name=event.action_name)
                story_event.clean()
                yield story_event
            elif isinstance(event, ActiveLoop):
                story_event = StoryEvents(type=event.type_name, name=event.name)
                story_event.clean()
                yield story_event
            elif isinstance(event, SlotSet):
                story_event = StoryEvents(
                    type=event.type_name, name=event.key, value=event.value
                )
                story_event.clean()
                yield story_event

    def __fetch_story_block_names(self, bot: Text):
        saved_stories = list(
            Stories.objects(bot=bot, status=True).values_list('block_name')
        )
        return saved_stories

    def __extract_story_step(self, story_steps, bot: Text, user: Text):
        saved_stories = self.__fetch_story_block_names(bot)
        for story_step in story_steps:
            if not isinstance(story_step, RuleStep) and story_step.block_name.strip().lower() not in saved_stories:
                story_events = list(self.__extract_story_events(story_step.events))
                template_type = DataUtility.get_template_type(story_events)
                story = Stories(
                    block_name=story_step.block_name,
                    start_checkpoints=[
                        start_checkpoint.name
                        for start_checkpoint in story_step.start_checkpoints
                    ],
                    end_checkpoints=[
                        end_checkpoint.name
                        for end_checkpoint in story_step.end_checkpoints
                    ],
                    events=story_events,
                    template_type=template_type
                )
                story.bot = bot
                story.user = user
                story.clean()
                yield story

    def __save_stories(self, story_steps, bot: Text, user: Text):
        if story_steps:
            new_stories = list(self.__extract_story_step(story_steps, bot, user))
            if new_stories:
                Stories.objects.insert(new_stories)

    def __prepare_training_story_events(self, events, timestamp):
        for event in events:
            if event.type == UserUttered.type_name:
                entities = []
                if event.entities:
                    entities = [{"start": entity['start'],
                                 "end": entity['end'],
                                 "value": entity['value'],
                                 "entity": entity['entity']} for entity in event.entities]

                intent = {
                    STORY_EVENT.NAME.value: event.name,
                    STORY_EVENT.CONFIDENCE.value: 1.0,
                }
                parse_data = {
                    "text": INTENT_MESSAGE_PREFIX + event.name,
                    "intent": intent,
                    "intent_ranking": [intent],
                    "entities": entities,
                }
                yield UserUttered(
                    text=event.name,
                    intent=intent,
                    entities=entities,
                    parse_data=parse_data,
                    timestamp=timestamp,
                )
            elif event.type == ActionExecuted.type_name:
                yield ActionExecuted(action_name=event.name, timestamp=timestamp)
            elif event.type == ActiveLoop.type_name:
                yield ActiveLoop(name=event.name, timestamp=timestamp)
            elif event.type == SlotSet.type_name:
                yield SlotSet(key=event.name, value=event.value, timestamp=timestamp)

    def __retrieve_existing_components(self, bot):
<<<<<<< HEAD
        component_dict = {
            StoryStepType.intent.value: dict(Intents.objects(bot=bot, status=True).values_list('name', 'id')),
            StoryStepType.slot.value: dict(Slots.objects(bot=bot, status=True).values_list('name', 'id')),
            StoryStepType.bot.value: dict(Utterances.objects(bot=bot, status=True).values_list('name', 'id')),
            StoryStepType.http_action.value: dict(HttpActionConfig.objects(bot=bot, status=True).values_list('action_name', 'id')),
            StoryStepType.email_action.value: dict(EmailActionConfig.objects(bot=bot, status=True).values_list('action_name', 'id')),
            StoryStepType.google_search_action.value: dict(GoogleSearchAction.objects(bot=bot, status=True).values_list('name', 'id')),
            StoryStepType.slot_set_action.value: dict(SlotSetAction.objects(bot=bot, status=True).values_list('name', 'id')),
            StoryStepType.jira_action.value: dict(JiraAction.objects(bot=bot, status=True).values_list('name', 'id')),
            StoryStepType.form_action.value: dict(FormValidationAction.objects(bot=bot, status=True).values_list('name', 'id')),
            StoryStepType.zendesk_action.value: dict(ZendeskAction.objects(bot=bot, status=True).values_list('name', 'id')),
            StoryStepType.pipedrive_leads_action.value: dict(PipedriveLeadsAction.objects(bot=bot, status=True).values_list('name', 'id')),
            StoryStepType.hubspot_forms_action.value: dict(HubspotFormsAction.objects(bot=bot, status=True).values_list('name', 'id')),
            StoryStepType.two_stage_fallback_action.value: dict(KaironTwoStageFallbackAction.objects(bot=bot, status=True).values_list('name', 'id')),
            StoryStepType.razorpay_action.value: dict(RazorpayAction.objects(bot=bot, status=True).values_list('name', 'id')),
            StoryStepType.prompt_action.value: dict(PromptAction.objects(bot=bot, status=True).values_list('name', 'id')),
            StoryStepType.web_search_action.value: dict(WebSearchAction.objects(bot=bot, status=True).values_list('name', 'id')),
        }
        return component_dict

    def __updated_events(self, bot, events):
        component_dict = self.__retrieve_existing_components(bot)
=======
        intents = {}
        slots = {}
        utterances = {}
        actions = {}
        intents['intents'] = dict(Intents.objects(bot=bot, status=True).values_list('name', 'id'))
        slots['slots'] = dict(Slots.objects(bot=bot, status=True).values_list('name', 'id'))
        utterances['utterances'] = dict(Utterances.objects(bot=bot, status=True).values_list('name', 'id'))
        component_dict = {
            StoryStepType.intent.value: intents['intents'],
            StoryStepType.slot.value: slots['slots'],
            StoryStepType.bot.value: utterances['utterances']
        }
        http_action = dict(HttpActionConfig.objects(bot=bot, status=True).values_list('action_name', 'id'))
        email_action = dict(EmailActionConfig.objects(bot=bot, status=True).values_list('action_name', 'id'))
        google_search_action = dict(GoogleSearchAction.objects(bot=bot, status=True).values_list('name', 'id'))
        slot_set_action = dict(SlotSetAction.objects(bot=bot, status=True).values_list('name', 'id'))
        jira_action = dict(JiraAction.objects(bot=bot, status=True).values_list('name', 'id'))
        form_action = dict(FormValidationAction.objects(bot=bot, status=True).values_list('name', 'id'))
        zendesk_action = dict(ZendeskAction.objects(bot=bot, status=True).values_list('name', 'id'))
        pipedrive_leads_action = dict(PipedriveLeadsAction.objects(bot=bot, status=True).values_list('name', 'id'))
        hubspot_forms_action = dict(HubspotFormsAction.objects(bot=bot, status=True).values_list('name', 'id'))
        two_stage_fallback_action = dict(KaironTwoStageFallbackAction.objects(bot=bot, status=True).values_list('name', 'id'))
        prompt_action = dict(PromptAction.objects(bot=bot, status=True).values_list('name', 'id'))
        web_search_action = dict(WebSearchAction.objects(bot=bot, status=True).values_list('name', 'id'))
        all_actions = [http_action, google_search_action, email_action, slot_set_action, jira_action, form_action,
                       zendesk_action, pipedrive_leads_action, hubspot_forms_action, two_stage_fallback_action,
                       prompt_action, web_search_action]
        combined_actions = {key: value for action in all_actions for key, value in action.items()}
        actions['actions'] = combined_actions
        return component_dict, actions

    def __updated_events(self, bot, events):
        component_dict, actions = self.__retrieve_existing_components(bot)
>>>>>>> c752d9db
        for event in events:
            step = event['step']
            connections = event.get('connections', [])
            step_type = step.get('type')
            step_name_lower = step.get('name').lower()

            if step_type in component_dict:
                step['component_id'] = str(component_dict[step_type].get(step_name_lower))
<<<<<<< HEAD
=======
            elif step_name_lower in actions['actions']:
                step['component_id'] = str(actions['actions'].get(step_name_lower))
>>>>>>> c752d9db
            if connections:
                for connection in connections:
                    connection_type = connection['type']
                    connection_name_lower = connection['name'].lower()
                    if connection_type in component_dict:
                        connection['component_id'] = str(component_dict[connection_type].get(connection_name_lower))
<<<<<<< HEAD
=======
                    elif connection_name_lower in actions['actions']:
                        connection['component_id'] = str(actions['actions'].get(connection_name_lower))
>>>>>>> c752d9db
        return events

    def __fetch_multiflow_story_block_names(self, bot: Text):
        multiflow_stories = list(
            MultiflowStories.objects(bot=bot, status=True).values_list('block_name')
        )
        return multiflow_stories

    def __extract_multiflow_story_step(self, multiflow_stories, bot: Text, user: Text):
        existing_multiflow_stories = self.__fetch_multiflow_story_block_names(bot)
        existing_stories = self.__fetch_story_block_names(bot)
        existing_rules = self.fetch_rule_block_names(bot)
<<<<<<< HEAD
        existing_flows = set(existing_multiflow_stories + existing_stories + existing_rules)
        for story in multiflow_stories:
            if story['block_name'].strip().lower() not in existing_flows:
=======
        collection = set(existing_multiflow_stories + existing_stories + existing_rules)
        for story in multiflow_stories:
            if story['block_name'].strip().lower() not in collection:
>>>>>>> c752d9db
                story['events'] = self.__updated_events(bot, story['events'])
                multiflow_story = MultiflowStories(**story)
                multiflow_story.bot = bot
                multiflow_story.user = user
                multiflow_story.clean()
                yield multiflow_story

    def __save_multiflow_stories(self, multiflow_stories, bot: Text, user: Text):
        if multiflow_stories:
            new_multiflow_stories = list(self.__extract_multiflow_story_step(multiflow_stories, bot, user))
            if new_multiflow_stories:
                MultiflowStories.objects.insert(new_multiflow_stories)

    def __prepare_training_multiflow_story_events(self, events, metadata, timestamp):
        roots = []
        leaves = []
        leaves_node_id = set()
        paths = []
        events = StoryValidator.get_graph(events)
        metadata = {item["node_id"]: item["flow_type"] for item in metadata} if metadata else {}
        for node in events.nodes:
            if events.in_degree(node) == 0:
                roots.append(node)
            elif events.out_degree(node) == 0:
                leaves_node_id.add(node.node_id)
                leaves.append(node)

        for root in roots:
            for leaf in leaves:
                for path in nx.all_simple_paths(events, root, leaf):
                    paths.append(path)
        for path in paths:
            flow_type = 'STORY'
            story_events = []
            for event in path:
                if event.node_id in leaves_node_id and metadata:
                    flow_type = metadata.get(event.node_id, StoryType.story.value)
                if event.step_type == StoryStepType.intent.value:
                    intent = {
                        STORY_EVENT.NAME.value: event.name,
                        STORY_EVENT.CONFIDENCE.value: 1.0,
                    }
                    parse_data = {
                        "text": INTENT_MESSAGE_PREFIX + event.name,
                        "intent": intent,
                        "intent_ranking": [intent],
                        "entities": [],
                    }
                    story_events.append(UserUttered(
                        text=event.name,
                        intent=intent,
                        parse_data=parse_data,
                        timestamp=timestamp,
                        entities=[],
                    ))
                elif event.step_type == StoryStepType.slot.value:
                    story_events.append(SlotSet(key=event.name, value=event.value, timestamp=timestamp))
                else:
                    story_events.append(ActionExecuted(action_name=event.name, timestamp=timestamp))
            if flow_type == StoryType.rule.value:
                story_events.insert(0, ActionExecuted(action_name=RULE_SNIPPET_ACTION_NAME, timestamp=timestamp))
            yield story_events, flow_type

    def fetch_stories(self, bot: Text, status=True):
        """
        fetches stories

        :param bot: bot id
        :param status: active or inactive, default is active
        :return: list of stories
        """
        return list(Stories.objects(bot=bot, status=status))

    def fetch_multiflow_stories(self, bot: Text, status=True):
        """
        fetches stories

        :param bot: bot id
        :param status: active or inactive, default is active
        :return: list of stories
        """
        return list(MultiflowStories.objects(bot=bot, status=status))

    def __prepare_training_story_step(self, bot: Text):
        for story in Stories.objects(bot=bot, status=True):
            story_events = list(
                self.__prepare_training_story_events(
                    story.events, datetime.now().timestamp()
                )
            )
            yield StoryStep(
                block_name=story.block_name,
                events=story_events,
                start_checkpoints=[
                    Checkpoint(start_checkpoint)
                    for start_checkpoint in story.start_checkpoints
                ],
                end_checkpoints=[
                    Checkpoint(end_checkpoints)
                    for end_checkpoints in story.end_checkpoints
                ],
            )

    def __prepare_training_multiflow_story_step(self, bot: Text):
        flows = {StoryType.story.value: StoryStep, StoryType.rule.value: RuleStep}
        for story in MultiflowStories.objects(bot=bot, status=True):
            events = story.to_mongo().to_dict()['events']
            metadata = story.to_mongo().to_dict()['metadata'] if story['metadata'] else {}
            stories = list(
                self.__prepare_training_multiflow_story_events(
                    events, metadata, datetime.now().timestamp()
                )
            )
            count = 1
            for story_events, flow_type in stories:
                block_name = f"{story.block_name}_{count}"
                yield flows[flow_type](
                    block_name=block_name,
                    events=story_events,
                    start_checkpoints=[
                        Checkpoint(start_checkpoint)
                        for start_checkpoint in story.start_checkpoints
                    ],
                    end_checkpoints=[
                        Checkpoint(end_checkpoints)
                        for end_checkpoints in story.end_checkpoints
                    ],
                )
                count += 1

    def __prepare_training_story(self, bot: Text):
        return StoryGraph(list(self.__prepare_training_story_step(bot)))

    def __prepare_training_multiflow_story(self, bot: Text):
        from rasa.shared.core.training_data.structures import RuleStep

        rule_steps = []
        story_steps = []
        for flow in list(self.__prepare_training_multiflow_story_step(bot)):
            if isinstance(flow, RuleStep):
                rule_steps.append(flow)
            else:
                story_steps.append(flow)
        return StoryGraph(story_steps), StoryGraph(rule_steps)

    def save_config(self, configs: dict, bot: Text, user: Text):
        """
        saves bot configuration

        :param configs: configuration
        :param bot: bot id
        :param user: user id
        :return: config unique id
        """
        from kairon.importer.validator.file_validator import TrainingDataValidator

        try:
            config_errors = TrainingDataValidator.validate_rasa_config(configs)
            if config_errors:
                raise AppException(config_errors[0])
            return self.add_or_overwrite_config(configs, bot, user)
        except Exception as e:
            logging.exception(e)
            raise AppException(e)

    def add_or_overwrite_config(self, configs: dict, bot: Text, user: Text):
        """
        saves bot configuration

        :param configs: configuration
        :param bot: bot id
        :param user: user id
        :return: config unique id
        """
        try:
            config_obj = Configs.objects().get(bot=bot)
            config_obj.pipeline = configs["pipeline"]
            config_obj.language = configs["language"]
            config_obj.policies = configs["policies"]
        except DoesNotExist:
            configs["bot"] = bot
            configs["user"] = user
            config_obj = Configs._from_son(configs)
        for custom_component in Utility.environment['model']['pipeline']['custom']:
            self.__insert_bot_id(config_obj, bot, custom_component)
        self.add_default_fallback_config(config_obj, bot, user)
        return config_obj.save().id.__str__()

    def __insert_bot_id(self, config_obj: dict, bot: Text, component_name: Text):
        gpt_classifier = next((
            comp for comp in config_obj['pipeline'] if comp['name'] == component_name), None
        )
        if gpt_classifier:
            gpt_classifier['bot_id'] = bot

    def save_component_properties(self, configs: dict, bot: Text, user: Text):
        """
        Set properties (epoch and fallback) in the bot pipeline and policies configurations

        :param configs: nlu fallback threshold, action fallback threshold and fallback action, epochs for policies.
        :param bot: bot id
        :param user: user id
        :return: config unique id
        """
        nlu_confidence_threshold = configs.get("nlu_confidence_threshold")
        action_fallback_threshold = configs.get("action_fallback_threshold")
        action_fallback = configs.get("action_fallback")
        nlu_epochs = configs.get("nlu_epochs")
        response_epochs = configs.get("response_epochs")
        ted_epochs = configs.get("ted_epochs")

        if not nlu_epochs and not response_epochs and not ted_epochs and not nlu_confidence_threshold and not action_fallback:
            raise AppException("At least one field is required")

        present_config = self.load_config(bot)
        if nlu_confidence_threshold:
            fallback_classifier_idx = next(
                (idx for idx, comp in enumerate(present_config['pipeline']) if comp["name"] == "FallbackClassifier"),
                None)
            if fallback_classifier_idx:
                del present_config['pipeline'][fallback_classifier_idx]
            diet_classifier_idx = next(
                (idx for idx, comp in enumerate(present_config['pipeline']) if comp["name"] == "DIETClassifier"), None)
            fallback = {'name': 'FallbackClassifier', 'threshold': nlu_confidence_threshold}
            present_config['pipeline'].insert(diet_classifier_idx + 1, fallback)
            rule_policy = next((comp for comp in present_config['policies'] if comp["name"] == "RulePolicy"), {})
            if not rule_policy:
                rule_policy['name'] = 'RulePolicy'
                present_config['policies'].append(rule_policy)

        if action_fallback:
            action_fallback_threshold = action_fallback_threshold if action_fallback_threshold else 0.3
            if action_fallback == 'action_default_fallback':
                utterance_exists = Utility.is_exist(Responses, raise_error=False, bot=bot, status=True,
                                                    name__iexact='utter_default')
                if not utterance_exists:
                    raise AppException("Utterance utter_default not defined")
            else:
                utterance_exists = Utility.is_exist(Responses, raise_error=False, bot=bot, status=True,
                                                    name__iexact=action_fallback)
                if not (utterance_exists or
                        Utility.is_exist(Actions, raise_error=False, bot=bot, status=True,
                                         name__iexact=action_fallback)):
                    raise AppException(f"Action fallback {action_fallback} does not exists")
            fallback = next((comp for comp in present_config['policies'] if comp["name"] == "RulePolicy"), {})
            if not fallback:
                fallback['name'] = 'RulePolicy'
                present_config['policies'].append(fallback)
            fallback['core_fallback_action_name'] = action_fallback
            fallback['core_fallback_threshold'] = action_fallback_threshold

        nlu_fallback = next((comp for comp in present_config['pipeline'] if comp["name"] == "FallbackClassifier"), {})
        action_fallback = next((comp for comp in present_config['policies'] if comp["name"] == "RulePolicy"), {})
        if nlu_fallback.get('threshold') and action_fallback.get('core_fallback_threshold'):
            if nlu_fallback['threshold'] < action_fallback['core_fallback_threshold']:
                raise AppException('Action fallback threshold should always be smaller than nlu fallback threshold')

        Utility.add_or_update_epoch(present_config, configs)
        self.save_config(present_config, bot, user)

    def list_epoch_and_fallback_config(self, bot: Text):
        config = self.load_config(bot)
        selected_config = {}
        nlu_fallback = next((comp for comp in config['pipeline'] if comp["name"] == "FallbackClassifier"), {})
        action_fallback = next((comp for comp in config['policies'] if comp["name"] == "RulePolicy"), {})
        ted_policy = next((comp for comp in config['policies'] if comp["name"] == "TEDPolicy"), {})
        diet_classifier = next((comp for comp in config['pipeline'] if comp["name"] == "DIETClassifier"), {})
        response_selector = next((comp for comp in config['pipeline'] if comp["name"] == "ResponseSelector"), {})
        selected_config['nlu_confidence_threshold'] = nlu_fallback.get('threshold') if nlu_fallback.get(
            'threshold') else None
        selected_config['action_fallback'] = action_fallback.get('core_fallback_action_name')
        selected_config['action_fallback_threshold'] = action_fallback.get(
            'core_fallback_threshold') if action_fallback.get('core_fallback_threshold') else None
        selected_config['ted_epochs'] = ted_policy.get('epochs')
        selected_config['nlu_epochs'] = diet_classifier.get('epochs')
        selected_config['response_epochs'] = response_selector.get('epochs')
        return selected_config

    def delete_config(self, bot: Text, user: Text):
        """
        soft deletes bot training configuration

        :param bot: bot id
        :param user: user id
        :return: None
        """
        Utility.hard_delete_document([Configs], bot=bot)

    def fetch_configs(self, bot: Text):
        """
        fetches bot training configuration is exist otherwise load default

        :param bot: bot id
        :return: dict
        """
        try:
            configs = Configs.objects().get(bot=bot)
        except DoesNotExist as e:
            logging.info(e)
            configs = Configs._from_son(
                read_config_file(Utility.environment["model"]["train"]["default_model_training_config_path"])
            )
        return configs

    def load_config(self, bot: Text):
        """
        loads bot training configuration for training

        :param bot: bot id
        :return: dict
        """
        configs = self.fetch_configs(bot)
        config_dict = configs.to_mongo().to_dict()
        return {
            key: config_dict[key]
            for key in config_dict
            if key in ["language", "pipeline", "policies"]
        }

    def load_chat_client_config(self, bot: Text, user: Text):
        """
        loads chat client configuration for training

        :param bot: bot id
        :param user: user id
        :return: dict
        """
        config = self.get_chat_client_config(bot, user)
        config_dict = config.to_mongo().to_dict()
        config_dict["config"].pop("headers", None)
        config_dict["config"].pop("multilingual", None)
        config_dict.pop("_id", None)
        config_dict.pop("bot", None)
        config_dict.pop("status", None)
        config_dict.pop("user", None)
        config_dict.pop("timestamp", None)
        return config_dict

    def add_training_data(self, training_data: List[models.TrainingData], bot: Text, user: Text, is_integration: bool):
        """
        adds a list of intents

        :param intents: intents list to be added
        :param bot: bot id
        :param user: user id
        :param is_integration: integration status
        :return: intent id
        """
        overall_response = [{}]
        training_data_added = {}
        for data in training_data:
            status = {}
            try:
                intent_id = self.add_intent(
                    text=data.intent,
                    bot=bot,
                    user=user,
                    is_integration=is_integration
                )
                status[data.intent] = intent_id
            except AppException as e:
                status[data.intent] = str(e)

            story_name = "path_" + data.intent
            utterance = "utter_" + data.intent
            events = [
                {"name": data.intent, "type": StoryStepType.intent.value},
                {"name": utterance, "type": StoryStepType.bot.value}]
            try:
                doc_id = self.add_complex_story(
                    story={'name': story_name, 'steps': events, 'type': 'STORY',
                           'template_type': TemplateType.CUSTOM.value},
                    bot=bot,
                    user=user
                )
                status['story'] = doc_id
            except AppException as e:
                status['story'] = str(e)
            try:
                status_message = list(
                    self.add_training_example(
                        data.training_examples, data.intent, bot, user,
                        is_integration)
                )
                status['training_examples'] = status_message
                training_examples = []
                for training_data_add_status in status_message:
                    if training_data_add_status['_id']:
                        training_examples.append(training_data_add_status['text'])
                training_data_added[data.intent] = training_examples
            except AppException as e:
                status['training_examples'] = str(e)

            try:
                utterance_id = self.add_text_response(
                    data.response, utterance, bot, user
                )
                status['responses'] = utterance_id
            except AppException as e:
                status['responses'] = str(e)
            overall_response.append(status)
        return overall_response, training_data_added

    def add_intent(self, text: Text, bot: Text, user: Text, is_integration: bool):
        """
        adds new intent

        :param text: intent name
        :param bot: bot id
        :param user: user id
        :param is_integration: integration status
        :return: intent id
        """
        if Utility.check_empty_string(text):
            raise AppException("Intent Name cannot be empty or blank spaces")

        Utility.is_exist(
            Intents,
            exp_message="Intent already exists!",
            name__iexact=text.strip(),
            bot=bot,
            status=True,
        )
        saved = Intents(name=text, bot=bot, user=user,
                        is_integration=is_integration).save().to_mongo().to_dict()
        return saved["_id"].__str__()

    def get_intents(self, bot: Text):
        """
        fetches list of intent

        :param bot: bot id
        :return: intent list
        """
        intents = Intents.objects(bot=bot, status=True).order_by("-timestamp")
        return list(self.__prepare_document_list(intents, "name"))

    def add_training_example(
            self, examples: List[Text], intent: Text, bot: Text, user: Text, is_integration: bool
    ):
        """
        adds training examples for bot

        :param examples: list of training example
        :param intent: intent name
        :param bot: bot id
        :param user: user id
        :param is_integration: integration status
        :return: list training examples id
        """
        if Utility.check_empty_string(intent):
            raise AppException("Intent cannot be empty or blank spaces")
        if not Utility.is_exist(
                Intents, raise_error=False, name__iexact=intent, bot=bot, status=True
        ):
            self.add_intent(intent, bot, user, is_integration)

        for example in examples:
            try:
                if Utility.check_empty_string(example):
                    raise AppException(
                        "Training Example cannot be empty or blank spaces"
                    )
                text, entities = DataUtility.extract_text_and_entities(example.strip())
                intent_for_example = Utility.retrieve_field_values(TrainingExamples,
                                                                   field=TrainingExamples.intent.name,
                                                                   text__iexact=text, bot=bot, status=True)
                if intent_for_example:
                    yield {
                        "text": example,
                        "message": f'Training Example exists in intent: {intent_for_example}',
                        "_id": None,
                    }
                else:
                    if entities:
                        new_entities = self.save_entities_and_add_slots(entities, bot, user)
                    else:
                        new_entities = None

                    training_example = TrainingExamples(
                        intent=intent,
                        text=text,
                        entities=new_entities,
                        bot=bot,
                        user=user,
                    )

                    saved = training_example.save().to_mongo().to_dict()
                    new_entities_as_dict = []
                    if new_entities:
                        new_entities_as_dict = [json.loads(e.to_json()) for e in new_entities]
                    yield {
                        "text": DataUtility.prepare_nlu_text(text, new_entities_as_dict),
                        "_id": saved["_id"].__str__(),
                        "message": "Training Example added",
                    }
            except Exception as e:
                yield {"text": example, "_id": None, "message": str(e)}

    def add_or_move_training_example(
            self, examples: List[Text], intent: Text, bot: Text, user: Text
    ):
        """
        Moves list of training examples to existing intent.
        If training examples does not exists, then it is added to the specified intent.

        :param examples: list of training example
        :param intent: intent name
        :param bot: bot id
        :param user: user id
        :return: list training examples id
        """
        if not Utility.is_exist(
                Intents, raise_error=False, name__iexact=intent, bot=bot, status=True
        ):
            raise AppException('Intent does not exists')

        for example in examples:
            if Utility.check_empty_string(example):
                yield {"text": example, "_id": None, "message": "Training Example cannot be empty or blank spaces"}
                continue

            text, entities = DataUtility.extract_text_and_entities(example.strip())
            new_entities_as_dict = []
            try:
                training_example = TrainingExamples.objects(text__iexact=text, bot=bot, status=True).get()
                training_example.intent = intent
                message = "Training Example moved"
                if training_example.entities:
                    new_entities_as_dict = [json.loads(e.to_json()) for e in training_example.entities]
            except DoesNotExist:
                if entities:
                    new_entities = self.save_entities_and_add_slots(entities, bot, user)
                    new_entities_as_dict = [json.loads(e.to_json()) for e in new_entities]
                else:
                    new_entities = None
                training_example = TrainingExamples(
                    intent=intent,
                    text=text,
                    entities=new_entities,
                    bot=bot,
                    user=user
                )
                message = "Training Example added"
            saved = training_example.save().to_mongo().to_dict()

            yield {
                "text": DataUtility.prepare_nlu_text(text, new_entities_as_dict),
                "_id": saved["_id"].__str__(),
                "message": message
            }

    def save_entities_and_add_slots(self, entities, bot: Text, user: Text):
        ext_entity = [ent["entity"] for ent in entities]
        self.__save_domain_entities(ext_entity, bot=bot, user=user)
        self.__add_slots_from_entities(ext_entity, bot, user)
        new_entities = list(self.__extract_entities(entities))
        return new_entities

    def edit_training_example(
            self, id: Text, example: Text, intent: Text, bot: Text, user: Text
    ):
        """
        update training example

        :param id: training example id
        :param example: new training example
        :param intent: intent name
        :param bot: bot id
        :param user: user id
        :return: None
        """
        try:
            if Utility.check_empty_string(example):
                raise AppException("Training Example cannot be empty or blank spaces")
            text, entities = DataUtility.extract_text_and_entities(example.strip())
            intent_for_example = Utility.retrieve_field_values(TrainingExamples,
                                                               field=TrainingExamples.intent.name, text__iexact=text,
                                                               entities=entities, bot=bot, status=True)
            if intent_for_example:
                raise AppException(f'Training Example exists in intent: {intent_for_example}')
            training_example = TrainingExamples.objects(bot=bot, intent=intent).get(
                id=id
            )
            training_example.user = user
            training_example.text = text
            if entities:
                training_example.entities = list(self.__extract_entities(entities))
            else:
                training_example.entities = None
            training_example.timestamp = datetime.utcnow()
            training_example.save()
        except DoesNotExist:
            raise AppException("Invalid training example!")

    def search_training_examples(self, search: Text, bot: Text, limit: int = 5):
        """
        search the training examples

        :param search: search text
        :param bot: bot id
        :param limit: number of search results
        :return: yields tuple of intent name, training example
        """
        results = (
            TrainingExamples.objects(bot=bot, status=True)
                .search_text(search)
                .order_by("$text_score")
                .limit(limit)
        )
        for result in results:
            yield {"intent": result.intent, "text": result.text}

    def get_intents_and_training_examples(self, bot: Text):
        """
        Gets all the intents and associated training examples

        :param bot: bot id
        :return: intents and list of training examples against them
        """
        intents_and_training_examples_dict = {}
        intents = self.get_intents(bot)
        intents_and_training_examples = list(
            TrainingExamples.objects(bot=bot, status=True).aggregate(
                [
                    {
                        "$group": {
                            "_id": "$intent",
                            "training_examples": {
                                "$push": {
                                    "text": "$text",
                                    "entities": {"$ifNull": ["$entities", None]},
                                    "_id": {"$toString": "$_id"}
                                }
                            }
                        }
                    },
                    {
                        "$project": {
                            "_id": 0,
                            "intent": "$_id",
                            "training_examples": 1
                        }
                    }
                ]
            )
        )
        for data in intents_and_training_examples:
            intents_and_training_examples_dict[data['intent']] = data['training_examples']

        for intent in intents:
            if not intents_and_training_examples_dict.get(intent['name']):
                intents_and_training_examples_dict[intent['name']] = None
        return intents_and_training_examples_dict

    def get_training_examples(self, intent: Text, bot: Text):
        """
        fetches training examples

        :param intent: intent name
        :param bot: bot id
        :return: yields training examples
        """
        training_examples = TrainingExamples.objects(
            bot=bot, intent__iexact=intent, status=True
        ).order_by("-timestamp")
        for training_example in training_examples:
            example = training_example.to_mongo().to_dict()
            entities = example["entities"] if "entities" in example else None
            yield {
                "_id": example["_id"].__str__(),
                "text": DataUtility.prepare_nlu_text(example["text"], entities),
            }

    def get_all_training_examples(self, bot: Text):
        """
        fetches list of all training examples

        :param bot: bot id
        :return: text list, id list
        """
        training_examples = list(
            TrainingExamples.objects(bot=bot, status=True).aggregate(
                [
                    {
                        "$group": {
                            "_id": "$bot",
                            "text": {"$push": {"$toLower": "$text"}},
                            "id": {"$push": {"$toString": "$_id"}},
                        }
                    }
                ]
            )
        )

        if training_examples:
            return training_examples[0]["text"], training_examples[0]["id"]
        else:
            return [], []

    @staticmethod
    def get_training_examples_as_dict(bot: Text):
        """
        fetches training examples and intent as a dict

        :param bot: bot id
        :return: list of dict<training_example, intent>
        """
        training_examples = list(
            TrainingExamples.objects(bot=bot, status=True).aggregate([
                {"$replaceRoot": {"newRoot": {"$arrayToObject": [[{'k': "$text", 'v': "$intent"}]]}}},
                {'$addFields': {'bot': bot}},
                {'$group': {'_id': '$bot', 'training_examples': {'$mergeObjects': '$$ROOT'}}},
                {'$unset': 'training_examples.bot'},
                {'$project': {'_id': 0, 'training_examples': 1}}])
        )
        if training_examples:
            training_examples = training_examples[0].get('training_examples', {})
        else:
            training_examples = {}
        return training_examples

    def remove_document(
            self, document: Document, id: Text, bot: Text, user: Text, **kwargs
    ):
        """
        soft delete the document

        :param document: mongoengine document
        :param id: document id
        :param bot: bot id
        :param user: user id
        :return: None
        """
        try:
            doc = document.objects(bot=bot, **kwargs).get(id=id)
            doc.status = False
            doc.user = user
            doc.timestamp = datetime.utcnow()
            doc.save(validate=False)
        except DoesNotExist as e:
            logging.exception(e)
            raise AppException("Unable to remove document")
        except Exception as e:
            logging.exception(e)
            raise AppException("Unable to remove document")

    def __prepare_document_list(self, documents: List[Document], field: Text):
        for document in documents:
            doc_dict = document.to_mongo().to_dict()
            yield {"_id": doc_dict["_id"].__str__(), field: doc_dict[field]}

    def add_entity(self, name: Text, bot: Text, user: Text, raise_exc_if_exists: bool = True):
        """
        adds an entity

        :param name: entity name
        :param bot: bot id
        :param user: user id
        :param raise_exc_if_exists: raise exception if entity exists
        :return: entity id
        """
        if Utility.check_empty_string(name):
            raise AppException("Entity Name cannot be empty or blank spaces")
        if not Utility.is_exist(
                Entities,
                raise_error=raise_exc_if_exists,
                exp_message="Entity already exists!",
                name__iexact=name.strip(),
                bot=bot,
                status=True,
        ):
            entity = Entities(name=name, bot=bot, user=user).save().to_mongo().to_dict()
            return entity["_id"].__str__()

    def delete_entity(self, name: Text, bot: Text, user: Text, raise_exc_if_not_exists: bool = True):
        """
        Deletes an entity.

        :param name: entity name
        :param bot: bot id
        :param user: user
        :param raise_exc_if_not_exists: raise exception if entity does not exists
        """
        try:
            entity = Entities.objects(name=name, bot=bot, status=True).get()
            entity.status = False
            entity.user = user
            entity.save()
        except DoesNotExist:
            if raise_exc_if_not_exists:
                raise AppException('Entity not found')

    def get_entities(self, bot: Text):
        """
        fetches list of registered entities

        :param bot: bot id
        :return: list of entities
        """
        entities = Entities.objects(bot=bot, status=True)
        return list(self.__prepare_document_list(entities, "name"))

    def add_action(self, name: Text, bot: Text, user: Text, raise_exception=True, action_type: ActionType = None):
        """
        adds action
        :param name: action name
        :param bot: bot id
        :param user: user id
        :param raise_exception: default is True to raise exception if Entity already exists
        :param action_type: one of http_action or slot_set_action
        :return: action id
        """
        if Utility.check_empty_string(name):
            raise AppException("Action name cannot be empty or blank spaces")

        if not name.startswith('utter_') and not Utility.is_exist(
                Actions,
                raise_error=raise_exception,
                exp_message="Action exists!",
                name__iexact=name,
                bot=bot,
                status=True):
            action = (
                Actions(name=name, type=action_type, bot=bot, user=user).save().to_mongo().to_dict()
            )
            return action["_id"].__str__()
        else:
            return None

    def get_actions(self, bot: Text):
        """
        fetches actions

        :param bot: bot id
        :return: list of actions
        """
        actions = Actions.objects(bot=bot, status=True)
        return list(self.__prepare_document_list(actions, "name"))

    def __add_slots_from_entities(self, entities: List[Text], bot: Text, user: Text):
        slot_name_list = self.__fetch_slot_names(bot)
        slots = []
        for entity in entities:
            if entity.strip().lower() not in slot_name_list:
                slot = Slots(name=entity, type="text", bot=bot, user=user)
                slot.clean()
                slots.append(slot)

        if slots:
            Slots.objects.insert(slots)

    def add_text_response(self, utterance: Text, name: Text, bot: Text, user: Text, form_attached: str = None):
        """
        saves bot text utterance
        :param utterance: text utterance
        :param name: utterance name
        :param bot: bot id
        :param user: user id
        :param form_attached: form for which this utterance was created
        :return: bot utterance id
        """
        if Utility.check_empty_string(utterance):
            raise AppException("Utterance text cannot be empty or blank spaces")
        if Utility.check_empty_string(name):
            raise AppException("Utterance name cannot be empty or blank spaces")
        if form_attached and not Utility.is_exist(Forms, raise_error=False, name=form_attached, bot=bot, status=True):
            raise AppException(f"Form '{form_attached}' does not exists")
        return self.add_response(
            utterances={"text": utterance}, name=name, bot=bot, user=user, form_attached=form_attached
        )

    def add_custom_response(self, utterance: Dict, name: Text, bot: Text, user: Text, form_attached: str = None):
        """
        saves bot json utterance
        :param utterance: text utterance
        :param name: utterance name
        :param bot: bot id
        :param user: user id
        :param form_attached: form for which this utterance was created
        :return: json utterance id
        """
        if not (isinstance(utterance, dict) and utterance):
            raise AppException("Utterance must be dict type and must not be empty")
        if Utility.check_empty_string(name):
            raise AppException("Utterance name cannot be empty or blank spaces")
        if form_attached and not Utility.is_exist(Forms, raise_error=False, name=form_attached, bot=bot, status=True):
            raise AppException(f"Form '{form_attached}' does not exists")
        return self.add_response(
            utterances={"custom": utterance}, name=name, bot=bot, user=user, form_attached=form_attached
        )

    def add_response(self, utterances: Dict, name: Text, bot: Text, user: Text, form_attached: str = None):
        """
        save bot utterance

        :param utterances: utterance value
        :param name: utterance name
        :param bot: bot id
        :param user: user id
        :param form_attached: form name in case utterance is attached to form
        :return: bot utterance id
        """
        self.__check_response_existence(
            response=utterances, bot=bot, exp_message="Utterance already exists!"
        )
        response = list(
            self.__extract_response_value(
                values=[utterances], key=name, bot=bot, user=user
            )
        )[0]
        value = response.save().to_mongo().to_dict()
        self.add_utterance_name(name=name, bot=bot, user=user, form_attached=form_attached)
        return value["_id"].__str__()

    def edit_text_response(
            self, id: Text, utterance: Text, name: Text, bot: Text, user: Text
    ):
        """
        update the text bot utterance

        :param id: utterance id against which the utterance is updated
        :param utterance: text utterance value
        :param name: utterance name
        :param bot: bot id
        :param user: user id
        :return: None
        :raises: DoesNotExist: if utterance does not exist
        """
        self.edit_response(id, {"text": utterance}, name, bot, user)

    def edit_custom_response(
            self, id: Text, utterance: Dict, name: Text, bot: Text, user: Text
    ):
        """
        update the json bot utterance

        :param id: utterance id against which the utterance is updated
        :param utterance: json utterance value
        :param name: utterance name
        :param bot: bot id
        :param user: user id
        :return: None
        :raises: DoesNotExist: if utterance does not exist
        """
        self.edit_response(id, {"custom": utterance}, name, bot, user)

    def edit_response(
            self, id: Text, utterances: Dict, name: Text, bot: Text, user: Text
    ):
        """
        update the bot utterance
        
        :param id: utterance id against which the utterance is updated
        :param utterances: utterance value
        :param name: utterance name
        :param bot: bot id
        :param user: user id
        :return: None
        :raises: AppException
        """
        try:
            self.__check_response_existence(
                response=utterances, bot=bot, exp_message="Utterance already exists!"
            )
            response = Responses.objects(bot=bot, name=name).get(id=id)
            r_type, r_object = DataUtility.prepare_response(utterances)
            if RESPONSE.Text.value == r_type:
                response.text = r_object
                response.custom = None
            elif RESPONSE.CUSTOM.value == r_type:
                response.custom = r_object
                response.text = None
            response.user = user
            response.timestamp = datetime.utcnow()
            response.save()
        except DoesNotExist:
            raise AppException("Utterance does not exist!")

    def get_response(self, name: Text, bot: Text):
        """
        fetch all the utterances
        
        :param name: utterance name
        :param bot: bot id
        :return: yields the utterances
        """
        values = Responses.objects(bot=bot, status=True, name__iexact=name).order_by(
            "-timestamp"
        )
        for value in values:
            val = None
            resp_type = None
            if value.text:
                val = list(
                    self.__prepare_response_Text([value.text.to_mongo().to_dict()])
                )[0]
                resp_type = "text"
            elif value.custom:
                val = value.custom.to_mongo().to_dict()
                resp_type = "json"
            yield {"_id": value.id.__str__(), "value": val, "type": resp_type}

    def fetch_list_of_response(self, bot: Text):
        saved_responses = list(
            Responses.objects(bot=bot, status=True).aggregate(
                [
                    {
                        "$group": {
                            "_id": "$name",
                            "texts": {"$push": "$text"},
                            "customs": {"$push": "$custom"},
                        }
                    }
                ]
            )
        )

        saved_items = list(
            itertools.chain.from_iterable(
                [items["texts"] + items["customs"] for items in saved_responses]
            )
        )

        return saved_items

    def get_all_responses(self, bot: Text):
        responses = list(
            Responses.objects(bot=bot, status=True).order_by("-timestamp").aggregate(
                [
                    {
                        "$group": {
                            "_id": "$name",
                            "texts": {"$push": "$text"},
                            "customs": {"$push": "$custom"},
                        }
                    },
                    {
                        "$project": {
                            "_id": 0,
                            "name": "$_id",
                            "texts": 1,
                            "customs": 1
                        }
                    }
                ]
            )
        )
        return responses

    def __check_response_existence(
            self, response: Dict, bot: Text, exp_message: Text = None, raise_error=True
    ):
        saved_items = self.fetch_list_of_response(bot)

        if response in saved_items:
            if raise_error:
                if Utility.check_empty_string(exp_message):
                    raise AppException("Exception message cannot be empty")
                raise AppException(exp_message)
            else:
                return True
        else:
            if not raise_error:
                return False

    def __complex_story_prepare_steps(self, steps: List[Dict], flowtype, bot, user):
        """
        convert kairon story events to rasa story events
        :param steps: list of story steps
        :return: rasa story events list
        """

        events = []
        if steps and flowtype == "RULE":
            if steps[0]['name'] != RULE_SNIPPET_ACTION_NAME and steps[0]['type'] != ActionExecuted.type_name:
                events.append(StoryEvents(
                    name=RULE_SNIPPET_ACTION_NAME,
                    type=ActionExecuted.type_name))
        action_step_types = {s_type.value for s_type in StoryStepType}.difference({
            StoryStepType.intent.value, StoryStepType.slot.value, StoryStepType.form_start.value, StoryStepType.form_end.value
        })
        for step in steps:
            if step['type'] == StoryStepType.intent.value:
                events.append(StoryEvents(
                    name=step['name'].strip().lower(),
                    type=UserUttered.type_name))
            elif step['type'] == StoryStepType.slot.value:
                events.append(StoryEvents(
                    name=step['name'].strip().lower(),
                    type=SlotSet.type_name, value=step.get('value')))
            elif step['type'] in action_step_types:
                Utility.is_exist(Utterances,
                                 f'utterance "{step["name"]}" is attached to a form',
                                 bot=bot, name__iexact=step['name'], form_attached__ne=None)
                events.append(StoryEvents(
                    name=step['name'].strip().lower(),
                    type=ActionExecuted.type_name))
                if step['type'] == StoryStepType.action.value:
                    self.add_action(step['name'], bot, user, raise_exception=False)
            elif step['type'] == StoryStepType.form_start.value:
                events.append(StoryEvents(
                    name=step['name'].strip().lower(),
                    type=ActiveLoop.type_name))
            elif step['type'] == StoryStepType.form_end.value:
                events.append(StoryEvents(
                    name=None,
                    type=ActiveLoop.type_name))
            else:
                raise AppException("Invalid event type!")
        return events

    def add_complex_story(self, story: Dict, bot: Text, user: Text):
        """
        save story in mongodb

        :param story: story steps list
        :param bot: bot id
        :param user: user id
        :return: story id
        :raises: AppException: Story already exist!

        """
        name = story['name']
        steps = story['steps']
        flowtype = story['type']
        if Utility.check_empty_string(name):
            raise AppException("path name cannot be empty or blank spaces")

        if not steps:
            raise AppException("steps are required")

        template_type = story.get('template_type')
        if not template_type:
            template_type = DataUtility.get_template_type(story)

        if flowtype == "STORY":
            data_class = Stories
            data_object = Stories()
            exception_message_name = "Story"
        elif flowtype == 'RULE':
            data_class = Rules
            data_object = Rules()
            exception_message_name = "Rule"
        else:
            raise AppException("Invalid type")
        Utility.is_exist(data_class,
                         bot=bot, status=True, block_name__iexact=name,
                         exp_message=f"{exception_message_name} with the name already exists")
        events = self.__complex_story_prepare_steps(steps, flowtype, bot, user)
        Utility.is_exist_query(data_class,
                               query=(Q(bot=bot) & Q(status=True)) & (Q(block_name__iexact=name) | Q(events=events)),
                               exp_message="Flow already exists!")

        data_object.block_name = name
        data_object.events = events
        data_object.bot = bot
        data_object.user = user
        data_object.start_checkpoints = [STORY_START]
        data_object.template_type = template_type

        id = (
            data_object.save().id.__str__()
        )

        self.add_slot({"name": "bot", "type": "any", "initial_value": bot, "influence_conversation": False}, bot, user,
                      raise_exception_if_exists=False)

        return id

    def add_multiflow_story(self, story: Dict, bot: Text, user: Text):
        """
        save conditional story in mongodb

        :param story: story steps list
        :param bot: bot id
        :param user: user id
        :return: story id
        :raises: AppException: Story already exist!

        """

        name = story['name']
        steps = story['steps']
        metadata = story.get('metadata')

        if Utility.check_empty_string(name):
            raise AppException("Story name cannot be empty or blank spaces")

        if not steps:
            raise AppException("steps are required")
        Utility.is_exist(MultiflowStories,
                         bot=bot, status=True, block_name__iexact=name,
                         exp_message="Multiflow Story with the name already exists")
        StoryValidator.validate_steps(steps, metadata)
        events = [MultiflowStoryEvents(**step) for step in steps]
        path_metadata = [MultiFlowStoryMetadata(**path) for path in metadata or []]
        Utility.is_exist_query(MultiflowStories,
                               query=(Q(bot=bot) & Q(status=True)) & (Q(block_name__iexact=name) | Q(events=events)),
                               exp_message="Story flow already exists!")

        story_obj = MultiflowStories()
        story_obj.block_name = name
        story_obj.events = events
        story_obj.metadata = path_metadata
        story_obj.bot = bot
        story_obj.user = user
        story_obj.start_checkpoints = [STORY_START]

        id = (
            story_obj.save().id.__str__()
        )

        self.add_slot({"name": "bot", "type": "any", "initial_value": bot, "influence_conversation": False}, bot, user,
                      raise_exception_if_exists=False)

        return id

    def update_complex_story(self, story_id: Text, story: Dict, bot: Text, user: Text):
        """
        Updates story in mongodb

        :param story_id: story id
        :param story: dict contains name, steps and type for either rules or story
        :param bot: bot id
        :param user: user id
        :return: story id
        :raises: AppException: Story already exist!

        """
        name = story['name']
        steps = story['steps']
        flowtype = story['type']
        if Utility.check_empty_string(name):
            raise AppException("path name cannot be empty or blank spaces")

        if not steps:
            raise AppException("steps are required")

        if flowtype == 'STORY':
            data_class = Stories
            exception_message_name = "Story"
        elif flowtype == 'RULE':
            data_class = Rules
            exception_message_name = "Rule"
        else:
            raise AppException("Invalid type")
        Utility.is_exist(data_class,
                         bot=bot, status=True, block_name__iexact=name, id__ne=story_id,
                         exp_message=f"{exception_message_name} with the name already exists")
        try:
            data_object = data_class.objects(bot=bot, status=True, id=story_id).get()
        except DoesNotExist:
            raise AppException("Flow does not exists")

        events = self.__complex_story_prepare_steps(steps, flowtype, bot, user)
        data_object['events'] = events
        Utility.is_exist_query(
            data_class,
            query=(Q(id__ne=story_id) & Q(bot=bot) & Q(status=True) & Q(events=data_object['events'])),
            exp_message="Flow already exists!"
        )
        data_object['block_name'] = name
        story_id = (
            data_object.save().id.__str__()
        )
        return story_id

    def update_multiflow_story(self, story_id: Text, story: Dict, bot: Text):
        """
        Updates story in mongodb

        :param story_id: story id
        :param story: dict contains name, steps and type for either rules or story
        :param bot: bot id
        :param user: user id
        :return: story id
        :raises: AppException: Story already exist!

        """
        name = story['name']
        steps = story['steps']
        metadata = story.get('metadata')

        if Utility.check_empty_string(name):
            raise AppException("Story name cannot be empty or blank spaces")

        if not steps:
            raise AppException("steps are required")
        StoryValidator.validate_steps(steps, metadata)
        Utility.is_exist(MultiflowStories,
                         bot=bot, status=True, block_name__iexact=name, id__ne=story_id,
                         exp_message="Multiflow Story with the name already exists")
        events = [MultiflowStoryEvents(**step) for step in steps]
        path_metadata = [MultiFlowStoryMetadata(**path) for path in metadata or []]
        Utility.is_exist_query(MultiflowStories,
                               query=(Q(id__ne=story_id) & Q(bot=bot) & Q(status=True) & Q(events=events)),
                               exp_message="Story flow already exists!")

        try:
            story_obj = MultiflowStories.objects(bot=bot, status=True, id=story_id).get()
            story_obj.events = events
            story_obj.metadata = path_metadata
            story_obj.block_name = name
            story_id = (
                story_obj.save().id.__str__()
            )
            return story_id
        except DoesNotExist:
            raise AppException("Flow does not exists")

    def delete_complex_story(self, story_id: str, type: Text, bot: Text, user: Text):
        """
        Soft deletes complex story.
        :param story_id: Story id
        :param type: Flow Type
        :param user: user id
        :param bot: bot id
        :return:
        """

        if type == StoryType.story.value:
            data_class = Stories
        elif type == StoryType.rule.value:
            data_class = Rules
        elif type == StoryType.multiflow_story.value:
            data_class = MultiflowStories
        else:
            raise AppException("Invalid type")
        try:
            data_class.objects(bot=bot, status=True, id=story_id).get()
        except DoesNotExist:
            raise AppException("Flow does not exists")
        Utility.delete_document(
            [data_class], bot=bot, user=user, id=story_id
        )

    def get_all_stories(self, bot: Text):
        standard_stories = list(self.get_stories(bot=bot))
        multiflow_stories = list(self.get_multiflow_stories(bot=bot))
        return standard_stories + multiflow_stories

    def get_stories(self, bot: Text):
        """
        fetches stories 
        
        :param bot: bot is 
        :return: yield dict
        """

        http_actions = self.list_http_action_names(bot)
        reset_slot_actions = set(SlotSetAction.objects(bot=bot, status=True).values_list('name'))
        google_search_actions = set(GoogleSearchAction.objects(bot=bot, status=True).values_list('name'))
        jira_actions = set(JiraAction.objects(bot=bot, status=True).values_list('name'))
        zendesk_actions = set(ZendeskAction.objects(bot=bot, status=True).values_list('name'))
        pipedrive_leads_actions = set(PipedriveLeadsAction.objects(bot=bot, status=True).values_list('name'))
        hubspot_forms_actions = set(HubspotFormsAction.objects(bot=bot, status=True).values_list('name'))
        pyscript_actions = set(PyscriptActionConfig.objects(bot=bot, status=True).values_list('name'))
        razorpay_actions = set(RazorpayAction.objects(bot=bot, status=True).values_list('name'))
        email_actions = set(EmailActionConfig.objects(bot=bot, status=True).values_list('action_name'))
        prompt_actions = set(PromptAction.objects(bot=bot, status=True).values_list('name'))
        web_search_actions = set(WebSearchAction.objects(bot=bot, status=True).values_list('name'))
        forms = set(Forms.objects(bot=bot, status=True).values_list('name'))
        data_list = list(Stories.objects(bot=bot, status=True))
        data_list.extend(list(Rules.objects(bot=bot, status=True)))
        for value in data_list:
            final_data = {}
            item = value.to_mongo().to_dict()
            block_name = item.pop("block_name")
            events = item.pop("events")
            final_data["_id"] = item["_id"].__str__()
            final_data['template_type'] = item.pop("template_type")
            if isinstance(value, Stories):
                final_data['type'] = StoryType.story.value
            elif isinstance(value, Rules):
                final_data['type'] = StoryType.rule.value
            else:
                continue
            steps = []
            for event in events:
                step = {}
                if isinstance(value, Rules) and event.get('name') == RULE_SNIPPET_ACTION_NAME and event['type'] == ActionExecuted.type_name:
                    continue
                if event['type'] == UserUttered.type_name:
                    step['name'] = event['name']
                    step['type'] = StoryStepType.intent.value
                elif event['type'] == SlotSet.type_name:
                    step['name'] = event['name']
                    step['type'] = StoryStepType.slot.value
                    step['value'] = event.get("value")
                elif event['type'] == ActionExecuted.type_name:
                    step['name'] = event['name']
                    if event['name'] in http_actions:
                        step['type'] = StoryStepType.http_action.value
                    elif event['name'] in reset_slot_actions:
                        step['type'] = StoryStepType.slot_set_action.value
                    elif event['name'] in google_search_actions:
                        step['type'] = StoryStepType.google_search_action.value
                    elif event['name'] in jira_actions:
                        step['type'] = StoryStepType.jira_action.value
                    elif event['name'] in email_actions:
                        step['type'] = StoryStepType.email_action.value
                    elif event['name'] in forms:
                        step['type'] = StoryStepType.form_action.value
                    elif event['name'] in zendesk_actions:
                        step['type'] = StoryStepType.zendesk_action.value
                    elif event['name'] in pipedrive_leads_actions:
                        step['type'] = StoryStepType.pipedrive_leads_action.value
                    elif event['name'] in hubspot_forms_actions:
                        step['type'] = StoryStepType.hubspot_forms_action.value
                    elif event["name"] in razorpay_actions:
                        step['type'] = StoryStepType.razorpay_action.value
                    elif event["name"] in pyscript_actions:
                        step['type'] = StoryStepType.pyscript_action.value
                    elif event['name'] == KAIRON_TWO_STAGE_FALLBACK:
                        step['type'] = StoryStepType.two_stage_fallback_action.value
                    elif event['name'] in prompt_actions:
                        step['type'] = StoryStepType.prompt_action.value
                    elif event['name'] in web_search_actions:
                        step['type'] = StoryStepType.web_search_action.value
                    elif str(event['name']).startswith("utter_"):
                        step['type'] = StoryStepType.bot.value
                    else:
                        step['type'] = StoryStepType.action.value
                elif event['type'] == ActiveLoop.type_name:
                    step['type'] = StoryStepType.form_end.value
                    if not Utility.check_empty_string(event.get('name')):
                        step['name'] = event['name']
                        step['type'] = StoryStepType.form_start.value
                if step:
                    steps.append(step)

            final_data['name'] = block_name
            final_data['steps'] = steps
            yield final_data

    def get_multiflow_stories(self, bot: Text):
        """
        fetches stories

        :param bot: bot id
        :return: yield dict
        """
        multiflow = list(MultiflowStories.objects(bot=bot, status=True))
        for value in multiflow:
            final_data = {}
            item = value.to_mongo().to_dict()
            block_name = item.pop("block_name")
            events = item.pop("events")
            final_data['metadata'] = item.get("metadata", [])
            final_data['type'] = StoryType.multiflow_story.value
            final_data["_id"] = item["_id"].__str__()
            final_data['name'] = block_name
            final_data['steps'] = events
            yield final_data

    def get_utterance_from_intent(self, intent: Text, bot: Text):
        """
        fetches the utterance name by searching intent name in stories

        :param intent: intent name
        :param bot: bot id
        :return: utterance name
        """
        if Utility.check_empty_string(intent):
            raise AppException("Intent cannot be empty or blank spaces")

        responses = Responses.objects(bot=bot, status=True).distinct(field="name")
        actions = HttpActionConfig.objects(bot=bot, status=True).distinct(field="action_name")
        story = Stories.objects(bot=bot, status=True, events__name__iexact=intent)
        if story:
            events = story[0].events
            search = False
            http_action_for_story = None
            for i in range(len(events)):
                event = events[i]
                if event.type == "user":
                    if str(event.name).lower() == intent.lower():
                        search = True
                    else:
                        search = False
                if search and event.type == StoryEventType.action and event.name in responses:
                    return event.name, UTTERANCE_TYPE.BOT
                elif search and event.type == StoryEventType.action and event.name == CUSTOM_ACTIONS.HTTP_ACTION_NAME:
                    if http_action_for_story in actions:
                        return http_action_for_story, UTTERANCE_TYPE.HTTP
                elif search and event.type == StoryEventType.action:
                    return event.name, event.type
                if search and event.name == CUSTOM_ACTIONS.HTTP_ACTION_CONFIG:
                    http_action_for_story = event.value
        return None, None

    def add_session_config(
            self,
            bot: Text,
            user: Text,
            id: Text = None,
            sesssionExpirationTime: int = 60,
            carryOverSlots: bool = True,
    ):
        """
        save or update session config

        :param bot: bot id
        :param user: user id
        :param id: session config id
        :param sesssionExpirationTime: session expiration time, default is 60
        :param carryOverSlots: caary over slots, default is True
        :return:
        """
        if not Utility.check_empty_string(id):
            session_config = SessionConfigs.objects().get(id=id)
            session_config.sesssionExpirationTime = sesssionExpirationTime
            session_config.carryOverSlots = carryOverSlots
        else:
            if SessionConfigs.objects(bot=bot):
                raise AppException("Session config already exists!")
            session_config = SessionConfigs(
                sesssionExpirationTime=sesssionExpirationTime,
                carryOverSlots=carryOverSlots,
                bot=bot,
                user=user,
            )

        return session_config.save().id.__str__()

    def get_session_config(self, bot: Text):
        """
        fetches session configuration

        :param bot: bot id
        :return: dict of session configuration
        """
        session_config = SessionConfigs.objects().get(bot=bot).to_mongo().to_dict()
        return {
            "_id": session_config["_id"].__str__(),
            "sesssionExpirationTime": session_config["sesssionExpirationTime"],
            "carryOverSlots": session_config["carryOverSlots"],
        }

    def add_endpoints(self, endpoint_config: Dict, bot: Text, user: Text):
        """
        saves endpoint configurations

        :param endpoint_config: endpoint configurations
        :param bot: bot id
        :param user: user id
        :return: endpoint id
        """
        try:
            endpoint = Endpoints.objects().get(bot=bot)
        except DoesNotExist:
            if Endpoints.objects(bot=bot):
                raise AppException("Endpoint Configuration already exists!")
            endpoint = Endpoints()

        if endpoint_config.get("bot_endpoint"):
            endpoint.bot_endpoint = EndPointBot(**endpoint_config.get("bot_endpoint"))

        if endpoint_config.get("action_endpoint"):
            endpoint.action_endpoint = EndPointAction(
                **endpoint_config.get("action_endpoint")
            )

        if endpoint_config.get(ENDPOINT_TYPE.HISTORY_ENDPOINT.value):
            token = endpoint_config[ENDPOINT_TYPE.HISTORY_ENDPOINT.value].get('token')
            if not Utility.check_empty_string(token):
                if len(token) < 8:
                    raise AppException('token must contain at least 8 characters')
                if ' ' in token:
                    raise AppException('token cannot contain spaces')
                encrypted_token = Utility.encrypt_message(token)
                endpoint_config[ENDPOINT_TYPE.HISTORY_ENDPOINT.value]['token'] = encrypted_token
            endpoint.history_endpoint = EndPointHistory(
                **endpoint_config.get(ENDPOINT_TYPE.HISTORY_ENDPOINT.value)
            )

        endpoint.bot = bot
        endpoint.user = user
        return endpoint.save().id.__str__()

    def delete_endpoint(self, bot: Text, endpoint_type: ENDPOINT_TYPE):
        """
        delete endpoint configuration

        :param bot: bot id
        :param endpoint_type: Type of endpoint
        :return:
        """
        if not endpoint_type:
            raise AppException('endpoint_type is required for deletion')
        try:
            current_endpoint_config = Endpoints.objects().get(bot=bot)
            if current_endpoint_config.__getitem__(endpoint_type):
                current_endpoint_config.__setitem__(endpoint_type, None)
                current_endpoint_config.save()
            else:
                raise AppException("Endpoint not configured")
        except DoesNotExist as e:
            logging.exception(e)
            raise AppException("No Endpoint configured")

    def get_history_server_endpoint(self, bot):
        endpoint_config = None
        try:
            endpoint_config = self.get_endpoints(bot)
        except AppException:
            pass
        if endpoint_config and endpoint_config.get(ENDPOINT_TYPE.HISTORY_ENDPOINT.value):
            history_endpoint = endpoint_config.get(ENDPOINT_TYPE.HISTORY_ENDPOINT.value)
            history_endpoint['type'] = 'user'
        elif Utility.environment['history_server'].get('url'):
            history_endpoint = {'url': Utility.environment['history_server']['url'],
                                'token': Utility.environment['history_server'].get('token'), 'type': 'kairon'}
        else:
            raise AppException('No history server endpoint configured')
        return history_endpoint

    def get_endpoints(self, bot: Text, raise_exception=True, mask_characters: bool = False):
        """
        fetches endpoint configuration

        :param bot: bot id
        :param mask_characters: masks last 3 characters of the history server token if True
        :param raise_exception: wether to raise an exception, default is True
        :return: endpoint configuration
        """
        try:
            endpoint = Endpoints.objects().get(bot=bot).to_mongo().to_dict()
            endpoint.pop("bot")
            endpoint.pop("user")
            endpoint.pop("timestamp")
            endpoint["_id"] = endpoint["_id"].__str__()

            if endpoint.get(ENDPOINT_TYPE.HISTORY_ENDPOINT.value):
                token = endpoint[ENDPOINT_TYPE.HISTORY_ENDPOINT.value].get('token')
                if not Utility.check_empty_string(token):
                    decrypted_token = Utility.decrypt_message(token)
                    if mask_characters:
                        decrypted_token = decrypted_token[:-3] + '***'
                    endpoint[ENDPOINT_TYPE.HISTORY_ENDPOINT.value]['token'] = decrypted_token

            return endpoint
        except DoesNotExist as e:
            logging.exception(e)
            if raise_exception:
                raise AppException("Endpoint Configuration does not exists!")
            else:
                return {}

    def add_model_deployment_history(
            self, bot: Text, user: Text, model: Text, url: Text, status: Text
    ):
        """
        saves model deployment history

        :param bot: bot id
        :param user: user id
        :param model: model path
        :param url: deployment url
        :param status: deploument status
        :return: model deployment id
        """
        return (
            ModelDeployment(bot=bot, user=user, model=model, url=url, status=status)
                .save()
                .to_mongo()
                .to_dict()
                .get("_id")
                .__str__()
        )

    def get_model_deployment_history(self, bot: Text):
        """
        fetches model deployment history

        :param bot: bot id
        :return: list of model deployment history
        """
        model_deployments = ModelDeployment.objects(bot=bot).order_by("-timestamp")

        for deployment in model_deployments:
            value = deployment.to_mongo().to_dict()
            value.pop("bot")
            value.pop("_id")
            yield value

    def deploy_model(self, bot: Text, user: Text):
        """
        deploy the model to the particular url

        :param bot: bot id
        :param user: user id
        :return: deployment response
        :raises: Exception
        """
        endpoint = {}
        model = None
        try:
            endpoint = self.get_endpoints(bot, raise_exception=False)
            response, model = Utility.deploy_model(endpoint, bot)
        except Exception as e:
            response = str(e)

        self.add_model_deployment_history(
            bot=bot,
            user=user,
            model=model,
            url=(
                endpoint.get("bot_endpoint").get("url")
                if endpoint.get("bot_endpoint")
                else None
            ),
            status=response,
        )
        return response

    def delete_intent(
            self, intent: Text, bot: Text, user: Text, is_integration: bool, delete_dependencies=True
    ):
        """
        deletes intent including dependencies

        :param intent: intent name
        :param bot: bot id
        :param user: user id
        :param is_integration: integration status
        :param delete_dependencies: if True deletes training example, stories and responses
        that are associated with intent, default is True
        :return: None
        :raises: AppException
        """
        if Utility.check_empty_string(intent):
            raise AssertionError("Intent Name cannot be empty or blank spaces")

        try:
            # status to be filtered as Invalid Intent should not be fetched
            intent_obj = Intents.objects(bot=bot, status=True).get(name__iexact=intent)
            MongoProcessor.get_attached_flows(bot, intent, 'user')
        except DoesNotExist as custEx:
            logging.exception(custEx)
            raise AppException(
                "Invalid IntentName: Unable to remove document: " + str(custEx)
            )

        if is_integration:
            if not intent_obj.is_integration:
                raise AppException("This intent cannot be deleted by an integration user")

        try:
            intent_obj.user = user
            intent_obj.status = False
            intent_obj.timestamp = datetime.utcnow()
            intent_obj.save(validate=False)

            if delete_dependencies:
                Utility.delete_document(
                    [TrainingExamples], bot=bot, user=user, intent__iexact=intent
                )
        except Exception as ex:
            logging.exception(ex)
            raise AppException("Unable to remove document" + str(ex))

    def delete_utterance(self, utterance_name: str, bot: str, validate_has_form: bool = True):
        if not (utterance_name and utterance_name.strip()):
            raise AppException("Utterance cannot be empty or spaces")
        try:
            responses = list(Responses.objects(name=utterance_name, bot=bot, status=True))
            if not responses:
                if Utility.is_exist(Utterances, raise_error=False, bot=bot, status=True, name__iexact=utterance_name):
                    self.delete_utterance_name(name=utterance_name, bot=bot, validate_has_form=validate_has_form,
                                               raise_exc=True)
                    return
                raise DoesNotExist("Utterance does not exists")
            MongoProcessor.get_attached_flows(bot, utterance_name, 'action')
            self.delete_utterance_name(name=utterance_name, bot=bot, validate_has_form=validate_has_form, raise_exc=True)
            for response in responses:
                response.status = False
                response.save()
        except DoesNotExist as e:
            raise AppException(e)

    def delete_response(self, utterance_id: str, bot: str, user: str):
        if not (utterance_id and utterance_id.strip()):
            raise AppException("Utterance Id cannot be empty or spaces")
        try:
            response = Responses.objects(bot=bot, status=True).get(id=utterance_id)
            if response is None:
                raise DoesNotExist()
            utterance_name = response['name']
            story = MongoProcessor.get_attached_flows(bot, utterance_name, 'action', False)
            responses = list(Responses.objects(bot=bot, status=True, name__iexact=utterance_name))

            if story and len(responses) <= 1:
                raise AppException("At least one response is required for utterance linked to story")
            if len(responses) <= 1:
                self.delete_utterance_name(name=utterance_name, bot=bot, validate_has_form=True, raise_exc=True)
            self.remove_document(Responses, utterance_id, bot, user)
        except DoesNotExist as e:
            raise AppException(e)

    def update_http_config(self, request_data: Dict, user: str, bot: str):
        """
        Updates Http configuration.
        :param request_data: Dict containing configuration to be modified
        :param user: user id
        :param bot: bot id
        :return: Http configuration id for updated Http action config
        """
        if not Utility.is_exist(
                HttpActionConfig, raise_error=False, action_name__iexact=request_data['action_name'], bot=bot,
                status=True
        ):
            raise AppException("No HTTP action found for bot " + bot + " and action " + request_data['action_name'])
        for http_action in HttpActionConfig.objects(bot=bot, action_name=request_data['action_name'], status=True):
            content_type = {
                HttpContentType.application_json: HttpRequestContentType.json.value,
                HttpContentType.urlencoded_form_data: HttpRequestContentType.data.value
            }[request_data['content_type']]
            response = HttpActionResponse(**request_data.get('response', {})).to_mongo().to_dict()
            params_list = Utility.build_http_request_data_object(request_data.get('params_list', []))
            headers = Utility.build_http_request_data_object(request_data.get('headers', []))
            set_slots = [SetSlotsFromResponse(**slot).to_mongo().to_dict() for slot in
                         request_data.get('set_slots')]
            http_action.update(
                set__http_url=request_data['http_url'], set__request_method=request_data['request_method'],
                set__dynamic_params=request_data.get('dynamic_params'),
                set__content_type=content_type, set__params_list=params_list, set__headers=headers,
                set__response=response, set__set_slots=set_slots, set__user=user, set__timestamp=datetime.utcnow()
            )
            return http_action.id.__str__()

    def add_http_action_config(self, http_action_config: Dict, user: str, bot: str):
        """
        Adds a new Http action.
        :param http_action_config: dict object containing configuration for the Http action
        :param user: user id
        :param bot: bot id
        :return: Http configuration id for saved Http action config
        """
        Utility.is_valid_action_name(http_action_config.get("action_name"), bot, HttpActionConfig)
        http_action_params = [HttpActionRequestBody(**param) for param in http_action_config.get("params_list") or []]
        headers = [HttpActionRequestBody(**param) for param in http_action_config.get("headers") or []]
        content_type = {
            HttpContentType.application_json: HttpRequestContentType.json.value,
            HttpContentType.urlencoded_form_data: HttpRequestContentType.data.value
        }[http_action_config['content_type']]
        set_slots = [SetSlotsFromResponse(**slot) for slot in http_action_config.get('set_slots')]
        doc_id = HttpActionConfig(
            action_name=http_action_config['action_name'],
            content_type=content_type,
            http_url=http_action_config['http_url'],
            request_method=http_action_config['request_method'],
            dynamic_params=http_action_config.get('dynamic_params'),
            params_list=http_action_params,
            headers=headers,
            response=HttpActionResponse(**http_action_config.get('response', {})),
            set_slots=set_slots,
            bot=bot,
            user=user
        ).save().id.__str__()
        self.add_action(http_action_config['action_name'], bot, user, action_type=ActionType.http_action.value,
                        raise_exception=False)
        return doc_id

    def get_http_action_config(self, bot: str, action_name: str):
        """
        Fetches Http action config from collection.
        :param bot: bot id
        :param user: user id
        :param action_name: action name
        :return: HttpActionConfig object containing configuration for the Http action.
        """
        try:
            http_config_dict = HttpActionConfig.objects().get(bot=bot, action_name=action_name,
                                                              status=True).to_mongo().to_dict()
            del http_config_dict['_id']
            for param in http_config_dict.get('headers', []):
                Utility.decrypt_action_parameter(param)
                param.pop('_cls')

            for param in http_config_dict.get('params_list', []):
                Utility.decrypt_action_parameter(param)
                param.pop('_cls')

            http_config_dict['content_type'] = {
                HttpRequestContentType.json.value: HttpContentType.application_json.value,
                HttpRequestContentType.data.value: HttpContentType.urlencoded_form_data.value
            }[http_config_dict['content_type']]
            return http_config_dict
        except DoesNotExist as ex:
            logging.exception(ex)
            raise AppException("No HTTP action found for bot " + bot + " and action " + action_name)

    def list_http_actions(self, bot: str):
        """
        Fetches all Http actions from collection.
        :param bot: bot id
        :param user: user id
        :return: List of Http actions.
        """
        actions = HttpActionConfig.objects(bot=bot, status=True)
        return list(self.__prepare_document_list(actions, "action_name"))

    def add_pyscript_action(self, pyscript_config: Dict, user: str, bot: str):
        """
        Adds a new PyscriptActionConfig action.
        :param pyscript_config: dict object containing configuration for the Http action
        :param user: user id
        :param bot: bot id
        :return: Pyscript configuration id for saved Pyscript action config
        """
        Utility.is_valid_action_name(pyscript_config.get("name"), bot, PyscriptActionConfig)
        action_id = PyscriptActionConfig(
            name=pyscript_config['name'],
            source_code=pyscript_config['source_code'],
            dispatch_response=pyscript_config['dispatch_response'],
            bot=bot,
            user=user,
        ).save().id.__str__()
        self.add_action(pyscript_config['name'], bot, user, action_type=ActionType.pyscript_action.value,
                        raise_exception=False)
        return action_id

    def update_pyscript_action(self, request_data: Dict, user: str, bot: str):
        """
        Updates Pyscript configuration.
        :param request_data: Dict containing configuration to be modified
        :param user: user id
        :param bot: bot id
        :return: Pyscript configuration id for updated Pyscript action config
        """

        if not Utility.is_exist(PyscriptActionConfig, raise_error=False, name=request_data.get('name'),
                                bot=bot, status=True):
            raise AppException(f'Action with name "{request_data.get("name")}" not found')
        action = PyscriptActionConfig.objects(name=request_data.get('name'), bot=bot, status=True).get()
        action.update(
            source_code=request_data['source_code'], set__dispatch_response=request_data['dispatch_response'],
            set__user=user, set__timestamp=datetime.utcnow()
        )
        return action.id.__str__()

    def list_pyscript_actions(self, bot: str, with_doc_id: bool = True):
        """
        Fetches all Pyscript actions from collection
        :param bot: bot id
        :param with_doc_id: return document id along with action configuration if True
        :return: List of Pyscript actions.
        """
        for action in PyscriptActionConfig.objects(bot=bot, status=True):
            action = action.to_mongo().to_dict()
            if with_doc_id:
                action['_id'] = action['_id'].__str__()
            else:
                action.pop('_id')
            action.pop('user')
            action.pop('bot')
            action.pop('status')
            action.pop('timestamp')
            yield action

    def update_db_action(self, request_data: Dict, user: str, bot: str):
        """
        Updates VectorDb configuration.
        :param request_data: Dict containing configuration to be modified
        :param user: user id
        :param bot: bot id
        :return: VectorDb configuration id for updated VectorDb action config
        """

        if not Utility.is_exist(DatabaseAction, raise_error=False, name=request_data.get('name'), bot=bot, status=True):
            raise AppException(f'Action with name "{request_data.get("name")}" not found')
        self.__validate_payload(request_data.get('payload'), bot)
        action = DatabaseAction.objects(name=request_data.get('name'), bot=bot, status=True).get()
        action.query = DbOperation(**request_data['query'])
        action.payload = DbQuery(**request_data['payload'])
        action.response = HttpActionResponse(**request_data.get('response', {}))
        action.set_slots = [SetSlotsFromResponse(**slot).to_mongo().to_dict() for slot in
                            request_data.get('set_slots')]
        action.user = user
        action.timestamp = datetime.utcnow()
        action_id = action.save().id.__str__()
        return action_id

    def add_db_action(self, vector_db_action_config: Dict, user: str, bot: str):
        """
        Adds a new VectorDb action.
        :param vector_db_action_config: dict object containing configuration for the Http action
        :param user: user id
        :param bot: bot id
        :return: Http configuration id for saved Http action config
        """
        self.__validate_payload(vector_db_action_config.get('payload'), bot)
        Utility.is_valid_action_name(vector_db_action_config.get("name"), bot, DatabaseAction)
        set_slots = [SetSlotsFromResponse(**slot) for slot in vector_db_action_config.get('set_slots')]
        action_id = DatabaseAction(
            name=vector_db_action_config['name'],
            query=DbOperation(**vector_db_action_config.get('query')),
            payload=DbQuery(**vector_db_action_config.get('payload')),
            response=HttpActionResponse(**vector_db_action_config.get('response', {})),
            set_slots=set_slots,
            bot=bot,
            user=user,
        ).save().id.__str__()
        self.add_action(vector_db_action_config['name'], bot, user, action_type=ActionType.database_action.value,
                        raise_exception=False)
        return action_id

    def __validate_payload(self, payload, bot: Text):
        if payload.get('type') == DbQueryValueType.from_slot.value:
            slot = payload.get('value')
            if not Utility.is_exist(Slots, raise_error=False, name=slot, bot=bot, status=True):
                raise AppException(f'Slot with name {slot} not found!')

    def get_db_action_config(self, bot: str, action: str):
        """
        Fetches VectorDb action config from collection.
        :param bot: bot id
        :param action: action name
        :return: DatabaseAction object containing configuration for the Http action.
        """
        try:
            vector_embedding_config_dict = DatabaseAction.objects(bot=bot, name=action, status=True).get()
            vector_embedding_config = vector_embedding_config_dict.to_mongo().to_dict()
            vector_embedding_config['_id'] = vector_embedding_config['_id'].__str__()
            return vector_embedding_config
        except DoesNotExist as ex:
            logging.exception(ex)
            raise AppException("Action does not exists!")

    def list_db_actions(self, bot: str, with_doc_id: bool = True):
        """
        Fetches all VectorDb actions from collection
        :param bot: bot id
        :param with_doc_id: return document id along with action configuration if True
        :return: List of VectorDb actions.
        """
        for action in DatabaseAction.objects(bot=bot, status=True):
            action = action.to_mongo().to_dict()
            if with_doc_id:
                action['_id'] = action['_id'].__str__()
            else:
                action.pop('_id')
            action.pop('user')
            action.pop('bot')
            action.pop('status')
            action.pop('timestamp')
            yield action

    def list_actions(self, bot: Text):
        all_actions = list(Actions.objects(bot=bot, status=True).aggregate([
            {
                '$group': {
                    '_id': {
                        '$ifNull': [
                            '$type', 'actions'
                        ]
                    },
                    'actions': {
                        '$addToSet': '$name'
                    }
                }
            }
        ]))
        all_actions = {action["_id"]: action["actions"] for action in all_actions}
        all_actions["utterances"] = list(Utterances.objects(bot=bot, status=True).values_list('name'))
        action_types = [a_type.value for a_type in ActionType]
        action_types.append("actions")
        for a_type in action_types:
            if a_type not in all_actions.keys():
                all_actions[a_type] = []
        if all_actions.get("actions"):
            actions = all_actions["actions"]
            actions = [action for action in actions if not str(action).startswith("utter_")]
            all_actions["actions"] = actions
        return all_actions

    def list_http_action_names(self, bot: Text):
        actions = list(HttpActionConfig.objects(bot=bot, status=True).values_list('action_name'))
        return actions

    def add_google_search_action(self, action_config: dict, bot: Text, user: Text):
        """
        Add a new google search action

        :param action_config: google search action configuration
        :param bot: bot id
        :param user: user id
        :return: doc id
        """
        Utility.is_valid_action_name(action_config.get("name"), bot, GoogleSearchAction)
        action = GoogleSearchAction(
            name=action_config['name'],
            api_key=CustomActionRequestParameters(**action_config['api_key']),
            search_engine_id=action_config['search_engine_id'],
            website=action_config.get('website'),
            failure_response=action_config.get('failure_response'),
            num_results=action_config.get('num_results'),
            dispatch_response=action_config.get('dispatch_response', True),
            set_slot=action_config.get('set_slot'),
            bot=bot,
            user=user,
        ).save().id.__str__()
        self.add_action(
            action_config['name'], bot, user, action_type=ActionType.google_search_action.value,
            raise_exception=False
        )
        return action

    def edit_google_search_action(self, action_config: dict, bot: Text, user: Text):
        """
        Update google search action with new values.
        :param action_config: google search action configuration
        :param bot: bot id
        :param user: user id
        :return: None
        """
        if not Utility.is_exist(GoogleSearchAction, raise_error=False, name=action_config.get('name'), bot=bot, status=True):
            raise AppException(f'Google search action with name "{action_config.get("name")}" not found')
        action = GoogleSearchAction.objects(name=action_config.get('name'), bot=bot, status=True).get()
        action.api_key = CustomActionRequestParameters(**action_config['api_key'])
        action.search_engine_id = action_config['search_engine_id']
        action.website = action_config.get('website')
        action.failure_response = action_config.get('failure_response')
        action.num_results = action_config.get('num_results')
        action.dispatch_response = action_config.get('dispatch_response', True)
        action.set_slot = action_config.get('set_slot')
        action.user = user
        action.timestamp = datetime.utcnow()
        action.save()

    def list_google_search_actions(self, bot: Text, with_doc_id: bool = True):
        """
        List google search actions
        :param bot: bot id
        :param with_doc_id: return document id along with action configuration if True
        """
        for action in GoogleSearchAction.objects(bot=bot, status=True):
            action = action.to_mongo().to_dict()
            if with_doc_id:
                action['_id'] = action['_id'].__str__()
            else:
                action.pop('_id')
            action.pop('user')
            action.pop('bot')
            action.pop('timestamp')
            action.pop('status')
            yield action

    def add_web_search_action(self, action_config: dict, bot: Text, user: Text):
        """
        Add a new public search action

        :param action_config: public search action configuration
        :param bot: bot id
        :param user: user id
        :return: doc id
        """
        Utility.is_valid_action_name(action_config.get("name"), bot, WebSearchAction)
        action = WebSearchAction(
            name=action_config['name'],
            website=action_config.get('website', None),
            failure_response=action_config.get('failure_response'),
            topn=action_config.get('topn'),
            dispatch_response=action_config.get('dispatch_response', True),
            set_slot=action_config.get('set_slot'),
            bot=bot,
            user=user,
        ).save().id.__str__()
        self.add_action(
            action_config['name'], bot, user, action_type=ActionType.web_search_action.value,
            raise_exception=False
        )
        return action

    def edit_web_search_action(self, action_config: dict, bot: Text, user: Text):
        """
        Update public search action with new values.
        :param action_config: public search action configuration
        :param bot: bot id
        :param user: user id
        :return: None
        """
        if not Utility.is_exist(WebSearchAction, raise_error=False, name=action_config.get('name'), bot=bot,
                                status=True):
            raise AppException(f'Public search action with name "{action_config.get("name")}" not found')
        action = WebSearchAction.objects(name=action_config.get('name'), bot=bot, status=True).get()
        action.website = action_config.get('website', None)
        action.failure_response = action_config.get('failure_response')
        action.topn = action_config.get('topn')
        action.dispatch_response = action_config.get('dispatch_response', True)
        action.set_slot = action_config.get('set_slot')
        action.user = user
        action.timestamp = datetime.utcnow()
        action.save()

    def list_web_search_actions(self, bot: Text, with_doc_id: bool = True):
        """
        List public search actions
        :param bot: bot id
        :param with_doc_id: return document id along with action configuration if True
        """
        for action in WebSearchAction.objects(bot=bot, status=True):
            action = action.to_mongo().to_dict()
            if with_doc_id:
                action['_id'] = action['_id'].__str__()
            else:
                action.pop('_id')
            action.pop('user')
            action.pop('bot')
            action.pop('timestamp')
            action.pop('status')
            yield action

    def add_slot(self, slot_value: Dict, bot, user, raise_exception_if_exists=True):
        """
        Adds slot if it doesn't exist, updates slot if it exists
        :param slot_value: slot data dict
        :param bot: bot id
        :param user: user id
        :param raise_exception_if_exists: set True to add new slot, False to update slot
        :return: slot id
        """

        if Utility.check_empty_string(slot_value.get('name')):
            raise AppException("Slot Name cannot be empty or blank spaces")

        if slot_value.get('type') not in [item for item in SLOT_TYPE]:
            raise AppException("Invalid slot type.")

        Utility.validate_slot_initial_value_and_values(slot_value)

        try:
            slot = Slots.objects(name__iexact=slot_value.get('name'), bot=bot, status=True).get()
            if raise_exception_if_exists:
                raise AppException("Slot already exists!")
        except DoesNotExist:
            slot = Slots()
            slot.name = slot_value.get('name')

        slot.type = slot_value.get('type')
        slot.initial_value = slot_value.get('initial_value')
        slot.influence_conversation = slot_value.get('influence_conversation')
        slot.auto_fill = slot_value.get('auto_fill')

        if slot_value.get('type') == CategoricalSlot.type_name:
            slot.values = slot_value.get('values')
        elif slot_value.get('type') == FloatSlot.type_name:
            slot.max_value = slot_value.get('max_value')
            slot.min_value = slot_value.get('min_value')

        slot.user = user
        slot.bot = bot
        slot_id = slot.save().id.__str__()
        self.add_entity(slot_value.get('name'), bot, user, False)
        return slot_id

    def delete_slot(
            self, slot_name: Text, bot: Text, user: Text
    ):
        """
        deletes slots
        :param slot_name: slot name
        :param bot: bot id
        :param user: user id
        :return: AppException
        """

        try:
            if slot_name.lower() in {s.value for s in KaironSystemSlots}:
                raise AppException('Default kAIron slot deletion not allowed')
            if self.get_row_count(SlotMapping, bot, slot=slot_name, status=True) > 0:
                raise AppException("Cannot delete slot without removing its mappings!")
            slot = Slots.objects(name__iexact=slot_name, bot=bot, status=True).get()
            forms_with_slot = Forms.objects(bot=bot, status=True, required_slots__contains=slot_name)
            action_with_slot = GoogleSearchAction.objects(bot=bot, status=True, set_slot=slot_name)
            web_search_action_with_slot = WebSearchAction.objects(bot=bot, status=True, set_slot=slot_name)
            stories = Stories.objects(bot=bot, status=True, events__name=slot_name, events__type__ = SlotSet.type_name)
            training_examples = TrainingExamples.objects(bot=bot, status=True, entities__entity= slot_name)
            multi_stories = MultiflowStories.objects(bot=bot, status=True, events__connections__type__=StoryStepType.slot, events__connections__name=slot_name)

            if len(forms_with_slot) > 0:
                raise AppException(f'Slot is attached to form: {[form["name"] for form in forms_with_slot]}')
            elif len(action_with_slot) > 0:
                raise AppException(f'Slot is attached to action: {[action["name"] for action in action_with_slot]}')
            elif len(web_search_action_with_slot) > 0:
                raise AppException(f'Slot is attached to action: {[action["name"] for action in web_search_action_with_slot]}')
            elif len(stories) > 0:
                raise AppException(f'Slot is attached to story: {[story["block_name"] for story in stories]}')
            elif len(training_examples) > 0:
                raise AppException(f'Slot is attached to Example: {[example["intent"] for example in training_examples]}')
            elif len(multi_stories) > 0:
                raise AppException(f'Slot is attached to multi-flow story: {[story["block_name"] for story in multi_stories]}')

            slot.status = False
            slot.user = user
            slot.save()
            self.delete_entity(slot_name, bot, user, False)
        except DoesNotExist as custEx:
            logging.exception(custEx)
            raise AppException(
                "Slot does not exist."
            )

    @staticmethod
    def get_row_count(document: Document, bot: str, **kwargs):
        """
        Gets the count of rows in a document for a particular bot.
        :param document: Mongoengine document for which count is to be given
        :param bot: bot id
        :return: Count of rows
        """
        query = {"bot": bot}
        if document.__name__ == "AuditLogData":
            query = {"audit__Bot_id": bot}
        kwargs.update(query)
        return document.objects(**kwargs).count()

    @staticmethod
    def get_action_server_logs(bot: str, start_idx: int = 0, page_size: int = 10):
        """
        Fetches all action server logs from collection.
        :param bot: bot id
        :param start_idx: start index in collection
        :param page_size: number of rows
        :return: List of Http actions.
        """
        for log in ActionServerLogs.objects(bot=bot).order_by("-timestamp").skip(start_idx).limit(page_size):
            log = log.to_mongo().to_dict()
            log.pop("bot")
            log.pop("_id")
            yield log

    def __extract_rules(self, story_steps, bot: Text, user: Text):
        saved_rules = self.fetch_rule_block_names(bot)

        for story_step in story_steps:
            if isinstance(story_step, RuleStep) and story_step.block_name.strip().lower() not in saved_rules:
                rule = self.__extract_rule_events(story_step, bot, user)
                yield rule

    def __extract_rule_events(self, rule_step, bot: Text, user: Text):
        rule_events = list(self.__extract_story_events(rule_step.events))
        template_type = DataUtility.get_template_type(rule_events)
        rule = Rules(
            block_name=rule_step.block_name,
            condition_events_indices=list(rule_step.condition_events_indices),
            start_checkpoints=[
                start_checkpoint.name
                for start_checkpoint in rule_step.start_checkpoints
            ],
            end_checkpoints=[
                end_checkpoint.name
                for end_checkpoint in rule_step.end_checkpoints
            ],
            events=rule_events,
            template_type=template_type,
            bot=bot,
            user=user
        )
        rule.clean()
        return rule

    @staticmethod
    def fetch_rule_block_names(bot: Text):
        saved_stories = list(
            Rules.objects(bot=bot, status=True).values_list('block_name')
        )
        return saved_stories

    def save_rules(self, story_steps, bot: Text, user: Text):
        if story_steps:
            new_rules = list(self.__extract_rules(story_steps, bot, user))
            if new_rules:
                Rules.objects.insert(new_rules)

    def delete_rules(self, bot: Text, user: Text):
        """
        soft deletes rules

        :param bot: bot id
        :param user: user id
        :return: None
        """
        Utility.hard_delete_document([Rules], bot=bot)

    def delete_bot_actions(self, bot: Text, user: Text):
        """
        Deletes all type of actions created in bot.

        :param bot: bot id
        :param user: user id
        :return: None
        """
        Utility.hard_delete_document([
            HttpActionConfig, SlotSetAction, FormValidationAction, EmailActionConfig, GoogleSearchAction, JiraAction,
            ZendeskAction, PipedriveLeadsAction, HubspotFormsAction, KaironTwoStageFallbackAction, PromptAction
        ], bot=bot)
        Utility.hard_delete_document([Actions], bot=bot, type__ne=None)

    def __get_rules(self, bot: Text):
        for rule in Rules.objects(bot=bot, status=True):
            rule_events = list(
                self.__prepare_training_story_events(
                    rule.events, datetime.now().timestamp()
                )
            )

            yield RuleStep(
                block_name=rule.block_name,
                condition_events_indices=set(rule.condition_events_indices),
                events=rule_events,
                start_checkpoints=[
                    Checkpoint(start_checkpoint)
                    for start_checkpoint in rule.start_checkpoints
                ],
                end_checkpoints=[
                    Checkpoint(end_checkpoints)
                    for end_checkpoints in rule.end_checkpoints
                ],
            )

    def get_rules_for_training(self, bot: Text):
        return StoryGraph(list(self.__get_rules(bot)))

    def save_integrated_actions(self, actions: dict, bot: Text, user: Text):
        """
        Saves different actions config data
        :param actions: action configurations of different types
        :param bot: bot id
        :param user: user id
        :return: None
        """
        if not actions:
            return
        document_types = {
            ActionType.http_action.value: HttpActionConfig,
            ActionType.two_stage_fallback.value: KaironTwoStageFallbackAction,
            ActionType.email_action.value: EmailActionConfig, ActionType.zendesk_action.value: ZendeskAction,
            ActionType.jira_action.value: JiraAction, ActionType.form_validation_action.value: FormValidationAction,
            ActionType.slot_set_action.value: SlotSetAction, ActionType.google_search_action.value: GoogleSearchAction,
            ActionType.pipedrive_leads_action.value: PipedriveLeadsAction,
            ActionType.prompt_action.value: PromptAction,
            ActionType.web_search_action.value: WebSearchAction
        }
        saved_actions = set(Actions.objects(bot=bot, status=True, type__ne=None).values_list('name'))
        for action_type, actions_list in actions.items():
            for action in actions_list:
                action_name = action.get('name') or action.get('action_name')
                action_name = action_name.lower()
                if document_types.get(action_type) and action_name not in saved_actions:
                    action['bot'] = bot
                    action['user'] = user
                    document_types[action_type](**action).save()
                    self.add_action(action_name, bot, user, action_type=action_type, raise_exception=False)

    def load_action_configurations(self, bot: Text):
        """
        loads configurations of all types of actions from the database
        :param bot: bot id
        :return: dict of action configurations of all types.
        """
        action_config = {}
        action_config.update(self.load_http_action(bot))
        action_config.update(self.load_jira_action(bot))
        action_config.update(self.load_email_action(bot))
        action_config.update(self.load_zendesk_action(bot))
        action_config.update(self.load_form_validation_action(bot))
        action_config.update(self.load_slot_set_action(bot))
        action_config.update(self.load_google_search_action(bot))
        action_config.update(self.load_pipedrive_leads_action(bot))
        action_config.update(self.load_two_stage_fallback_action_config(bot))
        action_config.update(self.load_prompt_action(bot))
        return action_config

    def load_http_action(self, bot: Text):
        """
        loads the http actions from the database
        :param bot: bot id
        :return: dict
        """
        http_actions = []
        for action in HttpActionConfig.objects(bot=bot, status=True):
            action = action.to_mongo().to_dict()
            config = {
                "action_name": action["action_name"], "response": action["response"], "http_url": action["http_url"],
                "request_method": action["request_method"], "content_type": action["content_type"]
            }
            for header in action.get('headers') or []:
                parameter_type = header.get("parameter_type")
                value = header['value']
                if parameter_type == ActionParameterType.value.value and not Utility.check_empty_string(value) and header.get('encrypt') is True:
                    header['value'] = Utility.decrypt_message(header['value'])

            for param in action.get('params_list') or []:
                parameter_type = param.get("parameter_type")
                value = param['value']
                if parameter_type == ActionParameterType.value.value and not Utility.check_empty_string(value) and param.get('encrypt') is True:
                    param['value'] = Utility.decrypt_message(param['value'])

            if action.get('headers'):
                config['headers'] = action['headers']
            if action.get('params_list'):
                config['params_list'] = action['params_list']
            if action.get('set_slots'):
                config['set_slots'] = action['set_slots']
            http_actions.append(config)
        return {ActionType.http_action.value: http_actions}

    def load_email_action(self, bot: Text):
        """
        Loads email actions from the database
        :param bot: bot id
        :return: dict
        """
        return {ActionType.email_action.value: list(self.list_email_action(bot, False))}

    def load_jira_action(self, bot: Text):
        """
        Loads JIRA actions from the database
        :param bot: bot id
        :return: dict
        """
        return {ActionType.jira_action.value: list(self.list_jira_actions(bot, False))}

    def load_google_search_action(self, bot: Text):
        """
        Loads Google search action from the database
        :param bot: bot id
        :return: dict
        """
        return {ActionType.google_search_action.value: list(self.list_google_search_actions(bot, False))}

    def load_zendesk_action(self, bot: Text):
        """
        Loads Zendesk actions from the database
        :param bot: bot id
        :return: dict
        """
        return {ActionType.zendesk_action.value: list(self.list_zendesk_actions(bot, False))}

    def load_slot_set_action(self, bot: Text):
        """
        Loads Slot set actions from the database
        :param bot: bot id
        :return: dict
        """
        return {ActionType.slot_set_action.value: list(self.list_slot_set_actions(bot, False))}

    def load_pipedrive_leads_action(self, bot: Text):
        """
        Loads Pipedrive leads actions from the database
        :param bot: bot id
        :return: dict
        """
        return {ActionType.pipedrive_leads_action.value: list(self.list_pipedrive_actions(bot, False))}

    def load_two_stage_fallback_action_config(self, bot: Text):
        """
        Loads Two Stage Fallback actions from the database
        :param bot: bot id
        :return: dict
        """
        return {ActionType.two_stage_fallback.value:
                list(self.get_two_stage_fallback_action_config(bot, KAIRON_TWO_STAGE_FALLBACK, False))}

    def load_form_validation_action(self, bot: Text):
        """
        Loads Form validation actions from the database
        :param bot: bot id
        :return: dict
        """
        return {ActionType.form_validation_action.value: list(self.list_form_validation_actions(bot))}

    def load_prompt_action(self, bot: Text):
        """
        Loads Prompt actions from the database
        :param bot: bot id
        :return: dict
        """
        return {ActionType.prompt_action.value: list(self.get_prompt_action(bot, False))}

    @staticmethod
    def get_existing_slots(bot: Text):
        """
        fetches exisitng slots

        :param bot: bot id
        :param status: active or inactive, default is active
        :return: list of slots
        """
        for slot in Slots.objects(bot=bot, status=True):
            slot = slot.to_mongo().to_dict()
            slot.pop("bot")
            slot.pop("user")
            slot.pop("_id")
            slot.pop("timestamp")
            slot.pop("status")
            yield slot

    async def validate_and_log(self, bot: Text, user: Text, training_files, overwrite):
        files_received, is_event_data, non_event_validation_summary = await self.validate_and_prepare_data(bot,
                                                                                                           user,
                                                                                                           training_files,
                                                                                                           overwrite)
        DataImporterLogProcessor.add_log(bot, user, is_data_uploaded=True, files_received=list(files_received))
        if not is_event_data:
            status = 'Failure'
            summary = non_event_validation_summary['summary']
            component_count = non_event_validation_summary['component_count']
            if not non_event_validation_summary['validation_failed']:
                status = 'Success'
            DataImporterLogProcessor.update_summary(bot, user, component_count, summary, status=status,
                                                    event_status=EVENT_STATUS.COMPLETED.value)

        return is_event_data

    async def validate_and_prepare_data(self, bot: Text, user: Text, training_files: List, overwrite: bool):
        """
        Saves training data (zip, file or files) and validates whether at least one
        training file exists in the received set of files. If some training files are
        missing then, it prepares the rest of the data from database.
        In case only http actions are received, then it is validated and saved.
        Finally, a list of files received are returned.
        """
        non_event_validation_summary = None
        bot_data_home_dir = await DataUtility.save_uploaded_data(bot, training_files)
        files_to_prepare = DataUtility.validate_and_get_requirements(bot_data_home_dir, True)
        files_received = REQUIREMENTS - files_to_prepare
        is_event_data = False

        if files_received.difference({'config', 'actions', 'chat_client_config'}):
            is_event_data = True
        else:
            non_event_validation_summary = self.save_data_without_event(bot_data_home_dir, bot, user, overwrite)
        return files_received, is_event_data, non_event_validation_summary

    def save_data_without_event(self, data_home_dir: Text, bot: Text, user: Text, overwrite: bool):
        """
        Saves http actions and config file.
        """
        from kairon.importer.validator.file_validator import TrainingDataValidator

        actions = None
        config = None
        chat_client_config = None
        validation_failed = False
        error_summary = {}
        component_count = COMPONENT_COUNT.copy()
        actions_path = os.path.join(data_home_dir, 'actions.yml')
        config_path = os.path.join(data_home_dir, 'config.yml')
        chat_client_config_path = os.path.join(data_home_dir, 'chat_client_config.yml')
        if os.path.exists(actions_path):
            actions = Utility.read_yaml(actions_path)
            validation_failed, error_summary, actions_count = TrainingDataValidator.validate_custom_actions(actions)
            component_count.update(actions_count)
        if os.path.exists(config_path):
            config = Utility.read_yaml(config_path)
            errors = TrainingDataValidator.validate_rasa_config(config)
            error_summary['config'] = errors
        if os.path.exists(chat_client_config_path):
            chat_client_config = Utility.read_yaml(chat_client_config_path)
            chat_client_config = chat_client_config["config"]
        if not validation_failed and not error_summary.get('config'):
            files_to_save = set()
            if actions and set(actions.keys()).intersection({a_type.value for a_type in ActionType}):
                files_to_save.add('actions')
            if config:
                files_to_save.add('config')
            if chat_client_config:
                files_to_save.add('chat_client_config')
            self.save_training_data(bot, user, actions=actions, config=config, overwrite=overwrite, what=files_to_save,
                                    chat_client_config=chat_client_config)
        else:
            validation_failed = True
        return {'summary': error_summary, 'component_count': component_count, 'validation_failed': validation_failed}

    def prepare_training_data_for_validation(self, bot: Text, bot_data_home_dir: str = None,
                                             which: set = REQUIREMENTS.copy()):
        """
        Writes training data into files and makes them available for validation.
        @param bot: bot id.
        @param bot_data_home_dir: location where data needs to be written
        @param which: which training data is to be written
        @return:
        """
        if not bot_data_home_dir:
            bot_data_home_dir = os.path.join('training_data', bot, str(uuid.uuid4()))
        data_path = os.path.join(bot_data_home_dir, DEFAULT_DATA_PATH)
        Utility.make_dirs(data_path)

        if 'nlu' in which:
            nlu_path = os.path.join(data_path, "nlu.yml")
            nlu = self.load_nlu(bot)
            nlu_as_str = nlu.nlu_as_yaml().encode()
            Utility.write_to_file(nlu_path, nlu_as_str)

        if 'domain' in which:
            domain_path = os.path.join(bot_data_home_dir, DEFAULT_DOMAIN_PATH)
            domain = self.load_domain(bot)
            if isinstance(domain, Domain):
                domain_as_str = domain.as_yaml().encode()
                Utility.write_to_file(domain_path, domain_as_str)
            elif isinstance(domain, Dict):
                yaml.safe_dump(domain, open(domain_path, "w"))

        if 'stories' in which:
            stories_path = os.path.join(data_path, "stories.yml")
            stories = self.load_stories(bot)
            YAMLStoryWriter().dump(stories_path, stories.story_steps)

        if 'config' in which:
            config_path = os.path.join(bot_data_home_dir, DEFAULT_CONFIG_PATH)
            config = self.load_config(bot)
            config_as_str = yaml.dump(config).encode()
            Utility.write_to_file(config_path, config_as_str)

        if 'rules' in which:
            rules_path = os.path.join(data_path, "rules.yml")
            rules = self.get_rules_for_training(bot)
            YAMLStoryWriter().dump(rules_path, rules.story_steps)

    def add_default_fallback_config(self, config_obj: dict, bot: Text, user: Text):
        idx = next((idx for idx, comp in enumerate(config_obj["policies"]) if comp['name'] == 'FallbackPolicy'), None)
        if idx:
            del config_obj["policies"][idx]
        rule_policy = next((comp for comp in config_obj["policies"] if comp['name'] == 'RulePolicy'), {})
        if not rule_policy:
            rule_policy['name'] = 'RulePolicy'
            config_obj["policies"].append(rule_policy)
        if not rule_policy.get('core_fallback_action_name'):
            rule_policy['core_fallback_action_name'] = 'action_default_fallback'
        if not rule_policy.get('core_fallback_threshold'):
            rule_policy['core_fallback_threshold'] = 0.3
            self.add_default_fallback_data(bot, user, False, True)

        property_idx = next(
            (idx for idx, comp in enumerate(config_obj['pipeline']) if comp["name"] == "FallbackClassifier"), None)
        if not property_idx:
            property_idx = next(
                (idx for idx, comp in enumerate(config_obj['pipeline']) if comp["name"] == "DIETClassifier"), None)
            if property_idx:
                fallback = {'name': 'FallbackClassifier', 'threshold': 0.7}
                config_obj['pipeline'].insert(property_idx + 1, fallback)
                self.add_default_fallback_data(bot, user, True, False)

    @staticmethod
    def fetch_nlu_fallback_action(bot: Text):
        action = None
        event = StoryEvents(name=DEFAULT_NLU_FALLBACK_INTENT_NAME, type=UserUttered.type_name)
        try:
            rule = Rules.objects(bot=bot, status=True, events__match=event).get()
            for event in rule.events:
                if 'action' == event.type and event.name != RULE_SNIPPET_ACTION_NAME:
                    action = event.name
                    break
        except DoesNotExist as e:
            logging.error(e)
        return action

    def add_default_fallback_data(self, bot: Text, user: Text, nlu_fallback: bool = True, action_fallback: bool = True):
        if nlu_fallback:
            if not Utility.is_exist(Responses, raise_error=False, bot=bot, status=True,
                                    name__iexact='utter_please_rephrase'):
                self.add_text_response(DEFAULT_NLU_FALLBACK_RESPONSE, 'utter_please_rephrase', bot, user)
            steps = [
                {"name": RULE_SNIPPET_ACTION_NAME, "type": StoryStepType.bot.value},
                {"name": DEFAULT_NLU_FALLBACK_INTENT_NAME, "type": StoryStepType.intent.value},
                {"name": "utter_please_rephrase", "type": StoryStepType.bot.value}
            ]
            rule = {'name': DEFAULT_NLU_FALLBACK_RULE, 'steps': steps, 'type': 'RULE'}
            try:
                self.add_complex_story(rule, bot, user)
            except AppException as e:
                logging.error(str(e))

        if action_fallback:
            if not Utility.is_exist(Responses, raise_error=False, bot=bot, status=True, name__iexact=DEFAULT_NLU_FALLBACK_UTTERANCE_NAME):
                self.add_text_response(DEFAULT_ACTION_FALLBACK_RESPONSE, DEFAULT_NLU_FALLBACK_UTTERANCE_NAME, bot, user)

    def add_default_training_data(self, bot: Text, user: Text):
        data = Utility.read_yaml("template/use-cases/GPT-FAQ/data/nlu.yml")
        utterance = Utility.read_yaml("template/use-cases/GPT-FAQ/domain.yml")

        self.add_intent('bye', bot, user, is_integration=False)
        examples_bye = next(intent["examples"] for intent in data["nlu"] if intent['intent'] == "bye")
        list(self.add_training_example(examples_bye, 'bye', bot, user, is_integration=False))
        utter_bye_exmp = utterance['responses']['utter_bye']
        utter_bye = [item['text'] for item in utter_bye_exmp]
        if not Utility.is_exist(Responses, raise_error=False, bot=bot, status=True,
                                name__iexact='utter_bye'):
            for text in utter_bye:
                self.add_text_response(text, 'utter_bye', bot, user)
        steps_goodbye = [
            {"name": 'bye', "type": "INTENT"},
            {"name": 'utter_bye', "type": "BOT"},
        ]
        rule_bye = {'name': "Bye", 'steps': steps_goodbye, 'type': 'RULE'}
        self.add_complex_story(rule_bye, bot, user)

        self.add_intent('greet', bot, user, is_integration=False)
        examples_greet = next(intent["examples"] for intent in data["nlu"] if intent['intent'] == "greet")
        list(self.add_training_example(examples_greet, 'greet', bot, user, is_integration=False))
        utter_greet_exmp = utterance['responses']['utter_greet']
        utter_greet = [item['text'] for item in utter_greet_exmp]
        if not Utility.is_exist(Responses, raise_error=False, bot=bot, status=True,
                                name__iexact='utter_greet'):
            for text in utter_greet:
                self.add_text_response(text, 'utter_greet', bot, user)
        steps_greet = [
            {"name": 'greet', "type": "INTENT"},
            {"name": 'utter_greet', "type": "BOT"},
        ]
        rule_greet = {'name': "Greet", 'steps': steps_greet, 'type': 'RULE'}
        self.add_complex_story(rule_greet, bot, user)

    def add_synonym(self, synonym_name: Text, bot, user):
        """
        add a synonym
        :param synonym_name: name of synonym
        :param bot: bot Id
        :param user: user Id
        """
        Utility.is_exist(Synonyms, raise_error=True, exp_message="Synonym already exists!", status=True, bot=bot,
                         name__iexact=synonym_name)
        synonym = Synonyms()
        synonym.name = synonym_name
        synonym.user = user
        synonym.bot = bot
        return synonym.save().id.__str__()

    def add_synonym_value(self, value: Text, synonym_name: Text, bot, user):
        """
        add a synonym value
        :param value: synonym value
        :param synonym_name: synonym_name
        :param bot: bot Id
        :user user: user Id
        """
        Utility.is_exist(Synonyms,
                         raise_error=False,
                         exp_message="Synonym does not exist!",
                         name__iexact=synonym_name,
                         bot=bot,
                         status=True)

        synonym = list(EntitySynonyms.objects(name__exact=synonym_name, bot=bot, status=True, value__exact=value))
        if len(synonym):
            raise AppException("Synonym value already exists")
        entity_synonym = EntitySynonyms()
        entity_synonym.name = synonym_name
        entity_synonym.value = value
        entity_synonym.user = user
        entity_synonym.bot = bot
        return entity_synonym.save().id.__str__()

    def add_synonym_values(self, synonyms_dict: Dict, bot, user):
        """
        add values for a synonym
        :param synonyms_dict: dict for synonym and values
        :param bot: bot ID
        :param user: user ID
        """
        if Utility.check_empty_string(synonyms_dict.get('name')):
            raise AppException("Synonym name cannot be an empty!")
        if not synonyms_dict.get('value'):
            raise AppException("Synonym value cannot be an empty!")

        synonym_exist = Utility.is_exist(Synonyms, raise_error=False,
                                         name__iexact=synonyms_dict.get('name')
                                         ,bot=bot, status=True)
        if not synonym_exist:
            raise AppException("Synonym does not exist!")

        empty_element = any([Utility.check_empty_string(elem) for elem in synonyms_dict.get('value')])
        if empty_element:
            raise AppException("Synonym value cannot be an empty!")
        synonym = list(EntitySynonyms.objects(name__iexact=synonyms_dict['name'], bot=bot, status=True))
        value_list = set(item.value for item in synonym)
        check = any(item in value_list for item in synonyms_dict.get('value'))
        if check:
            raise AppException("Synonym value already exists")
        added_values = []
        for val in synonyms_dict.get('value'):
            entity_synonym = EntitySynonyms()
            entity_synonym.name = synonyms_dict['name']
            entity_synonym.value = val
            entity_synonym.user = user
            entity_synonym.bot = bot
            id = entity_synonym.save().id.__str__()
            added_values.append({"_id": id, "value": val})
        return added_values

    def edit_synonym(
            self, value_id: Text, value: Text, name: Text, bot: Text, user: Text
    ):
        """
        update the synonym value
        :param value_id: value id against which the synonym is updated
        :param value: synonym value
        :param name: synonym name
        :param bot: bot id
        :param user: user id
        :return: None
        :raises: AppException
        """
        values = list(EntitySynonyms.objects(name__iexact=name, value__exact=value, bot=bot, status=True))
        if values:
            raise AppException("Synonym value already exists")
        try:
            val = EntitySynonyms.objects(bot=bot, status=True, name__exact=name).get(id=value_id)
            val.value = value
            val.user = user
            val.timestamp = datetime.utcnow()
            val.save()
        except DoesNotExist:
            raise AppException("Synonym value does not exist!")

    def delete_synonym(self, id: str, bot: str):
        """
        delete the synonym and its values
        :param id: synonym id
        :param bot: bot id
        """
        try:
            synonym = Synonyms.objects(bot=bot, status=True).get(id=id)
            Utility.hard_delete_document([EntitySynonyms], bot=bot, status=True, name__iexact=synonym.name)
            synonym.delete()
        except DoesNotExist as e:
            raise AppException(e)

    def delete_synonym_value(self, synonym_name: str, value_id: str, bot: str):
        """
        delete particular synonym value
        :param synonym_name: name of synonym
        :param value_id: value id
        :param bot: bot_id
        """
        if not (synonym_name and synonym_name.strip()):
            raise AppException("Synonym cannot be empty or spaces")
        try:
            synonym_value = EntitySynonyms.objects(bot=bot, status=True, name__exact=synonym_name).get(id=value_id)
            synonym_value.delete()
        except DoesNotExist as e:
            raise AppException(e)

    def get_synonym_values(self, name: Text, bot: Text):
        """
        fetch all the synonym values
        :param name: synonym name
        :param bot: bot id
        :return: yields the values
        """
        values = EntitySynonyms.objects(bot=bot, status=True, name__iexact=name).order_by(
            "-timestamp"
        )
        for value in values:
            yield {"_id": value.id.__str__(), "value": value.value, 'synonym': value.name}

    def add_utterance_name(self, name: Text, bot: Text, user: Text, form_attached: str = None,
                           raise_error_if_exists: bool = False):
        if Utility.check_empty_string(name):
            raise AppException('Name cannot be empty')
        try:
            Utterances.objects(bot=bot, status=True, name__iexact=name).get()
            if raise_error_if_exists:
                raise AppException('Utterance exists')
        except DoesNotExist as e:
            logging.exception(e)
            Utterances(name=name, form_attached=form_attached, bot=bot, user=user).save()

    def get_utterances(self, bot: Text):
        utterances = Utterances.objects(bot=bot, status=True)
        for utterance in utterances:
            utterance = utterance.to_mongo().to_dict()
            utterance['_id'] = utterance['_id'].__str__()
            utterance.pop('status')
            utterance.pop('timestamp')
            utterance.pop('bot')
            utterance.pop('user')
            yield utterance

    def delete_utterance_name(self, name: Text, bot: Text, validate_has_form: bool = False, raise_exc: bool = False):
        try:
            utterance = Utterances.objects(name__iexact=name, bot=bot, status=True).get()
            if validate_has_form and not Utility.check_empty_string(utterance.form_attached):
                if raise_exc:
                    raise AppException(f'At least one question is required for utterance linked to form: {utterance.form_attached}')
            else:
                utterance.status = False
                utterance.save()
        except DoesNotExist as e:
            logging.exception(e)
            if raise_exc:
                raise AppException('Utterance not found')

    def get_training_data_count(self, bot: Text):
        intents_count = list(Intents.objects(bot=bot, status=True, name__nin=DEFAULT_INTENTS).aggregate(
            [{'$lookup': {'from': 'training_examples',
                          'let': {'bot_id': bot, 'name': '$name'},
                          'pipeline': [{'$match': {'bot': bot, 'status': True}},
                                       {'$match': {'$expr': {'$and': [{'$eq': ['$intent', '$$name']}]}}},
                                       {'$count': 'count'}], 'as': 'intents_count'}},
             {'$project': {'_id': 0, 'name': 1, 'count': {'$first': '$intents_count.count'}}}]))

        utterances_count = list(Utterances.objects(bot=bot, status=True).aggregate(
            [{'$lookup': {'from': 'responses',
                          'let': {'bot_id': bot, 'utterance': '$name'},
                          'pipeline': [{'$match': {'bot': bot, 'status': True}},
                                       {'$match': {'$expr': {'$and': [{'$eq': ['$name', '$$utterance']}]}}},
                                       {'$count': 'count'}], 'as': 'responses_count'}},
             {'$project': {'_id': 0, 'name': 1, 'count': {'$first': '$responses_count.count'}}}]))

        return {'intents': intents_count, 'utterances': utterances_count}

    @staticmethod
    def get_bot_settings(bot: Text, user: Text):
        try:
            settings = BotSettings.objects(bot=bot, status=True).get()
        except DoesNotExist as e:
            logging.error(e)
            settings = BotSettings(bot=bot, user=user).save()
        return settings

    @staticmethod
    def enable_llm_faq(bot: Text, user: Text):
        bot_settings = MongoProcessor.get_bot_settings(bot, user)
        bot_settings.llm_settings.enable_faq = True
        bot_settings.save()

    def save_chat_client_config(self, config: dict, bot: Text, user: Text):
        from kairon.shared.account.processor import AccountProcessor

        client_config = self.get_chat_client_config(bot, user)
        white_listed_domain = ["*"] if not config.__contains__("whitelist") else config.pop("whitelist")
        if client_config.config.get('headers'):
            client_config.config['headers'].pop('authorization', None)

        if config.get('multilingual') and config['multilingual'].get('bots'):
            accessible_bots = AccountProcessor.get_accessible_multilingual_bots(bot, user)
            enabled_bots = list(filter(lambda bot_info: bot_info.get("is_enabled"), config['multilingual']['bots']))
            enabled_bots = set(map(lambda bot_info: bot_info["id"], enabled_bots))
            if not enabled_bots:
                raise AppException("At least one bot should be enabled!")
            for bot_info in accessible_bots:
                bot_info["is_enabled"] = True if bot_info["id"] in enabled_bots else False
            client_config.config['multilingual']['bots'] = accessible_bots

        client_config.config = config
        client_config.user = user
        client_config.white_listed_domain = white_listed_domain
        client_config.save()

    def get_chat_client_config_url(self, bot: Text, user: Text, **kwargs):
        from kairon.shared.auth import Authentication

        request = kwargs.get('request')
        account = kwargs.get('account')
        bot_account = kwargs.get('bot_account')
        ip_info = Utility.get_client_ip(request)
        geo_location = PluginFactory.get_instance(PluginTypes.ip_info.value).execute(ip=ip_info) or {}
        data = {"ip_info": ip_info, "geo_location": geo_location}
        MeteringProcessor.add_metrics(bot, account, MetricType.user_metrics, **data)
        MeteringProcessor.add_metrics(bot, bot_account, MetricType.user_metrics, **data)
        access_token, _ = Authentication.generate_integration_token(
            bot, user, ACCESS_ROLES.TESTER.value,
            access_limit=['/api/bot/.+/chat/client/config$'], token_type=TOKEN_TYPE.DYNAMIC.value
        )
        url = urljoin(Utility.environment['model']['agent'].get('url'), f'/api/bot/{bot}/chat/client/config/')
        url = urljoin(url, access_token)
        return url

    def get_client_config_using_uid(self, bot: Text, token_claims: Dict):
        config = self.get_chat_client_config(bot, token_claims["sub"], is_client_live=True)
        return config.to_mongo().to_dict()

    def get_chat_client_config(self, bot: Text, user: Text, is_client_live: bool = False):
        from kairon.shared.auth import Authentication
        from kairon.shared.account.processor import AccountProcessor

        AccountProcessor.get_bot_and_validate_status(bot)
        bot_settings = self.get_bot_settings(bot, user)
        try:
            client_config = ChatClientConfig.objects(bot=bot, status=True).get()
            client_config.config['whitelist'] = client_config.white_listed_domain
        except DoesNotExist as e:
            logging.error(e)
            config = Utility.load_json_file("./template/chat-client/default-config.json")
            client_config = ChatClientConfig(config=config, bot=bot, user=user)
        if not client_config.config.get('headers'):
            client_config.config['headers'] = {}
        if not client_config.config['headers'].get('X-USER'):
            client_config.config['headers']['X-USER'] = user
        client_config.config['api_server_host_url'] = Utility.environment['app']['server_url']
        token, refresh_token = Authentication.generate_integration_token(
            bot, user, expiry=bot_settings.chat_token_expiry,
            access_limit=[
                '/api/bot/.+/chat', '/api/bot/.+/agent/live/.+', '/api/bot/.+/conversation',
                '/api/bot/.+/metric/user/logs/user_metrics'
            ],
            token_type=TOKEN_TYPE.DYNAMIC.value
        )
        iat = datetime.now(tz=timezone.utc).replace(microsecond=0).replace(second=0)
        access_token_expiry = iat + timedelta(minutes=bot_settings.chat_token_expiry)
        access_token_expiry = access_token_expiry.timestamp()
        refresh_token_expiry = iat + timedelta(minutes=bot_settings.refresh_token_expiry)
        refresh_token_expiry = refresh_token_expiry.timestamp()
        client_config.config['headers']['authorization'] = {}
        client_config.config['headers']['authorization']['access_token'] = token
        client_config.config['headers']['authorization']['token_type'] = 'Bearer'
        client_config.config['headers']['authorization']['refresh_token'] = f'{refresh_token}'
        client_config.config['headers']['authorization']['access_token_ttl'] = bot_settings.chat_token_expiry
        client_config.config['headers']['authorization']['refresh_token_ttl'] = bot_settings.refresh_token_expiry
        client_config.config['headers']['authorization']['access_token_expiry'] = access_token_expiry
        client_config.config['headers']['authorization']['refresh_token_expiry'] = refresh_token_expiry
        client_config.config['chat_server_base_url'] = Utility.environment['model']['agent']['url']
        if client_config.config.get("multilingual") and client_config.config['multilingual'].get('enable'):
            accessible_bots = AccountProcessor.get_accessible_multilingual_bots(bot, user)
            enabled_bots = {}
            if client_config.config['multilingual'].get('bots'):
                enabled_bots = list(filter(lambda bot_info: bot_info.get("is_enabled"), client_config.config['multilingual']['bots']))
                enabled_bots = set(map(lambda bot_info: bot_info["id"], enabled_bots))
            if is_client_live and bot not in enabled_bots:
                raise AppException("Bot is disabled. Please use a valid bot.")
            client_config.config['multilingual']['bots'] = []
            for bot_info in accessible_bots:
                bot_info["is_enabled"] = True if bot_info["id"] in enabled_bots else False
                if bot_info["is_enabled"] or not is_client_live:
                    token, _ = Authentication.generate_integration_token(
                        bot_info["id"], user, expiry=bot_settings.chat_token_expiry,
                        access_limit=[
                            '/api/bot/.+/chat', '/api/bot/.+/agent/live/.+', '/api/bot/.+/conversation',
                            '/api/bot/.+/metric/user/logs/{log_type}'
                        ],
                        token_type=TOKEN_TYPE.DYNAMIC.value
                    )
                    bot_info['authorization'] = f'Bearer {token}'
                    client_config.config['multilingual']['bots'].append(bot_info)

        return client_config

    def add_regex(self, regex_dict: Dict, bot, user):
        if Utility.check_empty_string(regex_dict.get('name')) or Utility.check_empty_string(regex_dict.get('pattern')):
            raise AppException("Regex name and pattern cannot be empty or blank spaces")
        try:
            RegexFeatures.objects(name__iexact=regex_dict.get('name'), bot=bot, status=True).get()
            raise AppException("Regex name already exists!")
        except DoesNotExist:
            regex = RegexFeatures()
            regex.name = regex_dict.get('name')
            regex.pattern = regex_dict.get('pattern')
            regex.bot = bot
            regex.user = user
            regex_id = regex.save().id.__str__()
            return regex_id

    def edit_regex(self, regex_dict: Dict, bot, user):
        if Utility.check_empty_string(regex_dict.get('name')) or Utility.check_empty_string(regex_dict.get('pattern')):
            raise AppException("Regex name and pattern cannot be empty or blank spaces")
        try:
            regex = RegexFeatures.objects(name__iexact=regex_dict.get('name'), bot=bot, status=True).get()
            regex.pattern = regex_dict.get("pattern")
            regex.user = user
            regex.timestamp = datetime.utcnow()
            regex.save()
        except DoesNotExist:
            raise AppException("Regex name does not exist!")

    def delete_regex(
            self, regex_name: Text, bot: Text, user: Text
    ):
        """
        deletes regex pattern
        :param regex_name: regex name
        :param user: user id
        :param bot: bot id
        :return: AppException
        """

        try:
            regex = RegexFeatures.objects(name__iexact=regex_name, bot=bot, status=True).get()
            regex.status = False
            regex.user = user
            regex.timestamp = datetime.utcnow()
            regex.save()
        except DoesNotExist:
            raise AppException("Regex name does not exist.")

    def add_lookup(self, lookup_name, bot, user):
        """
        add a lookup table
        :param lookup_name: name of the lookup
        :param bot: bot id
        :param user: user id
        """
        Utility.is_exist(Lookup, raise_error=True, exp_message="Lookup already exists!", status=True, bot=bot, name__iexact=lookup_name)
        lookup = Lookup()
        lookup.name = lookup_name
        lookup.user = user
        lookup.bot = bot
        lookup.save()
        return lookup.id.__str__()

    def add_lookup_value(self, lookup_name, lookup_value, bot, user):
        """
        add a lookup value
        :param lookup_name: name of the lookup
        :param lookup_value: value of the lookup
        :param bot: bot id
        :param user: user id
        """
        lookup_exist = Utility.is_exist(Lookup, raise_error=False, name__iexact=lookup_name, bot=bot, status=True)
        if not lookup_exist:
            raise AppException("Lookup does not exists")
        Utility.is_exist(LookupTables,
                         raise_error=True,
                         exp_message="Lookup value already exists",
                         value__exact=lookup_value,
                         bot=bot, status=True)
        lookup_table = LookupTables()
        lookup_table.name = lookup_name
        lookup_table.value = lookup_value
        lookup_table.user = user
        lookup_table.bot = bot
        lookup_table.save()
        return lookup_table.id.__str__()

    def add_lookup_values(self, lookup_dict: Dict, bot, user):
        """
        add values for a lookup
        :param lookup_dict: lookup and its values
        :param bot: bot ID
        :param user: user ID
        """
        if Utility.check_empty_string(lookup_dict.get('name')):
            raise AppException("Lookup cannot be an empty string")
        if not lookup_dict.get('value'):
            raise AppException("Lookup value cannot be an empty string")

        lookup_exist = Utility.is_exist(Lookup, raise_error=False, name__iexact=lookup_dict.get('name'), bot=bot, status=True)
        if not lookup_exist:
            raise AppException("Lookup does not exists")

        empty_element = any([Utility.check_empty_string(elem) for elem in lookup_dict.get('value')])
        if empty_element:
            raise AppException("Lookup value cannot be an empty string")
        lookup = list(LookupTables.objects(name__iexact=lookup_dict['name'], bot=bot, status=True))
        value_list = set(item.value for item in lookup)
        check = any(item in value_list for item in lookup_dict.get('value'))
        if check:
            raise AppException("Lookup value already exists")
        added_values = []
        for val in lookup_dict.get('value'):
            lookup_table = LookupTables()
            lookup_table.name = lookup_dict['name']
            lookup_table.value = val
            lookup_table.user = user
            lookup_table.bot = bot
            lookup_table.save()
            id = lookup_table.id.__str__()
            added_values.append({"_id": id, "value": val})
        return added_values

    def get_lookups(self, bot: Text):
        """
        fetch all the lookup table name
        :param name: table name
        :param bot: bot id
        :return: yields the values
        """
        lookups = Lookup.objects(bot=bot, status=True).order_by(
            "-timestamp"
        )
        for lookup in lookups:
            yield {"_id": lookup.id.__str__(), "lookup": lookup.name}

    def get_lookup_values(self, name: Text, bot: Text):
        """
        fetch all the lookup table values
        :param name: table name
        :param bot: bot id
        :return: yields the values
        """
        values = LookupTables.objects(bot=bot, status=True, name__iexact=name).order_by(
            "-timestamp"
        )
        for value in values:
            yield {"_id": value.id.__str__(), "value": value.value, "lookup": value.name}

    def edit_lookup_value(
            self, lookup_id: Text, value: Text, name: Text, bot: Text, user: Text
    ):
        """
        update the lookup table value
        :param id: value id against which the lookup table is updated
        :param value: table value
        :param name: lookup table name
        :param bot: bot id
        :param user: user id
        :return: None
        :raises: AppException
        """
        lookup_exist = Utility.is_exist(Lookup, raise_error=False, name__iexact=name, bot=bot, status=True)
        if not lookup_exist:
            raise AppException("Lookup does not exists")

        lookup = list(LookupTables.objects(name__iexact=name, bot=bot, status=True))
        value_list = set(item.value for item in lookup)
        if value in value_list:
            raise AppException("Lookup value already exists")
        try:
            val = LookupTables.objects(bot=bot, status= True, name__iexact=name).get(id=lookup_id)
            val.value = value
            val.user = user
            val.timestamp = datetime.utcnow()
            val.save()
        except DoesNotExist:
            raise AppException("Lookup value does not exist!")

    def delete_lookup(self, lookup_id: str, bot: str):
        """
        delete lookup and its value
        :param lookup_id: lookup ID
        :param bot: bot id
        """
        if not (lookup_id and lookup_id.strip()):
            raise AppException("Lookup Id cannot be empty or spaces")
        try:
            lookup = Lookup.objects(bot=bot, status=True).get(id=lookup_id)
            Utility.hard_delete_document([LookupTables], bot=bot, name__exact=lookup.name)
            lookup.delete()
        except DoesNotExist:
            raise AppException("Invalid lookup!")

    def delete_lookup_value(self, lookup_value_id: str, lookup_name: str, bot: str):
        """
        delete a lookup value
        :param lookup_value_id: value ID
        :param lookup_name: lookup name
        :param bot: bot ID
        """
        if not (lookup_value_id and lookup_value_id.strip()):
            raise AppException("Lookup value Id cannot be empty or spaces")
        try:
            lookup_value = LookupTables.objects(bot=bot, status=True, name__iexact=lookup_name).get(id=lookup_value_id)
            lookup_value.delete()
        except DoesNotExist as e:
            raise AppException(e)

    def __add_or_update_form_validations(self, name: Text, path: list, bot: Text, user: Text):
        existing_slot_validations = FormValidationAction.objects(name=name, bot=bot, status=True)
        existing_validations = {validation.slot for validation in list(existing_slot_validations)}
        slots_required_for_form = {slots_to_fill['slot'] for slots_to_fill in path}

        for slots_to_fill in path:
            slot = slots_to_fill.get('slot')
            slot_set = slots_to_fill.get("slot_set", {})
            validation_semantic = slots_to_fill.get('validation_semantic')
            if slot in existing_validations:
                validation = existing_slot_validations.get(slot=slot)
                validation.validation_semantic = validation_semantic
                validation.valid_response = slots_to_fill.get('valid_response')
                validation.invalid_response = slots_to_fill.get('invalid_response')
                validation.is_required = slots_to_fill.get('is_required')
                validation.slot_set.type = slot_set.get('type')
                validation.slot_set.value = slot_set.get('value')
                validation.user = user
                validation.timestamp = datetime.utcnow()
                validation.save()
            else:
                FormValidationAction(name=name, slot=slot,
                                     validation_semantic=validation_semantic,
                                     bot=bot, user=user,
                                     valid_response=slots_to_fill.get('valid_response'),
                                     invalid_response=slots_to_fill.get('invalid_response'),
                                     is_required=slots_to_fill.get('is_required'),
                                     slot_set=FormSlotSet(**slot_set)).save()

        slot_validations_to_delete = existing_validations.difference(slots_required_for_form)
        for slot in slot_validations_to_delete:
            validation = existing_slot_validations.get(slot=slot)
            validation.user = user
            validation.timestamp = datetime.utcnow()
            validation.status = False
            validation.save()

    def __add_form_responses(self, responses: list, utterance_name: Text, form: Text, bot: Text, user: Text):
        for resp in responses:
            self.add_response(utterances={"text": resp.strip()}, name=utterance_name, form_attached=form, bot=bot,
                              user=user)

    def __validate_slots_attached_to_form(self, required_slots: set, bot: Text):
        existing_slots = set(Slots.objects(bot=bot, status=True, name__in=required_slots).values_list('name'))
        existing_slot_mappings = SlotMapping.objects(bot=bot, status=True, slot__in=required_slots).values_list('slot')
        if required_slots.difference(existing_slots).__len__() > 0:
            raise AppException(f'slots not exists: {required_slots.difference(existing_slots)}')
        if required_slots.difference(existing_slot_mappings).__len__() > 0:
            raise AppException(f'Mapping is required for slot: {required_slots.difference(existing_slot_mappings)}')

    def add_form(self, name: str, path: list, bot: Text, user: Text):
        if Utility.check_empty_string(name):
            raise AppException('Form name cannot be empty or spaces')
        Utility.is_exist(Forms, f'Form with name "{name}" exists', name__iexact=name, bot=bot, status=True)
        Utility.is_valid_action_name(name, bot, Forms)
        required_slots = [slots_to_fill['slot'] for slots_to_fill in path if
                          not Utility.check_empty_string(slots_to_fill['slot'])]
        self.__validate_slots_attached_to_form(set(required_slots), bot)
        for slots_to_fill in path:
            self.__add_form_responses(slots_to_fill['ask_questions'],
                                      utterance_name=f'utter_ask_{name}_{slots_to_fill["slot"]}',
                                      form=name, bot=bot, user=user)
        form_id = Forms(name=name, required_slots=required_slots, bot=bot, user=user).save().id.__str__()
        self.__add_or_update_form_validations(f'validate_{name}', path, bot, user)
        self.add_action(f'validate_{name}', bot, user, action_type=ActionType.form_validation_action.value)
        return form_id

    @staticmethod
    def list_forms(bot: Text):
        for form in Forms.objects(bot=bot, status=True):
            form = form.to_mongo().to_dict()
            form['_id'] = form['_id'].__str__()
            form.pop('bot')
            form.pop('user')
            form.pop('status')
            yield form

    def get_form(self, form_id: Text, bot: Text):
        try:
            form = Forms.objects(id=form_id, bot=bot, status=True).get().to_mongo().to_dict()
            name = form['name']
            form['_id'] = form['_id'].__str__()
            form_validations = FormValidationAction.objects(name=f'validate_{name}', bot=bot, status=True)
            slots_with_validations = {validation.slot for validation in form_validations}
            slot_mapping = []
            for slot in form.get('required_slots') or []:
                utterance = list(self.get_response(name=f'utter_ask_{name}_{slot}', bot=bot))
                mapping = {'slot': slot, 'ask_questions': utterance, 'validation': None,
                           'valid_response': None, 'invalid_response': None, 'slot_set': {}}
                if slot in slots_with_validations:
                    validations = form_validations.get(slot=slot).to_mongo().to_dict()
                    mapping['validation_semantic'] = validations.get('validation_semantic')
                    mapping['valid_response'] = validations.get('valid_response')
                    mapping['invalid_response'] = validations.get('invalid_response')
                    mapping['is_required'] = validations.get('is_required')
                    mapping['slot_set']['type'] = validations["slot_set"].get("type")
                    mapping['slot_set']['value'] = validations["slot_set"].get("value")
                slot_mapping.append(mapping)
            form['settings'] = slot_mapping
            return form
        except DoesNotExist as e:
            logging.error(str(e))
            raise AppException('Form does not exists')

    def edit_form(self, name: str, path: list, bot: Text, user: Text):
        try:
            form = Forms.objects(name=name, bot=bot, status=True).get()
            slots_required_for_form = [slots_to_fill['slot'] for slots_to_fill in path]
            self.__validate_slots_attached_to_form(set(slots_required_for_form), bot)
            existing_slots_for_form = set(form.required_slots)
            slots_to_remove = existing_slots_for_form.difference(set(slots_required_for_form))
            new_slots_to_add = set(slots_required_for_form).difference(existing_slots_for_form)

            for slot in slots_to_remove:
                try:
                    self.delete_utterance(f'utter_ask_{name}_{slot}', bot, False)
                except AppException:
                    pass

            for slots_to_fill in path:
                slot_name = slots_to_fill['slot']
                if slot_name in new_slots_to_add:
                    self.__add_form_responses(slots_to_fill['ask_questions'],
                                              utterance_name=f'utter_ask_{name}_{slot_name}',
                                              form=name, bot=bot, user=user)
            form.required_slots = slots_required_for_form
            form.user = user
            form.timestamp = datetime.utcnow()
            form.save()
            self.__add_or_update_form_validations(f'validate_{name}', path, bot, user)
        except DoesNotExist:
            raise AppException('Form does not exists')

    def delete_form(self, name: Text, bot: Text, user: Text):
        try:
            form = Forms.objects(name=name, bot=bot, status=True).get()
            MongoProcessor.get_attached_flows(bot, name, 'action')
            for slot in form.required_slots:
                try:
                    utterance_name = f'utter_ask_{name}_{slot}'
                    self.delete_utterance(utterance_name, bot, False)
                except Exception as e:
                    logging.error(str(e))
            form.status = False
            form.save()
            if Utility.is_exist(FormValidationAction, raise_error=False, name__iexact=f'validate_{name}', bot=bot,
                                status=True):
                self.delete_action(f'validate_{name}', bot, user)
        except DoesNotExist:
            raise AppException(f'Form "{name}" does not exists')

    def add_or_update_slot_mapping(self, mapping: dict, bot: Text, user: Text):
        """
        Add/update slot mappings.

        :param mapping: slot mapping request
        :param bot: bot id
        :param user: user id
        :return: document id of the mapping
        """
        try:
            if not Utility.is_exist(Slots, raise_error=False, name=mapping['slot'], bot=bot, status=True):
                raise AppException(f'Slot with name \'{mapping["slot"]}\' not found')
            slot_mapping = SlotMapping.objects(slot=mapping['slot'], bot=bot, status=True).get()
        except DoesNotExist:
            slot_mapping = SlotMapping(slot=mapping['slot'], bot=bot)
        slot_mapping.mapping = mapping['mapping']
        slot_mapping.user = user
        slot_mapping.timestamp = datetime.utcnow()
        return slot_mapping.save().id.__str__()

    def get_slot_mappings(self, bot: Text):
        """
        Fetches existing slot mappings.

        :param bot: bot id
        :return: list of slot mappings
        """
        for slot_mapping in SlotMapping.objects(bot=bot, status=True):
            slot_mapping = slot_mapping.to_mongo().to_dict()
            slot_mapping.pop("bot")
            slot_mapping.pop("user")
            slot_mapping.pop("_id")
            slot_mapping.pop("timestamp")
            slot_mapping.pop("status")
            yield slot_mapping

    def delete_slot_mapping(self, name: Text, bot: Text, user: Text):
        """
        Delete slot mapping.

        :param name: Name of slot for which mapping exists.
        :param bot: bot id
        :param user: user id
        :return: document id of the mapping
        """
        try:
            slot_mapping = SlotMapping.objects(slot=name, bot=bot, status=True).get()
            forms_with_slot = Forms.objects(bot=bot, status=True, required_slots__contains=name)
            if len(forms_with_slot) > 0:
                raise AppException(f'Slot mapping is required for form: {[form["name"] for form in forms_with_slot]}')
            slot_mapping.user = user
            slot_mapping.timestamp = datetime.utcnow()
            slot_mapping.status = False
            slot_mapping.save()
        except DoesNotExist:
            raise AppException(f'No slot mapping exists for slot: {name}')

    def add_slot_set_action(self, action: dict, bot: Text, user: Text):
        set_slots = []
        if Utility.check_empty_string(action.get("name")):
            raise AppException('name cannot be empty or spaces')
        Utility.is_valid_action_name(action.get("name"), bot, SlotSetAction)
        for slot in action["set_slots"]:
            if Utility.check_empty_string(slot.get("name")):
                raise AppException('slot name cannot be empty or spaces')
            if not Utility.is_exist(Slots, raise_error=False, name=slot['name'], bot=bot, status=True):
                raise AppException(f'Slot with name "{slot["name"]}" not found')
            set_slots.append(SetSlots(**slot))
        SlotSetAction(name=action["name"], set_slots=set_slots, bot=bot, user=user).save()
        self.add_action(action["name"], bot, user, action_type=ActionType.slot_set_action.value)

    @staticmethod
    def list_slot_set_actions(bot: Text, with_doc_id: bool = True):
        if with_doc_id:
            actions = SlotSetAction.objects(bot=bot, status=True).exclude('bot', 'user', 'timestamp',
                                                                          'status').to_json()
            actions = json.loads(actions)
            slot_set_actions = [{**action, '_id': action['_id']['$oid'].__str__()} for action in actions]
        else:
            actions = SlotSetAction.objects(bot=bot, status=True).exclude('id', 'bot', 'user', 'timestamp',
                                                                          'status').to_json()
            slot_set_actions = json.loads(actions)
        return slot_set_actions

    @staticmethod
    def edit_slot_set_action(action: dict, bot: Text, user: Text):
        set_slots = []
        try:
            for slot in action["set_slots"]:
                if Utility.check_empty_string(slot.get("name")):
                    raise AppException('slot name cannot be empty or spaces')
                if not Utility.is_exist(Slots, raise_error=False, name=slot['name'], bot=bot, status=True):
                    raise AppException(f'Slot with name "{slot["name"]}" not found')
                set_slots.append(SetSlots(**slot))
            slot_set_action = SlotSetAction.objects(name=action.get('name'), bot=bot, status=True).get()
            slot_set_action.set_slots = set_slots
            slot_set_action.user = user
            slot_set_action.timestamp = datetime.utcnow()
            slot_set_action.save()
        except DoesNotExist:
            raise AppException(f'Slot setting action with name "{action.get("name")}" not found')

    def delete_action(self, name: Text, bot: Text, user: Text):
        """
        soft delete an action
        :param name: action name
        :param bot: bot id
        :param user: user id
        :return:
        """
        try:
            action = Actions.objects(name=name, bot=bot, status=True).get()
            MongoProcessor.get_attached_flows(bot, name, 'action')
            Utility.is_exist(PromptAction, bot=bot, llm_prompts__source=LlmPromptSource.action.value,
                             llm_prompts__data=name,
                             exp_message=f"Action with name {name} is attached with PromptAction!")
            if action.type == ActionType.slot_set_action.value:
                Utility.delete_document([SlotSetAction], name__iexact=name, bot=bot, user=user)
            elif action.type == ActionType.form_validation_action.value:
                Utility.delete_document([FormValidationAction], name__iexact=name, bot=bot, user=user)
            elif action.type == ActionType.email_action.value:
                Utility.delete_document([EmailActionConfig], action_name__iexact=name, bot=bot, user=user)
            elif action.type == ActionType.google_search_action.value:
                Utility.delete_document([GoogleSearchAction], name__iexact=name, bot=bot, user=user)
            elif action.type == ActionType.jira_action.value:
                Utility.delete_document([JiraAction], name__iexact=name, bot=bot, user=user)
            elif action.type == ActionType.http_action.value:
                Utility.delete_document([HttpActionConfig], action_name__iexact=name, bot=bot, user=user)
            elif action.type == ActionType.zendesk_action.value:
                Utility.delete_document([ZendeskAction], name__iexact=name, bot=bot, user=user)
            elif action.type == ActionType.pipedrive_leads_action.value:
                Utility.delete_document([PipedriveLeadsAction], name__iexact=name, bot=bot, user=user)
            elif action.type == ActionType.hubspot_forms_action.value:
                Utility.delete_document([HubspotFormsAction], name__iexact=name, bot=bot, user=user)
            elif action.type == ActionType.two_stage_fallback.value:
                Utility.delete_document([KaironTwoStageFallbackAction], name__iexact=name, bot=bot, user=user)
            elif action.type == ActionType.razorpay_action.value:
                Utility.delete_document([RazorpayAction], name__iexact=name, bot=bot, user=user)
            elif action.type == ActionType.database_action.value:
                Utility.delete_document([DatabaseAction], name__iexact=name, bot=bot, user=user)
            elif action.type == ActionType.web_search_action.value:
                Utility.delete_document([WebSearchAction], name__iexact=name, bot=bot, user=user)
            elif action.type == ActionType.prompt_action.value:
                PromptAction.objects(name__iexact=name, bot=bot, user=user).delete()
            elif action.type == ActionType.pyscript_action.value:
                Utility.delete_document([PyscriptActionConfig], name__iexact=name, bot=bot, user=user)
            action.status = False
            action.user = user
            action.timestamp = datetime.utcnow()
            action.save()
        except DoesNotExist:
            raise AppException(f'Action with name "{name}" not found')

    def add_email_action(self, action: Dict, bot: str, user: str):
        """
        add a new Email Action
        :param action: email action configuration
        :param bot: bot id
        :param user: user id
        :return: doc id
        """
        action['bot'] = bot
        action['user'] = user
        Utility.is_valid_action_name(action.get("action_name"), bot, EmailActionConfig)
        email = EmailActionConfig(**action).save().id.__str__()
        self.add_action(action['action_name'], bot, user, action_type=ActionType.email_action.value,
                        raise_exception=False)
        return email

    def edit_email_action(self, action: dict, bot: Text, user: Text):
        """
        update an Email Action
        :param action: email action configuration
        :param bot: bot id
        :param user: user id
        :return: None
        """
        if not Utility.is_exist(EmailActionConfig, raise_error=False, action_name=action.get('action_name'), bot=bot, status=True):
            raise AppException(f'Action with name "{action.get("action_name")}" not found')
        email_action = EmailActionConfig.objects(action_name=action.get('action_name'), bot=bot, status=True).get()
        email_action.smtp_url = action['smtp_url']
        email_action.smtp_port = action['smtp_port']
        email_action.smtp_userid = CustomActionRequestParameters(**action['smtp_userid']) if action['smtp_userid'] else None
        email_action.smtp_password = CustomActionRequestParameters(**action['smtp_password'])
        email_action.from_email = action['from_email']
        email_action.subject = action['subject']
        email_action.to_email = action['to_email']
        email_action.response = action['response']
        email_action.tls = action['tls']
        email_action.user = user
        email_action.timestamp = datetime.utcnow()
        email_action.save()

    def list_email_action(self, bot: Text, with_doc_id: bool = True):
        """
        List Email Action
        :param bot: bot id
        :param with_doc_id: return document id along with action configuration if True
        """
        for action in EmailActionConfig.objects(bot=bot, status=True):
            action = action.to_mongo().to_dict()
            if with_doc_id:
                action['_id'] = action['_id'].__str__()
            else:
                action.pop('_id')
            action.pop('user')
            action.pop('bot')
            action.pop('timestamp')
            action.pop('status')
            yield action

    def add_jira_action(self, action: Dict, bot: str, user: str):
        """
        Add a new Jira Action
        :param action: Jira action configuration
        :param bot: bot id
        :param user: user id
        :return: doc id
        """
        action['bot'] = bot
        action['user'] = user
        Utility.is_valid_action_name(action.get("name"), bot, JiraAction)
        jira_action = JiraAction(**action).save().id.__str__()
        self.add_action(
            action['name'], bot, user, action_type=ActionType.jira_action.value, raise_exception=False
        )
        return jira_action

    def edit_jira_action(self, action: dict, bot: Text, user: Text):
        """
        Update a Jira Action
        :param action: Jira action configuration
        :param bot: bot id
        :param user: user id
        :return: None
        """
        if not Utility.is_exist(JiraAction, raise_error=False, name=action.get('name'), bot=bot, status=True):
            raise AppException(f'Action with name "{action.get("name")}" not found')
        jira_action = JiraAction.objects(name=action.get('name'), bot=bot, status=True).get()
        jira_action.url = action['url']
        jira_action.user_name = action['user_name']
        jira_action.api_token = CustomActionRequestParameters(**action['api_token'])
        jira_action.project_key = action['project_key']
        jira_action.issue_type = action['issue_type']
        jira_action.parent_key = action['parent_key']
        jira_action.summary = action['summary']
        jira_action.response = action['response']
        jira_action.user = user
        jira_action.timestamp = datetime.utcnow()
        jira_action.save()

    def list_form_validation_actions(self, bot: Text):
        for action in FormValidationAction.objects(bot=bot, status=True):
            action = action.to_mongo().to_dict()
            action.pop('_id')
            action.pop('bot')
            action.pop('user')
            action.pop('timestamp')
            action.pop('status')
            yield action

    def list_jira_actions(self, bot: Text, with_doc_id: bool = True):
        """
        List Email Action
        :param bot: bot id
        :param with_doc_id: return document id along with action configuration if True
        """
        for action in JiraAction.objects(bot=bot, status=True):
            action = action.to_mongo().to_dict()
            if with_doc_id:
                action['_id'] = action['_id'].__str__()
            else:
                action.pop('_id')
            action.pop('user')
            action.pop('bot')
            action.pop('status')
            action.pop('timestamp')
            yield action

    def add_zendesk_action(self, action: Dict, bot: str, user: str):
        """
        Add a new Zendesk Action
        :param action: Zendesk action configuration
        :param bot: bot id
        :param user: user id
        :return: doc id
        """
        action['bot'] = bot
        action['user'] = user
        Utility.is_valid_action_name(action.get("name"), bot, ZendeskAction)
        zendesk_action = ZendeskAction(**action).save().id.__str__()
        self.add_action(
            action['name'], bot, user, action_type=ActionType.zendesk_action.value, raise_exception=False
        )
        return zendesk_action

    def edit_zendesk_action(self, action: dict, bot: Text, user: Text):
        """
        Update a Zendesk Action
        :param action: Zendesk action configuration
        :param bot: bot id
        :param user: user id
        :return: None
        """
        if not Utility.is_exist(ZendeskAction, raise_error=False, name=action.get('name'), bot=bot, status=True):
            raise AppException(f'Action with name "{action.get("name")}" not found')
        zendesk_action = ZendeskAction.objects(name=action.get('name'), bot=bot, status=True).get()
        zendesk_action.subdomain = action['subdomain']
        zendesk_action.user_name = action['user_name']
        zendesk_action.api_token = CustomActionRequestParameters(**action['api_token'])
        zendesk_action.subject = action['subject']
        zendesk_action.response = action['response']
        zendesk_action.user = user
        zendesk_action.timestamp = datetime.utcnow()
        zendesk_action.save()

    def list_zendesk_actions(self, bot: Text, with_doc_id: bool = True):
        """
        List Zendesk Action
        :param bot: bot id
        :param with_doc_id: return document id along with action configuration if True
        """
        for action in ZendeskAction.objects(bot=bot, status=True):
            action = action.to_mongo().to_dict()
            if with_doc_id:
                action['_id'] = action['_id'].__str__()
            else:
                action.pop('_id')
            action.pop('user')
            action.pop('bot')
            action.pop('status')
            action.pop('timestamp')
            yield action

    def add_pipedrive_action(self, action: Dict, bot: str, user: str):
        """
        Add a new Pipedrive Action
        :param action: Pipedrive action configuration
        :param bot: bot id
        :param user: user id
        :return: doc id
        """
        action['bot'] = bot
        action['user'] = user
        Utility.is_valid_action_name(action.get("name"), bot, PipedriveLeadsAction)
        pipedrive_action = PipedriveLeadsAction(**action).save().id.__str__()
        self.add_action(
            action['name'], bot, user, action_type=ActionType.pipedrive_leads_action.value, raise_exception=False
        )
        return pipedrive_action

    def edit_pipedrive_action(self, action: dict, bot: Text, user: Text):
        """
        Update a Pipedrive Action
        :param action: Pipedrive action configuration
        :param bot: bot id
        :param user: user id
        :return: None
        """
        if not Utility.is_exist(PipedriveLeadsAction, raise_error=False, name=action.get('name'), bot=bot, status=True):
            raise AppException(f'Action with name "{action.get("name")}" not found')
        pipedrive_action = PipedriveLeadsAction.objects(name=action.get('name'), bot=bot, status=True).get()
        pipedrive_action.domain = action['domain']
        pipedrive_action.api_token = CustomActionRequestParameters(**action['api_token'])
        pipedrive_action.title = action['title']
        pipedrive_action.response = action['response']
        pipedrive_action.metadata = action['metadata']
        pipedrive_action.user = user
        pipedrive_action.timestamp = datetime.utcnow()
        pipedrive_action.save()

    def list_pipedrive_actions(self, bot: Text, with_doc_id: bool = True):
        """
        List Pipedrive Action
        :param bot: bot id
        :param with_doc_id: return document id along with action configuration if True
        """
        for action in PipedriveLeadsAction.objects(bot=bot, status=True):
            action = action.to_mongo().to_dict()
            if with_doc_id:
                action['_id'] = action['_id'].__str__()
            else:
                action.pop('_id')
            action.pop('user')
            action.pop('bot')
            action.pop('status')
            action.pop('timestamp')
            yield action
            
    def add_hubspot_forms_action(self, action: Dict, bot: str, user: str):
        """
        Add a new Hubspot forms Action
        :param action: Hubspot action configuration
        :param bot: bot id
        :param user: user id
        :return: doc id
        """
        action['bot'] = bot
        action['user'] = user
        Utility.is_valid_action_name(action.get("name"), bot, HubspotFormsAction)
        hubspot_action = HubspotFormsAction(**action).save().id.__str__()
        self.add_action(
            action['name'], bot, user, action_type=ActionType.hubspot_forms_action.value, raise_exception=False
        )
        return hubspot_action

    def edit_hubspot_forms_action(self, action: dict, bot: Text, user: Text):
        """
        Update a Hubspot forms Action
        :param action: Hubspot forms action configuration
        :param bot: bot id
        :param user: user id
        :return: None
        """
        if not Utility.is_exist(HubspotFormsAction, raise_error=False, name=action.get('name'), bot=bot, status=True):
            raise AppException(f'Action with name "{action.get("name")}" not found')
        hubspot_forms_action = HubspotFormsAction.objects(name=action.get('name'), bot=bot, status=True).get()
        hubspot_forms_action.portal_id = action['portal_id']
        hubspot_forms_action.form_guid = action['form_guid']
        hubspot_forms_action.response = action['response']
        hubspot_forms_action.fields = action['fields']
        hubspot_forms_action.user = user
        hubspot_forms_action.timestamp = datetime.utcnow()
        hubspot_forms_action.save()

    def list_hubspot_forms_actions(self, bot: Text, with_doc_id: bool = True):
        """
        List Hubspot forms Action
        :param bot: bot id
        :param with_doc_id: return document id along with action configuration if True
        """
        for action in HubspotFormsAction.objects(bot=bot, status=True):
            action = action.to_mongo().to_dict()
            if with_doc_id:
                action['_id'] = action['_id'].__str__()
            else:
                action.pop('_id')
            action.pop('user')
            action.pop('bot')
            action.pop('status')
            yield action

    @staticmethod
    def get_attached_flows(bot: Text, event_name: Text, event_type: Text, raise_error: bool = True):
        stories_with_event = list(Stories.objects(bot=bot, status=True, events__name__iexact=event_name, events__type__exact=event_type))
        rules_with_event = list(Rules.objects(bot=bot, status=True, events__name__iexact=event_name, events__type__exact=event_type))
        stories_with_event.extend(rules_with_event)
        if stories_with_event and raise_error:
            if event_type == 'user':
                event_type = 'intent'
            raise AppException(f'Cannot remove {event_type} "{event_name}" linked to flow "{stories_with_event[0].block_name}"')
        return stories_with_event

    @staticmethod
    def add_secret(key: Text, value: Text, bot: Text, user: Text):
        """
        Add secret key, value to vault.

        :param key: key to be added
        :param value: value to be added
        :param bot: bot id
        :param user: user id
        """
        Utility.is_exist(KeyVault, "Key exists!", key=key, bot=bot)
        return KeyVault(key=key, value=value, bot=bot, user=user).save().id.__str__()

    @staticmethod
    def get_secret(key: Text, bot: Text, raise_err: bool = True):
        """
        Get secret value for key from key vault.

        :param key: key to be added
        :param raise_err: raise error if key does not exists
        :param bot: bot id
        """
        from ..actions.utils import ActionUtility

        return ActionUtility.get_secret_from_key_vault(key, bot, raise_err)

    @staticmethod
    def update_secret(key: Text, value: Text, bot: Text, user: Text):
        """
        Update secret value for a key to key vault.

        :param key: key to be added
        :param value: value to be added
        :param bot: bot id
        :param user: user id
        """
        if not Utility.is_exist(KeyVault, raise_error=False, key=key, bot=bot):
            raise AppException(f"key '{key}' does not exists!")
        key_value = KeyVault.objects(key=key, bot=bot).get()
        key_value.value = value
        key_value.user = user
        key_value.save()
        return key_value.id.__str__()

    @staticmethod
    def list_secrets(bot: Text):
        """
        List secret keys for bot.

        :param bot: bot id
        """
        keys = list(KeyVault.objects(bot=bot).values_list('key'))
        return keys

    @staticmethod
    def delete_secret(key: Text, bot: Text):
        """
        Delete secret for bot.

        :param key: key to be added
        :param bot: bot id
        """
        if not Utility.is_exist(KeyVault, raise_error=False, key=key, bot=bot):
            raise AppException(f"key '{key}' does not exists!")
        custom_widgets = list(CustomWidgets.objects(__raw__={
            "bot": bot,
            "$or": [{"headers": {"$elemMatch": {"parameter_type": ActionParameterType.key_vault.value, "value": key}}},
                    {"request_parameters": {
                        "$elemMatch": {"parameter_type": ActionParameterType.key_vault.value, "value": key}}}]
        }).values_list("name"))

        http_action = list(HttpActionConfig.objects(__raw__={
            "bot": bot, "status": True,
            "$or": [{"headers": {"$elemMatch": {"parameter_type": ActionParameterType.key_vault.value, "value": key}}},
                    {"params_list": {"$elemMatch": {"parameter_type": ActionParameterType.key_vault.value, "value": key}}}]
        }).values_list("action_name"))

        email_action = list(EmailActionConfig.objects((
            (Q(smtp_userid__parameter_type=ActionParameterType.key_vault.value) & Q(smtp_userid__value=key)) |
            (Q(smtp_password__parameter_type=ActionParameterType.key_vault.value) & Q(smtp_password__value=key))
        ), bot=bot, status=True).values_list("action_name"))

        google_action = list(GoogleSearchAction.objects((
            Q(api_key__parameter_type=ActionParameterType.key_vault.value) & Q(api_key__value=key)
        ), bot=bot, status=True).values_list("name"))

        action_list = []
        for action_class in [JiraAction, ZendeskAction, PipedriveLeadsAction]:
            attached_action = list(action_class.objects((
            Q(api_token__parameter_type=ActionParameterType.key_vault.value) & Q(api_token__value=key)
        ), bot=bot, status=True).values_list("name"))
            action_list.extend(attached_action)

        hubspot_action = list(HubspotFormsAction.objects(__raw__={
            "bot": bot, "status": True,
            "fields": {"$elemMatch": {"parameter_type": ActionParameterType.key_vault.value, "value": key}}
        }).values_list("name"))

        razorpay_actions = list(RazorpayAction.objects((
                (Q(api_key__parameter_type=ActionParameterType.key_vault.value) & Q(api_key__value=key)) |
                (Q(api_secret__parameter_type=ActionParameterType.key_vault.value) & Q(api_secret__value=key)) |
                (Q(amount__parameter_type=ActionParameterType.key_vault.value) & Q(amount__value=key)) |
                (Q(currency__parameter_type=ActionParameterType.key_vault.value) & Q(currency__value=key)) |
                (Q(username__parameter_type=ActionParameterType.key_vault.value) & Q(username__value=key)) |
                (Q(email__parameter_type=ActionParameterType.key_vault.value) & Q(email__value=key)) |
                (Q(contact__parameter_type=ActionParameterType.key_vault.value) & Q(contact__value=key))
        ), bot=bot, status=True).values_list("name"))

        actions = http_action + email_action + google_action + action_list + hubspot_action + razorpay_actions

        if len(actions):
            raise AppException(f"Key is attached to action: {actions}")

        if len(custom_widgets):
            raise AppException(f"Key is attached to custom widget: {custom_widgets}")
        KeyVault.objects(key=key, bot=bot).delete()

    def add_two_stage_fallback_action(
            self, request_data: dict, bot: Text, user: Text
    ):
        """
        Add 2 stage fallback config.

        :param request_data: request config for fallback action
        :param bot: bot id
        :param user: user
        """
        Utility.is_exist(
            Actions, exp_message="Action exists!", name__iexact=KAIRON_TWO_STAGE_FALLBACK, bot=bot, status=True
        )
        Utility.is_exist(
            KaironTwoStageFallbackAction, exp_message="Action exists!", name__iexact=KAIRON_TWO_STAGE_FALLBACK,
            bot=bot, status=True
        )
        trigger_rules = [rule['payload'] for rule in request_data.get('trigger_rules') or []]
        intent_present = self.fetch_intents(bot)
        if trigger_rules and set(trigger_rules).difference(set(intent_present)):
            raise AppException(f"Intent {set(trigger_rules).difference(set(intent_present))} do not exist in the bot")
        request_data['bot'] = bot
        request_data['user'] = user
        request_data['name'] = KAIRON_TWO_STAGE_FALLBACK
        KaironTwoStageFallbackAction(**request_data).save()
        self.add_action(
            KAIRON_TWO_STAGE_FALLBACK, bot, user, raise_exception=False, action_type=ActionType.two_stage_fallback
        )

    def edit_two_stage_fallback_action(
            self, request_data: dict, bot: Text, user: Text
    ):
        """
        Edit 2 stage fallback config.

        :param request_data: request config for fallback action
        :param bot: bot id
        :param user: user
        :param name: action name
        """
        if not Utility.is_exist(
                KaironTwoStageFallbackAction, raise_error=False, name=KAIRON_TWO_STAGE_FALLBACK, bot=bot, status=True
        ):
            raise AppException(f'Action with name "{KAIRON_TWO_STAGE_FALLBACK}" not found')
        trigger_rules = [rule['payload'] for rule in request_data.get('trigger_rules') or []]
        intent_present = self.fetch_intents(bot)
        if trigger_rules and set(trigger_rules).difference(set(intent_present)):
            raise AppException(f"Intent {set(trigger_rules).difference(set(intent_present))} do not exist in the bot")
        action = KaironTwoStageFallbackAction.objects(name=KAIRON_TWO_STAGE_FALLBACK, bot=bot).get()
        action.trigger_rules = [QuickReplies(**rule) for rule in request_data.get('trigger_rules') or []]
        action.text_recommendations = request_data.get('text_recommendations')
        action.fallback_message = request_data.get('fallback_message')
        action.user = user
        action.save()

    def get_two_stage_fallback_action_config(self, bot: Text, name: Text = KAIRON_TWO_STAGE_FALLBACK,
                                             with_doc_id: bool = True):
        """
        Retrieve 2 stage fallback config.

        :param bot: bot id
        :param name: action name
        :param with_doc_id: return document id along with action configuration if True
        """
        for action in KaironTwoStageFallbackAction.objects(name=name, bot=bot, status=True):
            action = action.to_mongo().to_dict()
            if with_doc_id:
                action['_id'] = action['_id'].__str__()
            else:
                action.pop('_id')
            action.pop('timestamp')
            action.pop('status')
            action.pop('bot')
            action.pop('user')
            yield action

    def add_prompt_action(self, request_data: dict, bot: Text, user: Text):
        """
        Add prompt(Kairon FAQ) Action

        :param request_data: request config for kairon faq action
        :param bot: bot id
        :param user: user
        """
        bot_settings = self.get_bot_settings(bot=bot, user=user)
        if not bot_settings['llm_settings']["enable_faq"]:
            raise AppException('Faq feature is disabled for the bot! Please contact support.')

        self.__validate_llm_prompts(request_data.get('llm_prompts', []), bot)
        Utility.is_valid_action_name(request_data.get("name"), bot, PromptAction)
        request_data['bot'] = bot
        request_data['user'] = user
        prompt_action_id = PromptAction(**request_data).save().id.__str__()
        self.add_action(
            request_data['name'], bot, user, action_type=ActionType.prompt_action.value, raise_exception=False
        )
        return prompt_action_id

    def __validate_llm_prompts(self, llm_prompts, bot: Text):
        for prompt in llm_prompts:
            if prompt['source'] == 'slot':
                if not Utility.is_exist(Slots, raise_error=False, name=prompt['data'], bot=bot, status=True):
                    raise AppException(f'Slot with name {prompt["data"]} not found!')
            if prompt['source'] == 'action':
                if not (
                        Utility.is_exist(HttpActionConfig, raise_error=False, action_name=prompt['data'], bot=bot, status=True) or
                        Utility.is_exist(GoogleSearchAction, raise_error=False, name=prompt['data'], bot=bot, status=True)
                ):
                    raise AppException(f'Action with name {prompt["data"]} not found!')

    def edit_prompt_action(self, prompt_action_id: str, request_data: dict, bot: Text, user: Text):
        """
        Edit prompt(Kairon FAQ) Action

        :param prompt_action_id: action id
        :param request_data: request config for kairon faq action
        :param bot: bot id
        :param user: user
        """
        if not Utility.is_exist(PromptAction, id=prompt_action_id, raise_error=False, bot=bot, status=True):
            raise AppException('Action not found')
        self.__validate_llm_prompts(request_data.get('llm_prompts', []), bot)
        action = PromptAction.objects(id=prompt_action_id, bot=bot, status=True).get()
        action.name = request_data.get("name")
        action.failure_message = request_data.get("failure_message")
        action.top_results = request_data.get("top_results")
        action.enable_response_cache = request_data.get("enable_response_cache", False)
        action.similarity_threshold = request_data.get("similarity_threshold")
        action.num_bot_responses = request_data.get('num_bot_responses', 5)
        action.hyperparameters = request_data.get('hyperparameters', Utility.get_llm_hyperparameters())
        action.llm_prompts = [LlmPrompt(**prompt) for prompt in request_data.get('llm_prompts', [])]
        action.instructions = request_data.get('instructions', [])
        action.set_slots = request_data.get('set_slots', [])
        action.dispatch_response = request_data.get('dispatch_response', True)
        action.timestamp = datetime.utcnow()
        action.user = user
        action.save()

    def get_prompt_action(self, bot: Text, with_doc_id: bool = True):
        """
        fetches prompt(Kairon FAQ) Action

        :param bot: bot id
        :param with_doc_id: action id
        :return: yield dict
        """
        actions = []
        for action in PromptAction.objects(bot=bot, status=True):
            action = action.to_mongo().to_dict()
            if with_doc_id:
                action['_id'] = action['_id'].__str__()
            else:
                action.pop('_id')
            action.pop('timestamp')
            action.pop('bot')
            action.pop('user')
            actions.append(action)
        return actions

    @staticmethod
    def save_auditlog_event_config(bot, user, data):
        headers = {} if data.get("headers") is None else data.get("headers")
        try:
            event_config = EventConfig.objects(bot=bot).get()
            event_config.update(set__ws_url=data.get("ws_url"),
                                set__headers=Utility.encrypt_message(json.dumps(headers)),
                                set__method=data.get("method"))
        except DoesNotExist:
            event_config = EventConfig(
                bot=bot,
                user=user,
                ws_url=data.get("ws_url"),
                headers=headers,
                method=data.get("method")
            )
            event_config.save()

    @staticmethod
    def get_auditlog_event_config(bot):
        try:
            event_config_data = EventConfig.objects(bot=bot).get()
            event_config = event_config_data.to_mongo().to_dict()
            event_config.pop("_id")
            event_config.pop("timestamp")
            event_config["headers"] = Utility.decrypt_message(event_config_data.headers)
        except DoesNotExist:
            event_config = {}
        return event_config

    @staticmethod
    def get_auditlog_for_bot(bot, from_date=None, to_date=None, start_idx: int = 0, page_size: int = 10):
        if not from_date:
            from_date = datetime.utcnow().date()
        if not to_date:
            to_date = from_date + timedelta(days=1)
        to_date = to_date + timedelta(days=1)
        data_filter = {"audit__Bot_id": bot, "timestamp__gte": from_date, "timestamp__lte": to_date}
        auditlog_data = AuditLogData.objects(**data_filter).skip(start_idx).limit(page_size).exclude('id').to_json()
        return json.loads(auditlog_data)

    def get_logs(self, bot: Text, logtype: str, start_time: datetime, end_time: datetime):
        """
        create zip file containing download data

        :param bot: bot id
        :param logtype: log type
        :param start_time: start time
        :param end_time: end time
        :return: zip file path
        """
        from .data_objects import ModelTraining, ConversationsHistoryDeleteLogs
        from kairon.shared.test.data_objects import ModelTestingLogs
        from kairon.shared.multilingual.data_objects import BotReplicationLogs
        from kairon.shared.importer.data_objects import ValidationLogs
        logs = {
                LogType.training_data_generator.value: TrainingDataGenerator,
                LogType.model_training.value: ModelTraining,
                LogType.model_testing.value: ModelTestingLogs,
                LogType.action_logs.value: ActionServerLogs,
                LogType.audit_logs.value: AuditLogData,
                LogType.data_importer.value: ValidationLogs,
                LogType.history_deletion.value: ConversationsHistoryDeleteLogs,
                LogType.multilingual.value: BotReplicationLogs
        }
        if logtype == LogType.action_logs.value:
            filter_query = {
                "bot": bot,
                "timestamp__gte": start_time,
                "timestamp__lte": end_time
            }
        elif logtype == LogType.audit_logs.value:
            filter_query = {
                "audit__Bot_id": bot,
                "timestamp__gte": start_time,
                "timestamp__lte": end_time
            }
        else:
            filter_query = {
                "bot": bot,
                "start_timestamp__gte": start_time,
                "start_timestamp__lte": end_time
            }
        value = json.loads(logs[logtype].objects(**filter_query).to_json())
        return value
    
    def delete_audit_logs(self):
        retention_period = Utility.environment['events']['audit_logs']['retention']
        overdue_time = datetime.utcnow() - timedelta(days=retention_period)
        AuditLogData.objects(timestamp__lte=overdue_time).delete()

    def flatten_qna(self, bot: Text, start_idx=0, page_size=10, fetch_all=False):
        """
        Returns Q&As having intent name, utterance name, training examples,
        responses in flattened form.
        :param bot: bot id
        :param start_idx: start index of the page
        :param page_size: size of the page
        :param fetch_all: removes paginated result if True
        """
        query = Rules.objects(bot=bot, status=True, template_type=TemplateType.QNA.value).skip(start_idx).limit(page_size)
        if fetch_all:
            query = Rules.objects(bot=bot, status=True, template_type=TemplateType.QNA.value)
        for qna in query.aggregate(
            {'$addFields': {'story': '$block_name', 'intent': {'$arrayElemAt': ['$events', 1]}, 'action': {'$arrayElemAt': ['$events', 2]}}},
            {'$project': {'_id': { "$toString": "$_id" }, 'story': 1, 'intent': '$intent.name', 'utterance': '$action.name'}},
            {'$lookup': {'from': 'training_examples', 'as': 'training_examples',
                         'let': {'intent_name': '$intent'},
                         'pipeline': [
                             {'$match': {'$expr': {'$and': [{'$eq': ['$intent', '$$intent_name']}, {'$eq': ['$status', True]}, {'$eq': ['$bot', bot]}]}}},
                             {'$project': {'_id': { "$toString": "$_id" }, 'text': 1, 'entities': 1}}
                         ]}},
            {'$lookup': {'from': 'responses', 'as': 'responses',
                         'let': {'utterance_name': '$utterance'},
                         'pipeline': [
                             {'$match': {'$expr': {'$and': [{'$eq': ['$name', '$$utterance_name']}, {'$eq': ['$status', True]}, {'$eq': ['$bot', bot]}]}}},
                             {"$project": {'_id': { "$toString": "$_id" }, "text": 1, "custom": 1}}
                         ]}}
        ):
            training_examples = []
            for t_example in qna.get('training_examples') or []:
                entities = t_example.get("entities") or []
                text = DataUtility.prepare_nlu_text(t_example["text"], entities)
                training_examples.append({"text": text, "_id": t_example['_id']})
            qna['training_examples'] = training_examples
            yield qna

    def save_faq(self, bot: Text, user: Text, df: DataFrame):
        from kairon.shared.augmentation.utils import AugmentationUtils

        error_summary = {'intents': [], 'utterances': [], 'training_examples': []}
        component_count = {'intents': 0, 'utterances': 0, 'stories': 0, 'rules': 0, 'training_examples': 0, 
                           'domain': {'intents': 0, 'utterances': 0}}
        for index, row in df.iterrows():
            is_intent_added = False
            is_response_added = False
            training_example_errors = None
            component_count['utterances'] = component_count['utterances'] + 1
            key_tokens = AugmentationUtils.get_keywords(row['questions'])
            if key_tokens:
                key_tokens = key_tokens[0][0]
            else:
                key_tokens = row['questions'].split('\n')[0]
            intent = key_tokens.replace(' ', '_') + "_" + str(index)
            examples = row['questions'].split("\n")
            component_count['training_examples'] = component_count['training_examples'] + len(examples)
            action = f"utter_{intent}"
            steps = [
                {"name": RULE_SNIPPET_ACTION_NAME, "type": StoryStepType.bot.value},
                {"name": intent, "type": StoryStepType.intent.value},
                {"name": action, "type": StoryStepType.bot.value}
            ]
            rule = {'name': intent, 'steps': steps, 'type': 'RULE', 'template_type': TemplateType.QNA.value}
            try:
                training_example_errors = list(self.add_training_example(examples, intent, bot, user, False))
                is_intent_added = True
                self.add_text_response(row['answer'], action, bot, user)
                is_response_added = True
                self.add_complex_story(rule, bot, user)
            except Exception as e:
                logging.exception(e)
                training_example_errors = [f"{a['message']}: {a['text']}" for a in training_example_errors if a["_id"] is None]
                error_summary['training_examples'].extend(training_example_errors)
                if is_intent_added:
                    error_summary['utterances'].append(str(e))
                    self.delete_intent(intent, bot, user, False)
                if is_response_added:
                    self.delete_utterance(action, bot)
        return component_count, error_summary

    def delete_all_faq(self, bot: Text):
        get_intents_pipelines = [
                {'$unwind': {'path': '$events'}},
                {'$match': {'events.type': 'user'}},
                {'$group': {'_id': None, 'intents': {'$push': '$events.name'}}},
                {"$project": {'_id': 0, 'intents': 1}}
            ]
        get_utterances_pipelines = [
                {'$unwind': {'path': '$events'}},
                {'$match': {'events.type': 'action', 'events.name': {'$regex': '^utter_'}}},
                {'$group': {'_id': None, 'utterances': {'$push': '$events.name'}}},
                {"$project": {'_id': 0, 'utterances': 1}}
            ]
        qna_intents = list(Rules.objects(bot=bot, status=True, template_type=TemplateType.QNA.value).aggregate(
            get_intents_pipelines
        ))
        qna_intents = set(qna_intents[0].get('intents')) if qna_intents else set()
        story_intents = list(Stories.objects(bot=bot, status=True).aggregate(
            get_intents_pipelines
        ))
        story_intents = set(story_intents[0].get('intents')) if story_intents else set()
        custom_rule_intents = list(Rules.objects(bot=bot, status=True, template_type=TemplateType.CUSTOM.value).aggregate(
            get_intents_pipelines
        ))
        custom_rule_intents = set(custom_rule_intents[0].get('intents')) if custom_rule_intents else set()
        delete_intents = qna_intents - story_intents - custom_rule_intents

        qna_utterances = list(Rules.objects(bot=bot, status=True, template_type=TemplateType.QNA.value).aggregate(
            get_utterances_pipelines
        ))
        qna_utterances = set(qna_utterances[0].get('utterances')) if qna_utterances else set()
        custom_rule_utterances = list(Rules.objects(bot=bot, status=True, template_type=TemplateType.CUSTOM.value).aggregate(
            get_utterances_pipelines
        ))
        custom_rule_utterances = set(custom_rule_utterances[0].get('utterances')) if custom_rule_utterances else set()
        story_utterances = list(Stories.objects(bot=bot, status=True).aggregate(
            get_utterances_pipelines
        ))
        story_utterances = set(story_utterances[0].get('utterances')) if story_utterances else set()
        delete_utterances = qna_utterances - story_utterances - custom_rule_utterances

        Utility.hard_delete_document([TrainingExamples], bot, intent__in=delete_intents)
        Utility.hard_delete_document([Intents], bot, name__in=delete_intents)
        Utility.hard_delete_document([Utterances, Responses], bot, name__in=delete_utterances)
        Utility.hard_delete_document([Rules], bot, template_type=TemplateType.QNA.value)

    def add_razorpay_action(
            self, request_data: dict, bot: Text, user: Text
    ):
        """
        Add razorpay config.

        :param request_data: request config for razorpay action
        :param bot: bot id
        :param user: user
        """
        Utility.is_exist(
            Actions, exp_message="Action exists!", name__iexact=request_data.get('name'), bot=bot, status=True
        )
        Utility.is_exist(
            RazorpayAction, exp_message="Action exists!", name__iexact=request_data.get('name'), bot=bot, status=True
        )
        request_data["bot"] = bot
        request_data["user"] = user
        action_id = RazorpayAction(**request_data).save().id.__str__()
        self.add_action(
            request_data['name'], bot, user, raise_exception=False, action_type=ActionType.razorpay_action
        )
        return action_id

    def edit_razorpay_action(
            self, request_data: dict, bot: Text, user: Text
    ):
        """
        Edit razorpay config.

        :param request_data: request config for razorpay action
        :param bot: bot id
        :param user: user
        :param name: action name
        """
        if not Utility.is_exist(
                RazorpayAction, raise_error=False, name=request_data.get('name'), bot=bot, status=True
        ):
            raise AppException(f'Action with name "{request_data.get("name")}" not found')
        action = RazorpayAction.objects(name=request_data.get("name"), bot=bot).get()
        action.api_key = CustomActionRequestParameters(**request_data.get("api_key"))
        action.api_secret = CustomActionRequestParameters(**request_data.get("api_secret"))
        action.amount = CustomActionRequestParameters(**request_data.get("amount"))
        action.currency = CustomActionRequestParameters(**request_data.get("currency"))
        action.username = CustomActionRequestParameters(**request_data.get("username")) if request_data.get("username") else None
        action.email = CustomActionRequestParameters(**request_data.get("email")) if request_data.get("email") else None
        action.contact = CustomActionRequestParameters(**request_data.get("contact")) if request_data.get("contact") else None
        action.user = user
        action.save()

    def get_razorpay_action_config(self, bot: Text, with_doc_id: bool = True):
        """
        Retrieve razorpay config.

        :param bot: bot id
        :param with_doc_id: return document id along with action configuration if True
        """
        for action in RazorpayAction.objects(bot=bot, status=True):
            action = action.to_mongo().to_dict()
            if with_doc_id:
                action['_id'] = action['_id'].__str__()
            else:
                action.pop('_id')
            action.pop('status')
            action.pop('bot')
            action.pop('user')

            yield action

    def save_content(self, content: Text, user: Text, bot: Text):
        bot_settings = self.get_bot_settings(bot=bot, user=user)
        if not bot_settings["llm_settings"]['enable_faq']:
            raise AppException('Faq feature is disabled for the bot! Please contact support.')
        if len(content.split()) < 10:
            raise AppException("Content should contain atleast 10 words.")

        content_obj = CognitionData()
        content_obj.data = content
        content_obj.user = user
        content_obj.bot = bot
        id = (
            content_obj.save().id.__str__()
        )
        return id

    def update_content(self, content_id: str, content: Text, user: Text, bot: Text):
        if len(content.split()) < 10:
            raise AppException("Content should contain atleast 10 words.")

        Utility.is_exist(CognitionData, bot=bot, id__ne=content_id, data=content, content_type__ne=CognitionDataType.json.value,
                         exp_message="Text already exists!")

        try:
            content_obj = CognitionData.objects(bot=bot, id=content_id).get()
            content_obj.data = content
            content_obj.user = user
            content_obj.timestamp = datetime.utcnow()
            content_obj.save()
        except DoesNotExist:
            raise AppException("Content with given id not found!")

    def delete_content(self, content_id: str, user: Text, bot: Text):
        try:
            content = CognitionData.objects(bot=bot, id=content_id).get()
            content.delete()
        except DoesNotExist:
            raise AppException("Text does not exists!")

    def get_content(self, bot: Text):
        """
        fetches content

        :param bot: bot id
        :return: yield dict
        """
        for value in CognitionData.objects(bot=bot):
            final_data = {}
            item = value.to_mongo().to_dict()
            data = item.pop("data")
            final_data["_id"] = item["_id"].__str__()
            final_data['content'] = data
            yield final_data

    def save_cognition_data(self, payload: Dict, user: Text, bot: Text):
        bot_settings = self.get_bot_settings(bot=bot, user=user)
        if not bot_settings["llm_settings"]['enable_faq']:
            raise AppException('Faq feature is disabled for the bot! Please contact support.')
        payload_obj = CognitionData()
        payload_obj.data = payload.get('data')
        payload_obj.content_type = payload.get('content_type')
        payload_obj.metadata = [CognitionMetadata(**meta) for meta in payload.get('metadata', [])]
        payload_obj.user = user
        payload_obj.bot = bot
        payload_id = payload_obj.save().to_mongo().to_dict()["_id"].__str__()
        return payload_id

    def update_cognition_data(self, payload_id: str, payload: Dict, user: Text, bot: Text):
        data = payload['data']
        content_type = payload['content_type']
        Utility.is_exist(CognitionData, bot=bot, id__ne=payload_id, data=data, content_type__ne=CognitionDataType.json.value,
                         exp_message="Payload data already exists!")

        try:
            payload_obj = CognitionData.objects(bot=bot, id=payload_id).get()
            payload_obj.data = data
            payload_obj.content_type = content_type
            payload_obj.user = user
            payload_obj.timestamp = datetime.utcnow()
            payload_obj.save()
        except DoesNotExist:
            raise AppException("Payload with given id not found!")

    def delete_cognition_data(self, payload_id: str, bot: Text):
        try:
            payload = CognitionData.objects(bot=bot, id=payload_id).get()
            payload.delete()
        except DoesNotExist:
            raise AppException("Payload does not exists!")

    def list_cognition_data(self, bot: Text):
        """
        fetches content

        :param bot: bot id
        :return: yield dict
        """
        for value in CognitionData.objects(bot=bot):
            final_data = {}
            item = value.to_mongo().to_dict()
            data = item.pop("data")
            data_type = item.pop("content_type")
            metadata = item.pop("metadata")
            final_data["_id"] = item["_id"].__str__()
            final_data['content'] = data
            final_data['content_type'] = data_type
            final_data['metadata'] = metadata
            yield final_data<|MERGE_RESOLUTION|>--- conflicted
+++ resolved
@@ -11,7 +11,7 @@
 import networkx as nx
 import yaml
 from fastapi import File
-from loguru import logger as logging, logger
+from loguru import logger as logging
 from mongoengine import Document
 from mongoengine.errors import DoesNotExist
 from mongoengine.errors import NotUniqueError
@@ -263,28 +263,10 @@
         ]
 
     def load_multiflow_stories_yaml(self, bot: Text):
-<<<<<<< HEAD
         multiflow = MultiflowStories.objects(bot=bot, status=True).exclude('id', 'bot', 'user', 'timestamp',
                                                                            'status').to_json()
         multiflow = json.loads(multiflow)
         return {'multiflow_story': multiflow}
-=======
-        multiflow = list(MultiflowStories.objects(bot=bot, status=True))
-        fields = []
-        multiflow_stories = {}
-        for value in multiflow:
-            final = {}
-            item = value.to_mongo().to_dict()
-            final['block_name'] = item.get('block_name')
-            final['events'] = item.get('events')
-            final['metadata'] = item.get('metadata', [])
-            final['template_type'] = item.get('template_type')
-            final['start_checkpoints'] = item.get('start_checkpoints')
-            final['end_checkpoints'] = item.get('end_checkpoints', [])
-            fields.append(final)
-        multiflow_stories['multiflow_story'] = fields
-        return multiflow_stories
->>>>>>> c752d9db
 
     def delete_bot_data(self, bot: Text, user: Text, what=REQUIREMENTS.copy()):
         """
@@ -1192,7 +1174,6 @@
                 yield SlotSet(key=event.name, value=event.value, timestamp=timestamp)
 
     def __retrieve_existing_components(self, bot):
-<<<<<<< HEAD
         component_dict = {
             StoryStepType.intent.value: dict(Intents.objects(bot=bot, status=True).values_list('name', 'id')),
             StoryStepType.slot.value: dict(Slots.objects(bot=bot, status=True).values_list('name', 'id')),
@@ -1215,41 +1196,6 @@
 
     def __updated_events(self, bot, events):
         component_dict = self.__retrieve_existing_components(bot)
-=======
-        intents = {}
-        slots = {}
-        utterances = {}
-        actions = {}
-        intents['intents'] = dict(Intents.objects(bot=bot, status=True).values_list('name', 'id'))
-        slots['slots'] = dict(Slots.objects(bot=bot, status=True).values_list('name', 'id'))
-        utterances['utterances'] = dict(Utterances.objects(bot=bot, status=True).values_list('name', 'id'))
-        component_dict = {
-            StoryStepType.intent.value: intents['intents'],
-            StoryStepType.slot.value: slots['slots'],
-            StoryStepType.bot.value: utterances['utterances']
-        }
-        http_action = dict(HttpActionConfig.objects(bot=bot, status=True).values_list('action_name', 'id'))
-        email_action = dict(EmailActionConfig.objects(bot=bot, status=True).values_list('action_name', 'id'))
-        google_search_action = dict(GoogleSearchAction.objects(bot=bot, status=True).values_list('name', 'id'))
-        slot_set_action = dict(SlotSetAction.objects(bot=bot, status=True).values_list('name', 'id'))
-        jira_action = dict(JiraAction.objects(bot=bot, status=True).values_list('name', 'id'))
-        form_action = dict(FormValidationAction.objects(bot=bot, status=True).values_list('name', 'id'))
-        zendesk_action = dict(ZendeskAction.objects(bot=bot, status=True).values_list('name', 'id'))
-        pipedrive_leads_action = dict(PipedriveLeadsAction.objects(bot=bot, status=True).values_list('name', 'id'))
-        hubspot_forms_action = dict(HubspotFormsAction.objects(bot=bot, status=True).values_list('name', 'id'))
-        two_stage_fallback_action = dict(KaironTwoStageFallbackAction.objects(bot=bot, status=True).values_list('name', 'id'))
-        prompt_action = dict(PromptAction.objects(bot=bot, status=True).values_list('name', 'id'))
-        web_search_action = dict(WebSearchAction.objects(bot=bot, status=True).values_list('name', 'id'))
-        all_actions = [http_action, google_search_action, email_action, slot_set_action, jira_action, form_action,
-                       zendesk_action, pipedrive_leads_action, hubspot_forms_action, two_stage_fallback_action,
-                       prompt_action, web_search_action]
-        combined_actions = {key: value for action in all_actions for key, value in action.items()}
-        actions['actions'] = combined_actions
-        return component_dict, actions
-
-    def __updated_events(self, bot, events):
-        component_dict, actions = self.__retrieve_existing_components(bot)
->>>>>>> c752d9db
         for event in events:
             step = event['step']
             connections = event.get('connections', [])
@@ -1258,22 +1204,12 @@
 
             if step_type in component_dict:
                 step['component_id'] = str(component_dict[step_type].get(step_name_lower))
-<<<<<<< HEAD
-=======
-            elif step_name_lower in actions['actions']:
-                step['component_id'] = str(actions['actions'].get(step_name_lower))
->>>>>>> c752d9db
             if connections:
                 for connection in connections:
                     connection_type = connection['type']
                     connection_name_lower = connection['name'].lower()
                     if connection_type in component_dict:
                         connection['component_id'] = str(component_dict[connection_type].get(connection_name_lower))
-<<<<<<< HEAD
-=======
-                    elif connection_name_lower in actions['actions']:
-                        connection['component_id'] = str(actions['actions'].get(connection_name_lower))
->>>>>>> c752d9db
         return events
 
     def __fetch_multiflow_story_block_names(self, bot: Text):
@@ -1286,15 +1222,9 @@
         existing_multiflow_stories = self.__fetch_multiflow_story_block_names(bot)
         existing_stories = self.__fetch_story_block_names(bot)
         existing_rules = self.fetch_rule_block_names(bot)
-<<<<<<< HEAD
         existing_flows = set(existing_multiflow_stories + existing_stories + existing_rules)
         for story in multiflow_stories:
             if story['block_name'].strip().lower() not in existing_flows:
-=======
-        collection = set(existing_multiflow_stories + existing_stories + existing_rules)
-        for story in multiflow_stories:
-            if story['block_name'].strip().lower() not in collection:
->>>>>>> c752d9db
                 story['events'] = self.__updated_events(bot, story['events'])
                 multiflow_story = MultiflowStories(**story)
                 multiflow_story.bot = bot
