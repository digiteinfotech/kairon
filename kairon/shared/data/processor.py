import itertools
import ujson as json
import os
import uuid
from collections import ChainMap
from copy import deepcopy
from datetime import datetime, timedelta, timezone
from pathlib import Path
from typing import Text, Dict, List
from urllib.parse import urljoin

import networkx as nx
import yaml
from fastapi import File
from loguru import logger as logging
from mongoengine import Document
from mongoengine.errors import DoesNotExist
from mongoengine.errors import NotUniqueError
from mongoengine.queryset.visitor import Q
from pandas import DataFrame
from rasa.shared.constants import (
    DEFAULT_CONFIG_PATH,
    DEFAULT_DATA_PATH,
    DEFAULT_DOMAIN_PATH,
    INTENT_MESSAGE_PREFIX,
    DEFAULT_NLU_FALLBACK_INTENT_NAME,
)
from rasa.shared.core.constants import (
    RULE_SNIPPET_ACTION_NAME,
    DEFAULT_INTENTS,
    DEFAULT_SLOT_NAMES,
    MAPPING_TYPE,
    SlotMappingType,
)
from rasa.shared.core.domain import SessionConfig
from rasa.shared.core.events import ActionExecuted, UserUttered, ActiveLoop
from rasa.shared.core.events import SlotSet
from rasa.shared.core.slots import CategoricalSlot, FloatSlot
from rasa.shared.core.training_data.story_writer.yaml_story_writer import (
    YAMLStoryWriter,
)
from rasa.shared.core.training_data.structures import Checkpoint, RuleStep
from rasa.shared.core.training_data.structures import STORY_START
from rasa.shared.core.training_data.structures import StoryGraph, StoryStep
from rasa.shared.importers.rasa import Domain
from rasa.shared.importers.rasa import RasaFileImporter
from rasa.shared.nlu.constants import TEXT
from rasa.shared.nlu.training_data.message import Message
from rasa.shared.nlu.training_data.training_data import TrainingData
from rasa.shared.utils.io import read_config_file
from werkzeug.utils import secure_filename

from kairon.api import models
from kairon.exceptions import AppException
from kairon.shared.actions.data_objects import (
    HttpActionConfig,
    HttpActionRequestBody,
    ActionServerLogs,
    Actions,
    SlotSetAction,
    FormValidationAction,
    EmailActionConfig,
    GoogleSearchAction,
    JiraAction,
    ZendeskAction,
    PipedriveLeadsAction,
    SetSlots,
    HubspotFormsAction,
    HttpActionResponse,
    SetSlotsFromResponse,
    CustomActionRequestParameters,
    KaironTwoStageFallbackAction,
    QuickReplies,
    RazorpayAction,
    PromptAction,
    LlmPrompt,
    FormSlotSet,
    DatabaseAction,
    DbQuery,
    PyscriptActionConfig,
    WebSearchAction,
    UserQuestion,
)
from kairon.shared.actions.models import (
    ActionType,
    HttpRequestContentType,
    ActionParameterType,
    DbQueryValueType,
)
from kairon.shared.data.audit.data_objects import AuditLogData
from kairon.shared.importer.processor import DataImporterLogProcessor
from kairon.shared.metering.constants import MetricType
from kairon.shared.metering.metering_processor import MeteringProcessor
from kairon.shared.models import (
    StoryEventType,
    TemplateType,
    StoryStepType,
    HttpContentType,
    StoryType,
    LlmPromptSource,
)
from kairon.shared.plugins.factory import PluginFactory
from kairon.shared.utils import Utility, StoryValidator
from .constant import (
    DOMAIN,
    SESSION_CONFIG,
    STORY_EVENT,
    REGEX_FEATURES,
    LOOKUP_TABLE,
    TRAINING_EXAMPLE,
    RESPONSE,
    ENTITY,
    SLOTS,
    UTTERANCE_TYPE,
    CUSTOM_ACTIONS,
    REQUIREMENTS,
    EVENT_STATUS,
    COMPONENT_COUNT,
    SLOT_TYPE,
    DEFAULT_NLU_FALLBACK_RULE,
    DEFAULT_NLU_FALLBACK_RESPONSE,
    DEFAULT_ACTION_FALLBACK_RESPONSE,
    ENDPOINT_TYPE,
    TOKEN_TYPE,
    KAIRON_TWO_STAGE_FALLBACK,
    DEFAULT_NLU_FALLBACK_UTTERANCE_NAME,
    ACCESS_ROLES,
    LogType,
)
from .data_objects import (
    Responses,
    SessionConfigs,
    Configs,
    Endpoints,
    Entities,
    EntitySynonyms,
    TrainingExamples,
    Stories,
    Intents,
    Forms,
    LookupTables,
    RegexFeatures,
    Entity,
    EndPointBot,
    EndPointAction,
    EndPointHistory,
    Slots,
    StoryEvents,
    ModelDeployment,
    Rules,
    Utterances, BotSettings, ChatClientConfig, SlotMapping, KeyVault, EventConfig, TrainingDataGenerator,
    MultiflowStories, MultiflowStoryEvents, MultiFlowStoryMetadata,
    Synonyms, Lookup, Analytics, ModelTraining, ConversationsHistoryDeleteLogs
)
from .utils import DataUtility
from ..chat.broadcast.data_objects import MessageBroadcastLogs
from ..cognition.data_objects import CognitionSchema
from ..constants import KaironSystemSlots, PluginTypes, EventClass
from ..custom_widgets.data_objects import CustomWidgets
from ..importer.data_objects import ValidationLogs
from ..multilingual.data_objects import BotReplicationLogs
from ..test.data_objects import ModelTestingLogs


class MongoProcessor:
    """
    Class contains logic for saves, updates and deletes bot data in mongo database
    """

    async def upload_and_save(
        self,
        nlu: File,
        domain: File,
        stories: File,
        config: File,
        rules: File,
        http_action: File,
        multiflow_stories: File,
        bot: Text,
        user: Text,
        overwrite: bool = True,
    ):
        """
        loads the training data into database

        :param nlu: nlu data
        :param domain: domain data
        :param stories: stories data
        :param rules: rules data
        :param http_action: http_actions data
        :param config: config data
        :param multiflow_stories: multiflow_stories data
        :param bot: bot id
        :param user: user id
        :param overwrite: whether to append or overwrite, default is overwite
        :return: None
        """
        training_file_loc = await DataUtility.save_training_files(
            nlu, domain, config, stories, rules, http_action, multiflow_stories
        )
        await self.save_from_path(training_file_loc["root"], bot, overwrite, user)
        Utility.delete_directory(training_file_loc["root"])

    def download_files(self, bot: Text, user: Text, download_multiflow: bool = False):
        """
        create zip file containing download data

        :param bot: bot id
        :param user: user id
        :param download_multiflow: flag to download multiflow stories.
        :return: zip file path
        """
        nlu = self.load_nlu(bot)
        domain = self.load_domain(bot)
        stories = self.load_stories(bot)
        config = self.load_config(bot)
        chat_client_config = self.load_chat_client_config(bot, user)
        rules = self.get_rules_for_training(bot)
        if download_multiflow:
            multiflow_stories = self.load_linear_flows_from_multiflow_stories(bot)
            stories = stories.merge(multiflow_stories[0])
            rules = rules.merge(multiflow_stories[1])
        multiflow_stories = self.load_multiflow_stories_yaml(bot)
        actions = self.load_action_configurations(bot)
        return Utility.create_zip_file(
            nlu,
            domain,
            stories,
            config,
            bot,
            rules,
            actions,
            multiflow_stories,
            chat_client_config,
        )

    async def apply_template(self, template: Text, bot: Text, user: Text):
        """
        apply use-case template

        :param template: use-case template name
        :param bot: bot id
        :param user: user id

        :return: None
        :raises: raise AppException
        """
        use_case_path = os.path.join("./template/use-cases", secure_filename(template))
        if os.path.exists(use_case_path):
            await self.save_from_path(path=use_case_path, bot=bot, user=user)
        else:
            raise AppException("Invalid template!")

    async def save_from_path(
        self, path: Text, bot: Text, overwrite: bool = True, user="default"
    ):
        """
        saves training data file

        :param path: data directory path
        :param bot: bot id
        :param overwrite: append or overwrite, default is overwrite
        :param user: user id
        :return: None
        """
        from kairon.importer.validator.file_validator import TrainingDataValidator

        try:
            domain_path = os.path.join(path, DEFAULT_DOMAIN_PATH)
            training_data_path = os.path.join(path, DEFAULT_DATA_PATH)
            config_path = os.path.join(path, DEFAULT_CONFIG_PATH)
            actions_yml = os.path.join(path, "actions.yml")
            multiflow_stories_yml = os.path.join(path, "multiflow_stories.yml")
            importer = RasaFileImporter.load_from_config(
                config_path=config_path,
                domain_path=domain_path,
                training_data_paths=training_data_path,
            )
            domain = importer.get_domain()
            story_graph = importer.get_stories()
            config = importer.get_config()
            nlu = importer.get_nlu_data(config.get("language"))
            actions = Utility.read_yaml(actions_yml)
            multiflow_stories = (
                Utility.read_yaml(multiflow_stories_yml)
                if multiflow_stories_yml
                else None
            )
            TrainingDataValidator.validate_custom_actions(actions)

            self.save_training_data(
                bot,
                user,
                config,
                domain,
                story_graph,
                nlu,
                actions,
                multiflow_stories,
                overwrite=overwrite,
                what=REQUIREMENTS.copy() - {"chat_client_config"},
            )
        except Exception as e:
            logging.info(e)
            raise AppException(e)

    def save_training_data(
        self,
        bot: Text,
        user: Text,
        config: dict = None,
        domain: Domain = None,
        story_graph: StoryGraph = None,
        nlu: TrainingData = None,
        actions: dict = None,
        multiflow_stories: dict = None,
        chat_client_config: dict = None,
        overwrite: bool = False,
        what: set = REQUIREMENTS.copy(),
    ):
        if overwrite:
            self.delete_bot_data(bot, user, what)

        if "actions" in what:
            self.save_integrated_actions(actions, bot, user)
        if "domain" in what:
            self.save_domain(domain, bot, user)
        if "stories" in what:
            self.save_stories(story_graph.story_steps, bot, user)
        if "nlu" in what:
            self.save_nlu(nlu, bot, user)
        if "rules" in what:
            self.save_rules(story_graph.story_steps, bot, user)
        if "config" in what:
            self.add_or_overwrite_config(config, bot, user)
        if "chat_client_config" in what:
            self.save_chat_client_config(chat_client_config, bot, user)
        if "multiflow_stories" in what:
            self.save_multiflow_stories(multiflow_stories, bot, user)

    def apply_config(self, template: Text, bot: Text, user: Text):
        """
        apply config template

        :param template: template name
        :param bot: bot id
        :param user: user id
        :return: None
        :raises: AppException
        """
        config_path = os.path.join(
            "./template/config", secure_filename(template) + ".yml"
        )
        if os.path.exists(config_path):
            self.save_config(read_config_file(config_path), bot=bot, user=user)
        else:
            raise AppException("Invalid config!")

    def load_multiflow_stories_yaml(self, bot: Text):
        multiflow = (
            MultiflowStories.objects(bot=bot, status=True)
            .exclude("id", "bot", "user", "timestamp", "status")
            .to_json()
        )
        multiflow = json.loads(multiflow)
        return {"multiflow_story": multiflow}

    def get_config_templates(self):
        """
        fetches list of available config template

        :return: config template list
        """
        files = Utility.list_files("./template/config")
        return [
            {"name": Path(file).stem, "config": read_config_file(file)}
            for file in files
        ]

    def delete_bot_data(self, bot: Text, user: Text, what=REQUIREMENTS.copy()):
        """
        deletes bot data

        :param bot: bot id
        :param user: user id
        :param what: training data that should be deleted
        :return: None
        """
        if "domain" in what:
            self.delete_domain(bot, user)
        if "stories" in what:
            self.delete_stories(bot, user)
        if "nlu" in what:
            self.delete_nlu(bot, user)
        if "config" in what:
            self.delete_config(bot, user)
        if "rules" in what:
            self.delete_rules(bot, user)
        if "actions" in what:
            self.delete_bot_actions(bot, user)
        if "multiflow_stories" in what:
            self.delete_multiflow_stories(bot, user)

    def save_nlu(self, nlu: TrainingData, bot: Text, user: Text):
        """
        saves training examples

        :param nlu: nly data
        :param bot: bot id
        :param user: user id
        :return: None
        """
        self.__save_training_examples(nlu.training_examples, bot, user)
        self.__save_entity_synonyms(nlu.entity_synonyms, bot, user)
        self.__save_lookup_tables(nlu.lookup_tables, bot, user)
        self.__save_regex_features(nlu.regex_features, bot, user)

    def delete_nlu(self, bot: Text, user: Text):
        """
        soft deletes nlu data

        :param bot: bot id
        :param user: user id
        :return: None
        """
        Utility.hard_delete_document(
            [TrainingExamples, EntitySynonyms, LookupTables, RegexFeatures], bot=bot
        )

    def load_nlu(self, bot: Text) -> TrainingData:
        """
        loads nlu data for training

        :param bot: bot id
        :return: TrainingData object
        """
        training_examples = self.__prepare_training_examples(bot)
        entity_synonyms = self.__prepare_training_synonyms(bot)
        lookup_tables = self.__prepare_training_lookup_tables(bot)
        regex_features = self.__prepare_training_regex_features(bot)
        return TrainingData(
            training_examples=training_examples,
            entity_synonyms=entity_synonyms,
            lookup_tables=lookup_tables,
            regex_features=regex_features,
        )

    def save_domain(self, domain: Domain, bot: Text, user: Text):
        """
        saves domain data

        :param domain: domain data
        :param bot: bot id
        :param user: user id
        :return: None
        """
        self.__save_intents(domain.intent_properties, bot, user)
        self.__save_domain_entities(domain.entities, bot, user)
        actions = list(
            filter(
                lambda actions: not actions.startswith("utter_"), domain.user_actions
            )
        )
        self.__save_actions(actions, bot, user)
        self.__save_responses(domain.responses, bot, user)
        self.save_utterances(domain.responses.keys(), bot, user)
        self.__save_slots(domain.slots, bot, user)
        self.__save_forms(domain.forms, bot, user)
        self.__save_session_config(domain.session_config, bot, user)
        self.__save_slot_mapping(domain.slots, bot, user)

    def delete_domain(self, bot: Text, user: Text):
        """
        soft deletes domain data

        :param bot: bot id
        :param user: user id
        :return: None
        """
        Utility.hard_delete_document(
            [
                Intents,
                Entities,
                Forms,
                FormValidationAction,
                Responses,
                Slots,
                SlotMapping,
                Utterances,
            ],
            bot=bot,
        )
        Utility.hard_delete_document([Actions], bot=bot, type=None)

    def load_domain(self, bot: Text) -> Domain:
        """
        loads domain data for training

        :param bot: bot id
        :return: dict of Domain objects
        """
        intent_properties = self.__prepare_training_intents_and_properties(bot)

        domain_dict = {
            DOMAIN.INTENTS.value: intent_properties,
            DOMAIN.ACTIONS.value: self.__prepare_training_actions(bot),
            DOMAIN.SLOTS.value: self.__prepare_training_slots(bot),
            DOMAIN.SESSION_CONFIG.value: self.__prepare_training_session_config(bot),
            DOMAIN.RESPONSES.value: self.__prepare_training_responses(bot),
            DOMAIN.FORMS.value: self.__prepare_training_forms(bot),
            DOMAIN.ENTITIES.value: self.__prepare_training_domain_entities(bot),
        }
        return Domain.from_dict(domain_dict)

    def save_stories(self, story_steps: List[StoryStep], bot: Text, user: Text):
        """
        saves stories data

        :param story_steps: stories data
        :param bot: bot id
        :param user: user id
        :return: None
        """
        self.__save_stories(story_steps, bot, user)

    def delete_stories(self, bot: Text, user: Text):
        """
        soft deletes stories

        :param bot: bot id
        :param user: user id
        :return: None
        """
        Utility.hard_delete_document([Stories], bot=bot)

    def load_stories(self, bot: Text) -> StoryGraph:
        """
        loads multiflow stories for training.
        Each multiflow story is divided into linear stories and segregated into either story or rule.

        :param bot: bot id
        :return: StoryGraph
        """
        return self.__prepare_training_story(bot)

    def delete_multiflow_stories(self, bot: Text, user: Text):
        """
        soft deletes stories
        :param bot: bot id
        :param user: user id
        :return: None
        """
        Utility.hard_delete_document([MultiflowStories], bot=bot)

    def save_multiflow_stories(self, multiflow_stories: dict, bot: Text, user: Text):
        """
        saves multiflow stories data
        :param multiflow_stories: multiflow stories data
        :param bot: bot id
        :param user: user id
        :return: None
        """
        if multiflow_stories and multiflow_stories.get("multiflow_story"):
            self.__save_multiflow_stories(
                multiflow_stories["multiflow_story"], bot, user
            )

    def load_linear_flows_from_multiflow_stories(
        self, bot: Text
    ) -> (StoryGraph, StoryGraph):
        """
        loads multiflow stories for training.
        Each multiflow story is divided into linear stories and segregated into either story or rule.

        :param bot: bot id
        :return: Tuple with 2 StoryGraph objects, one each for Stories and Rules.
        """
        return self.__prepare_training_multiflow_story(bot)

    def __save_training_examples(self, training_examples, bot: Text, user: Text):
        if training_examples:
            new_examples = list(
                self.__extract_training_examples(training_examples, bot, user)
            )
            if new_examples:
                TrainingExamples.objects.insert(new_examples)

    def check_training_example_exists(self, text: Text, bot: Text):
        try:
            training_example = (
                TrainingExamples.objects(bot=bot, text=text, status=True)
                .get()
                .to_mongo()
                .to_dict()
            )
            data = {"is_exists": True, "intent": training_example["intent"]}
        except DoesNotExist as e:
            logging.info(e)
            data = {"is_exists": False, "intent": None}
        return data

    def __extract_entities(self, entities):
        for entity in entities:
            entity_data = Entity(
                start=entity[ENTITY.START.value],
                end=entity[ENTITY.END.value],
                value=entity[ENTITY.VALUE.value],
                entity=entity[ENTITY.ENTITY.value],
            )
            entity_data.clean()
            yield entity_data

    def __extract_training_examples(self, training_examples, bot: Text, user: Text):
        saved_training_examples, _ = self.get_all_training_examples(bot)
        for training_example in training_examples:
            if (
                "text" in training_example.data
                and str(training_example.data["text"]).lower()
                not in saved_training_examples
            ):
                training_data = TrainingExamples()
                training_data.intent = str(
                    training_example.data[TRAINING_EXAMPLE.INTENT.value]
                )
                training_data.text = training_example.data["text"]
                training_data.bot = bot
                training_data.user = user
                if "entities" in training_example.data:
                    training_data.entities = list(
                        self.__extract_entities(
                            training_example.data[TRAINING_EXAMPLE.ENTITIES.value]
                        )
                    )
                training_data.clean()
                yield training_data

    def __fetch_all_synonyms_value(self, bot: Text):
        synonyms = list(
            EntitySynonyms.objects(bot=bot, status=True).values_list("value")
        )
        return synonyms

    def __fetch_all_synonyms_name(self, bot: Text):
        synonyms = list(Synonyms.objects(bot=bot, status=True).values_list("name"))
        return synonyms

    def __extract_synonyms(self, synonyms, bot: Text, user: Text):
        saved_synonyms = self.__fetch_all_synonyms_value(bot)
        saved_synonym_names = self.__fetch_all_synonyms_name(bot)
        for key, value in synonyms.items():
            if value not in saved_synonym_names:
                self.add_synonym(value, bot, user)
                saved_synonym_names.append(value)
            if key not in saved_synonyms:
                new_synonym = EntitySynonyms(bot=bot, name=value, value=key, user=user)
                new_synonym.clean()
                yield new_synonym

    def __save_entity_synonyms(self, entity_synonyms, bot: Text, user: Text):
        if entity_synonyms:
            new_synonyms = list(self.__extract_synonyms(entity_synonyms, bot, user))
            if new_synonyms:
                EntitySynonyms.objects.insert(new_synonyms)

    def fetch_synonyms(self, bot: Text, status=True):
        """
        fetches entity synonyms

        :param bot: bot id
        :param status: active or inactive, default is active
        :return: yield name, value
        """
        synonyms = Synonyms.objects(bot=bot, status=status)
        for synonym in synonyms:
            yield {"_id": synonym.id.__str__(), "synonym": synonym.name}

    def fetch_synonyms_values(self, bot: Text, status=True):
        """
        fetches entity synonyms

        :param bot: bot id
        :param status: active or inactive, default is active
        :return: yield name, value
        """
        entitySynonyms = EntitySynonyms.objects(bot=bot, status=status)
        for entitySynonym in entitySynonyms:
            yield {
                "_id": entitySynonym.id.__str__(),
                "synonym": entitySynonym.name,
                "value": entitySynonym.value,
            }

    def __prepare_training_synonyms(self, bot: Text):
        synonyms = list(self.fetch_synonyms_values(bot))
        training_synonyms = {}
        for synonym in synonyms:
            training_synonyms[synonym["value"]] = synonym["synonym"]
        return training_synonyms

    def __prepare_entities(self, entities):
        for entity in entities:
            yield entity.to_mongo().to_dict()

    def fetch_training_examples(self, bot: Text, status=True):
        """
        fetches training examples

        :param bot: bot id
        :param status: active or inactive, default is active
        :return: Message List
        """
        trainingExamples = TrainingExamples.objects(bot=bot, status=status)
        for trainingExample in trainingExamples:
            message = Message()
            message.data = {
                TRAINING_EXAMPLE.INTENT.value: trainingExample.intent,
                TEXT: trainingExample.text,
            }
            if trainingExample.entities:
                message.data[TRAINING_EXAMPLE.ENTITIES.value] = list(
                    self.__prepare_entities(trainingExample.entities)
                )
            yield message

    def __prepare_training_examples(self, bot: Text):
        return list(self.fetch_training_examples(bot))

    def __fetch_all_lookups(self, bot: Text):
        lookup_tables = list(Lookup.objects(bot=bot, status=True).values_list("name"))

        return lookup_tables

    def __fetch_all_lookup_values(self, bot: Text):
        lookup_tables = list(
            LookupTables.objects(bot=bot, status=True).values_list("value")
        )

        return lookup_tables

    def __extract_lookup_tables(self, lookup_tables, bot: Text, user: Text):
        saved_lookup = self.__fetch_all_lookup_values(bot)
        saved_lookup_names = self.__fetch_all_lookups(bot)
        for lookup_table in lookup_tables:
            name = lookup_table[LOOKUP_TABLE.NAME.value]
            if name not in saved_lookup_names:
                self.add_lookup(name, bot, user)
                saved_lookup_names.append(name)
            for element in lookup_table[LOOKUP_TABLE.ELEMENTS.value]:
                if element not in saved_lookup:
                    new_lookup = LookupTables(
                        name=name, value=element, bot=bot, user=user
                    )
                    new_lookup.clean()
                    yield new_lookup

    def __save_lookup_tables(self, lookup_tables, bot: Text, user: Text):
        if lookup_tables:
            new_lookup = list(self.__extract_lookup_tables(lookup_tables, bot, user))
            if new_lookup:
                LookupTables.objects.insert(new_lookup)

    def fetch_lookup_tables(self, bot: Text, status=True):
        """
        fetches lookup table

        :param bot: bot id
        :param status: user id
        :return: yield dict of lookup tables
        """
        lookup_tables = LookupTables.objects(bot=bot, status=status).aggregate(
            [{"$group": {"_id": "$name", "elements": {"$push": "$value"}}}]
        )
        for lookup_table in lookup_tables:
            yield {
                LOOKUP_TABLE.NAME.value: lookup_table["_id"],
                LOOKUP_TABLE.ELEMENTS.value: lookup_table["elements"],
            }

    def __prepare_training_lookup_tables(self, bot: Text):
        return list(self.fetch_lookup_tables(bot))

    def __fetch_all_regex_patterns(self, bot: Text):
        regex_patterns = list(
            RegexFeatures.objects(bot=bot, status=True).values_list("pattern")
        )
        return regex_patterns

    def __extract_regex_features(self, regex_features, bot: Text, user: Text):
        saved_regex_patterns = self.__fetch_all_regex_patterns(bot)
        for regex_feature in regex_features:
            if regex_feature["pattern"] not in saved_regex_patterns:
                regex_data = RegexFeatures(**regex_feature)
                regex_data.bot = bot
                regex_data.user = user
                regex_data.clean()
                yield regex_data

    def __save_regex_features(self, regex_features, bot: Text, user: Text):
        if regex_features:
            new_regex_patterns = list(
                self.__extract_regex_features(regex_features, bot, user)
            )
            if new_regex_patterns:
                RegexFeatures.objects.insert(new_regex_patterns)

    def fetch_regex_features(self, bot: Text, status=True):
        """
        fetches regular expression for entities

        :param bot: bot id
        :param status: active or inactive, default is active
        :return: yield dict of regular expression
        """
        regex_features = RegexFeatures.objects(bot=bot, status=status)
        for regex_feature in regex_features:
            yield {
                REGEX_FEATURES.NAME.value: regex_feature["name"],
                REGEX_FEATURES.PATTERN.value: regex_feature["pattern"],
            }

    def __prepare_training_regex_features(self, bot: Text):
        return list(self.fetch_regex_features(bot))

    def __extract_intents(self, intents, bot: Text, user: Text):
        """
        If intents does not have use_entities flag set in the domain.yml, then
        use_entities is assumed to be True by rasa.
        """
        saved_intents = self.__prepare_training_intents(bot)
        for intent in intents:
            if intent.strip().lower() not in saved_intents:
                entities = intents[intent].get("used_entities")
                use_entities = True if entities else False
                new_intent = Intents(
                    name=intent, bot=bot, user=user, use_entities=use_entities
                )
                new_intent.clean()
                yield new_intent

    def __save_intents(self, intents, bot: Text, user: Text):
        if intents:
            new_intents = list(self.__extract_intents(intents, bot, user))
            if new_intents:
                Intents.objects.insert(new_intents)

    def fetch_intents(self, bot: Text, status=True):
        """
        fetches intents

        :param bot: bot id
        :param status: active or inactive, default is active
        :return: List of intents
        """
        intents = Intents.objects(bot=bot, status=status).values_list("name")
        return list(intents)

    def __prepare_training_intents(self, bot: Text):
        intents = self.fetch_intents(bot)
        return intents

    def __prepare_training_intents_and_properties(self, bot: Text):
        intent_properties = []
        use_entities_true = {DOMAIN.USE_ENTITIES_KEY.value: True}
        use_entities_false = {DOMAIN.USE_ENTITIES_KEY.value: False}
        for intent in Intents.objects(bot=bot, status=True):
            intent_property = {}
            used_entities = intent["use_entities"]
            intent_property[intent["name"]] = (
                use_entities_true.copy() if used_entities else use_entities_false.copy()
            )
            intent_properties.append(intent_property)
        return intent_properties

    def __extract_domain_entities(self, entities: List[str], bot: Text, user: Text):
        saved_entities = self.__prepare_training_domain_entities(bot=bot)
        for entity in entities:
            if entity.strip().lower() not in saved_entities:
                new_entity = Entities(name=entity, bot=bot, user=user)
                new_entity.clean()
                yield new_entity

    def __save_domain_entities(self, entities: List[str], bot: Text, user: Text):
        if entities:
            new_entities = list(self.__extract_domain_entities(entities, bot, user))
            if new_entities:
                Entities.objects.insert(new_entities)

    def fetch_domain_entities(self, bot: Text, status=True):
        """
        fetches domain entities

        :param bot: bot id
        :param status: active or inactive, default is active
        :return: list of entities
        """
        entities = Entities.objects(bot=bot, status=status).values_list("name")
        return list(entities)

    def __prepare_training_domain_entities(self, bot: Text):
        entities = self.fetch_domain_entities(bot)
        return entities

    def __extract_forms(self, forms, bot: Text, user: Text):
        saved_forms = list(self.fetch_forms(bot, status=True) or [])
        saved_form_names = {
            key for name_mapping in saved_forms for key in name_mapping.keys()
        }
        for form, mappings in forms.items():
            if form not in saved_form_names:
                yield self.__save_form_logic(
                    form, mappings.get("required_slots") or {}, bot, user
                )

    def __save_form_logic(self, name, slots, bot, user):
        if Utility.is_exist(
            Actions, raise_error=False, name=f"validate_{name}", bot=bot, status=True
        ):
            form_validation_action = Actions.objects(
                name=f"validate_{name}", bot=bot, status=True
            ).get()
            form_validation_action.type = ActionType.form_validation_action.value
            form_validation_action.save()
        form = Forms(name=name, required_slots=slots, bot=bot, user=user)
        form.clean()
        return form

    def __save_slot_mapping(self, slots, bot, user):
        slots_name_list = self.__fetch_slot_names(bot)
        existing_slot_mappings = SlotMapping.objects(bot=bot, status=True).values_list(
            "slot"
        )
        mapping_to_save = []
        for slot in slots:
            items = vars(slot)
            slot_name = items["name"]
            slot_mapping = items["mappings"]
            if slot_mapping and slot_name in slots_name_list:
                if slot_name not in existing_slot_mappings:
                    mapping_to_save.append(
                        SlotMapping(
                            slot=slot_name, mapping=slot_mapping, bot=bot, user=user
                        )
                    )
        if mapping_to_save:
            SlotMapping.objects.insert(mapping_to_save)

    def __save_forms(self, forms, bot: Text, user: Text):
        if forms:
            new_forms = list(self.__extract_forms(forms, bot, user))
            if new_forms:
                Forms.objects.insert(new_forms)

    def fetch_forms(self, bot: Text, status=True):
        """
        fetches form

        :param bot: bot id
        :param status: active or inactive, default is active
        :return: list of forms
        """
        forms = Forms.objects(bot=bot, status=status)
        for form in forms:
            yield {form.name: {"required_slots": form.required_slots}}

    def __prepare_training_forms(self, bot: Text):
        forms = list(self.fetch_forms(bot))
        return dict(ChainMap(*forms))

    def __extract_actions(self, actions, bot: Text, user: Text):
        saved_actions = self.__prepare_training_actions(bot)
        for action in actions:
            if action.strip().lower() not in saved_actions:
                new_action = Actions(name=action, bot=bot, user=user)
                new_action.clean()
                yield new_action

    def __save_actions(self, actions, bot: Text, user: Text):
        if actions:
            new_actions = list(self.__extract_actions(actions, bot, user))
            if new_actions:
                Actions.objects.insert(new_actions)

    def fetch_actions(self, bot: Text, status=True):
        """
        fetches actions

        :param bot: bot id
        :param status: user id
        :return: list of actions
        """
        actions = Actions.objects(bot=bot, status=status).values_list("name")
        return list(actions)

    def __prepare_training_actions(self, bot: Text):
        actions = self.fetch_actions(bot)
        return actions

    def __extract_session_config(
        self, session_config: SessionConfig, bot: Text, user: Text
    ):
        return SessionConfigs(
            sesssionExpirationTime=session_config.session_expiration_time,
            carryOverSlots=session_config.carry_over_slots,
            bot=bot,
            user=user,
        )

    def __save_session_config(
        self, session_config: SessionConfig, bot: Text, user: Text
    ):
        try:
            if session_config:
                try:
                    session = SessionConfigs.objects().get(bot=bot)
                    session.session_expiration_time = (
                        session_config.session_expiration_time
                    )
                    session.carryOverSlots = True
                    session.user = user
                except DoesNotExist:
                    session = self.__extract_session_config(session_config, bot, user)
                session.save()

        except NotUniqueError as e:
            logging.info(e)
            raise AppException("Session Config already exists for the bot")
        except Exception as e:
            logging.info(e)
            raise AppException("Internal Server Error")

    def fetch_session_config(self, bot: Text):
        """
        fetches session config

        :param bot: bot id
        :return: SessionConfigs object
        """
        try:
            session_config = SessionConfigs.objects().get(bot=bot)
        except DoesNotExist as e:
            logging.info(e)
            session_config = None
        return session_config

    def __prepare_training_session_config(self, bot: Text):
        session_config = self.fetch_session_config(bot)
        if session_config:
            return {
                SESSION_CONFIG.SESSION_EXPIRATION_TIME.value: session_config.sesssionExpirationTime,
                SESSION_CONFIG.CARRY_OVER_SLOTS.value: session_config.carryOverSlots,
            }
        else:
            default_session = SessionConfig.default()
            return {
                SESSION_CONFIG.SESSION_EXPIRATION_TIME.value: default_session.session_expiration_time,
                SESSION_CONFIG.CARRY_OVER_SLOTS.value: default_session.carry_over_slots,
            }

    def __extract_response_value(self, values: List[Dict], key, bot: Text, user: Text):
        saved_responses = self.fetch_list_of_response(bot)
        for value in values:
            if value not in saved_responses:
                response = Responses()
                response.name = key.strip()
                response.bot = bot
                response.user = user
                r_type, r_object = DataUtility.prepare_response(value)
                if RESPONSE.Text.value == r_type:
                    response.text = r_object
                elif RESPONSE.CUSTOM.value == r_type:
                    response.custom = r_object
                response.clean()
                yield response

    def __extract_response(self, responses, bot: Text, user: Text):
        responses_result = []
        for key, values in responses.items():
            responses_to_saved = list(
                self.__extract_response_value(values, key, bot, user)
            )
            responses_result.extend(responses_to_saved)
        return responses_result

    def __save_responses(self, responses, bot: Text, user: Text):
        if responses:
            new_responses = self.__extract_response(responses, bot, user)
            if new_responses:
                Responses.objects.insert(new_responses)

    def save_utterances(self, utterances, bot: Text, user: Text):
        if utterances:
            new_utterances = []
            existing_utterances = Utterances.objects(bot=bot, status=True).values_list(
                "name"
            )
            for utterance in utterances:
                if utterance.strip().lower() not in existing_utterances:
                    new_utter = Utterances(name=utterance, bot=bot, user=user)
                    new_utter.clean()
                    new_utterances.append(new_utter)
            if new_utterances:
                Utterances.objects.insert(new_utterances)

    def __prepare_response_Text(self, texts: List[Dict]):
        for text in texts:
            yield text

    def fetch_responses(self, bot: Text, status=True):
        """
        fetches utterances

        :param bot: bot id
        :param status: active or inactive, default is True
        :return: yield bot utterances
        """
        responses = Responses.objects(bot=bot, status=status).aggregate(
            [
                {
                    "$group": {
                        "_id": "$name",
                        "texts": {"$push": "$text"},
                        "customs": {"$push": "$custom"},
                    }
                }
            ]
        )
        for response in responses:
            key = response["_id"]
            value = list(self.__prepare_response_Text(response["texts"]))
            if response["customs"]:
                value.extend(response["customs"])
            yield {key: value}

    def __prepare_training_responses(self, bot: Text):
        responses = dict(ChainMap(*list(self.fetch_responses(bot))))
        return responses

    def __fetch_slot_names(self, bot: Text):
        saved_slots = list(Slots.objects(bot=bot, status=True).values_list("name"))
        return saved_slots

    def __extract_slots(self, slots, bot: Text, user: Text):
        """
        If influence_conversation flag is not present for a slot, then it is assumed to be
        set to false by rasa.
        """
        slots_name_list = self.__fetch_slot_names(bot)
        slots_name_list.extend(list(DEFAULT_SLOT_NAMES))
        entities = self.__prepare_training_domain_entities(bot=bot)
        for slot in slots:
            items = vars(deepcopy(slot))
            if items["name"].strip().lower() not in slots_name_list:
                if items["name"].strip().lower() not in entities:
                    self.add_entity(items["name"], bot, user, False)
                items["type"] = slot.type_name
                items["value_reset_delay"] = items["_value_reset_delay"]
                items.pop("_value_reset_delay")
                items["bot"] = bot
                items["user"] = user
                items.pop("_value")
                items.pop("mappings")
                new_slot = Slots._from_son(items)
                new_slot.clean()
                yield new_slot

    def __save_slots(self, slots, bot: Text, user: Text):
        self.add_system_required_slots(bot, user)
        if slots:
            new_slots = list(self.__extract_slots(slots, bot, user))
            if new_slots:
                Slots.objects.insert(new_slots)

    def add_system_required_slots(self, bot: Text, user: Text):
        for slot in [
            s for s in KaironSystemSlots if s.value == KaironSystemSlots.bot.value
        ]:
            self.add_slot(
                {
                    "name": slot,
                    "type": "any",
                    "initial_value": bot,
                    "influence_conversation": False,
                },
                bot,
                user,
                raise_exception_if_exists=False,
            )

        for slot in [
            s
            for s in KaironSystemSlots
            if s.value
            in {
                KaironSystemSlots.kairon_action_response.value,
                KaironSystemSlots.order.value,
            }
        ]:
            self.add_slot(
                {
                    "name": slot,
                    "type": "any",
                    "initial_value": None,
                    "influence_conversation": False,
                },
                bot,
                user,
                raise_exception_if_exists=False,
            )

        for slot in [
            s
            for s in KaironSystemSlots
            if s.value
            not in {
                KaironSystemSlots.bot.value,
                KaironSystemSlots.kairon_action_response.value,
                KaironSystemSlots.order.value,
            }
        ]:
            self.add_slot(
                {
                    "name": slot,
                    "type": "text",
                    "initial_value": None,
                    "influence_conversation": True,
                },
                bot,
                user,
                raise_exception_if_exists=False,
            )

    def fetch_slots(self, bot: Text, status=True):
        """
        fetches slots

        :param bot: bot id
        :param status: active or inactive, default is active
        :return: list of slots
        """
        slots = Slots.objects(bot=bot, status=status)
        return list(slots)

    def __prepare_training_slots(self, bot: Text):
        slots = self.fetch_slots(bot)
        slots_mapping = dict(ChainMap(*list(self.__prepare_slot_mappings(bot))))
        results = []
        for slot in slots:
            key = slot.name
            if slot.type == FloatSlot.type_name:
                value = {
                    SLOTS.INITIAL_VALUE.value: slot.initial_value,
                    SLOTS.VALUE_RESET_DELAY.value: slot.value_reset_delay,
                    SLOTS.MIN_VALUE.value: slot.min_value,
                    SLOTS.MAX_VALUE.value: slot.max_value,
                }
            elif slot.type == CategoricalSlot.type_name:
                value = {
                    SLOTS.INITIAL_VALUE.value: slot.initial_value,
                    SLOTS.VALUE_RESET_DELAY.value: slot.value_reset_delay,
                    SLOTS.VALUES.value: slot.values,
                }
            else:
                value = {
                    SLOTS.INITIAL_VALUE.value: slot.initial_value,
                    SLOTS.VALUE_RESET_DELAY.value: slot.value_reset_delay,
                }
            value[SLOTS.TYPE.value] = slot.type
            value["influence_conversation"] = slot.influence_conversation
            value["mappings"] = self.__prepare_autofill(slots_mapping.get(key, []), key)
            results.append({key: value})
        return dict(ChainMap(*results))

    def __prepare_autofill(self, mappings: list, slot_name: str):
        auto_fill = False
        new_mappings = mappings.copy()
        for mapping in new_mappings:
            if (
                mapping.get(MAPPING_TYPE) == SlotMappingType.FROM_ENTITY.value
                and mapping.get("entity") == slot_name
            ):
                auto_fill = True
                break

        if not auto_fill:
            new_mappings.append(
                {MAPPING_TYPE: SlotMappingType.FROM_ENTITY.value, "entity": slot_name}
            )
        return new_mappings

    def __extract_story_events(self, events):
        for event in events:
            if isinstance(event, UserUttered):
                entities = [
                    Entity(
                        start=entity.get("start"),
                        end=entity.get("end"),
                        value=entity.get("value"),
                        entity=entity.get("entity"),
                    )
                    for entity in event.entities
                ]
                story_event = StoryEvents(
                    type=event.type_name, name=event.intent_name, entities=entities
                )
                story_event.clean()
                yield story_event
            elif isinstance(event, ActionExecuted):
                story_event = StoryEvents(type=event.type_name, name=event.action_name)
                story_event.clean()
                yield story_event
            elif isinstance(event, ActiveLoop):
                if event.name == None:
                    story_event = StoryEvents(type=event.type_name, name=event.name)
                    story_event.clean()
                    yield story_event
            elif isinstance(event, SlotSet):
                story_event = StoryEvents(
                    type=event.type_name, name=event.key, value=event.value
                )
                story_event.clean()
                yield story_event

    def __fetch_story_block_names(self, bot: Text):
        saved_stories = list(
            Stories.objects(bot=bot, status=True).values_list("block_name")
        )
        return saved_stories

    def __extract_story_step(self, story_steps, bot: Text, user: Text):
        saved_stories = self.__fetch_story_block_names(bot)
        for story_step in story_steps:
            if (
                not isinstance(story_step, RuleStep)
                and story_step.block_name.strip().lower() not in saved_stories
            ):
                story_events = list(self.__extract_story_events(story_step.events))
                template_type = DataUtility.get_template_type(story_step)
                story = Stories(
                    block_name=story_step.block_name,
                    start_checkpoints=[
                        start_checkpoint.name
                        for start_checkpoint in story_step.start_checkpoints
                    ],
                    end_checkpoints=[
                        end_checkpoint.name
                        for end_checkpoint in story_step.end_checkpoints
                    ],
                    events=story_events,
                    template_type=template_type,
                )
                story.bot = bot
                story.user = user
                story.clean()
                yield story

    def __save_stories(self, story_steps, bot: Text, user: Text):
        if story_steps:
            new_stories = list(self.__extract_story_step(story_steps, bot, user))
            if new_stories:
                Stories.objects.insert(new_stories)

    def __prepare_training_story_events(self, events, timestamp, bot):
        for event in events:
            if event.type == UserUttered.type_name:
                entities = []
                if event.entities:
                    entities = [
                        {
                            "start": entity["start"],
                            "end": entity["end"],
                            "value": entity["value"],
                            "entity": entity["entity"],
                        }
                        for entity in event.entities
                    ]

                intent = {
                    STORY_EVENT.NAME.value: event.name,
                    STORY_EVENT.CONFIDENCE.value: 1.0,
                }
                parse_data = {
                    "text": INTENT_MESSAGE_PREFIX + event.name,
                    "intent": intent,
                    "intent_ranking": [intent],
                    "entities": entities,
                }
                yield UserUttered(
                    text=event.name,
                    intent=intent,
                    entities=entities,
                    parse_data=parse_data,
                    timestamp=timestamp,
                )
            elif event.type == ActionExecuted.type_name:
                yield ActionExecuted(action_name=event.name, timestamp=timestamp)
            elif event.type == ActiveLoop.type_name:
                yield ActiveLoop(name=event.name, timestamp=timestamp)
            elif event.type == SlotSet.type_name:
                yield SlotSet(key=event.name, value=event.value, timestamp=timestamp)

    def __retrieve_existing_components(self, bot):
        component_dict = {
            StoryStepType.intent.value: dict(
                Intents.objects(bot=bot, status=True).values_list("name", "id")
            ),
            StoryStepType.slot.value: dict(
                Slots.objects(bot=bot, status=True).values_list("name", "id")
            ),
            StoryStepType.bot.value: dict(
                Utterances.objects(bot=bot, status=True).values_list("name", "id")
            ),
            StoryStepType.http_action.value: dict(
                HttpActionConfig.objects(bot=bot, status=True).values_list(
                    "action_name", "id"
                )
            ),
            StoryStepType.email_action.value: dict(
                EmailActionConfig.objects(bot=bot, status=True).values_list(
                    "action_name", "id"
                )
            ),
            StoryStepType.google_search_action.value: dict(
                GoogleSearchAction.objects(bot=bot, status=True).values_list(
                    "name", "id"
                )
            ),
            StoryStepType.slot_set_action.value: dict(
                SlotSetAction.objects(bot=bot, status=True).values_list("name", "id")
            ),
            StoryStepType.jira_action.value: dict(
                JiraAction.objects(bot=bot, status=True).values_list("name", "id")
            ),
            StoryStepType.form_action.value: dict(
                FormValidationAction.objects(bot=bot, status=True).values_list(
                    "name", "id"
                )
            ),
            StoryStepType.zendesk_action.value: dict(
                ZendeskAction.objects(bot=bot, status=True).values_list("name", "id")
            ),
            StoryStepType.pipedrive_leads_action.value: dict(
                PipedriveLeadsAction.objects(bot=bot, status=True).values_list(
                    "name", "id"
                )
            ),
            StoryStepType.hubspot_forms_action.value: dict(
                HubspotFormsAction.objects(bot=bot, status=True).values_list(
                    "name", "id"
                )
            ),
            StoryStepType.two_stage_fallback_action.value: dict(
                KaironTwoStageFallbackAction.objects(bot=bot, status=True).values_list(
                    "name", "id"
                )
            ),
            StoryStepType.razorpay_action.value: dict(
                RazorpayAction.objects(bot=bot, status=True).values_list("name", "id")
            ),
            StoryStepType.prompt_action.value: dict(
                PromptAction.objects(bot=bot, status=True).values_list("name", "id")
            ),
            StoryStepType.web_search_action.value: dict(
                WebSearchAction.objects(bot=bot, status=True).values_list("name", "id")
            ),
        }
        return component_dict

    def __updated_events(self, bot, events, existing_components):
        for event in events:
            step = event["step"]
            connections = event.get("connections", [])
            step_type = step.get("type")
            step_name_lower = step.get("name").lower()

            step["component_id"] = (
                existing_components.get(step_type, {}).get(step_name_lower).__str__()
            )
            if connections:
                for connection in connections:
                    connection_name_lower = connection["name"].lower()
                    connection["component_id"] = (
                        existing_components.get(connection["type"], {})
                        .get(connection_name_lower)
                        .__str__()
                    )
        return events

    def __fetch_multiflow_story_block_names(self, bot: Text):
        multiflow_stories = list(
            MultiflowStories.objects(bot=bot, status=True).values_list("block_name")
        )
        return multiflow_stories

    def __extract_multiflow_story_step(self, multiflow_stories, bot: Text, user: Text):
        existing_multiflow_stories = self.__fetch_multiflow_story_block_names(bot)
        existing_stories = self.__fetch_story_block_names(bot)
        existing_rules = self.fetch_rule_block_names(bot)
        existing_flows = set(
            existing_multiflow_stories + existing_stories + existing_rules
        )
        existing_components = self.__retrieve_existing_components(bot)
        for story in multiflow_stories:
            if story["block_name"].strip().lower() not in existing_flows:
                story["events"] = self.__updated_events(
                    bot, story["events"], existing_components
                )
                multiflow_story = MultiflowStories(**story)
                multiflow_story.bot = bot
                multiflow_story.user = user
                multiflow_story.clean()
                yield multiflow_story

    def __save_multiflow_stories(self, multiflow_stories, bot: Text, user: Text):
        new_multiflow_stories = list(
            self.__extract_multiflow_story_step(multiflow_stories, bot, user)
        )
        if new_multiflow_stories:
            MultiflowStories.objects.insert(new_multiflow_stories)

    def __prepare_training_multiflow_story_events(self, events, metadata, timestamp):
        roots = []
        leaves = []
        leaves_node_id = set()
        paths = []
        events = StoryValidator.get_graph(events)
        metadata = (
            {item["node_id"]: item["flow_type"] for item in metadata}
            if metadata
            else {}
        )
        for node in events.nodes:
            if events.in_degree(node) == 0:
                roots.append(node)
            elif events.out_degree(node) == 0:
                leaves_node_id.add(node.node_id)
                leaves.append(node)

        for root in roots:
            for leaf in leaves:
                for path in nx.all_simple_paths(events, root, leaf):
                    paths.append(path)
        for path in paths:
            flow_type = "STORY"
            story_events = []
            for event in path:
                if event.node_id in leaves_node_id and metadata:
                    flow_type = metadata.get(event.node_id, StoryType.story.value)
                if event.step_type == StoryStepType.intent.value:
                    intent = {
                        STORY_EVENT.NAME.value: event.name,
                        STORY_EVENT.CONFIDENCE.value: 1.0,
                    }
                    parse_data = {
                        "text": INTENT_MESSAGE_PREFIX + event.name,
                        "intent": intent,
                        "intent_ranking": [intent],
                        "entities": [],
                    }
                    story_events.append(
                        UserUttered(
                            text=event.name,
                            intent=intent,
                            parse_data=parse_data,
                            timestamp=timestamp,
                            entities=[],
                        )
                    )
                elif event.step_type == StoryStepType.slot.value:
                    story_events.append(
                        SlotSet(key=event.name, value=event.value, timestamp=timestamp)
                    )
                else:
                    story_events.append(
                        ActionExecuted(action_name=event.name, timestamp=timestamp)
                    )
            if flow_type == StoryType.rule.value:
                story_events.insert(
                    0,
                    ActionExecuted(
                        action_name=RULE_SNIPPET_ACTION_NAME, timestamp=timestamp
                    ),
                )
            yield story_events, flow_type

    def fetch_multiflow_stories(self, bot: Text, status=True):
        """
        fetches stories
        :param bot: bot id
        :param status: active or inactive, default is active
        :return: list of stories
        """
        return list(MultiflowStories.objects(bot=bot, status=status))

    def fetch_stories(self, bot: Text, status=True):
        """
        fetches stories

        :param bot: bot id
        :param status: active or inactive, default is active
        :return: list of stories
        """
        return list(Stories.objects(bot=bot, status=status))

    def __prepare_training_story_step(self, bot: Text):
        for story in Stories.objects(bot=bot, status=True):
            story_events = list(
                self.__prepare_training_story_events(
                    story.events, datetime.now().timestamp(), bot
                )
            )
            yield StoryStep(
                block_name=story.block_name,
                events=story_events,
                start_checkpoints=[
                    Checkpoint(start_checkpoint)
                    for start_checkpoint in story.start_checkpoints
                ],
                end_checkpoints=[
                    Checkpoint(end_checkpoints)
                    for end_checkpoints in story.end_checkpoints
                ],
            )

    def __prepare_training_multiflow_story_step(self, bot: Text):
        flows = {StoryType.story.value: StoryStep, StoryType.rule.value: RuleStep}
        for story in MultiflowStories.objects(bot=bot, status=True):
            events = story.to_mongo().to_dict()["events"]
            metadata = (
                story.to_mongo().to_dict()["metadata"] if story["metadata"] else {}
            )
            stories = list(
                self.__prepare_training_multiflow_story_events(
                    events, metadata, datetime.now().timestamp()
                )
            )
            count = 1
            for story_events, flow_type in stories:
                block_name = f"{story.block_name}_{count}"
                yield flows[flow_type](
                    block_name=block_name,
                    events=story_events,
                    start_checkpoints=[
                        Checkpoint(start_checkpoint)
                        for start_checkpoint in story.start_checkpoints
                    ],
                    end_checkpoints=[
                        Checkpoint(end_checkpoints)
                        for end_checkpoints in story.end_checkpoints
                    ],
                )
                count += 1

    def __prepare_training_story(self, bot: Text):
        return StoryGraph(list(self.__prepare_training_story_step(bot)))

    def __prepare_training_multiflow_story(self, bot: Text):
        from rasa.shared.core.training_data.structures import RuleStep

        rule_steps = []
        story_steps = []
        for flow in list(self.__prepare_training_multiflow_story_step(bot)):
            if isinstance(flow, RuleStep):
                rule_steps.append(flow)
            else:
                story_steps.append(flow)
        return StoryGraph(story_steps), StoryGraph(rule_steps)

    def save_config(self, configs: dict, bot: Text, user: Text):
        """
        saves bot configuration

        :param configs: configuration
        :param bot: bot id
        :param user: user id
        :return: config unique id
        """
        from kairon.importer.validator.file_validator import TrainingDataValidator

        try:
            config_errors = TrainingDataValidator.validate_rasa_config(configs)
            if config_errors:
                raise AppException(config_errors[0])
            return self.add_or_overwrite_config(configs, bot, user)
        except Exception as e:
            logging.info(e)
            raise AppException(e)

    def add_or_overwrite_config(self, configs: dict, bot: Text, user: Text):
        """
        saves bot configuration

        :param configs: configuration
        :param bot: bot id
        :param user: user id
        :return: config unique id
        """
        for custom_component in Utility.environment["model"]["pipeline"]["custom"]:
            self.__insert_bot_id(configs, bot, custom_component)
        self.add_default_fallback_config(configs, bot, user)
        try:
            config_obj = Configs.objects().get(bot=bot)
        except DoesNotExist:
            config_obj = Configs()

        config_obj.bot = bot
        config_obj.user = user
        config_obj.pipeline = configs["pipeline"]
        config_obj.language = configs["language"]
        config_obj.policies = configs["policies"]

        return config_obj.save().id.__str__()

    def __insert_bot_id(self, config_obj: dict, bot: Text, component_name: Text):
        gpt_classifier = next(
            (comp for comp in config_obj["pipeline"] if comp["name"] == component_name),
            None,
        )
        if gpt_classifier:
            gpt_classifier["bot_id"] = bot

    def save_component_properties(self, configs: dict, bot: Text, user: Text):
        """
        Set properties (epoch and fallback) in the bot pipeline and policies configurations

        :param configs: nlu fallback threshold, action fallback threshold and fallback action, epochs for policies.
        :param bot: bot id
        :param user: user id
        :return: config unique id
        """
        nlu_confidence_threshold = configs.get("nlu_confidence_threshold")
        action_fallback_threshold = configs.get("action_fallback_threshold")
        action_fallback = configs.get("action_fallback")
        nlu_epochs = configs.get("nlu_epochs")
        response_epochs = configs.get("response_epochs")
        ted_epochs = configs.get("ted_epochs")
        max_history = configs.get("ted_epochs") if "max_history" in configs else 5

        if (
            not nlu_epochs
            and not response_epochs
            and not ted_epochs
            and not nlu_confidence_threshold
            and not action_fallback
        ):
            raise AppException("At least one field is required")

        present_config = self.load_config(bot)
        if nlu_confidence_threshold:
            fallback_classifier_idx = next(
                (
                    idx
                    for idx, comp in enumerate(present_config["pipeline"])
                    if comp["name"] == "FallbackClassifier"
                ),
                None,
            )
            if fallback_classifier_idx:
                del present_config["pipeline"][fallback_classifier_idx]
            diet_classifier_idx = next(
                (
                    idx
                    for idx, comp in enumerate(present_config["pipeline"])
                    if comp["name"] == "DIETClassifier"
                ),
                None,
            )
            fallback = {
                "name": "FallbackClassifier",
                "threshold": nlu_confidence_threshold,
            }
            present_config["pipeline"].insert(diet_classifier_idx + 1, fallback)
            rule_policy = next(
                (
                    comp
                    for comp in present_config["policies"]
                    if "RulePolicy" in comp["name"]
                ),
                {},
            )

            if not rule_policy:
                present_config["policies"].append(rule_policy)
            rule_policy["name"] = "RulePolicy"

        if action_fallback:
            action_fallback_threshold = (
                action_fallback_threshold if action_fallback_threshold else 0.3
            )
            if action_fallback == "action_default_fallback":
                utterance_exists = Utility.is_exist(
                    Responses,
                    raise_error=False,
                    bot=bot,
                    status=True,
                    name__iexact="utter_default",
                )
                if not utterance_exists:
                    raise AppException("Utterance utter_default not defined")
            else:
                utterance_exists = Utility.is_exist(
                    Responses,
                    raise_error=False,
                    bot=bot,
                    status=True,
                    name__iexact=action_fallback,
                )
                if not (
                    utterance_exists
                    or Utility.is_exist(
                        Actions,
                        raise_error=False,
                        bot=bot,
                        status=True,
                        name__iexact=action_fallback,
                    )
                ):
                    raise AppException(
                        f"Action fallback {action_fallback} does not exists"
                    )
            fallback = next(
                (
                    comp
                    for comp in present_config["policies"]
                    if "RulePolicy" in comp["name"]
                ),
                {},
            )

            if not fallback:
                present_config["policies"].append(fallback)
            fallback["name"] = "RulePolicy"
            fallback["core_fallback_action_name"] = action_fallback
            fallback["core_fallback_threshold"] = action_fallback_threshold
            fallback["max_history"] = max_history

        nlu_fallback = next(
            (
                comp
                for comp in present_config["pipeline"]
                if comp["name"] == "FallbackClassifier"
            ),
            {},
        )
        action_fallback = next(
            (
                comp
                for comp in present_config["policies"]
                if "RulePolicy" in comp["name"]
            ),
            {},
        )
        if nlu_fallback.get("threshold") and action_fallback.get(
            "core_fallback_threshold"
        ):
            if nlu_fallback["threshold"] < action_fallback["core_fallback_threshold"]:
                raise AppException(
                    "Action fallback threshold should always be smaller than nlu fallback threshold"
                )

        Utility.add_or_update_epoch(present_config, configs)
        self.save_config(present_config, bot, user)

    def list_epoch_and_fallback_config(self, bot: Text):
        config = self.load_config(bot)
        selected_config = {}
        nlu_fallback = next(
            (
                comp
                for comp in config["pipeline"]
                if comp["name"] == "FallbackClassifier"
            ),
            {},
        )
        action_fallback = next(
            (comp for comp in config["policies"] if "RulePolicy" in comp["name"]), {}
        )
        ted_policy = next(
            (comp for comp in config["policies"] if comp["name"] == "TEDPolicy"), {}
        )
        diet_classifier = next(
            (comp for comp in config["pipeline"] if comp["name"] == "DIETClassifier"),
            {},
        )
        response_selector = next(
            (comp for comp in config["pipeline"] if comp["name"] == "ResponseSelector"),
            {},
        )
        selected_config["nlu_confidence_threshold"] = (
            nlu_fallback.get("threshold") if nlu_fallback.get("threshold") else None
        )
        selected_config["action_fallback"] = action_fallback.get(
            "core_fallback_action_name"
        )
        selected_config["action_fallback_threshold"] = (
            action_fallback.get("core_fallback_threshold")
            if action_fallback.get("core_fallback_threshold")
            else None
        )
        selected_config["ted_epochs"] = ted_policy.get("epochs")
        selected_config["nlu_epochs"] = diet_classifier.get("epochs")
        selected_config["response_epochs"] = response_selector.get("epochs")
        return selected_config

    def delete_config(self, bot: Text, user: Text):
        """
        soft deletes bot training configuration

        :param bot: bot id
        :param user: user id
        :return: None
        """
        Utility.hard_delete_document([Configs], bot=bot)

    def fetch_configs(self, bot: Text):
        """
        fetches bot training configuration is exist otherwise load default

        :param bot: bot id
        :return: dict
        """
        try:
            configs = Configs.objects().get(bot=bot)
        except DoesNotExist as e:
            logging.info(e)
            configs = Configs._from_son(
                read_config_file(
                    Utility.environment["model"]["train"][
                        "default_model_training_config_path"
                    ]
                )
            )
        return configs

    def load_config(self, bot: Text):
        """
        loads bot training configuration for training

        :param bot: bot id
        :return: dict
        """
        configs = self.fetch_configs(bot)
        config_dict = configs.to_mongo().to_dict()
        return {
            key: config_dict[key]
            for key in config_dict
            if key not in ["bot", "user", "timestamp", "status", "_id"]
        }

    def load_chat_client_config(self, bot: Text, user: Text):
        """
        loads chat client configuration for training

        :param bot: bot id
        :param user: user id
        :return: dict
        """
        config = self.get_chat_client_config(bot, user)
        config_dict = config.to_mongo().to_dict()
        config_dict["config"].pop("headers", None)
        config_dict["config"].pop("multilingual", None)
        config_dict.pop("_id", None)
        config_dict.pop("bot", None)
        config_dict.pop("status", None)
        config_dict.pop("user", None)
        config_dict.pop("timestamp", None)
        return config_dict

    def add_training_data(
        self,
        training_data: List[models.TrainingData],
        bot: Text,
        user: Text,
        is_integration: bool,
    ):
        """
        adds a list of intents

        :param intents: intents list to be added
        :param bot: bot id
        :param user: user id
        :param is_integration: integration status
        :return: intent id
        """
        overall_response = [{}]
        training_data_added = {}
        for data in training_data:
            status = {}
            try:
                intent_id = self.add_intent(
                    text=data.intent, bot=bot, user=user, is_integration=is_integration
                )
                status[data.intent] = intent_id
            except AppException as e:
                status[data.intent] = str(e)

            story_name = "path_" + data.intent
            utterance = "utter_" + data.intent
            events = [
                {"name": data.intent, "type": StoryStepType.intent.value},
                {"name": utterance, "type": StoryStepType.bot.value},
            ]
            try:
                doc_id = self.add_complex_story(
                    story={
                        "name": story_name,
                        "steps": events,
                        "type": "STORY",
                        "template_type": TemplateType.CUSTOM.value,
                    },
                    bot=bot,
                    user=user,
                )
                status["story"] = doc_id
            except AppException as e:
                status["story"] = str(e)
            try:
                status_message = list(
                    self.add_training_example(
                        data.training_examples, data.intent, bot, user, is_integration
                    )
                )
                status["training_examples"] = status_message
                training_examples = []
                for training_data_add_status in status_message:
                    if training_data_add_status["_id"]:
                        training_examples.append(training_data_add_status["text"])
                training_data_added[data.intent] = training_examples
            except AppException as e:
                status["training_examples"] = str(e)

            try:
                utterance_id = self.add_text_response(
                    data.response, utterance, bot, user
                )
                status["responses"] = utterance_id
            except AppException as e:
                status["responses"] = str(e)
            overall_response.append(status)
        return overall_response, training_data_added

    def add_intent(self, text: Text, bot: Text, user: Text, is_integration: bool):
        """
        adds new intent

        :param text: intent name
        :param bot: bot id
        :param user: user id
        :param is_integration: integration status
        :return: intent id
        """
        if Utility.check_empty_string(text):
            raise AppException("Intent Name cannot be empty or blank spaces")

        Utility.is_exist(
            Intents,
            exp_message="Intent already exists!",
            name__iexact=text.strip(),
            bot=bot,
            status=True,
        )
        saved = (
            Intents(name=text, bot=bot, user=user, is_integration=is_integration)
            .save()
            .to_mongo()
            .to_dict()
        )
        return saved["_id"].__str__()

    def get_intents(self, bot: Text):
        """
        fetches list of intent

        :param bot: bot id
        :return: intent list
        """
        intents = Intents.objects(bot=bot, status=True).order_by("-timestamp")
        return list(self.__prepare_document_list(intents, "name"))

    def add_training_example(
        self,
        examples: List[Text],
        intent: Text,
        bot: Text,
        user: Text,
        is_integration: bool,
    ):
        """
        adds training examples for bot

        :param examples: list of training example
        :param intent: intent name
        :param bot: bot id
        :param user: user id
        :param is_integration: integration status
        :return: list training examples id
        """
        if Utility.check_empty_string(intent):
            raise AppException("Intent cannot be empty or blank spaces")
        if not Utility.is_exist(
            Intents, raise_error=False, name__iexact=intent, bot=bot, status=True
        ):
            self.add_intent(intent, bot, user, is_integration)

        for example in examples:
            try:
                if Utility.check_empty_string(example):
                    raise AppException(
                        "Training Example cannot be empty or blank spaces"
                    )
                text, entities = DataUtility.extract_text_and_entities(example.strip())
                intent_for_example = Utility.retrieve_field_values(
                    TrainingExamples,
                    field=TrainingExamples.intent.name,
                    text__iexact=text,
                    bot=bot,
                    status=True,
                )
                if intent_for_example:
                    yield {
                        "text": example,
                        "message": f"Training Example exists in intent: {intent_for_example}",
                        "_id": None,
                    }
                else:
                    if entities:
                        new_entities = self.save_entities_and_add_slots(
                            entities, bot, user
                        )
                    else:
                        new_entities = None

                    training_example = TrainingExamples(
                        intent=intent,
                        text=text,
                        entities=new_entities,
                        bot=bot,
                        user=user,
                    )

                    saved = training_example.save().to_mongo().to_dict()
                    new_entities_as_dict = []
                    if new_entities:
                        new_entities_as_dict = [
                            json.loads(e.to_json()) for e in new_entities
                        ]
                    yield {
                        "text": DataUtility.prepare_nlu_text(
                            text, new_entities_as_dict
                        ),
                        "_id": saved["_id"].__str__(),
                        "message": "Training Example added",
                    }
            except Exception as e:
                yield {"text": example, "_id": None, "message": str(e)}

    def add_or_move_training_example(
        self, examples: List[Text], intent: Text, bot: Text, user: Text
    ):
        """
        Moves list of training examples to existing intent.
        If training examples does not exists, then it is added to the specified intent.

        :param examples: list of training example
        :param intent: intent name
        :param bot: bot id
        :param user: user id
        :return: list training examples id
        """
        if not Utility.is_exist(
            Intents, raise_error=False, name__iexact=intent, bot=bot, status=True
        ):
            raise AppException("Intent does not exists")

        for example in examples:
            if Utility.check_empty_string(example):
                yield {
                    "text": example,
                    "_id": None,
                    "message": "Training Example cannot be empty or blank spaces",
                }
                continue

            text, entities = DataUtility.extract_text_and_entities(example.strip())
            new_entities_as_dict = []
            try:
                training_example = TrainingExamples.objects(
                    text__iexact=text, bot=bot, status=True
                ).get()
                training_example.intent = intent
                message = "Training Example moved"
                if training_example.entities:
                    new_entities_as_dict = [
                        json.loads(e.to_json()) for e in training_example.entities
                    ]
            except DoesNotExist:
                if entities:
                    new_entities = self.save_entities_and_add_slots(entities, bot, user)
                    new_entities_as_dict = [
                        json.loads(e.to_json()) for e in new_entities
                    ]
                else:
                    new_entities = None
                training_example = TrainingExamples(
                    intent=intent, text=text, entities=new_entities, bot=bot, user=user
                )
                message = "Training Example added"
            saved = training_example.save().to_mongo().to_dict()

            yield {
                "text": DataUtility.prepare_nlu_text(text, new_entities_as_dict),
                "_id": saved["_id"].__str__(),
                "message": message,
            }

    def save_entities_and_add_slots(self, entities, bot: Text, user: Text):
        ext_entity = [ent["entity"] for ent in entities]
        self.__save_domain_entities(ext_entity, bot=bot, user=user)
        self.__add_slots_from_entities(ext_entity, bot, user)
        new_entities = list(self.__extract_entities(entities))
        return new_entities

    def edit_training_example(
        self, id: Text, example: Text, intent: Text, bot: Text, user: Text
    ):
        """
        update training example

        :param id: training example id
        :param example: new training example
        :param intent: intent name
        :param bot: bot id
        :param user: user id
        :return: None
        """
        try:
            if Utility.check_empty_string(example):
                raise AppException("Training Example cannot be empty or blank spaces")
            text, entities = DataUtility.extract_text_and_entities(example.strip())
            intent_for_example = Utility.retrieve_field_values(
                TrainingExamples,
                field=TrainingExamples.intent.name,
                text__iexact=text,
                entities=entities,
                bot=bot,
                status=True,
            )
            if intent_for_example:
                raise AppException(
                    f"Training Example exists in intent: {intent_for_example}"
                )
            training_example = TrainingExamples.objects(bot=bot, intent=intent).get(
                id=id
            )
            training_example.user = user
            training_example.text = text
            if entities:
                training_example.entities = list(self.__extract_entities(entities))
            else:
                training_example.entities = None
            training_example.timestamp = datetime.utcnow()
            training_example.save()
        except DoesNotExist:
            raise AppException("Invalid training example!")

    def search_training_examples(self, search: Text, bot: Text, limit: int = 5):
        """
        search the training examples

        :param search: search text
        :param bot: bot id
        :param limit: number of search results
        :return: yields tuple of intent name, training example
        """
        results = (
            TrainingExamples.objects(bot=bot, status=True)
            .search_text(search)
            .order_by("$text_score")
            .limit(limit)
        )
        for result in results:
            yield {"intent": result.intent, "text": result.text}

    def get_intents_and_training_examples(self, bot: Text):
        """
        Gets all the intents and associated training examples

        :param bot: bot id
        :return: intents and list of training examples against them
        """
        intents_and_training_examples_dict = {}
        intents = self.get_intents(bot)
        intents_and_training_examples = list(
            TrainingExamples.objects(bot=bot, status=True).aggregate(
                [
                    {
                        "$group": {
                            "_id": "$intent",
                            "training_examples": {
                                "$push": {
                                    "text": "$text",
                                    "entities": {"$ifNull": ["$entities", None]},
                                    "_id": {"$toString": "$_id"},
                                }
                            },
                        }
                    },
                    {"$project": {"_id": 0, "intent": "$_id", "training_examples": 1}},
                ]
            )
        )
        for data in intents_and_training_examples:
            intents_and_training_examples_dict[data["intent"]] = data[
                "training_examples"
            ]

        for intent in intents:
            if not intents_and_training_examples_dict.get(intent["name"]):
                intents_and_training_examples_dict[intent["name"]] = None
        return intents_and_training_examples_dict

    def get_training_examples(self, intent: Text, bot: Text):
        """
        fetches training examples

        :param intent: intent name
        :param bot: bot id
        :return: yields training examples
        """
        training_examples = TrainingExamples.objects(
            bot=bot, intent__iexact=intent, status=True
        ).order_by("-timestamp")
        for training_example in training_examples:
            example = training_example.to_mongo().to_dict()
            entities = example["entities"] if "entities" in example else None
            yield {
                "_id": example["_id"].__str__(),
                "text": DataUtility.prepare_nlu_text(example["text"], entities),
            }

    def get_all_training_examples(self, bot: Text):
        """
        fetches list of all training examples

        :param bot: bot id
        :return: text list, id list
        """
        training_examples = list(
            TrainingExamples.objects(bot=bot, status=True).aggregate(
                [
                    {
                        "$group": {
                            "_id": "$bot",
                            "text": {"$push": {"$toLower": "$text"}},
                            "id": {"$push": {"$toString": "$_id"}},
                        }
                    }
                ]
            )
        )

        if training_examples:
            return training_examples[0]["text"], training_examples[0]["id"]
        else:
            return [], []

    @staticmethod
    def get_training_examples_as_dict(bot: Text):
        """
        fetches training examples and intent as a dict

        :param bot: bot id
        :return: list of dict<training_example, intent>
        """
        training_examples = list(
            TrainingExamples.objects(bot=bot, status=True).aggregate(
                [
                    {
                        "$replaceRoot": {
                            "newRoot": {
                                "$arrayToObject": [[{"k": "$text", "v": "$intent"}]]
                            }
                        }
                    },
                    {"$addFields": {"bot": bot}},
                    {
                        "$group": {
                            "_id": "$bot",
                            "training_examples": {"$mergeObjects": "$$ROOT"},
                        }
                    },
                    {"$unset": "training_examples.bot"},
                    {"$project": {"_id": 0, "training_examples": 1}},
                ]
            )
        )
        if training_examples:
            training_examples = training_examples[0].get("training_examples", {})
        else:
            training_examples = {}
        return training_examples

    def remove_document(
        self, document: Document, id: Text, bot: Text, user: Text, **kwargs
    ):
        """
        soft delete the document

        :param document: mongoengine document
        :param id: document id
        :param bot: bot id
        :param user: user id
        :return: None
        """
        try:
            doc = document.objects(bot=bot, **kwargs).get(id=id)
            doc.status = False
            doc.user = user
            doc.timestamp = datetime.utcnow()
            doc.save(validate=False)
        except DoesNotExist as e:
            logging.info(e)
            raise AppException("Unable to remove document")
        except Exception as e:
            logging.info(e)
            raise AppException("Unable to remove document")

    def __prepare_document_list(self, documents: List[Document], field: Text):
        for document in documents:
            doc_dict = document.to_mongo().to_dict()
            yield {"_id": doc_dict["_id"].__str__(), field: doc_dict[field]}

    def add_entity(
        self, name: Text, bot: Text, user: Text, raise_exc_if_exists: bool = True
    ):
        """
        adds an entity

        :param name: entity name
        :param bot: bot id
        :param user: user id
        :param raise_exc_if_exists: raise exception if entity exists
        :return: entity id
        """
        if Utility.check_empty_string(name):
            raise AppException("Entity Name cannot be empty or blank spaces")
        if not Utility.is_exist(
            Entities,
            raise_error=raise_exc_if_exists,
            exp_message="Entity already exists!",
            name__iexact=name.strip(),
            bot=bot,
            status=True,
        ):
            entity = Entities(name=name, bot=bot, user=user).save().to_mongo().to_dict()
            return entity["_id"].__str__()

    def delete_entity(
        self, name: Text, bot: Text, user: Text, raise_exc_if_not_exists: bool = True
    ):
        """
        Deletes an entity.

        :param name: entity name
        :param bot: bot id
        :param user: user
        :param raise_exc_if_not_exists: raise exception if entity does not exists
        """
        try:
            entity = Entities.objects(name=name, bot=bot, status=True).get()
            entity.delete()
        except DoesNotExist:
            if raise_exc_if_not_exists:
                raise AppException("Entity not found")

    def get_entities(self, bot: Text):
        """
        fetches list of registered entities

        :param bot: bot id
        :return: list of entities
        """
        entities = Entities.objects(bot=bot, status=True)
        return list(self.__prepare_document_list(entities, "name"))

    def add_action(
        self,
        name: Text,
        bot: Text,
        user: Text,
        raise_exception=True,
        action_type: ActionType = None,
    ):
        """
        adds action
        :param name: action name
        :param bot: bot id
        :param user: user id
        :param raise_exception: default is True to raise exception if Entity already exists
        :param action_type: one of http_action or slot_set_action
        :return: action id
        """
        if Utility.check_empty_string(name):
            raise AppException("Action name cannot be empty or blank spaces")

        if not name.startswith("utter_") and not Utility.is_exist(
            Actions,
            raise_error=raise_exception,
            exp_message="Action exists!",
            name__iexact=name,
            bot=bot,
            status=True,
        ):
            action = (
                Actions(name=name, type=action_type, bot=bot, user=user)
                .save()
                .to_mongo()
                .to_dict()
            )
            return action["_id"].__str__()
        else:
            return None

    def get_actions(self, bot: Text):
        """
        fetches actions

        :param bot: bot id
        :return: list of actions
        """
        actions = Actions.objects(bot=bot, status=True)
        return list(self.__prepare_document_list(actions, "name"))

    def __add_slots_from_entities(self, entities: List[Text], bot: Text, user: Text):
        slot_name_list = self.__fetch_slot_names(bot)
        slots = []
        for entity in entities:
            if entity.strip().lower() not in slot_name_list:
                slot = Slots(name=entity, type="text", bot=bot, user=user)
                slot.clean()
                slots.append(slot)

        if slots:
            Slots.objects.insert(slots)

    def add_text_response(
        self,
        utterance: Text,
        name: Text,
        bot: Text,
        user: Text,
        form_attached: str = None,
    ):
        """
        saves bot text utterance
        :param utterance: text utterance
        :param name: utterance name
        :param bot: bot id
        :param user: user id
        :param form_attached: form for which this utterance was created
        :return: bot utterance id
        """
        if Utility.check_empty_string(utterance):
            raise AppException("Utterance text cannot be empty or blank spaces")
        if Utility.check_empty_string(name):
            raise AppException("Utterance name cannot be empty or blank spaces")
        if form_attached and not Utility.is_exist(
            Forms, raise_error=False, name=form_attached, bot=bot, status=True
        ):
            raise AppException(f"Form '{form_attached}' does not exists")
        return self.add_response(
            utterances={"text": utterance},
            name=name,
            bot=bot,
            user=user,
            form_attached=form_attached,
        )

    def add_custom_response(
        self,
        utterance: Dict,
        name: Text,
        bot: Text,
        user: Text,
        form_attached: str = None,
    ):
        """
        saves bot json utterance
        :param utterance: text utterance
        :param name: utterance name
        :param bot: bot id
        :param user: user id
        :param form_attached: form for which this utterance was created
        :return: json utterance id
        """
        if not (isinstance(utterance, dict) and utterance):
            raise AppException("Utterance must be dict type and must not be empty")
        if Utility.check_empty_string(name):
            raise AppException("Utterance name cannot be empty or blank spaces")
        if form_attached and not Utility.is_exist(
            Forms, raise_error=False, name=form_attached, bot=bot, status=True
        ):
            raise AppException(f"Form '{form_attached}' does not exists")
        return self.add_response(
            utterances={"custom": utterance},
            name=name,
            bot=bot,
            user=user,
            form_attached=form_attached,
        )

    def add_response(
        self,
        utterances: Dict,
        name: Text,
        bot: Text,
        user: Text,
        form_attached: str = None,
    ):
        """
        save bot utterance

        :param utterances: utterance value
        :param name: utterance name
        :param bot: bot id
        :param user: user id
        :param form_attached: form name in case utterance is attached to form
        :return: bot utterance id
        """
        self.__check_response_existence(
            response=utterances, bot=bot, exp_message="Utterance already exists!"
        )
        response = list(
            self.__extract_response_value(
                values=[utterances], key=name, bot=bot, user=user
            )
        )[0]
        value = response.save().to_mongo().to_dict()
        self.add_utterance_name(
            name=name, bot=bot, user=user, form_attached=form_attached
        )
        return value["_id"].__str__()

    def edit_text_response(
        self, id: Text, utterance: Text, name: Text, bot: Text, user: Text
    ):
        """
        update the text bot utterance

        :param id: utterance id against which the utterance is updated
        :param utterance: text utterance value
        :param name: utterance name
        :param bot: bot id
        :param user: user id
        :return: None
        :raises: DoesNotExist: if utterance does not exist
        """
        self.edit_response(id, {"text": utterance}, name, bot, user)

    def edit_custom_response(
        self, id: Text, utterance: Dict, name: Text, bot: Text, user: Text
    ):
        """
        update the json bot utterance

        :param id: utterance id against which the utterance is updated
        :param utterance: json utterance value
        :param name: utterance name
        :param bot: bot id
        :param user: user id
        :return: None
        :raises: DoesNotExist: if utterance does not exist
        """
        self.edit_response(id, {"custom": utterance}, name, bot, user)

    def edit_response(
        self, id: Text, utterances: Dict, name: Text, bot: Text, user: Text
    ):
        """
        update the bot utterance

        :param id: utterance id against which the utterance is updated
        :param utterances: utterance value
        :param name: utterance name
        :param bot: bot id
        :param user: user id
        :return: None
        :raises: AppException
        """
        try:
            self.__check_response_existence(
                response=utterances, bot=bot, exp_message="Utterance already exists!"
            )
            response = Responses.objects(bot=bot, name=name).get(id=id)
            r_type, r_object = DataUtility.prepare_response(utterances)
            if RESPONSE.Text.value == r_type:
                response.text = r_object
                response.custom = None
            elif RESPONSE.CUSTOM.value == r_type:
                response.custom = r_object
                response.text = None
            response.user = user
            response.timestamp = datetime.utcnow()
            response.save()
        except DoesNotExist:
            raise AppException("Utterance does not exist!")

    def get_response(self, name: Text, bot: Text):
        """
        fetch all the utterances

        :param name: utterance name
        :param bot: bot id
        :return: yields the utterances
        """
        values = Responses.objects(bot=bot, status=True, name__iexact=name).order_by(
            "-timestamp"
        )
        for value in values:
            val = None
            resp_type = None
            if value.text:
                val = list(
                    self.__prepare_response_Text([value.text.to_mongo().to_dict()])
                )[0]
                resp_type = "text"
            elif value.custom:
                val = value.custom.to_mongo().to_dict()
                resp_type = "json"
            yield {"_id": value.id.__str__(), "value": val, "type": resp_type}

    def fetch_list_of_response(self, bot: Text):
        saved_responses = list(
            Responses.objects(bot=bot, status=True).aggregate(
                [
                    {
                        "$group": {
                            "_id": "$name",
                            "texts": {"$push": "$text"},
                            "customs": {"$push": "$custom"},
                        }
                    }
                ]
            )
        )

        saved_items = list(
            itertools.chain.from_iterable(
                [items["texts"] + items["customs"] for items in saved_responses]
            )
        )

        return saved_items

    def get_all_responses(self, bot: Text):
        responses = list(
            Responses.objects(bot=bot, status=True)
            .order_by("-timestamp")
            .aggregate(
                [
                    {
                        "$group": {
                            "_id": "$name",
                            "texts": {"$push": "$text"},
                            "customs": {"$push": "$custom"},
                        }
                    },
                    {"$project": {"_id": 0, "name": "$_id", "texts": 1, "customs": 1}},
                ]
            )
        )
        return responses

    def __check_response_existence(
        self, response: Dict, bot: Text, exp_message: Text = None, raise_error=True
    ):
        saved_items = self.fetch_list_of_response(bot)

        if response in saved_items:
            if raise_error:
                if Utility.check_empty_string(exp_message):
                    raise AppException("Exception message cannot be empty")
                raise AppException(exp_message)
            else:
                return True
        else:
            if not raise_error:
                return False

    def __complex_story_prepare_steps(self, steps: List[Dict], flowtype, bot, user):
        """
        convert kairon story events to rasa story events
        :param steps: list of story steps
        :return: rasa story events list
        """

        events = []
        if steps and flowtype == "RULE":
            if (
                steps[0]["name"] != RULE_SNIPPET_ACTION_NAME
                and steps[0]["type"] != ActionExecuted.type_name
            ):
                events.append(
                    StoryEvents(
                        name=RULE_SNIPPET_ACTION_NAME, type=ActionExecuted.type_name
                    )
                )
        action_step_types = {s_type.value for s_type in StoryStepType}.difference(
            {
                StoryStepType.intent.value,
                StoryStepType.slot.value,
                StoryStepType.form_start.value,
                StoryStepType.form_end.value,
            }
        )
        for step in steps:
            if step["type"] == StoryStepType.intent.value:
                events.append(
                    StoryEvents(
                        name=step["name"].strip().lower(), type=UserUttered.type_name
                    )
                )
            elif step["type"] == StoryStepType.slot.value:
                events.append(
                    StoryEvents(
                        name=step["name"].strip().lower(),
                        type=SlotSet.type_name,
                        value=step.get("value"),
                    )
                )
            elif step["type"] in action_step_types:
                Utility.is_exist(
                    Utterances,
                    f'utterance "{step["name"]}" is attached to a form',
                    bot=bot,
                    name__iexact=step["name"],
                    form_attached__ne=None,
                )
                events.append(
                    StoryEvents(
                        name=step["name"].strip().lower(), type=ActionExecuted.type_name
                    )
                )
                if step["type"] == StoryStepType.action.value:
                    self.add_action(step["name"], bot, user, raise_exception=False)
            elif step["type"] == StoryStepType.form_start.value:
                events.append(
                    StoryEvents(
                        name=step["name"].strip().lower(), type=ActiveLoop.type_name
                    )
                )
            elif step["type"] == StoryStepType.form_end.value:
                events.append(StoryEvents(name=None, type=ActiveLoop.type_name))
            else:
                raise AppException("Invalid event type!")
        return events

    def add_complex_story(self, story: Dict, bot: Text, user: Text):
        """
        save story in mongodb

        :param story: story steps list
        :param bot: bot id
        :param user: user id
        :return: story id
        :raises: AppException: Story already exist!

        """
        name = story["name"]
        steps = story["steps"]
        flowtype = story["type"]
        if Utility.check_empty_string(name):
            raise AppException("path name cannot be empty or blank spaces")

        if not steps:
            raise AppException("steps are required")

        template_type = story.get("template_type")
        if not template_type:
            template_type = DataUtility.get_template_type(story)

        if flowtype == "STORY":
            data_class = Stories
            data_object = Stories()
            exception_message_name = "Story"
        elif flowtype == "RULE":
            data_class = Rules
            data_object = Rules()
            exception_message_name = "Rule"
        else:
            raise AppException("Invalid type")
        Utility.is_exist(
            data_class,
            bot=bot,
            status=True,
            block_name__iexact=name,
            exp_message=f"{exception_message_name} with the name already exists",
        )
        events = self.__complex_story_prepare_steps(steps, flowtype, bot, user)
        Utility.is_exist_query(
            data_class,
            query=(Q(bot=bot) & Q(status=True))
            & (Q(block_name__iexact=name) | Q(events=events)),
            exp_message="Flow already exists!",
        )

        data_object.block_name = name
        data_object.events = events
        data_object.bot = bot
        data_object.user = user
        data_object.start_checkpoints = [STORY_START]
        data_object.template_type = template_type

        id = data_object.save().id.__str__()

        self.add_slot(
            {
                "name": "bot",
                "type": "any",
                "initial_value": bot,
                "influence_conversation": False,
            },
            bot,
            user,
            raise_exception_if_exists=False,
        )

        return id

    def add_multiflow_story(self, story: Dict, bot: Text, user: Text):
        """
        save conditional story in mongodb

        :param story: story steps list
        :param bot: bot id
        :param user: user id
        :return: story id
        :raises: AppException: Story already exist!

        """

        name = story["name"]
        steps = story["steps"]
        metadata = story.get("metadata")

        if Utility.check_empty_string(name):
            raise AppException("Story name cannot be empty or blank spaces")

        if not steps:
            raise AppException("steps are required")
        Utility.is_exist(
            MultiflowStories,
            bot=bot,
            status=True,
            block_name__iexact=name,
            exp_message="Multiflow Story with the name already exists",
        )
        StoryValidator.validate_steps(steps, metadata)
        events = [MultiflowStoryEvents(**step) for step in steps]
        path_metadata = [MultiFlowStoryMetadata(**path) for path in metadata or []]
        Utility.is_exist_query(
            MultiflowStories,
            query=(Q(bot=bot) & Q(status=True))
            & (Q(block_name__iexact=name) | Q(events=events)),
            exp_message="Story flow already exists!",
        )

        story_obj = MultiflowStories()
        story_obj.block_name = name
        story_obj.events = events
        story_obj.metadata = path_metadata
        story_obj.bot = bot
        story_obj.user = user
        story_obj.start_checkpoints = [STORY_START]

        id = story_obj.save().id.__str__()

        self.add_slot(
            {
                "name": "bot",
                "type": "any",
                "initial_value": bot,
                "influence_conversation": False,
            },
            bot,
            user,
            raise_exception_if_exists=False,
        )

        return id

    def update_complex_story(self, story_id: Text, story: Dict, bot: Text, user: Text):
        """
        Updates story in mongodb

        :param story_id: story id
        :param story: dict contains name, steps and type for either rules or story
        :param bot: bot id
        :param user: user id
        :return: story id
        :raises: AppException: Story already exist!

        """
        name = story["name"]
        steps = story["steps"]
        flowtype = story["type"]
        if Utility.check_empty_string(name):
            raise AppException("path name cannot be empty or blank spaces")

        if not steps:
            raise AppException("steps are required")

        if flowtype == "STORY":
            data_class = Stories
            exception_message_name = "Story"
        elif flowtype == "RULE":
            data_class = Rules
            exception_message_name = "Rule"
        else:
            raise AppException("Invalid type")
        Utility.is_exist(
            data_class,
            bot=bot,
            status=True,
            block_name__iexact=name,
            id__ne=story_id,
            exp_message=f"{exception_message_name} with the name already exists",
        )
        try:
            data_object = data_class.objects(bot=bot, status=True, id=story_id).get()
        except DoesNotExist:
            raise AppException("Flow does not exists")

        events = self.__complex_story_prepare_steps(steps, flowtype, bot, user)
        data_object["events"] = events
        Utility.is_exist_query(
            data_class,
            query=(
                Q(id__ne=story_id)
                & Q(bot=bot)
                & Q(status=True)
                & Q(events=data_object["events"])
            ),
            exp_message="Flow already exists!",
        )
        data_object["block_name"] = name
        story_id = data_object.save().id.__str__()
        return story_id

    def update_multiflow_story(self, story_id: Text, story: Dict, bot: Text):
        """
        Updates story in mongodb

        :param story_id: story id
        :param story: dict contains name, steps and type for either rules or story
        :param bot: bot id
        :param user: user id
        :return: story id
        :raises: AppException: Story already exist!

        """
        name = story["name"]
        steps = story["steps"]
        metadata = story.get("metadata")

        if Utility.check_empty_string(name):
            raise AppException("Story name cannot be empty or blank spaces")

        if not steps:
            raise AppException("steps are required")
        StoryValidator.validate_steps(steps, metadata)
        Utility.is_exist(
            MultiflowStories,
            bot=bot,
            status=True,
            block_name__iexact=name,
            id__ne=story_id,
            exp_message="Multiflow Story with the name already exists",
        )
        events = [MultiflowStoryEvents(**step) for step in steps]
        path_metadata = [MultiFlowStoryMetadata(**path) for path in metadata or []]
        Utility.is_exist_query(
            MultiflowStories,
            query=(Q(id__ne=story_id) & Q(bot=bot) & Q(status=True) & Q(events=events)),
            exp_message="Story flow already exists!",
        )

        try:
            story_obj = MultiflowStories.objects(
                bot=bot, status=True, id=story_id
            ).get()
            story_obj.events = events
            story_obj.metadata = path_metadata
            story_obj.block_name = name
            story_id = story_obj.save().id.__str__()
            return story_id
        except DoesNotExist:
            raise AppException("Flow does not exists")

    def delete_complex_story(self, story_id: str, type: Text, bot: Text, user: Text):
        """
        Soft deletes complex story.
        :param story_id: Story id
        :param type: Flow Type
        :param user: user id
        :param bot: bot id
        :return:
        """

        if type == StoryType.story.value:
            data_class = Stories
        elif type == StoryType.rule.value:
            data_class = Rules
        elif type == StoryType.multiflow_story.value:
            data_class = MultiflowStories
        else:
            raise AppException("Invalid type")
        try:
            document = data_class.objects(bot=bot, status=True).get(id=story_id)
            document.delete()
        except DoesNotExist:
            raise AppException("Flow does not exists")

    def get_all_stories(self, bot: Text):
        standard_stories = list(self.get_stories(bot=bot))
        multiflow_stories = list(self.get_multiflow_stories(bot=bot))
        return standard_stories + multiflow_stories

    def get_stories(self, bot: Text):
        """
        fetches stories

        :param bot: bot is
        :return: yield dict
        """

        http_actions = self.list_http_action_names(bot)
<<<<<<< HEAD
        reset_slot_actions = set(
            SlotSetAction.objects(bot=bot, status=True).values_list("name")
        )
        google_search_actions = set(
            GoogleSearchAction.objects(bot=bot, status=True).values_list("name")
        )
        jira_actions = set(JiraAction.objects(bot=bot, status=True).values_list("name"))
        zendesk_actions = set(
            ZendeskAction.objects(bot=bot, status=True).values_list("name")
        )
        pipedrive_leads_actions = set(
            PipedriveLeadsAction.objects(bot=bot, status=True).values_list("name")
        )
        hubspot_forms_actions = set(
            HubspotFormsAction.objects(bot=bot, status=True).values_list("name")
        )
        pyscript_actions = set(
            PyscriptActionConfig.objects(bot=bot, status=True).values_list("name")
        )
        razorpay_actions = set(
            RazorpayAction.objects(bot=bot, status=True).values_list("name")
        )
        email_actions = set(
            EmailActionConfig.objects(bot=bot, status=True).values_list("action_name")
        )
        prompt_actions = set(
            PromptAction.objects(bot=bot, status=True).values_list("name")
        )
        web_search_actions = set(
            WebSearchAction.objects(bot=bot, status=True).values_list("name")
        )
        forms = set(Forms.objects(bot=bot, status=True).values_list("name"))
=======
        reset_slot_actions = set(SlotSetAction.objects(bot=bot, status=True).values_list('name'))
        google_search_actions = set(GoogleSearchAction.objects(bot=bot, status=True).values_list('name'))
        jira_actions = set(JiraAction.objects(bot=bot, status=True).values_list('name'))
        zendesk_actions = set(ZendeskAction.objects(bot=bot, status=True).values_list('name'))
        pipedrive_leads_actions = set(PipedriveLeadsAction.objects(bot=bot, status=True).values_list('name'))
        hubspot_forms_actions = set(HubspotFormsAction.objects(bot=bot, status=True).values_list('name'))
        pyscript_actions = set(PyscriptActionConfig.objects(bot=bot, status=True).values_list('name'))
        razorpay_actions = set(RazorpayAction.objects(bot=bot, status=True).values_list('name'))
        email_actions = set(EmailActionConfig.objects(bot=bot, status=True).values_list('action_name'))
        prompt_actions = set(PromptAction.objects(bot=bot, status=True).values_list('name'))
        database_actions = set(DatabaseAction.objects(bot=bot, status=True).values_list('name'))
        web_search_actions = set(WebSearchAction.objects(bot=bot, status=True).values_list('name'))
        forms = set(Forms.objects(bot=bot, status=True).values_list('name'))
>>>>>>> ba7c6482
        data_list = list(Stories.objects(bot=bot, status=True))
        data_list.extend(list(Rules.objects(bot=bot, status=True)))
        for value in data_list:
            final_data = {}
            item = value.to_mongo().to_dict()
            block_name = item.pop("block_name")
            events = item.pop("events")
            final_data["_id"] = item["_id"].__str__()
            final_data["template_type"] = item.pop("template_type")
            if isinstance(value, Stories):
                final_data["type"] = StoryType.story.value
            elif isinstance(value, Rules):
                final_data["type"] = StoryType.rule.value
            else:
                continue
            steps = []
            for event in events:
                step = {}
                if (
                    isinstance(value, Rules)
                    and event.get("name") == RULE_SNIPPET_ACTION_NAME
                    and event["type"] == ActionExecuted.type_name
                ):
                    continue
                if event["type"] == UserUttered.type_name:
                    step["name"] = event["name"]
                    step["type"] = StoryStepType.intent.value
                elif event["type"] == SlotSet.type_name:
                    step["name"] = event["name"]
                    step["type"] = StoryStepType.slot.value
                    step["value"] = event.get("value")
                elif event["type"] == ActionExecuted.type_name:
                    step["name"] = event["name"]
                    if event["name"] in http_actions:
                        step["type"] = StoryStepType.http_action.value
                    elif event["name"] in reset_slot_actions:
                        step["type"] = StoryStepType.slot_set_action.value
                    elif event["name"] in google_search_actions:
                        step["type"] = StoryStepType.google_search_action.value
                    elif event["name"] in jira_actions:
                        step["type"] = StoryStepType.jira_action.value
                    elif event["name"] in email_actions:
                        step["type"] = StoryStepType.email_action.value
                    elif event["name"] in forms:
                        step["type"] = StoryStepType.form_action.value
                    elif event["name"] in zendesk_actions:
                        step["type"] = StoryStepType.zendesk_action.value
                    elif event["name"] in pipedrive_leads_actions:
                        step["type"] = StoryStepType.pipedrive_leads_action.value
                    elif event["name"] in hubspot_forms_actions:
                        step["type"] = StoryStepType.hubspot_forms_action.value
                    elif event["name"] in razorpay_actions:
                        step["type"] = StoryStepType.razorpay_action.value
                    elif event["name"] in pyscript_actions:
<<<<<<< HEAD
                        step["type"] = StoryStepType.pyscript_action.value
                    elif event["name"] == KAIRON_TWO_STAGE_FALLBACK:
                        step["type"] = StoryStepType.two_stage_fallback_action.value
                    elif event["name"] in prompt_actions:
                        step["type"] = StoryStepType.prompt_action.value
                    elif event["name"] in web_search_actions:
                        step["type"] = StoryStepType.web_search_action.value
                    elif str(event["name"]).startswith("utter_"):
                        step["type"] = StoryStepType.bot.value
=======
                        step['type'] = StoryStepType.pyscript_action.value
                    elif event['name'] == KAIRON_TWO_STAGE_FALLBACK:
                        step['type'] = StoryStepType.two_stage_fallback_action.value
                    elif event['name'] in prompt_actions:
                        step['type'] = StoryStepType.prompt_action.value
                    elif event['name'] in database_actions:
                        step['type'] = StoryStepType.database_action.value
                    elif event['name'] in web_search_actions:
                        step['type'] = StoryStepType.web_search_action.value
                    elif str(event['name']).startswith("utter_"):
                        step['type'] = StoryStepType.bot.value
>>>>>>> ba7c6482
                    else:
                        step["type"] = StoryStepType.action.value
                elif event["type"] == ActiveLoop.type_name:
                    step["type"] = StoryStepType.form_end.value
                    if not Utility.check_empty_string(event.get("name")):
                        step["name"] = event["name"]
                        step["type"] = StoryStepType.form_start.value
                if step:
                    steps.append(step)

            final_data["name"] = block_name
            final_data["steps"] = steps
            yield final_data

    def get_multiflow_stories(self, bot: Text):
        """
        fetches stories

        :param bot: bot id
        :return: yield dict
        """
        multiflow = list(MultiflowStories.objects(bot=bot, status=True))
        for value in multiflow:
            final_data = {}
            item = value.to_mongo().to_dict()
            block_name = item.pop("block_name")
            events = item.pop("events")
            final_data["metadata"] = item.get("metadata", [])
            final_data["type"] = StoryType.multiflow_story.value
            final_data["_id"] = item["_id"].__str__()
            final_data["name"] = block_name
            final_data["steps"] = events
            yield final_data

    def get_utterance_from_intent(self, intent: Text, bot: Text):
        """
        fetches the utterance name by searching intent name in stories

        :param intent: intent name
        :param bot: bot id
        :return: utterance name
        """
        if Utility.check_empty_string(intent):
            raise AppException("Intent cannot be empty or blank spaces")

        responses = Responses.objects(bot=bot, status=True).distinct(field="name")
        actions = HttpActionConfig.objects(bot=bot, status=True).distinct(
            field="action_name"
        )
        story = Stories.objects(bot=bot, status=True, events__name__iexact=intent)
        if story:
            events = story[0].events
            search = False
            http_action_for_story = None
            for i in range(len(events)):
                event = events[i]
                if event.type == "user":
                    if str(event.name).lower() == intent.lower():
                        search = True
                    else:
                        search = False
                if (
                    search
                    and event.type == StoryEventType.action
                    and event.name in responses
                ):
                    return event.name, UTTERANCE_TYPE.BOT
                elif (
                    search
                    and event.type == StoryEventType.action
                    and event.name == CUSTOM_ACTIONS.HTTP_ACTION_NAME
                ):
                    if http_action_for_story in actions:
                        return http_action_for_story, UTTERANCE_TYPE.HTTP
                elif search and event.type == StoryEventType.action:
                    return event.name, event.type
                if search and event.name == CUSTOM_ACTIONS.HTTP_ACTION_CONFIG:
                    http_action_for_story = event.value
        return None, None

    def add_session_config(
        self,
        bot: Text,
        user: Text,
        id: Text = None,
        sesssionExpirationTime: int = 60,
        carryOverSlots: bool = True,
    ):
        """
        save or update session config

        :param bot: bot id
        :param user: user id
        :param id: session config id
        :param sesssionExpirationTime: session expiration time, default is 60
        :param carryOverSlots: caary over slots, default is True
        :return:
        """
        if not Utility.check_empty_string(id):
            session_config = SessionConfigs.objects().get(id=id)
            session_config.sesssionExpirationTime = sesssionExpirationTime
            session_config.carryOverSlots = carryOverSlots
        else:
            if SessionConfigs.objects(bot=bot):
                raise AppException("Session config already exists!")
            session_config = SessionConfigs(
                sesssionExpirationTime=sesssionExpirationTime,
                carryOverSlots=carryOverSlots,
                bot=bot,
                user=user,
            )

        return session_config.save().id.__str__()

    def get_session_config(self, bot: Text):
        """
        fetches session configuration

        :param bot: bot id
        :return: dict of session configuration
        """
        session_config = SessionConfigs.objects().get(bot=bot).to_mongo().to_dict()
        return {
            "_id": session_config["_id"].__str__(),
            "sesssionExpirationTime": session_config["sesssionExpirationTime"],
            "carryOverSlots": session_config["carryOverSlots"],
        }

    def add_endpoints(self, endpoint_config: Dict, bot: Text, user: Text):
        """
        saves endpoint configurations

        :param endpoint_config: endpoint configurations
        :param bot: bot id
        :param user: user id
        :return: endpoint id
        """
        try:
            endpoint = Endpoints.objects().get(bot=bot)
        except DoesNotExist:
            if Endpoints.objects(bot=bot):
                raise AppException("Endpoint Configuration already exists!")
            endpoint = Endpoints()

        if endpoint_config.get("bot_endpoint"):
            endpoint.bot_endpoint = EndPointBot(**endpoint_config.get("bot_endpoint"))

        if endpoint_config.get("action_endpoint"):
            endpoint.action_endpoint = EndPointAction(
                **endpoint_config.get("action_endpoint")
            )

        if endpoint_config.get(ENDPOINT_TYPE.HISTORY_ENDPOINT.value):
            token = endpoint_config[ENDPOINT_TYPE.HISTORY_ENDPOINT.value].get("token")
            if not Utility.check_empty_string(token):
                if len(token) < 8:
                    raise AppException("token must contain at least 8 characters")
                if " " in token:
                    raise AppException("token cannot contain spaces")
                encrypted_token = Utility.encrypt_message(token)
                endpoint_config[ENDPOINT_TYPE.HISTORY_ENDPOINT.value][
                    "token"
                ] = encrypted_token
            endpoint.history_endpoint = EndPointHistory(
                **endpoint_config.get(ENDPOINT_TYPE.HISTORY_ENDPOINT.value)
            )

        endpoint.bot = bot
        endpoint.user = user
        return endpoint.save().id.__str__()

    def delete_endpoint(self, bot: Text, endpoint_type: ENDPOINT_TYPE):
        """
        delete endpoint configuration

        :param bot: bot id
        :param endpoint_type: Type of endpoint
        :return:
        """
        if not endpoint_type:
            raise AppException("endpoint_type is required for deletion")
        try:
            current_endpoint_config = Endpoints.objects().get(bot=bot)
            if current_endpoint_config.__getitem__(endpoint_type):
                current_endpoint_config.__setitem__(endpoint_type, None)
                current_endpoint_config.save()
            else:
                raise AppException("Endpoint not configured")
        except DoesNotExist as e:
            logging.info(e)
            raise AppException("No Endpoint configured")

    def get_history_server_endpoint(self, bot):
        endpoint_config = None
        try:
            endpoint_config = self.get_endpoints(bot)
        except AppException:
            pass
        if endpoint_config and endpoint_config.get(
            ENDPOINT_TYPE.HISTORY_ENDPOINT.value
        ):
            history_endpoint = endpoint_config.get(ENDPOINT_TYPE.HISTORY_ENDPOINT.value)
            history_endpoint["type"] = "user"
        elif Utility.environment["history_server"].get("url"):
            history_endpoint = {
                "url": Utility.environment["history_server"]["url"],
                "token": Utility.environment["history_server"].get("token"),
                "type": "kairon",
            }
        else:
            raise AppException("No history server endpoint configured")
        return history_endpoint

    def get_endpoints(
        self, bot: Text, raise_exception=True, mask_characters: bool = False
    ):
        """
        fetches endpoint configuration

        :param bot: bot id
        :param mask_characters: masks last 3 characters of the history server token if True
        :param raise_exception: wether to raise an exception, default is True
        :return: endpoint configuration
        """
        try:
            endpoint = Endpoints.objects().get(bot=bot).to_mongo().to_dict()
            endpoint.pop("bot")
            endpoint.pop("user")
            endpoint.pop("timestamp")
            endpoint["_id"] = endpoint["_id"].__str__()

            if endpoint.get(ENDPOINT_TYPE.HISTORY_ENDPOINT.value):
                token = endpoint[ENDPOINT_TYPE.HISTORY_ENDPOINT.value].get("token")
                if not Utility.check_empty_string(token):
                    decrypted_token = Utility.decrypt_message(token)
                    if mask_characters:
                        decrypted_token = decrypted_token[:-3] + "***"
                    endpoint[ENDPOINT_TYPE.HISTORY_ENDPOINT.value][
                        "token"
                    ] = decrypted_token

            return endpoint
        except DoesNotExist as e:
            logging.info(e)
            if raise_exception:
                raise AppException("Endpoint Configuration does not exists!")
            else:
                return {}

    def add_model_deployment_history(
        self, bot: Text, user: Text, model: Text, url: Text, status: Text
    ):
        """
        saves model deployment history

        :param bot: bot id
        :param user: user id
        :param model: model path
        :param url: deployment url
        :param status: deploument status
        :return: model deployment id
        """
        return (
            ModelDeployment(bot=bot, user=user, model=model, url=url, status=status)
            .save()
            .to_mongo()
            .to_dict()
            .get("_id")
            .__str__()
        )

    def get_model_deployment_history(self, bot: Text):
        """
        fetches model deployment history

        :param bot: bot id
        :return: list of model deployment history
        """
        model_deployments = ModelDeployment.objects(bot=bot).order_by("-timestamp")

        for deployment in model_deployments:
            value = deployment.to_mongo().to_dict()
            value.pop("bot")
            value.pop("_id")
            yield value

    def deploy_model(self, bot: Text, user: Text):
        """
        deploy the model to the particular url

        :param bot: bot id
        :param user: user id
        :return: deployment response
        :raises: Exception
        """
        endpoint = {}
        model = None
        try:
            endpoint = self.get_endpoints(bot, raise_exception=False)
            response, model = Utility.deploy_model(endpoint, bot)
        except Exception as e:
            response = str(e)

        self.add_model_deployment_history(
            bot=bot,
            user=user,
            model=model,
            url=(
                endpoint.get("bot_endpoint").get("url")
                if endpoint.get("bot_endpoint")
                else None
            ),
            status=response,
        )
        return response

    def delete_intent(
        self,
        intent: Text,
        bot: Text,
        user: Text,
        is_integration: bool,
    ):
        """
        deletes intent including dependencies

        :param intent: intent name
        :param bot: bot id
        :param user: user id
        :param is_integration: integration status
        :param delete_dependencies: if True deletes training example, stories and responses
        that are associated with intent, default is True
        :return: None
        :raises: AppException
        """
        if Utility.check_empty_string(intent):
            raise AssertionError("Intent Name cannot be empty or blank spaces")

        try:
            # status to be filtered as Invalid Intent should not be fetched
            intent_obj = Intents.objects(bot=bot, status=True).get(name__iexact=intent)
            MongoProcessor.get_attached_flows(bot, intent, "user")
        except DoesNotExist as custEx:
            logging.info(custEx)
            raise AppException(
                "Invalid IntentName: Unable to remove document: " + str(custEx)
            )

        if is_integration:
            if not intent_obj.is_integration:
                raise AppException(
                    "This intent cannot be deleted by an integration user"
                )

        try:
            intent_obj.user = user
            Utility.hard_delete_document(
                [TrainingExamples], bot=bot, intent__iexact=intent
            )
            intent_obj.delete()
        except Exception as ex:
            logging.info(ex)
            raise AppException("Unable to remove document" + str(ex))

    def delete_utterance(self, utterance: str, bot: str, validate_form: bool = True):
        if not (utterance and utterance.strip()):
            raise AppException("Utterance cannot be empty or spaces")
        try:
            utterance = Utterances.objects(
                name__iexact=utterance, bot=bot, status=True
            ).get()
            utterance_name = utterance.name

            if validate_form and not Utility.check_empty_string(
                utterance.form_attached
            ):
                raise AppException(
                    f"Utterance cannot be deleted as it is linked to form: {utterance.form_attached}"
                )

            MongoProcessor.get_attached_flows(bot, utterance_name, "action")
            Utility.hard_delete_document([Responses], bot=bot, name=utterance_name)
            utterance.delete()
        except DoesNotExist as e:
            logging.info(e)
            raise AppException("Utterance does not exists")

    def delete_response(self, utterance_id: str, bot: str):
        if not (utterance_id and utterance_id.strip()):
            raise AppException("Response Id cannot be empty or spaces")
        try:
            response = Responses.objects(bot=bot, status=True).get(id=utterance_id)
            utterance_name = response["name"]
            story = MongoProcessor.get_attached_flows(
                bot, utterance_name, "action", False
            )
            responses = list(
                Responses.objects(bot=bot, status=True, name__iexact=utterance_name)
            )

            if story and len(responses) <= 1:
                raise AppException(
                    "At least one response is required for utterance linked to story"
                )
            if len(responses) <= 1:
                self.delete_utterance_name(name=utterance_name, bot=bot, raise_exc=True)
            response.delete()
        except DoesNotExist as e:
            raise AppException(e)

    def update_http_config(self, request_data: Dict, user: str, bot: str):
        """
        Updates Http configuration.
        :param request_data: Dict containing configuration to be modified
        :param user: user id
        :param bot: bot id
        :return: Http configuration id for updated Http action config
        """
        if not Utility.is_exist(
            HttpActionConfig,
            raise_error=False,
            action_name__iexact=request_data["action_name"],
            bot=bot,
            status=True,
        ):
            raise AppException(
                "No HTTP action found for bot "
                + bot
                + " and action "
                + request_data["action_name"]
            )
        for http_action in HttpActionConfig.objects(
            bot=bot, action_name=request_data["action_name"], status=True
        ):
            content_type = {
                HttpContentType.application_json: HttpRequestContentType.json.value,
                HttpContentType.urlencoded_form_data: HttpRequestContentType.data.value,
            }[request_data["content_type"]]
            response = (
                HttpActionResponse(**request_data.get("response", {}))
                .to_mongo()
                .to_dict()
            )
            params_list = Utility.build_http_request_data_object(
                request_data.get("params_list", [])
            )
            headers = Utility.build_http_request_data_object(
                request_data.get("headers", [])
            )
            set_slots = [
                SetSlotsFromResponse(**slot).to_mongo().to_dict()
                for slot in request_data.get("set_slots")
            ]
            http_action.update(
                set__http_url=request_data["http_url"],
                set__request_method=request_data["request_method"],
                set__dynamic_params=request_data.get("dynamic_params"),
                set__content_type=content_type,
                set__params_list=params_list,
                set__headers=headers,
                set__response=response,
                set__set_slots=set_slots,
                set__user=user,
                set__timestamp=datetime.utcnow(),
            )
            return http_action.id.__str__()

    def add_http_action_config(self, http_action_config: Dict, user: str, bot: str):
        """
        Adds a new Http action.
        :param http_action_config: dict object containing configuration for the Http action
        :param user: user id
        :param bot: bot id
        :return: Http configuration id for saved Http action config
        """
        Utility.is_valid_action_name(
            http_action_config.get("action_name"), bot, HttpActionConfig
        )
        http_action_params = [
            HttpActionRequestBody(**param)
            for param in http_action_config.get("params_list") or []
        ]
        headers = [
            HttpActionRequestBody(**param)
            for param in http_action_config.get("headers") or []
        ]
        content_type = {
            HttpContentType.application_json: HttpRequestContentType.json.value,
            HttpContentType.urlencoded_form_data: HttpRequestContentType.data.value,
        }[http_action_config["content_type"]]
        set_slots = [
            SetSlotsFromResponse(**slot) for slot in http_action_config.get("set_slots")
        ]
        doc_id = (
            HttpActionConfig(
                action_name=http_action_config["action_name"],
                content_type=content_type,
                http_url=http_action_config["http_url"],
                request_method=http_action_config["request_method"],
                dynamic_params=http_action_config.get("dynamic_params"),
                params_list=http_action_params,
                headers=headers,
                response=HttpActionResponse(**http_action_config.get("response", {})),
                set_slots=set_slots,
                bot=bot,
                user=user,
            )
            .save()
            .id.__str__()
        )
        self.add_action(
            http_action_config["action_name"],
            bot,
            user,
            action_type=ActionType.http_action.value,
            raise_exception=False,
        )
        return doc_id

    def get_http_action_config(self, bot: str, action_name: str):
        """
        Fetches Http action config from collection.
        :param bot: bot id
        :param user: user id
        :param action_name: action name
        :return: HttpActionConfig object containing configuration for the Http action.
        """
        try:
            http_config_dict = (
                HttpActionConfig.objects()
                .get(bot=bot, action_name=action_name, status=True)
                .to_mongo()
                .to_dict()
            )
            del http_config_dict["_id"]
            for param in http_config_dict.get("headers", []):
                Utility.decrypt_action_parameter(param)
                param.pop("_cls")

            for param in http_config_dict.get("params_list", []):
                Utility.decrypt_action_parameter(param)
                param.pop("_cls")

            http_config_dict["content_type"] = {
                HttpRequestContentType.json.value: HttpContentType.application_json.value,
                HttpRequestContentType.data.value: HttpContentType.urlencoded_form_data.value,
            }[http_config_dict["content_type"]]
            return http_config_dict
        except DoesNotExist as ex:
            logging.info(ex)
            raise AppException(
                "No HTTP action found for bot " + bot + " and action " + action_name
            )

    def list_http_actions(self, bot: str):
        """
        Fetches all Http actions from collection.
        :param bot: bot id
        :param user: user id
        :return: List of Http actions.
        """
        actions = HttpActionConfig.objects(bot=bot, status=True)
        return list(self.__prepare_document_list(actions, "action_name"))

    def add_pyscript_action(self, pyscript_config: Dict, user: str, bot: str):
        """
        Adds a new PyscriptActionConfig action.
        :param pyscript_config: dict object containing configuration for the Http action
        :param user: user id
        :param bot: bot id
        :return: Pyscript configuration id for saved Pyscript action config
        """
        Utility.is_valid_action_name(
            pyscript_config.get("name"), bot, PyscriptActionConfig
        )
        action_id = (
            PyscriptActionConfig(
                name=pyscript_config["name"],
                source_code=pyscript_config["source_code"],
                dispatch_response=pyscript_config["dispatch_response"],
                bot=bot,
                user=user,
            )
            .save()
            .id.__str__()
        )
        self.add_action(
            pyscript_config["name"],
            bot,
            user,
            action_type=ActionType.pyscript_action.value,
            raise_exception=False,
        )
        return action_id

    def update_pyscript_action(self, request_data: Dict, user: str, bot: str):
        """
        Updates Pyscript configuration.
        :param request_data: Dict containing configuration to be modified
        :param user: user id
        :param bot: bot id
        :return: Pyscript configuration id for updated Pyscript action config
        """

        if not Utility.is_exist(
            PyscriptActionConfig,
            raise_error=False,
            name=request_data.get("name"),
            bot=bot,
            status=True,
        ):
            raise AppException(
                f'Action with name "{request_data.get("name")}" not found'
            )
        action = PyscriptActionConfig.objects(
            name=request_data.get("name"), bot=bot, status=True
        ).get()
        action.update(
            source_code=request_data["source_code"],
            set__dispatch_response=request_data["dispatch_response"],
            set__user=user,
            set__timestamp=datetime.utcnow(),
        )
        return action.id.__str__()

    def list_pyscript_actions(self, bot: str, with_doc_id: bool = True):
        """
        Fetches all Pyscript actions from collection
        :param bot: bot id
        :param with_doc_id: return document id along with action configuration if True
        :return: List of Pyscript actions.
        """
        for action in PyscriptActionConfig.objects(bot=bot, status=True):
            action = action.to_mongo().to_dict()
            if with_doc_id:
                action["_id"] = action["_id"].__str__()
            else:
                action.pop("_id")
            action.pop("user")
            action.pop("bot")
            action.pop("status")
            action.pop("timestamp")
            yield action

    def update_db_action(self, request_data: Dict, user: str, bot: str):
        """
        Updates VectorDb configuration.
        :param request_data: Dict containing configuration to be modified
        :param user: user id
        :param bot: bot id
        :return: VectorDb configuration id for updated VectorDb action config
        """

<<<<<<< HEAD
        if not Utility.is_exist(
            DatabaseAction,
            raise_error=False,
            name=request_data.get("name"),
            bot=bot,
            status=True,
        ):
            raise AppException(
                f'Action with name "{request_data.get("name")}" not found'
            )
        self.__validate_payload(request_data.get("payload"), bot)
        action = DatabaseAction.objects(
            name=request_data.get("name"), bot=bot, status=True
        ).get()
        action.query_type = request_data["query_type"]
        action.payload = DbQuery(**request_data["payload"])
        action.response = HttpActionResponse(**request_data.get("response", {}))
        action.set_slots = [
            SetSlotsFromResponse(**slot).to_mongo().to_dict()
            for slot in request_data.get("set_slots")
        ]
=======
        if not Utility.is_exist(DatabaseAction, raise_error=False, name=request_data.get('name'), bot=bot, status=True):
            raise AppException(f'Action with name "{request_data.get("name")}" not found')
        self.__validate_payload(request_data.get('payload'), bot)
        if not Utility.is_exist(CognitionSchema, bot=bot, collection_name__iexact=request_data.get('collection'),
                                raise_error=False):
            raise AppException('Collection does not exist!')
        action = DatabaseAction.objects(name=request_data.get('name'), bot=bot, status=True).get()
        action.collection = request_data['collection']
        action.query_type = request_data['query_type']
        action.payload = DbQuery(**request_data['payload'])
        action.response = HttpActionResponse(**request_data.get('response', {}))
        action.set_slots = [SetSlotsFromResponse(**slot).to_mongo().to_dict() for slot in
                            request_data.get('set_slots')]
>>>>>>> ba7c6482
        action.user = user
        action.timestamp = datetime.utcnow()
        action_id = action.save().id.__str__()
        return action_id

    def add_db_action(self, vector_db_action_config: Dict, user: str, bot: str):
        """
        Adds a new VectorDb action.
        :param vector_db_action_config: dict object containing configuration for the Http action
        :param user: user id
        :param bot: bot id
        :return: Http configuration id for saved Http action config
        """
<<<<<<< HEAD
        self.__validate_payload(vector_db_action_config.get("payload"), bot)
        Utility.is_valid_action_name(
            vector_db_action_config.get("name"), bot, DatabaseAction
        )
        set_slots = [
            SetSlotsFromResponse(**slot)
            for slot in vector_db_action_config.get("set_slots")
        ]
        action_id = (
            DatabaseAction(
                name=vector_db_action_config["name"],
                query_type=vector_db_action_config.get("query_type"),
                payload=DbQuery(**vector_db_action_config.get("payload")),
                response=HttpActionResponse(
                    **vector_db_action_config.get("response", {})
                ),
                set_slots=set_slots,
                bot=bot,
                user=user,
            )
            .save()
            .id.__str__()
        )
        self.add_action(
            vector_db_action_config["name"],
            bot,
            user,
            action_type=ActionType.database_action.value,
            raise_exception=False,
        )
=======
        self.__validate_payload(vector_db_action_config.get('payload'), bot)
        Utility.is_valid_action_name(vector_db_action_config.get("name"), bot, DatabaseAction)
        if not Utility.is_exist(CognitionSchema, bot=bot, collection_name__iexact=vector_db_action_config.get('collection'),
                                raise_error=False):
            raise AppException('Collection does not exist!')
        set_slots = [SetSlotsFromResponse(**slot) for slot in vector_db_action_config.get('set_slots')]
        action_id = DatabaseAction(
            name=vector_db_action_config['name'],
            collection=vector_db_action_config['collection'],
            query_type=vector_db_action_config.get('query_type'),
            payload=DbQuery(**vector_db_action_config.get('payload')),
            response=HttpActionResponse(**vector_db_action_config.get('response', {})),
            set_slots=set_slots,
            bot=bot,
            user=user,
        ).save().id.__str__()
        self.add_action(vector_db_action_config['name'], bot, user, action_type=ActionType.database_action.value,
                        raise_exception=False)
>>>>>>> ba7c6482
        return action_id

    def __validate_payload(self, payload, bot: Text):
        if payload.get("type") == DbQueryValueType.from_slot.value:
            slot = payload.get("value")
            if not Utility.is_exist(
                Slots, raise_error=False, name=slot, bot=bot, status=True
            ):
                raise AppException(f"Slot with name {slot} not found!")

    def get_db_action_config(self, bot: str, action: str):
        """
        Fetches VectorDb action config from collection.
        :param bot: bot id
        :param action: action name
        :return: DatabaseAction object containing configuration for the Http action.
        """
        try:
            vector_embedding_config_dict = DatabaseAction.objects(
                bot=bot, name=action, status=True
            ).get()
            vector_embedding_config = vector_embedding_config_dict.to_mongo().to_dict()
            vector_embedding_config["_id"] = vector_embedding_config["_id"].__str__()
            return vector_embedding_config
        except DoesNotExist as ex:
            logging.info(ex)
            raise AppException("Action does not exists!")

    def list_db_actions(self, bot: str, with_doc_id: bool = True):
        """
        Fetches all VectorDb actions from collection
        :param bot: bot id
        :param with_doc_id: return document id along with action configuration if True
        :return: List of VectorDb actions.
        """
        for action in DatabaseAction.objects(bot=bot, status=True):
            action = action.to_mongo().to_dict()
            if with_doc_id:
                action["_id"] = action["_id"].__str__()
            else:
                action.pop("_id")
            action.pop("user")
            action.pop("bot")
            action.pop("status")
            action.pop("timestamp")
            yield action

    def list_actions(self, bot: Text):
        all_actions = list(
            Actions.objects(bot=bot, status=True).aggregate(
                [
                    {
                        "$group": {
                            "_id": {"$ifNull": ["$type", "actions"]},
                            "actions": {"$addToSet": "$name"},
                        }
                    }
                ]
            )
        )
        all_actions = {action["_id"]: action["actions"] for action in all_actions}
        all_actions["utterances"] = list(
            Utterances.objects(bot=bot, status=True).values_list("name")
        )
        action_types = [a_type.value for a_type in ActionType]
        action_types.append("actions")
        for a_type in action_types:
            if a_type not in all_actions.keys():
                all_actions[a_type] = []
        if all_actions.get("actions"):
            actions = all_actions["actions"]
            actions = [
                action for action in actions if not str(action).startswith("utter_")
            ]
            all_actions["actions"] = actions
        return all_actions

    def list_http_action_names(self, bot: Text):
        actions = list(
            HttpActionConfig.objects(bot=bot, status=True).values_list("action_name")
        )
        return actions

    def add_google_search_action(self, action_config: dict, bot: Text, user: Text):
        """
        Add a new google search action

        :param action_config: google search action configuration
        :param bot: bot id
        :param user: user id
        :return: doc id
        """
        Utility.is_valid_action_name(action_config.get("name"), bot, GoogleSearchAction)
        action = (
            GoogleSearchAction(
                name=action_config["name"],
                api_key=CustomActionRequestParameters(**action_config["api_key"]),
                search_engine_id=action_config["search_engine_id"],
                website=action_config.get("website"),
                failure_response=action_config.get("failure_response"),
                num_results=action_config.get("num_results"),
                dispatch_response=action_config.get("dispatch_response", True),
                set_slot=action_config.get("set_slot"),
                bot=bot,
                user=user,
            )
            .save()
            .id.__str__()
        )
        self.add_action(
            action_config["name"],
            bot,
            user,
            action_type=ActionType.google_search_action.value,
            raise_exception=False,
        )
        return action

    def edit_google_search_action(self, action_config: dict, bot: Text, user: Text):
        """
        Update google search action with new values.
        :param action_config: google search action configuration
        :param bot: bot id
        :param user: user id
        :return: None
        """
        if not Utility.is_exist(
            GoogleSearchAction,
            raise_error=False,
            name=action_config.get("name"),
            bot=bot,
            status=True,
        ):
            raise AppException(
                f'Google search action with name "{action_config.get("name")}" not found'
            )
        action = GoogleSearchAction.objects(
            name=action_config.get("name"), bot=bot, status=True
        ).get()
        action.api_key = CustomActionRequestParameters(**action_config["api_key"])
        action.search_engine_id = action_config["search_engine_id"]
        action.website = action_config.get("website")
        action.failure_response = action_config.get("failure_response")
        action.num_results = action_config.get("num_results")
        action.dispatch_response = action_config.get("dispatch_response", True)
        action.set_slot = action_config.get("set_slot")
        action.user = user
        action.timestamp = datetime.utcnow()
        action.save()

    def list_google_search_actions(self, bot: Text, with_doc_id: bool = True):
        """
        List google search actions
        :param bot: bot id
        :param with_doc_id: return document id along with action configuration if True
        """
        for action in GoogleSearchAction.objects(bot=bot, status=True):
            action = action.to_mongo().to_dict()
            if with_doc_id:
                action["_id"] = action["_id"].__str__()
            else:
                action.pop("_id")
            action.pop("user")
            action.pop("bot")
            action.pop("timestamp")
            action.pop("status")
            yield action

    def add_web_search_action(self, action_config: dict, bot: Text, user: Text):
        """
        Add a new public search action

        :param action_config: public search action configuration
        :param bot: bot id
        :param user: user id
        :return: doc id
        """
        Utility.is_valid_action_name(action_config.get("name"), bot, WebSearchAction)
        action = (
            WebSearchAction(
                name=action_config["name"],
                website=action_config.get("website", None),
                failure_response=action_config.get("failure_response"),
                topn=action_config.get("topn"),
                dispatch_response=action_config.get("dispatch_response", True),
                set_slot=action_config.get("set_slot"),
                bot=bot,
                user=user,
            )
            .save()
            .id.__str__()
        )
        self.add_action(
            action_config["name"],
            bot,
            user,
            action_type=ActionType.web_search_action.value,
            raise_exception=False,
        )
        return action

    def edit_web_search_action(self, action_config: dict, bot: Text, user: Text):
        """
        Update public search action with new values.
        :param action_config: public search action configuration
        :param bot: bot id
        :param user: user id
        :return: None
        """
        if not Utility.is_exist(
            WebSearchAction,
            raise_error=False,
            name=action_config.get("name"),
            bot=bot,
            status=True,
        ):
            raise AppException(
                f'Public search action with name "{action_config.get("name")}" not found'
            )
        action = WebSearchAction.objects(
            name=action_config.get("name"), bot=bot, status=True
        ).get()
        action.website = action_config.get("website", None)
        action.failure_response = action_config.get("failure_response")
        action.topn = action_config.get("topn")
        action.dispatch_response = action_config.get("dispatch_response", True)
        action.set_slot = action_config.get("set_slot")
        action.user = user
        action.timestamp = datetime.utcnow()
        action.save()

    def list_web_search_actions(self, bot: Text, with_doc_id: bool = True):
        """
        List public search actions
        :param bot: bot id
        :param with_doc_id: return document id along with action configuration if True
        """
        for action in WebSearchAction.objects(bot=bot, status=True):
            action = action.to_mongo().to_dict()
            if with_doc_id:
                action["_id"] = action["_id"].__str__()
            else:
                action.pop("_id")
            action.pop("user")
            action.pop("bot")
            action.pop("timestamp")
            action.pop("status")
            yield action

    def add_slot(self, slot_value: Dict, bot, user, raise_exception_if_exists=True):
        """
        Adds slot if it doesn't exist, updates slot if it exists
        :param slot_value: slot data dict
        :param bot: bot id
        :param user: user id
        :param raise_exception_if_exists: set True to add new slot, False to update slot
        :return: slot id
        """

        if Utility.check_empty_string(slot_value.get("name")):
            raise AppException("Slot Name cannot be empty or blank spaces")

        if slot_value.get("type") not in [item for item in SLOT_TYPE]:
            raise AppException("Invalid slot type.")

        Utility.validate_slot_initial_value_and_values(slot_value)

        try:
            slot = Slots.objects(
                name__iexact=slot_value.get("name"), bot=bot, status=True
            ).get()
            if raise_exception_if_exists:
                raise AppException("Slot already exists!")
        except DoesNotExist:
            slot = Slots()
            slot.name = slot_value.get("name")

        slot.type = slot_value.get("type")
        slot.initial_value = slot_value.get("initial_value")
        slot.influence_conversation = slot_value.get("influence_conversation")

        if slot_value.get("type") == CategoricalSlot.type_name:
            slot.values = slot_value.get("values")
        elif slot_value.get("type") == FloatSlot.type_name:
            slot.max_value = slot_value.get("max_value")
            slot.min_value = slot_value.get("min_value")

        slot.user = user
        slot.bot = bot
        slot_id = slot.save().id.__str__()
        self.add_entity(slot_value.get("name"), bot, user, False)
        return slot_id

    def delete_slot(self, slot_name: Text, bot: Text, user: Text):
        """
        deletes slots
        :param slot_name: slot name
        :param bot: bot id
        :param user: user id
        :return: AppException
        """

        try:
            if slot_name.lower() in {s.value for s in KaironSystemSlots}:
                raise AppException("Default kAIron slot deletion not allowed")
            if self.get_row_count(SlotMapping, bot, slot=slot_name, status=True) > 0:
                raise AppException("Cannot delete slot without removing its mappings!")
            slot = Slots.objects(name__iexact=slot_name, bot=bot, status=True).get()
            forms_with_slot = Forms.objects(
                bot=bot, status=True, required_slots__contains=slot_name
            )
            action_with_slot = GoogleSearchAction.objects(
                bot=bot, status=True, set_slot=slot_name
            )
            web_search_action_with_slot = WebSearchAction.objects(
                bot=bot, status=True, set_slot=slot_name
            )
            stories = Stories.objects(
                bot=bot,
                status=True,
                events__name=slot_name,
                events__type__=SlotSet.type_name,
            )
            training_examples = TrainingExamples.objects(
                bot=bot, status=True, entities__entity=slot_name
            )
            multi_stories = MultiflowStories.objects(
                bot=bot,
                status=True,
                events__connections__type__=StoryStepType.slot,
                events__connections__name=slot_name,
            )

            if len(forms_with_slot) > 0:
                raise AppException(
                    f'Slot is attached to form: {[form["name"] for form in forms_with_slot]}'
                )
            elif len(action_with_slot) > 0:
                raise AppException(
                    f'Slot is attached to action: {[action["name"] for action in action_with_slot]}'
                )
            elif len(web_search_action_with_slot) > 0:
                raise AppException(
                    f'Slot is attached to action: {[action["name"] for action in web_search_action_with_slot]}'
                )
            elif len(stories) > 0:
                raise AppException(
                    f'Slot is attached to story: {[story["block_name"] for story in stories]}'
                )
            elif len(training_examples) > 0:
                raise AppException(
                    f'Slot is attached to Example: {[example["intent"] for example in training_examples]}'
                )
            elif len(multi_stories) > 0:
                raise AppException(
                    f'Slot is attached to multi-flow story: {[story["block_name"] for story in multi_stories]}'
                )

            slot.delete()
            self.delete_entity(slot_name, bot, user, False)
        except DoesNotExist as custEx:
            logging.info(custEx)
            raise AppException("Slot does not exist.")

    @staticmethod
    def abort_current_event(bot: Text, user: Text, event_type: EventClass):
        """
        sets event status to aborted if there is any event in progress or enqueued

        :param bot: bot id
        :param user: user id
        :param event_type: type of the event
        :return: None
        :raises: AppException
        """
        events_dict = {
            EventClass.model_training: ModelTraining,
            EventClass.model_testing: ModelTestingLogs,
            EventClass.delete_history: ConversationsHistoryDeleteLogs,
            EventClass.data_importer: ValidationLogs,
            EventClass.multilingual: BotReplicationLogs,
            EventClass.data_generator: TrainingDataGenerator,
            EventClass.faq_importer: ValidationLogs,
            EventClass.message_broadcast: MessageBroadcastLogs
        }
        status_field = "status" if event_type in {EventClass.model_training,
                                                  EventClass.delete_history,
                                                  EventClass.data_generator} else "event_status"
        event_data_object = events_dict.get(event_type)
        if event_data_object:
            try:
                filter_params = {'bot': bot, f'{status_field}__in': [EVENT_STATUS.ENQUEUED.value]}

                event_object = event_data_object.objects.get(**filter_params)
                update_params = {f'set__{status_field}': EVENT_STATUS.ABORTED.value}
                event_object.update(**update_params)
                event = event_object.save().to_mongo().to_dict()
                event_id = event["_id"].__str__()
                payload = {'bot': bot, 'user': user, 'event_id': event_id}
                Utility.request_event_server(event_type, payload)
            except DoesNotExist:
                raise AppException(f"No Enqueued {event_type} present for this bot.")

    @staticmethod
    def get_row_count(document: Document, bot: str, **kwargs):
        """
        Gets the count of rows in a document for a particular bot.
        :param document: Mongoengine document for which count is to be given
        :param bot: bot id
        :return: Count of rows
        """
        if document.__name__ != "AuditLogData":
            kwargs['bot'] = bot
        return document.objects(**kwargs).count()

    @staticmethod
    def get_action_server_logs(bot: str, start_idx: int = 0, page_size: int = 10):
        """
        Fetches all action server logs from collection.
        :param bot: bot id
        :param start_idx: start index in collection
        :param page_size: number of rows
        :return: List of Http actions.
        """
        for log in (
            ActionServerLogs.objects(bot=bot)
            .order_by("-timestamp")
            .skip(start_idx)
            .limit(page_size)
        ):
            log = log.to_mongo().to_dict()
            log.pop("bot")
            log.pop("_id")
            yield log

    def __extract_rules(self, story_steps, bot: Text, user: Text):
        saved_rules = self.fetch_rule_block_names(bot)

        for story_step in story_steps:
            if (
                isinstance(story_step, RuleStep)
                and story_step.block_name.strip().lower() not in saved_rules
            ):
                rule = self.__extract_rule_events(story_step, bot, user)
                yield rule

    def __extract_rule_events(self, rule_step, bot: Text, user: Text):
        rule_events = list(self.__extract_story_events(rule_step.events))
        template_type = DataUtility.get_template_type(rule_step)
        rule = Rules(
            block_name=rule_step.block_name,
            condition_events_indices=list(rule_step.condition_events_indices),
            start_checkpoints=[
                start_checkpoint.name
                for start_checkpoint in rule_step.start_checkpoints
            ],
            end_checkpoints=[
                end_checkpoint.name for end_checkpoint in rule_step.end_checkpoints
            ],
            events=rule_events,
            template_type=template_type,
            bot=bot,
            user=user,
        )
        rule.clean()
        return rule

    @staticmethod
    def fetch_rule_block_names(bot: Text):
        saved_stories = list(
            Rules.objects(bot=bot, status=True).values_list("block_name")
        )
        return saved_stories

    def save_rules(self, story_steps, bot: Text, user: Text):
        if story_steps:
            new_rules = list(self.__extract_rules(story_steps, bot, user))
            if new_rules:
                Rules.objects.insert(new_rules)

    def delete_rules(self, bot: Text, user: Text):
        """
        soft deletes rules

        :param bot: bot id
        :param user: user id
        :return: None
        """
        Utility.hard_delete_document([Rules], bot=bot)

    def delete_bot_actions(self, bot: Text, user: Text):
        """
        Deletes all type of actions created in bot.

        :param bot: bot id
        :param user: user id
        :return: None
        """
        Utility.hard_delete_document([
            HttpActionConfig, SlotSetAction, FormValidationAction, EmailActionConfig, GoogleSearchAction, JiraAction,
            ZendeskAction, PipedriveLeadsAction, HubspotFormsAction, KaironTwoStageFallbackAction, PromptAction,
            PyscriptActionConfig, RazorpayAction
        ], bot=bot)
        Utility.hard_delete_document([Actions], bot=bot, type__ne=None)

    def __get_rules(self, bot: Text):
        for rule in Rules.objects(bot=bot, status=True):
            rule_events = list(
                self.__prepare_training_story_events(
                    rule.events, datetime.now().timestamp(), bot
                )
            )

            yield RuleStep(
                block_name=rule.block_name,
                condition_events_indices=set(rule.condition_events_indices),
                events=rule_events,
                start_checkpoints=[
                    Checkpoint(start_checkpoint)
                    for start_checkpoint in rule.start_checkpoints
                ],
                end_checkpoints=[
                    Checkpoint(end_checkpoints)
                    for end_checkpoints in rule.end_checkpoints
                ],
            )

    def get_rules_for_training(self, bot: Text):
        return StoryGraph(list(self.__get_rules(bot)))

    def save_integrated_actions(self, actions: dict, bot: Text, user: Text):
        """
        Saves different actions config data
        :param actions: action configurations of different types
        :param bot: bot id
        :param user: user id
        :return: None
        """
        if not actions:
            return
        document_types = {
            ActionType.http_action.value: HttpActionConfig,
            ActionType.two_stage_fallback.value: KaironTwoStageFallbackAction,
            ActionType.email_action.value: EmailActionConfig,
            ActionType.zendesk_action.value: ZendeskAction,
            ActionType.jira_action.value: JiraAction,
            ActionType.form_validation_action.value: FormValidationAction,
            ActionType.slot_set_action.value: SlotSetAction,
            ActionType.google_search_action.value: GoogleSearchAction,
            ActionType.pipedrive_leads_action.value: PipedriveLeadsAction,
            ActionType.prompt_action.value: PromptAction,
            ActionType.web_search_action.value: WebSearchAction,
            ActionType.razorpay_action.value: RazorpayAction,
            ActionType.pyscript_action.value: PyscriptActionConfig
        }
        saved_actions = set(
            Actions.objects(bot=bot, status=True, type__ne=None).values_list("name")
        )
        for action_type, actions_list in actions.items():
            for action in actions_list:
                action_name = action.get("name") or action.get("action_name")
                action_name = action_name.lower()
                if document_types.get(action_type) and action_name not in saved_actions:
                    action["bot"] = bot
                    action["user"] = user
                    document_types[action_type](**action).save()
                    self.add_action(
                        action_name,
                        bot,
                        user,
                        action_type=action_type,
                        raise_exception=False,
                    )

    def load_action_configurations(self, bot: Text):
        """
        loads configurations of all types of actions from the database
        :param bot: bot id
        :return: dict of action configurations of all types.
        """
        action_config = {}
        action_config.update(self.load_http_action(bot))
        action_config.update(self.load_jira_action(bot))
        action_config.update(self.load_email_action(bot))
        action_config.update(self.load_zendesk_action(bot))
        action_config.update(self.load_form_validation_action(bot))
        action_config.update(self.load_slot_set_action(bot))
        action_config.update(self.load_google_search_action(bot))
        action_config.update(self.load_pipedrive_leads_action(bot))
        action_config.update(self.load_two_stage_fallback_action_config(bot))
        action_config.update(self.load_prompt_action(bot))
        action_config.update(self.load_razorpay_action(bot))
        action_config.update(self.load_pyscript_action(bot))
        return action_config

    def load_http_action(self, bot: Text):
        """
        loads the http actions from the database
        :param bot: bot id
        :return: dict
        """
        http_actions = []
        for action in HttpActionConfig.objects(bot=bot, status=True):
            action = action.to_mongo().to_dict()
            config = {
                "action_name": action["action_name"],
                "response": action["response"],
                "http_url": action["http_url"],
                "request_method": action["request_method"],
                "content_type": action["content_type"],
            }
            for header in action.get("headers") or []:
                parameter_type = header.get("parameter_type")
                value = header["value"]
                if (
                    parameter_type == ActionParameterType.value.value
                    and not Utility.check_empty_string(value)
                    and header.get("encrypt") is True
                ):
                    header["value"] = Utility.decrypt_message(header["value"])

            for param in action.get("params_list") or []:
                parameter_type = param.get("parameter_type")
                value = param["value"]
                if (
                    parameter_type == ActionParameterType.value.value
                    and not Utility.check_empty_string(value)
                    and param.get("encrypt") is True
                ):
                    param["value"] = Utility.decrypt_message(param["value"])

            if action.get('headers'):
                config['headers'] = action['headers']
            if action.get('params_list'):
                config['params_list'] = action['params_list']
            if action.get('set_slots'):
                config['set_slots'] = action['set_slots']
            if action.get('dynamic_params'):
                config['dynamic_params'] = action['dynamic_params']
            http_actions.append(config)
        return {ActionType.http_action.value: http_actions}

    def load_email_action(self, bot: Text):
        """
        Loads email actions from the database
        :param bot: bot id
        :return: dict
        """
        return {ActionType.email_action.value: list(self.list_email_action(bot, False))}

    def load_jira_action(self, bot: Text):
        """
        Loads JIRA actions from the database
        :param bot: bot id
        :return: dict
        """
        return {ActionType.jira_action.value: list(self.list_jira_actions(bot, False))}

    def load_google_search_action(self, bot: Text):
        """
        Loads Google search action from the database
        :param bot: bot id
        :return: dict
        """
        return {
            ActionType.google_search_action.value: list(
                self.list_google_search_actions(bot, False)
            )
        }

    def load_zendesk_action(self, bot: Text):
        """
        Loads Zendesk actions from the database
        :param bot: bot id
        :return: dict
        """
        return {
            ActionType.zendesk_action.value: list(self.list_zendesk_actions(bot, False))
        }

    def load_slot_set_action(self, bot: Text):
        """
        Loads Slot set actions from the database
        :param bot: bot id
        :return: dict
        """
        return {
            ActionType.slot_set_action.value: list(
                self.list_slot_set_actions(bot, False)
            )
        }

    def load_pipedrive_leads_action(self, bot: Text):
        """
        Loads Pipedrive leads actions from the database
        :param bot: bot id
        :return: dict
        """
        return {
            ActionType.pipedrive_leads_action.value: list(
                self.list_pipedrive_actions(bot, False)
            )
        }

    def load_two_stage_fallback_action_config(self, bot: Text):
        """
        Loads Two Stage Fallback actions from the database
        :param bot: bot id
        :return: dict
        """
        return {
            ActionType.two_stage_fallback.value: list(
                self.get_two_stage_fallback_action_config(
                    bot, KAIRON_TWO_STAGE_FALLBACK, False
                )
            )
        }

    def load_form_validation_action(self, bot: Text):
        """
        Loads Form validation actions from the database
        :param bot: bot id
        :return: dict
        """
        return {
            ActionType.form_validation_action.value: list(
                self.list_form_validation_actions(bot)
            )
        }

    def load_prompt_action(self, bot: Text):
        """
        Loads Prompt actions from the database
        :param bot: bot id
        :return: dict
        """
        return {
            ActionType.prompt_action.value: list(self.get_prompt_action(bot, False))
        }

    def load_razorpay_action(self, bot: Text):
        """
        Loads Razorpay actions from the database
        :param bot: bot id
        :return: dict
        """
        return {ActionType.razorpay_action.value: list(self.get_razorpay_action_config(bot, False))}

    def load_pyscript_action(self, bot: Text):
        """
        Loads Pyscript actions from the database
        :param bot: bot id
        :return: dict
        """
        return {ActionType.pyscript_action.value: list(self.list_pyscript_actions(bot, False))}

    @staticmethod
    def get_existing_slots(bot: Text):
        """
        fetches exisitng slots

        :param bot: bot id
        :param status: active or inactive, default is active
        :return: list of slots
        """
        for slot in Slots.objects(bot=bot, status=True):
            slot = slot.to_mongo().to_dict()
            slot.pop("bot")
            slot.pop("user")
            slot.pop("_id")
            slot.pop("timestamp")
            slot.pop("status")
            yield slot

    async def validate_and_log(self, bot: Text, user: Text, training_files, overwrite):
        (
            files_received,
            is_event_data,
            non_event_validation_summary,
        ) = await self.validate_and_prepare_data(bot, user, training_files, overwrite)
        DataImporterLogProcessor.add_log(
            bot, user, is_data_uploaded=True, files_received=list(files_received)
        )
        if not is_event_data:
            status = "Failure"
            summary = non_event_validation_summary["summary"]
            component_count = non_event_validation_summary["component_count"]
            if not non_event_validation_summary["validation_failed"]:
                status = "Success"
            DataImporterLogProcessor.update_summary(
                bot,
                user,
                component_count,
                summary,
                status=status,
                event_status=EVENT_STATUS.COMPLETED.value,
            )

        return is_event_data

    async def validate_and_prepare_data(
        self, bot: Text, user: Text, training_files: List, overwrite: bool
    ):
        """
        Saves training data (zip, file or files) and validates whether at least one
        training file exists in the received set of files. If some training files are
        missing then, it prepares the rest of the data from database.
        In case only http actions are received, then it is validated and saved.
        Finally, a list of files received are returned.
        """
        non_event_validation_summary = None
        bot_data_home_dir = await DataUtility.save_uploaded_data(bot, training_files)
        files_to_prepare = DataUtility.validate_and_get_requirements(
            bot_data_home_dir, True
        )
        files_received = REQUIREMENTS - files_to_prepare
        is_event_data = False

        if files_received.difference({"config", "actions", "chat_client_config"}):
            is_event_data = True
        else:
            non_event_validation_summary = self.save_data_without_event(
                bot_data_home_dir, bot, user, overwrite
            )
        return files_received, is_event_data, non_event_validation_summary

    def save_data_without_event(
        self, data_home_dir: Text, bot: Text, user: Text, overwrite: bool
    ):
        """
        Saves http actions and config file.
        """
        from kairon.importer.validator.file_validator import TrainingDataValidator

        actions = None
        config = None
        chat_client_config = None
        validation_failed = False
        error_summary = {}
        component_count = COMPONENT_COUNT.copy()
        actions_path = os.path.join(data_home_dir, "actions.yml")
        config_path = os.path.join(data_home_dir, "config.yml")
        chat_client_config_path = os.path.join(data_home_dir, "chat_client_config.yml")
        if os.path.exists(actions_path):
            actions = Utility.read_yaml(actions_path)
            (
                validation_failed,
                error_summary,
                actions_count,
            ) = TrainingDataValidator.validate_custom_actions(actions)
            component_count.update(actions_count)
        if os.path.exists(config_path):
            config = Utility.read_yaml(config_path)
            errors = TrainingDataValidator.validate_rasa_config(config)
            error_summary["config"] = errors
        if os.path.exists(chat_client_config_path):
            chat_client_config = Utility.read_yaml(chat_client_config_path)
            chat_client_config = chat_client_config["config"]

        if not validation_failed and not error_summary.get("config"):
            files_to_save = set()
            if actions and set(actions.keys()).intersection(
                {a_type.value for a_type in ActionType}
            ):
                files_to_save.add("actions")
            if config:
                files_to_save.add("config")
            if chat_client_config:
                files_to_save.add("chat_client_config")
            self.save_training_data(
                bot,
                user,
                actions=actions,
                config=config,
                overwrite=overwrite,
                what=files_to_save,
                chat_client_config=chat_client_config,
            )
        else:
            validation_failed = True
        return {
            "summary": error_summary,
            "component_count": component_count,
            "validation_failed": validation_failed,
        }

    def prepare_training_data_for_validation(
        self, bot: Text, bot_data_home_dir: str = None, which: set = REQUIREMENTS.copy()
    ):
        """
        Writes training data into files and makes them available for validation.
        @param bot: bot id.
        @param bot_data_home_dir: location where data needs to be written
        @param which: which training data is to be written
        @return:
        """
        if not bot_data_home_dir:
            bot_data_home_dir = os.path.join("training_data", bot, str(uuid.uuid4()))
        data_path = os.path.join(bot_data_home_dir, DEFAULT_DATA_PATH)
        Utility.make_dirs(data_path)

        if "nlu" in which:
            nlu_path = os.path.join(data_path, "nlu.yml")
            nlu = self.load_nlu(bot)
            nlu_as_str = nlu.nlu_as_yaml().encode()
            Utility.write_to_file(nlu_path, nlu_as_str)

        if "domain" in which:
            domain_path = os.path.join(bot_data_home_dir, DEFAULT_DOMAIN_PATH)
            domain = self.load_domain(bot)
            if isinstance(domain, Domain):
                domain_as_str = domain.as_yaml().encode()
                Utility.write_to_file(domain_path, domain_as_str)
            elif isinstance(domain, Dict):
                yaml.safe_dump(domain, open(domain_path, "w"))

        if "stories" in which:
            stories_path = os.path.join(data_path, "stories.yml")
            stories = self.load_stories(bot)
            YAMLStoryWriter().dump(stories_path, stories.story_steps)

        if "config" in which:
            config_path = os.path.join(bot_data_home_dir, DEFAULT_CONFIG_PATH)
            config = self.load_config(bot)
            config_as_str = yaml.dump(config).encode()
            Utility.write_to_file(config_path, config_as_str)

        if "rules" in which:
            rules_path = os.path.join(data_path, "rules.yml")
            rules = self.get_rules_for_training(bot)
            YAMLStoryWriter().dump(rules_path, rules.story_steps)

    def add_default_fallback_config(self, config_obj: dict, bot: Text, user: Text):
        idx = next(
            (
                idx
                for idx, comp in enumerate(config_obj["policies"])
                if comp["name"] == "FallbackPolicy"
            ),
            None,
        )
        if idx:
            del config_obj["policies"][idx]
        rule_policy = next(
            (comp for comp in config_obj["policies"] if "RulePolicy" in comp["name"]),
            {},
        )

        if not rule_policy:
            config_obj["policies"].append(rule_policy)
        rule_policy["name"] = "RulePolicy"

        if not rule_policy.get("core_fallback_action_name"):
            rule_policy["core_fallback_action_name"] = "action_default_fallback"
        if not rule_policy.get("core_fallback_threshold"):
            rule_policy["core_fallback_threshold"] = 0.3
        if not rule_policy.get("max_history"):
            rule_policy["max_history"] = 5
        property_idx = next(
            (
                idx
                for idx, comp in enumerate(config_obj["pipeline"])
                if comp["name"] == "FallbackClassifier"
            ),
            None,
        )
        if not property_idx:
            property_idx = next(
                (
                    idx
                    for idx, comp in enumerate(config_obj["pipeline"])
                    if comp["name"] == "DIETClassifier"
                ),
                None,
            )
            if property_idx:
                fallback = {"name": "FallbackClassifier", "threshold": 0.7}
                config_obj["pipeline"].insert(property_idx + 1, fallback)

        self.add_default_fallback_data(bot, user, True, True)

    def add_default_fallback_data(
        self,
        bot: Text,
        user: Text,
        nlu_fallback: bool = True,
        action_fallback: bool = True,
    ):
        if nlu_fallback:
            if not Utility.is_exist(
                Responses,
                raise_error=False,
                bot=bot,
                status=True,
                name__iexact="utter_please_rephrase",
            ):
                self.add_text_response(
                    DEFAULT_NLU_FALLBACK_RESPONSE, "utter_please_rephrase", bot, user
                )
            steps = [
                {"name": RULE_SNIPPET_ACTION_NAME, "type": StoryStepType.bot.value},
                {
                    "name": DEFAULT_NLU_FALLBACK_INTENT_NAME,
                    "type": StoryStepType.intent.value,
                },
                {"name": "utter_please_rephrase", "type": StoryStepType.bot.value},
            ]
            rule = {"name": DEFAULT_NLU_FALLBACK_RULE, "steps": steps, "type": "RULE"}
            try:
                self.add_complex_story(rule, bot, user)
            except AppException as e:
                logging.info(str(e))

        if action_fallback:
            if not Utility.is_exist(
                Responses,
                raise_error=False,
                bot=bot,
                status=True,
                name__iexact=DEFAULT_NLU_FALLBACK_UTTERANCE_NAME,
            ):
                self.add_text_response(
                    DEFAULT_ACTION_FALLBACK_RESPONSE,
                    DEFAULT_NLU_FALLBACK_UTTERANCE_NAME,
                    bot,
                    user,
                )

    def add_default_training_data(self, bot: Text, user: Text):
        data = Utility.read_yaml("template/use-cases/GPT-FAQ/data/nlu.yml")
        utterance = Utility.read_yaml("template/use-cases/GPT-FAQ/domain.yml")

        self.add_intent("bye", bot, user, is_integration=False)
        examples_bye = next(
            intent["examples"] for intent in data["nlu"] if intent["intent"] == "bye"
        )
        list(
            self.add_training_example(
                examples_bye, "bye", bot, user, is_integration=False
            )
        )
        utter_bye_exmp = utterance["responses"]["utter_bye"]
        utter_bye = [item["text"] for item in utter_bye_exmp]
        if not Utility.is_exist(
            Responses, raise_error=False, bot=bot, status=True, name__iexact="utter_bye"
        ):
            for text in utter_bye:
                self.add_text_response(text, "utter_bye", bot, user)
        steps_goodbye = [
            {"name": "bye", "type": "INTENT"},
            {"name": "utter_bye", "type": "BOT"},
        ]
        rule_bye = {"name": "Bye", "steps": steps_goodbye, "type": "RULE"}
        self.add_complex_story(rule_bye, bot, user)

        self.add_intent("greet", bot, user, is_integration=False)
        examples_greet = next(
            intent["examples"] for intent in data["nlu"] if intent["intent"] == "greet"
        )
        list(
            self.add_training_example(
                examples_greet, "greet", bot, user, is_integration=False
            )
        )
        utter_greet_exmp = utterance["responses"]["utter_greet"]
        utter_greet = [item["text"] for item in utter_greet_exmp]
        if not Utility.is_exist(
            Responses,
            raise_error=False,
            bot=bot,
            status=True,
            name__iexact="utter_greet",
        ):
            for text in utter_greet:
                self.add_text_response(text, "utter_greet", bot, user)
        steps_greet = [
            {"name": "greet", "type": "INTENT"},
            {"name": "utter_greet", "type": "BOT"},
        ]
        rule_greet = {"name": "Greet", "steps": steps_greet, "type": "RULE"}
        self.add_complex_story(rule_greet, bot, user)

    def add_synonym(self, synonym_name: Text, bot, user):
        """
        add a synonym
        :param synonym_name: name of synonym
        :param bot: bot Id
        :param user: user Id
        """
        Utility.is_exist(
            Synonyms,
            raise_error=True,
            exp_message="Synonym already exists!",
            status=True,
            bot=bot,
            name__iexact=synonym_name,
        )
        synonym = Synonyms()
        synonym.name = synonym_name
        synonym.user = user
        synonym.bot = bot
        return synonym.save().id.__str__()

    def add_synonym_value(self, value: Text, synonym_name: Text, bot, user):
        """
        add a synonym value
        :param value: synonym value
        :param synonym_name: synonym_name
        :param bot: bot Id
        :user user: user Id
        """
        Utility.is_exist(
            Synonyms,
            raise_error=False,
            exp_message="Synonym does not exist!",
            name__iexact=synonym_name,
            bot=bot,
            status=True,
        )

        synonym = list(
            EntitySynonyms.objects(
                name__exact=synonym_name, bot=bot, status=True, value__exact=value
            )
        )
        if len(synonym):
            raise AppException("Synonym value already exists")
        entity_synonym = EntitySynonyms()
        entity_synonym.name = synonym_name
        entity_synonym.value = value
        entity_synonym.user = user
        entity_synonym.bot = bot
        return entity_synonym.save().id.__str__()

    def add_synonym_values(self, synonyms_dict: Dict, bot, user):
        """
        add values for a synonym
        :param synonyms_dict: dict for synonym and values
        :param bot: bot ID
        :param user: user ID
        """
        if Utility.check_empty_string(synonyms_dict.get("name")):
            raise AppException("Synonym name cannot be an empty!")
        if not synonyms_dict.get("value"):
            raise AppException("Synonym value cannot be an empty!")

        synonym_exist = Utility.is_exist(
            Synonyms,
            raise_error=False,
            name__iexact=synonyms_dict.get("name"),
            bot=bot,
            status=True,
        )
        if not synonym_exist:
            raise AppException("Synonym does not exist!")

        empty_element = any(
            [Utility.check_empty_string(elem) for elem in synonyms_dict.get("value")]
        )
        if empty_element:
            raise AppException("Synonym value cannot be an empty!")
        synonym = list(
            EntitySynonyms.objects(
                name__iexact=synonyms_dict["name"], bot=bot, status=True
            )
        )
        value_list = set(item.value for item in synonym)
        check = any(item in value_list for item in synonyms_dict.get("value"))
        if check:
            raise AppException("Synonym value already exists")
        added_values = []
        for val in synonyms_dict.get("value"):
            entity_synonym = EntitySynonyms()
            entity_synonym.name = synonyms_dict["name"]
            entity_synonym.value = val
            entity_synonym.user = user
            entity_synonym.bot = bot
            id = entity_synonym.save().id.__str__()
            added_values.append({"_id": id, "value": val})
        return added_values

    def edit_synonym(
        self, value_id: Text, value: Text, name: Text, bot: Text, user: Text
    ):
        """
        update the synonym value
        :param value_id: value id against which the synonym is updated
        :param value: synonym value
        :param name: synonym name
        :param bot: bot id
        :param user: user id
        :return: None
        :raises: AppException
        """
        values = list(
            EntitySynonyms.objects(
                name__iexact=name, value__exact=value, bot=bot, status=True
            )
        )
        if values:
            raise AppException("Synonym value already exists")
        try:
            val = EntitySynonyms.objects(bot=bot, status=True, name__exact=name).get(
                id=value_id
            )
            val.value = value
            val.user = user
            val.timestamp = datetime.utcnow()
            val.save()
        except DoesNotExist:
            raise AppException("Synonym value does not exist!")

    def delete_synonym(self, id: str, bot: str):
        """
        delete the synonym and its values
        :param id: synonym id
        :param bot: bot id
        """
        try:
            synonym = Synonyms.objects(bot=bot, status=True).get(id=id)
            Utility.hard_delete_document(
                [EntitySynonyms], bot=bot, status=True, name__iexact=synonym.name
            )
            synonym.delete()
        except DoesNotExist as e:
            raise AppException(e)

    def delete_synonym_value(self, synonym_name: str, value_id: str, bot: str):
        """
        delete particular synonym value
        :param synonym_name: name of synonym
        :param value_id: value id
        :param bot: bot_id
        """
        if not (synonym_name and synonym_name.strip()):
            raise AppException("Synonym cannot be empty or spaces")
        try:
            synonym_value = EntitySynonyms.objects(
                bot=bot, status=True, name__exact=synonym_name
            ).get(id=value_id)
            synonym_value.delete()
        except DoesNotExist as e:
            raise AppException(e)

    def get_synonym_values(self, name: Text, bot: Text):
        """
        fetch all the synonym values
        :param name: synonym name
        :param bot: bot id
        :return: yields the values
        """
        values = EntitySynonyms.objects(
            bot=bot, status=True, name__iexact=name
        ).order_by("-timestamp")
        for value in values:
            yield {
                "_id": value.id.__str__(),
                "value": value.value,
                "synonym": value.name,
            }

    def add_utterance_name(
        self,
        name: Text,
        bot: Text,
        user: Text,
        form_attached: str = None,
        raise_error_if_exists: bool = False,
    ):
        if Utility.check_empty_string(name):
            raise AppException("Name cannot be empty")
        try:
            Utterances.objects(bot=bot, status=True, name__iexact=name).get()
            if raise_error_if_exists:
                raise AppException("Utterance exists")
        except DoesNotExist as e:
            logging.info(e)
            Utterances(
                name=name, form_attached=form_attached, bot=bot, user=user
            ).save()

    def get_utterances(self, bot: Text):
        utterances = Utterances.objects(bot=bot, status=True)
        for utterance in utterances:
            utterance = utterance.to_mongo().to_dict()
            utterance["_id"] = utterance["_id"].__str__()
            utterance.pop("status")
            utterance.pop("timestamp")
            utterance.pop("bot")
            utterance.pop("user")
            yield utterance

    def delete_utterance_name(self, name: Text, bot: Text, raise_exc: bool = False):
        try:
            utterance = Utterances.objects(
                name__iexact=name, bot=bot, status=True
            ).get()
            if not Utility.check_empty_string(utterance.form_attached):
                if raise_exc:
                    raise AppException(
                        f"Utterance cannot be deleted as it is linked to form: {utterance.form_attached}"
                    )
            else:
                utterance.delete()
        except DoesNotExist as e:
            logging.info(e)
            if raise_exc:
                raise AppException("Utterance not found")

    def get_training_data_count(self, bot: Text):
        intents_count = list(
            Intents.objects(bot=bot, status=True, name__nin=DEFAULT_INTENTS).aggregate(
                [
                    {
                        "$lookup": {
                            "from": "training_examples",
                            "let": {"bot_id": bot, "name": "$name"},
                            "pipeline": [
                                {"$match": {"bot": bot, "status": True}},
                                {
                                    "$match": {
                                        "$expr": {
                                            "$and": [{"$eq": ["$intent", "$$name"]}]
                                        }
                                    }
                                },
                                {"$count": "count"},
                            ],
                            "as": "intents_count",
                        }
                    },
                    {
                        "$project": {
                            "_id": 0,
                            "name": 1,
                            "count": {"$first": "$intents_count.count"},
                        }
                    },
                ]
            )
        )

        utterances_count = list(
            Utterances.objects(bot=bot, status=True).aggregate(
                [
                    {
                        "$lookup": {
                            "from": "responses",
                            "let": {"bot_id": bot, "utterance": "$name"},
                            "pipeline": [
                                {"$match": {"bot": bot, "status": True}},
                                {
                                    "$match": {
                                        "$expr": {
                                            "$and": [{"$eq": ["$name", "$$utterance"]}]
                                        }
                                    }
                                },
                                {"$count": "count"},
                            ],
                            "as": "responses_count",
                        }
                    },
                    {
                        "$project": {
                            "_id": 0,
                            "name": 1,
                            "count": {"$first": "$responses_count.count"},
                        }
                    },
                ]
            )
        )

        return {"intents": intents_count, "utterances": utterances_count}

    @staticmethod
    def get_bot_settings(bot: Text, user: Text):
        try:
            settings = BotSettings.objects(bot=bot, status=True).get()
        except DoesNotExist as e:
            logging.info(e)
            settings = BotSettings(bot=bot, user=user).save()
        return settings

    @staticmethod
    def edit_bot_settings(bot_settings: dict, bot: Text, user: Text):
        """
        Update bot settings with new values.
        :param bot_settings: bot settings values
        :param bot: bot id
        :param user: user id
        :return: None
        """
        if not Utility.is_exist(BotSettings, raise_error=False, bot=bot, status=True):
            raise AppException(f"Bot Settings for the bot not found")

        settings = BotSettings.objects(bot=bot, status=True).get()
        analytics = Analytics(**bot_settings.get("analytics"))
        settings.update(
            set__analytics=analytics, set__user=user, set__timestamp=datetime.utcnow()
        )

    @staticmethod
    def enable_llm_faq(bot: Text, user: Text):
        bot_settings = MongoProcessor.get_bot_settings(bot, user)
        bot_settings.llm_settings.enable_faq = True
        bot_settings.save()

    def save_chat_client_config(self, config: dict, bot: Text, user: Text):
        from kairon.shared.account.processor import AccountProcessor

        client_config = self.get_chat_client_config(bot, user)
        white_listed_domain = (
            ["*"] if not config.__contains__("whitelist") else config.pop("whitelist")
        )
        if client_config.config.get("headers"):
            client_config.config["headers"].pop("authorization", None)

        if config.get("multilingual") and config["multilingual"].get("bots"):
            accessible_bots = AccountProcessor.get_accessible_multilingual_bots(
                bot, user
            )
            enabled_bots = list(
                filter(
                    lambda bot_info: bot_info.get("is_enabled"),
                    config["multilingual"]["bots"],
                )
            )
            enabled_bots = set(map(lambda bot_info: bot_info["id"], enabled_bots))
            if not enabled_bots:
                raise AppException("At least one bot should be enabled!")
            for bot_info in accessible_bots:
                bot_info["is_enabled"] = (
                    True if bot_info["id"] in enabled_bots else False
                )
            client_config.config["multilingual"]["bots"] = accessible_bots

        client_config.config = config
        client_config.user = user
        client_config.white_listed_domain = white_listed_domain
        client_config.save()

    def get_chat_client_config_url(self, bot: Text, user: Text, **kwargs):
        from kairon.shared.auth import Authentication

        request = kwargs.get("request")
        account = kwargs.get("account")
        bot_account = kwargs.get("bot_account")
        ip_info = Utility.get_client_ip(request)
        geo_location = (
            PluginFactory.get_instance(PluginTypes.ip_info.value).execute(ip=ip_info)
            or {}
        )
        data = {"ip_info": ip_info, "geo_location": geo_location}
        MeteringProcessor.add_metrics(bot, account, MetricType.user_metrics, **data)
        MeteringProcessor.add_metrics(bot, bot_account, MetricType.user_metrics, **data)
        access_token, _ = Authentication.generate_integration_token(
            bot,
            user,
            ACCESS_ROLES.TESTER.value,
            access_limit=["/api/bot/.+/chat/client/config$"],
            token_type=TOKEN_TYPE.DYNAMIC.value,
        )
        url = urljoin(
            Utility.environment["model"]["agent"].get("url"),
            f"/api/bot/{bot}/chat/client/config/",
        )
        url = urljoin(url, access_token)
        return url

    def get_client_config_using_uid(self, bot: Text, token_claims: Dict):
        config = self.get_chat_client_config(
            bot, token_claims["sub"], is_client_live=True
        )
        return config.to_mongo().to_dict()

    def get_chat_client_config(
        self, bot: Text, user: Text, is_client_live: bool = False
    ):
        from kairon.shared.auth import Authentication
        from kairon.shared.account.processor import AccountProcessor

        AccountProcessor.get_bot_and_validate_status(bot)
        bot_settings = self.get_bot_settings(bot, user)
        try:
            client_config = ChatClientConfig.objects(bot=bot, status=True).get()
            client_config.config["whitelist"] = client_config.white_listed_domain
        except DoesNotExist as e:
            logging.info(e)
            config = Utility.load_json_file(
                "./template/chat-client/default-config.json"
            )
            client_config = ChatClientConfig(config=config, bot=bot, user=user)
        if not client_config.config.get('headers'):
            client_config.config['headers'] = {}
        if not client_config.config['headers'].get('X-USER'):
            client_config.config['headers']['X-USER'] = user
        client_config.config['api_server_host_url'] = Utility.environment['app']['server_url']
        client_config.config['nudge_server_url'] = Utility.environment['nudge']['server_url']
        token, refresh_token = Authentication.generate_integration_token(
            bot,
            user,
            expiry=bot_settings.chat_token_expiry,
            access_limit=[
                "/api/bot/.+/chat",
                "/api/bot/.+/agent/live/.+",
                "/api/bot/.+/conversation",
                "/api/bot/.+/metric/user/logs/user_metrics",
            ],
            token_type=TOKEN_TYPE.DYNAMIC.value,
        )
        iat = datetime.now(tz=timezone.utc).replace(microsecond=0).replace(second=0)
        access_token_expiry = iat + timedelta(minutes=bot_settings.chat_token_expiry)
        access_token_expiry = access_token_expiry.timestamp()
        refresh_token_expiry = iat + timedelta(
            minutes=bot_settings.refresh_token_expiry
        )
        refresh_token_expiry = refresh_token_expiry.timestamp()
        client_config.config["headers"]["authorization"] = {}
        client_config.config["headers"]["authorization"]["access_token"] = token
        client_config.config["headers"]["authorization"]["token_type"] = "Bearer"
        client_config.config["headers"]["authorization"][
            "refresh_token"
        ] = f"{refresh_token}"
        client_config.config["headers"]["authorization"][
            "access_token_ttl"
        ] = bot_settings.chat_token_expiry
        client_config.config["headers"]["authorization"][
            "refresh_token_ttl"
        ] = bot_settings.refresh_token_expiry
        client_config.config["headers"]["authorization"][
            "access_token_expiry"
        ] = access_token_expiry
        client_config.config["headers"]["authorization"][
            "refresh_token_expiry"
        ] = refresh_token_expiry
        client_config.config["chat_server_base_url"] = Utility.environment["model"][
            "agent"
        ]["url"]
        if client_config.config.get("multilingual") and client_config.config[
            "multilingual"
        ].get("enable"):
            accessible_bots = AccountProcessor.get_accessible_multilingual_bots(
                bot, user
            )
            enabled_bots = {}
            if client_config.config["multilingual"].get("bots"):
                enabled_bots = list(
                    filter(
                        lambda bot_info: bot_info.get("is_enabled"),
                        client_config.config["multilingual"]["bots"],
                    )
                )
                enabled_bots = set(map(lambda bot_info: bot_info["id"], enabled_bots))
            if is_client_live and bot not in enabled_bots:
                raise AppException("Bot is disabled. Please use a valid bot.")
            client_config.config["multilingual"]["bots"] = []
            for bot_info in accessible_bots:
                bot_info["is_enabled"] = (
                    True if bot_info["id"] in enabled_bots else False
                )
                if bot_info["is_enabled"] or not is_client_live:
                    token, _ = Authentication.generate_integration_token(
                        bot_info["id"],
                        user,
                        expiry=bot_settings.chat_token_expiry,
                        access_limit=[
                            "/api/bot/.+/chat",
                            "/api/bot/.+/agent/live/.+",
                            "/api/bot/.+/conversation",
                            "/api/bot/.+/metric/user/logs/{log_type}",
                        ],
                        token_type=TOKEN_TYPE.DYNAMIC.value,
                    )
                    bot_info["authorization"] = f"Bearer {token}"
                    client_config.config["multilingual"]["bots"].append(bot_info)

        return client_config

    def add_regex(self, regex_dict: Dict, bot, user):
        if Utility.check_empty_string(
            regex_dict.get("name")
        ) or Utility.check_empty_string(regex_dict.get("pattern")):
            raise AppException("Regex name and pattern cannot be empty or blank spaces")
        try:
            RegexFeatures.objects(
                name__iexact=regex_dict.get("name"), bot=bot, status=True
            ).get()
            raise AppException("Regex name already exists!")
        except DoesNotExist:
            regex = RegexFeatures()
            regex.name = regex_dict.get("name")
            regex.pattern = regex_dict.get("pattern")
            regex.bot = bot
            regex.user = user
            regex_id = regex.save().id.__str__()
            return regex_id

    def edit_regex(self, regex_dict: Dict, bot, user):
        if Utility.check_empty_string(
            regex_dict.get("name")
        ) or Utility.check_empty_string(regex_dict.get("pattern")):
            raise AppException("Regex name and pattern cannot be empty or blank spaces")
        try:
            regex = RegexFeatures.objects(
                name__iexact=regex_dict.get("name"), bot=bot, status=True
            ).get()
            regex.pattern = regex_dict.get("pattern")
            regex.user = user
            regex.timestamp = datetime.utcnow()
            regex.save()
        except DoesNotExist:
            raise AppException("Regex name does not exist!")

    def delete_regex(self, regex_name: Text, bot: Text, user: Text):
        """
        deletes regex pattern
        :param regex_name: regex name
        :param user: user id
        :param bot: bot id
        :return: AppException
        """

        try:
            regex = RegexFeatures.objects(
                name__iexact=regex_name, bot=bot, status=True
            ).get()
            regex.delete()
        except DoesNotExist:
            raise AppException("Regex name does not exist.")

    def add_lookup(self, lookup_name, bot, user):
        """
        add a lookup table
        :param lookup_name: name of the lookup
        :param bot: bot id
        :param user: user id
        """
        Utility.is_exist(
            Lookup,
            raise_error=True,
            exp_message="Lookup already exists!",
            status=True,
            bot=bot,
            name__iexact=lookup_name,
        )
        lookup = Lookup()
        lookup.name = lookup_name
        lookup.user = user
        lookup.bot = bot
        lookup.save()
        return lookup.id.__str__()

    def add_lookup_value(self, lookup_name, lookup_value, bot, user):
        """
        add a lookup value
        :param lookup_name: name of the lookup
        :param lookup_value: value of the lookup
        :param bot: bot id
        :param user: user id
        """
        lookup_exist = Utility.is_exist(
            Lookup, raise_error=False, name__iexact=lookup_name, bot=bot, status=True
        )
        if not lookup_exist:
            raise AppException("Lookup does not exists")
        Utility.is_exist(
            LookupTables,
            raise_error=True,
            exp_message="Lookup value already exists",
            value__exact=lookup_value,
            bot=bot,
            status=True,
        )
        lookup_table = LookupTables()
        lookup_table.name = lookup_name
        lookup_table.value = lookup_value
        lookup_table.user = user
        lookup_table.bot = bot
        lookup_table.save()
        return lookup_table.id.__str__()

    def add_lookup_values(self, lookup_dict: Dict, bot, user):
        """
        add values for a lookup
        :param lookup_dict: lookup and its values
        :param bot: bot ID
        :param user: user ID
        """
        if Utility.check_empty_string(lookup_dict.get("name")):
            raise AppException("Lookup cannot be an empty string")
        if not lookup_dict.get("value"):
            raise AppException("Lookup value cannot be an empty string")

        lookup_exist = Utility.is_exist(
            Lookup,
            raise_error=False,
            name__iexact=lookup_dict.get("name"),
            bot=bot,
            status=True,
        )
        if not lookup_exist:
            raise AppException("Lookup does not exists")

        empty_element = any(
            [Utility.check_empty_string(elem) for elem in lookup_dict.get("value")]
        )
        if empty_element:
            raise AppException("Lookup value cannot be an empty string")
        lookup = list(
            LookupTables.objects(name__iexact=lookup_dict["name"], bot=bot, status=True)
        )
        value_list = set(item.value for item in lookup)
        check = any(item in value_list for item in lookup_dict.get("value"))
        if check:
            raise AppException("Lookup value already exists")
        added_values = []
        for val in lookup_dict.get("value"):
            lookup_table = LookupTables()
            lookup_table.name = lookup_dict["name"]
            lookup_table.value = val
            lookup_table.user = user
            lookup_table.bot = bot
            lookup_table.save()
            id = lookup_table.id.__str__()
            added_values.append({"_id": id, "value": val})
        return added_values

    def get_lookups(self, bot: Text):
        """
        fetch all the lookup table name
        :param name: table name
        :param bot: bot id
        :return: yields the values
        """
        lookups = Lookup.objects(bot=bot, status=True).order_by("-timestamp")
        for lookup in lookups:
            yield {"_id": lookup.id.__str__(), "lookup": lookup.name}

    def get_lookup_values(self, name: Text, bot: Text):
        """
        fetch all the lookup table values
        :param name: table name
        :param bot: bot id
        :return: yields the values
        """
        values = LookupTables.objects(bot=bot, status=True, name__iexact=name).order_by(
            "-timestamp"
        )
        for value in values:
            yield {
                "_id": value.id.__str__(),
                "value": value.value,
                "lookup": value.name,
            }

    def edit_lookup_value(
        self, lookup_id: Text, value: Text, name: Text, bot: Text, user: Text
    ):
        """
        update the lookup table value
        :param id: value id against which the lookup table is updated
        :param value: table value
        :param name: lookup table name
        :param bot: bot id
        :param user: user id
        :return: None
        :raises: AppException
        """
        lookup_exist = Utility.is_exist(
            Lookup, raise_error=False, name__iexact=name, bot=bot, status=True
        )
        if not lookup_exist:
            raise AppException("Lookup does not exists")

        lookup = list(LookupTables.objects(name__iexact=name, bot=bot, status=True))
        value_list = set(item.value for item in lookup)
        if value in value_list:
            raise AppException("Lookup value already exists")
        try:
            val = LookupTables.objects(bot=bot, status=True, name__iexact=name).get(
                id=lookup_id
            )
            val.value = value
            val.user = user
            val.timestamp = datetime.utcnow()
            val.save()
        except DoesNotExist:
            raise AppException("Lookup value does not exist!")

    def delete_lookup(self, lookup_id: str, bot: str):
        """
        delete lookup and its value
        :param lookup_id: lookup ID
        :param bot: bot id
        """
        if not (lookup_id and lookup_id.strip()):
            raise AppException("Lookup Id cannot be empty or spaces")
        try:
            lookup = Lookup.objects(bot=bot, status=True).get(id=lookup_id)
            Utility.hard_delete_document(
                [LookupTables], bot=bot, name__exact=lookup.name
            )
            lookup.delete()
        except DoesNotExist:
            raise AppException("Invalid lookup!")

    def delete_lookup_value(self, lookup_value_id: str, lookup_name: str, bot: str):
        """
        delete a lookup value
        :param lookup_value_id: value ID
        :param lookup_name: lookup name
        :param bot: bot ID
        """
        if not (lookup_value_id and lookup_value_id.strip()):
            raise AppException("Lookup value Id cannot be empty or spaces")
        try:
            lookup_value = LookupTables.objects(
                bot=bot, status=True, name__iexact=lookup_name
            ).get(id=lookup_value_id)
            lookup_value.delete()
        except DoesNotExist as e:
            raise AppException(e)

    def __add_or_update_form_validations(
        self, name: Text, path: list, bot: Text, user: Text
    ):
        existing_slot_validations = FormValidationAction.objects(
            name=name, bot=bot, status=True
        )
        existing_validations = {
            validation.slot for validation in list(existing_slot_validations)
        }
        slots_required_for_form = {slots_to_fill["slot"] for slots_to_fill in path}

        for slots_to_fill in path:
            slot = slots_to_fill.get("slot")
            slot_set = slots_to_fill.get("slot_set", {})
            validation_semantic = slots_to_fill.get("validation_semantic")
            if slot in existing_validations:
                validation = existing_slot_validations.get(slot=slot)
                validation.validation_semantic = validation_semantic
                validation.valid_response = slots_to_fill.get("valid_response")
                validation.invalid_response = slots_to_fill.get("invalid_response")
                validation.is_required = slots_to_fill.get("is_required")
                validation.slot_set.type = slot_set.get("type")
                validation.slot_set.value = slot_set.get("value")
                validation.user = user
                validation.timestamp = datetime.utcnow()
                validation.save()
            else:
                FormValidationAction(
                    name=name,
                    slot=slot,
                    validation_semantic=validation_semantic,
                    bot=bot,
                    user=user,
                    valid_response=slots_to_fill.get("valid_response"),
                    invalid_response=slots_to_fill.get("invalid_response"),
                    is_required=slots_to_fill.get("is_required"),
                    slot_set=FormSlotSet(**slot_set),
                ).save()

        slot_validations_to_delete = existing_validations.difference(
            slots_required_for_form
        )
        for slot in slot_validations_to_delete:
            validation = existing_slot_validations.get(slot=slot)
            validation.delete()

    def __add_form_responses(
        self, responses: list, utterance_name: Text, form: Text, bot: Text, user: Text
    ):
        for resp in responses:
            self.add_response(
                utterances={"text": resp.strip()},
                name=utterance_name,
                form_attached=form,
                bot=bot,
                user=user,
            )

    def __validate_slots_attached_to_form(self, required_slots: set, bot: Text):
        existing_slots = set(
            Slots.objects(bot=bot, status=True, name__in=required_slots).values_list(
                "name"
            )
        )
        existing_slot_mappings = SlotMapping.objects(
            bot=bot, status=True, slot__in=required_slots
        ).values_list("slot")
        if required_slots.difference(existing_slots).__len__() > 0:
            raise AppException(
                f"slots not exists: {required_slots.difference(existing_slots)}"
            )
        if required_slots.difference(existing_slot_mappings).__len__() > 0:
            raise AppException(
                f"Mapping is required for slot: {required_slots.difference(existing_slot_mappings)}"
            )

    def add_form(self, name: str, path: list, bot: Text, user: Text):
        if Utility.check_empty_string(name):
            raise AppException("Form name cannot be empty or spaces")
        Utility.is_exist(
            Forms,
            f'Form with name "{name}" exists',
            name__iexact=name,
            bot=bot,
            status=True,
        )
        Utility.is_valid_action_name(name, bot, Forms)
        required_slots = [
            slots_to_fill["slot"]
            for slots_to_fill in path
            if not Utility.check_empty_string(slots_to_fill["slot"])
        ]
        self.__validate_slots_attached_to_form(set(required_slots), bot)
        for slots_to_fill in path:
            self.__add_form_responses(
                slots_to_fill["ask_questions"],
                utterance_name=f'utter_ask_{name}_{slots_to_fill["slot"]}',
                form=name,
                bot=bot,
                user=user,
            )
        form_id = (
            Forms(name=name, required_slots=required_slots, bot=bot, user=user)
            .save()
            .id.__str__()
        )
        self.__add_or_update_form_validations(f"validate_{name}", path, bot, user)
        self.add_action(
            f"validate_{name}",
            bot,
            user,
            action_type=ActionType.form_validation_action.value,
        )
        return form_id

    @staticmethod
    def list_forms(bot: Text):
        for form in Forms.objects(bot=bot, status=True):
            form = form.to_mongo().to_dict()
            form["_id"] = form["_id"].__str__()
            form.pop("bot")
            form.pop("user")
            form.pop("status")
            yield form

    def get_form(self, form_id: Text, bot: Text):
        try:
            form = (
                Forms.objects(id=form_id, bot=bot, status=True)
                .get()
                .to_mongo()
                .to_dict()
            )
            name = form["name"]
            form["_id"] = form["_id"].__str__()
            form_validations = FormValidationAction.objects(
                name=f"validate_{name}", bot=bot, status=True
            )
            slots_with_validations = {
                validation.slot for validation in form_validations
            }
            slot_mapping = []
            for slot in form.get("required_slots") or []:
                utterance = list(
                    self.get_response(name=f"utter_ask_{name}_{slot}", bot=bot)
                )
                mapping = {
                    "slot": slot,
                    "ask_questions": utterance,
                    "validation": None,
                    "valid_response": None,
                    "invalid_response": None,
                    "slot_set": {},
                }
                if slot in slots_with_validations:
                    validations = form_validations.get(slot=slot).to_mongo().to_dict()
                    mapping["validation_semantic"] = validations.get(
                        "validation_semantic"
                    )
                    mapping["valid_response"] = validations.get("valid_response")
                    mapping["invalid_response"] = validations.get("invalid_response")
                    mapping["is_required"] = validations.get("is_required")
                    mapping["slot_set"]["type"] = validations["slot_set"].get("type")
                    mapping["slot_set"]["value"] = validations["slot_set"].get("value")
                slot_mapping.append(mapping)
            form["settings"] = slot_mapping
            return form
        except DoesNotExist as e:
            logging.info(str(e))
            raise AppException("Form does not exists")

    def edit_form(self, name: str, path: list, bot: Text, user: Text):
        try:
            form = Forms.objects(name=name, bot=bot, status=True).get()
            slots_required_for_form = [slots_to_fill["slot"] for slots_to_fill in path]
            self.__validate_slots_attached_to_form(set(slots_required_for_form), bot)
            existing_slots_for_form = set(form.required_slots)
            slots_to_remove = existing_slots_for_form.difference(
                set(slots_required_for_form)
            )
            new_slots_to_add = set(slots_required_for_form).difference(
                existing_slots_for_form
            )

            for slot in slots_to_remove:
                try:
                    self.delete_utterance(f"utter_ask_{name}_{slot}", bot, False)
                except AppException:
                    pass

            for slots_to_fill in path:
                slot_name = slots_to_fill["slot"]
                if slot_name in new_slots_to_add:
                    self.__add_form_responses(
                        slots_to_fill["ask_questions"],
                        utterance_name=f"utter_ask_{name}_{slot_name}",
                        form=name,
                        bot=bot,
                        user=user,
                    )
            form.required_slots = slots_required_for_form
            form.user = user
            form.timestamp = datetime.utcnow()
            form.save()
            self.__add_or_update_form_validations(f"validate_{name}", path, bot, user)
        except DoesNotExist:
            raise AppException("Form does not exists")

    def delete_form(self, name: Text, bot: Text, user: Text):
        try:
            form = Forms.objects(name=name, bot=bot, status=True).get()
            MongoProcessor.get_attached_flows(bot, name, "action")
            for slot in form.required_slots:
                try:
                    utterance_name = f"utter_ask_{name}_{slot}"
                    self.delete_utterance(utterance_name, bot, False)
                except Exception as e:
                    logging.info(str(e))
            form.delete()
            if Utility.is_exist(
                FormValidationAction,
                raise_error=False,
                name__iexact=f"validate_{name}",
                bot=bot,
                status=True,
            ):
                self.delete_action(f"validate_{name}", bot, user)
        except DoesNotExist:
            raise AppException(f'Form "{name}" does not exists')

    def add_or_update_slot_mapping(self, mapping: dict, bot: Text, user: Text):
        """
        Add/update slot mappings.

        :param mapping: slot mapping request
        :param bot: bot id
        :param user: user id
        :return: document id of the mapping
        """
        try:
            if not Utility.is_exist(
                Slots, raise_error=False, name=mapping["slot"], bot=bot, status=True
            ):
                raise AppException(f'Slot with name \'{mapping["slot"]}\' not found')
            slot_mapping = SlotMapping.objects(
                slot=mapping["slot"], bot=bot, status=True
            ).get()
        except DoesNotExist:
            slot_mapping = SlotMapping(slot=mapping["slot"], bot=bot)
        slot_mapping.mapping = mapping["mapping"]
        slot_mapping.user = user
        slot_mapping.timestamp = datetime.utcnow()
        return slot_mapping.save().id.__str__()

    def __prepare_slot_mappings(self, bot: Text):
        """
        Fetches existing slot mappings.

        :param bot: bot id
        :return: list of slot mappings for training
        """
        mappings = self.get_slot_mappings(bot)
        for mapping in mappings:
            yield {mapping["slot"]: mapping["mapping"]}

    def get_slot_mappings(self, bot: Text, form: Text = None):
        """
        Fetches existing slot mappings.

        :param bot: bot id
        :param form: retrieve slot mappings for a particular form
        :return: list of slot mappings
        """
        query = Q(bot=bot, status=True)
        if Utility.check_empty_string(form):
            mappings = SlotMapping.objects(query)
        else:
            query &= Q(mapping__conditions__exists=True) & Q(mapping__conditions__elemMatch={"active_loop": form})
            mappings = SlotMapping.objects(query)
        for slot_mapping in mappings:
            slot_mapping = slot_mapping.to_mongo().to_dict()
            slot_mapping.pop("bot")
            slot_mapping.pop("user")
            slot_mapping.pop("_id")
            slot_mapping.pop("timestamp")
            slot_mapping.pop("status")
            yield slot_mapping

    def delete_slot_mapping(self, name: Text, bot: Text, user: Text):
        """
        Delete slot mapping.

        :param name: Name of slot for which mapping exists.
        :param bot: bot id
        :param user: user id
        :return: document id of the mapping
        """
        try:
            slot_mapping = SlotMapping.objects(slot=name, bot=bot, status=True).get()
            forms_with_slot = Forms.objects(
                bot=bot, status=True, required_slots__contains=name
            )
            if len(forms_with_slot) > 0:
                raise AppException(
                    f'Slot mapping is required for form: {[form["name"] for form in forms_with_slot]}'
                )
            slot_mapping.user = user
            slot_mapping.delete()
        except DoesNotExist:
            raise AppException(f"No slot mapping exists for slot: {name}")

    def add_slot_set_action(self, action: dict, bot: Text, user: Text):
        set_slots = []
        if Utility.check_empty_string(action.get("name")):
            raise AppException("name cannot be empty or spaces")
        Utility.is_valid_action_name(action.get("name"), bot, SlotSetAction)
        for slot in action["set_slots"]:
            if Utility.check_empty_string(slot.get("name")):
                raise AppException("slot name cannot be empty or spaces")
            if not Utility.is_exist(
                Slots, raise_error=False, name=slot["name"], bot=bot, status=True
            ):
                raise AppException(f'Slot with name "{slot["name"]}" not found')
            set_slots.append(SetSlots(**slot))
        SlotSetAction(
            name=action["name"], set_slots=set_slots, bot=bot, user=user
        ).save()
        self.add_action(
            action["name"], bot, user, action_type=ActionType.slot_set_action.value
        )

    @staticmethod
    def list_slot_set_actions(bot: Text, with_doc_id: bool = True):
        if with_doc_id:
            actions = (
                SlotSetAction.objects(bot=bot, status=True)
                .exclude("bot", "user", "timestamp", "status")
                .to_json()
            )
            actions = json.loads(actions)
            slot_set_actions = [
                {**action, "_id": action["_id"]["$oid"].__str__()} for action in actions
            ]
        else:
            actions = (
                SlotSetAction.objects(bot=bot, status=True)
                .exclude("id", "bot", "user", "timestamp", "status")
                .to_json()
            )
            slot_set_actions = json.loads(actions)
        return slot_set_actions

    @staticmethod
    def edit_slot_set_action(action: dict, bot: Text, user: Text):
        set_slots = []
        try:
            for slot in action["set_slots"]:
                if Utility.check_empty_string(slot.get("name")):
                    raise AppException("slot name cannot be empty or spaces")
                if not Utility.is_exist(
                    Slots, raise_error=False, name=slot["name"], bot=bot, status=True
                ):
                    raise AppException(f'Slot with name "{slot["name"]}" not found')
                set_slots.append(SetSlots(**slot))
            slot_set_action = SlotSetAction.objects(
                name=action.get("name"), bot=bot, status=True
            ).get()
            slot_set_action.set_slots = set_slots
            slot_set_action.user = user
            slot_set_action.timestamp = datetime.utcnow()
            slot_set_action.save()
        except DoesNotExist:
            raise AppException(
                f'Slot setting action with name "{action.get("name")}" not found'
            )

    def delete_action(self, name: Text, bot: Text, user: Text):
        """
        soft delete an action
        :param name: action name
        :param bot: bot id
        :param user: user id
        :return:
        """
        try:
            action = Actions.objects(name=name, bot=bot, status=True).get()
            MongoProcessor.get_attached_flows(bot, name, "action")
            Utility.is_exist(
                PromptAction,
                bot=bot,
                llm_prompts__source=LlmPromptSource.action.value,
                llm_prompts__data=name,
                exp_message=f"Action with name {name} is attached with PromptAction!",
            )
            if action.type == ActionType.slot_set_action.value:
                Utility.hard_delete_document(
                    [SlotSetAction],
                    name__iexact=name,
                    bot=bot,
                )
            elif action.type == ActionType.form_validation_action.value:
                Utility.hard_delete_document(
                    [FormValidationAction],
                    name__iexact=name,
                    bot=bot,
                )
            elif action.type == ActionType.email_action.value:
                Utility.hard_delete_document(
                    [EmailActionConfig],
                    action_name__iexact=name,
                    bot=bot,
                )
            elif action.type == ActionType.google_search_action.value:
                Utility.hard_delete_document(
                    [GoogleSearchAction],
                    name__iexact=name,
                    bot=bot,
                )
            elif action.type == ActionType.jira_action.value:
                Utility.hard_delete_document(
                    [JiraAction],
                    name__iexact=name,
                    bot=bot,
                )
            elif action.type == ActionType.http_action.value:
                Utility.hard_delete_document(
                    [HttpActionConfig], action_name__iexact=name, bot=bot
                )
            elif action.type == ActionType.zendesk_action.value:
                Utility.hard_delete_document(
                    [ZendeskAction], name__iexact=name, bot=bot
                )
            elif action.type == ActionType.pipedrive_leads_action.value:
                Utility.hard_delete_document(
                    [PipedriveLeadsAction], name__iexact=name, bot=bot
                )
            elif action.type == ActionType.hubspot_forms_action.value:
                Utility.hard_delete_document(
                    [HubspotFormsAction], name__iexact=name, bot=bot
                )
            elif action.type == ActionType.two_stage_fallback.value:
                Utility.hard_delete_document(
                    [KaironTwoStageFallbackAction], name__iexact=name, bot=bot
                )
            elif action.type == ActionType.razorpay_action.value:
                Utility.hard_delete_document(
                    [RazorpayAction], name__iexact=name, bot=bot
                )
            elif action.type == ActionType.database_action.value:
                Utility.hard_delete_document(
                    [DatabaseAction], name__iexact=name, bot=bot
                )
            elif action.type == ActionType.web_search_action.value:
                Utility.hard_delete_document(
                    [WebSearchAction], name__iexact=name, bot=bot
                )
            elif action.type == ActionType.prompt_action.value:
                Utility.hard_delete_document([PromptAction], name__iexact=name, bot=bot)
            elif action.type == ActionType.pyscript_action.value:
                Utility.hard_delete_document(
                    [PyscriptActionConfig], name__iexact=name, bot=bot
                )
            action.delete()
        except DoesNotExist:
            raise AppException(f'Action with name "{name}" not found')

    def add_email_action(self, action: Dict, bot: str, user: str):
        """
        add a new Email Action
        :param action: email action configuration
        :param bot: bot id
        :param user: user id
        :return: doc id
        """
        action["bot"] = bot
        action["user"] = user
        Utility.is_valid_action_name(action.get("action_name"), bot, EmailActionConfig)
        email = EmailActionConfig(**action).save().id.__str__()
        self.add_action(
            action["action_name"],
            bot,
            user,
            action_type=ActionType.email_action.value,
            raise_exception=False,
        )
        return email

    def edit_email_action(self, action: dict, bot: Text, user: Text):
        """
        update an Email Action
        :param action: email action configuration
        :param bot: bot id
        :param user: user id
        :return: None
        """
        if not Utility.is_exist(
            EmailActionConfig,
            raise_error=False,
            action_name=action.get("action_name"),
            bot=bot,
            status=True,
        ):
            raise AppException(
                f'Action with name "{action.get("action_name")}" not found'
            )
        email_action = EmailActionConfig.objects(
            action_name=action.get("action_name"), bot=bot, status=True
        ).get()
        email_action.smtp_url = action["smtp_url"]
        email_action.smtp_port = action["smtp_port"]
        email_action.smtp_userid = (
            CustomActionRequestParameters(**action["smtp_userid"])
            if action.get("smtp_userid")
            else None
        )
        email_action.smtp_password = CustomActionRequestParameters(
            **action["smtp_password"]
        )
        email_action.custom_text = (
            CustomActionRequestParameters(**action["custom_text"])
            if action.get("custom_text")
            else None
        )
        email_action.from_email = action["from_email"]
        email_action.subject = action["subject"]
        email_action.to_email = action["to_email"]
        email_action.response = action["response"]
        email_action.tls = action["tls"]
        email_action.user = user
        email_action.timestamp = datetime.utcnow()
        email_action.save()

    def list_email_action(self, bot: Text, with_doc_id: bool = True):
        """
        List Email Action
        :param bot: bot id
        :param with_doc_id: return document id along with action configuration if True
        """
        for action in EmailActionConfig.objects(bot=bot, status=True):
            action = action.to_mongo().to_dict()
            if with_doc_id:
                action["_id"] = action["_id"].__str__()
            else:
                action.pop("_id")
            action.pop("user")
            action.pop("bot")
            action.pop("timestamp")
            action.pop("status")
            yield action

    def add_jira_action(self, action: Dict, bot: str, user: str):
        """
        Add a new Jira Action
        :param action: Jira action configuration
        :param bot: bot id
        :param user: user id
        :return: doc id
        """
        action["bot"] = bot
        action["user"] = user
        Utility.is_valid_action_name(action.get("name"), bot, JiraAction)
        jira_action = JiraAction(**action).save().id.__str__()
        self.add_action(
            action["name"],
            bot,
            user,
            action_type=ActionType.jira_action.value,
            raise_exception=False,
        )
        return jira_action

    def edit_jira_action(self, action: dict, bot: Text, user: Text):
        """
        Update a Jira Action
        :param action: Jira action configuration
        :param bot: bot id
        :param user: user id
        :return: None
        """
        if not Utility.is_exist(
            JiraAction, raise_error=False, name=action.get("name"), bot=bot, status=True
        ):
            raise AppException(f'Action with name "{action.get("name")}" not found')
        jira_action = JiraAction.objects(
            name=action.get("name"), bot=bot, status=True
        ).get()
        jira_action.url = action["url"]
        jira_action.user_name = action["user_name"]
        jira_action.api_token = CustomActionRequestParameters(**action["api_token"])
        jira_action.project_key = action["project_key"]
        jira_action.issue_type = action["issue_type"]
        jira_action.parent_key = action["parent_key"]
        jira_action.summary = action["summary"]
        jira_action.response = action["response"]
        jira_action.user = user
        jira_action.timestamp = datetime.utcnow()
        jira_action.save()

    def list_form_validation_actions(self, bot: Text):
        for action in FormValidationAction.objects(bot=bot, status=True):
            action = action.to_mongo().to_dict()
            action.pop("_id")
            action.pop("bot")
            action.pop("user")
            action.pop("timestamp")
            action.pop("status")
            yield action

    def list_jira_actions(self, bot: Text, with_doc_id: bool = True):
        """
        List Email Action
        :param bot: bot id
        :param with_doc_id: return document id along with action configuration if True
        """
        for action in JiraAction.objects(bot=bot, status=True):
            action = action.to_mongo().to_dict()
            if with_doc_id:
                action["_id"] = action["_id"].__str__()
            else:
                action.pop("_id")
            action.pop("user")
            action.pop("bot")
            action.pop("status")
            action.pop("timestamp")
            yield action

    def add_zendesk_action(self, action: Dict, bot: str, user: str):
        """
        Add a new Zendesk Action
        :param action: Zendesk action configuration
        :param bot: bot id
        :param user: user id
        :return: doc id
        """
        action["bot"] = bot
        action["user"] = user
        Utility.is_valid_action_name(action.get("name"), bot, ZendeskAction)
        zendesk_action = ZendeskAction(**action).save().id.__str__()
        self.add_action(
            action["name"],
            bot,
            user,
            action_type=ActionType.zendesk_action.value,
            raise_exception=False,
        )
        return zendesk_action

    def edit_zendesk_action(self, action: dict, bot: Text, user: Text):
        """
        Update a Zendesk Action
        :param action: Zendesk action configuration
        :param bot: bot id
        :param user: user id
        :return: None
        """
        if not Utility.is_exist(
            ZendeskAction,
            raise_error=False,
            name=action.get("name"),
            bot=bot,
            status=True,
        ):
            raise AppException(f'Action with name "{action.get("name")}" not found')
        zendesk_action = ZendeskAction.objects(
            name=action.get("name"), bot=bot, status=True
        ).get()
        zendesk_action.subdomain = action["subdomain"]
        zendesk_action.user_name = action["user_name"]
        zendesk_action.api_token = CustomActionRequestParameters(**action["api_token"])
        zendesk_action.subject = action["subject"]
        zendesk_action.response = action["response"]
        zendesk_action.user = user
        zendesk_action.timestamp = datetime.utcnow()
        zendesk_action.save()

    def list_zendesk_actions(self, bot: Text, with_doc_id: bool = True):
        """
        List Zendesk Action
        :param bot: bot id
        :param with_doc_id: return document id along with action configuration if True
        """
        for action in ZendeskAction.objects(bot=bot, status=True):
            action = action.to_mongo().to_dict()
            if with_doc_id:
                action["_id"] = action["_id"].__str__()
            else:
                action.pop("_id")
            action.pop("user")
            action.pop("bot")
            action.pop("status")
            action.pop("timestamp")
            yield action

    def add_pipedrive_action(self, action: Dict, bot: str, user: str):
        """
        Add a new Pipedrive Action
        :param action: Pipedrive action configuration
        :param bot: bot id
        :param user: user id
        :return: doc id
        """
        action["bot"] = bot
        action["user"] = user
        Utility.is_valid_action_name(action.get("name"), bot, PipedriveLeadsAction)
        pipedrive_action = PipedriveLeadsAction(**action).save().id.__str__()
        self.add_action(
            action["name"],
            bot,
            user,
            action_type=ActionType.pipedrive_leads_action.value,
            raise_exception=False,
        )
        return pipedrive_action

    def edit_pipedrive_action(self, action: dict, bot: Text, user: Text):
        """
        Update a Pipedrive Action
        :param action: Pipedrive action configuration
        :param bot: bot id
        :param user: user id
        :return: None
        """
        if not Utility.is_exist(
            PipedriveLeadsAction,
            raise_error=False,
            name=action.get("name"),
            bot=bot,
            status=True,
        ):
            raise AppException(f'Action with name "{action.get("name")}" not found')
        pipedrive_action = PipedriveLeadsAction.objects(
            name=action.get("name"), bot=bot, status=True
        ).get()
        pipedrive_action.domain = action["domain"]
        pipedrive_action.api_token = CustomActionRequestParameters(
            **action["api_token"]
        )
        pipedrive_action.title = action["title"]
        pipedrive_action.response = action["response"]
        pipedrive_action.metadata = action["metadata"]
        pipedrive_action.user = user
        pipedrive_action.timestamp = datetime.utcnow()
        pipedrive_action.save()

    def list_pipedrive_actions(self, bot: Text, with_doc_id: bool = True):
        """
        List Pipedrive Action
        :param bot: bot id
        :param with_doc_id: return document id along with action configuration if True
        """
        for action in PipedriveLeadsAction.objects(bot=bot, status=True):
            action = action.to_mongo().to_dict()
            if with_doc_id:
                action["_id"] = action["_id"].__str__()
            else:
                action.pop("_id")
            action.pop("user")
            action.pop("bot")
            action.pop("status")
            action.pop("timestamp")
            yield action

    def add_hubspot_forms_action(self, action: Dict, bot: str, user: str):
        """
        Add a new Hubspot forms Action
        :param action: Hubspot action configuration
        :param bot: bot id
        :param user: user id
        :return: doc id
        """
        action["bot"] = bot
        action["user"] = user
        Utility.is_valid_action_name(action.get("name"), bot, HubspotFormsAction)
        hubspot_action = HubspotFormsAction(**action).save().id.__str__()
        self.add_action(
            action["name"],
            bot,
            user,
            action_type=ActionType.hubspot_forms_action.value,
            raise_exception=False,
        )
        return hubspot_action

    def edit_hubspot_forms_action(self, action: dict, bot: Text, user: Text):
        """
        Update a Hubspot forms Action
        :param action: Hubspot forms action configuration
        :param bot: bot id
        :param user: user id
        :return: None
        """
        if not Utility.is_exist(
            HubspotFormsAction,
            raise_error=False,
            name=action.get("name"),
            bot=bot,
            status=True,
        ):
            raise AppException(f'Action with name "{action.get("name")}" not found')
        hubspot_forms_action = HubspotFormsAction.objects(
            name=action.get("name"), bot=bot, status=True
        ).get()
        hubspot_forms_action.portal_id = action["portal_id"]
        hubspot_forms_action.form_guid = action["form_guid"]
        hubspot_forms_action.response = action["response"]
        hubspot_forms_action.fields = action["fields"]
        hubspot_forms_action.user = user
        hubspot_forms_action.timestamp = datetime.utcnow()
        hubspot_forms_action.save()

    def list_hubspot_forms_actions(self, bot: Text, with_doc_id: bool = True):
        """
        List Hubspot forms Action
        :param bot: bot id
        :param with_doc_id: return document id along with action configuration if True
        """
        for action in HubspotFormsAction.objects(bot=bot, status=True):
            action = action.to_mongo().to_dict()
            if with_doc_id:
                action["_id"] = action["_id"].__str__()
            else:
                action.pop("_id")
            action.pop("user")
            action.pop("bot")
            action.pop("status")
            yield action

    @staticmethod
    def get_attached_flows(
        bot: Text, event_name: Text, event_type: Text, raise_error: bool = True
    ):
        stories_with_event = list(
            Stories.objects(
                bot=bot,
                status=True,
                events__name__iexact=event_name,
                events__type__exact=event_type,
            )
        )
        rules_with_event = list(
            Rules.objects(
                bot=bot,
                status=True,
                events__name__iexact=event_name,
                events__type__exact=event_type,
            )
        )
        stories_with_event.extend(rules_with_event)
        if stories_with_event and raise_error:
            if event_type == "user":
                event_type = "intent"
            raise AppException(
                f'Cannot remove {event_type} "{event_name}" linked to flow "{stories_with_event[0].block_name}"'
            )
        return stories_with_event

    @staticmethod
    def add_secret(key: Text, value: Text, bot: Text, user: Text):
        """
        Add secret key, value to vault.

        :param key: key to be added
        :param value: value to be added
        :param bot: bot id
        :param user: user id
        """
        Utility.is_exist(KeyVault, "Key exists!", key=key, bot=bot)
        return KeyVault(key=key, value=value, bot=bot, user=user).save().id.__str__()

    @staticmethod
    def get_secret(key: Text, bot: Text, raise_err: bool = True):
        """
        Get secret value for key from key vault.

        :param key: key to be added
        :param raise_err: raise error if key does not exists
        :param bot: bot id
        """
        from ..actions.utils import ActionUtility

        return ActionUtility.get_secret_from_key_vault(key, bot, raise_err)

    @staticmethod
    def update_secret(key: Text, value: Text, bot: Text, user: Text):
        """
        Update secret value for a key to key vault.

        :param key: key to be added
        :param value: value to be added
        :param bot: bot id
        :param user: user id
        """
        if not Utility.is_exist(KeyVault, raise_error=False, key=key, bot=bot):
            raise AppException(f"key '{key}' does not exists!")
        key_value = KeyVault.objects(key=key, bot=bot).get()
        key_value.value = value
        key_value.user = user
        key_value.save()
        return key_value.id.__str__()

    @staticmethod
    def list_secrets(bot: Text):
        """
        List secret keys for bot.

        :param bot: bot id
        """
        keys = list(KeyVault.objects(bot=bot).values_list("key"))
        return keys

    @staticmethod
    def delete_secret(key: Text, bot: Text):
        """
        Delete secret for bot.

        :param key: key to be added
        :param bot: bot id
        """
        if not Utility.is_exist(KeyVault, raise_error=False, key=key, bot=bot):
            raise AppException(f"key '{key}' does not exists!")
        custom_widgets = list(
            CustomWidgets.objects(
                __raw__={
                    "bot": bot,
                    "$or": [
                        {
                            "headers": {
                                "$elemMatch": {
                                    "parameter_type": ActionParameterType.key_vault.value,
                                    "value": key,
                                }
                            }
                        },
                        {
                            "request_parameters": {
                                "$elemMatch": {
                                    "parameter_type": ActionParameterType.key_vault.value,
                                    "value": key,
                                }
                            }
                        },
                    ],
                }
            ).values_list("name")
        )

        http_action = list(
            HttpActionConfig.objects(
                __raw__={
                    "bot": bot,
                    "status": True,
                    "$or": [
                        {
                            "headers": {
                                "$elemMatch": {
                                    "parameter_type": ActionParameterType.key_vault.value,
                                    "value": key,
                                }
                            }
                        },
                        {
                            "params_list": {
                                "$elemMatch": {
                                    "parameter_type": ActionParameterType.key_vault.value,
                                    "value": key,
                                }
                            }
                        },
                    ],
                }
            ).values_list("action_name")
        )

        email_action = list(
            EmailActionConfig.objects(
                (
                    (
                        Q(
                            smtp_userid__parameter_type=ActionParameterType.key_vault.value
                        )
                        & Q(smtp_userid__value=key)
                    )
                    | (
                        Q(
                            smtp_password__parameter_type=ActionParameterType.key_vault.value
                        )
                        & Q(smtp_password__value=key)
                    )
                ),
                bot=bot,
                status=True,
            ).values_list("action_name")
        )

        google_action = list(
            GoogleSearchAction.objects(
                (
                    Q(api_key__parameter_type=ActionParameterType.key_vault.value)
                    & Q(api_key__value=key)
                ),
                bot=bot,
                status=True,
            ).values_list("name")
        )

        action_list = []
        for action_class in [JiraAction, ZendeskAction, PipedriveLeadsAction]:
            attached_action = list(
                action_class.objects(
                    (
                        Q(api_token__parameter_type=ActionParameterType.key_vault.value)
                        & Q(api_token__value=key)
                    ),
                    bot=bot,
                    status=True,
                ).values_list("name")
            )
            action_list.extend(attached_action)

        hubspot_action = list(
            HubspotFormsAction.objects(
                __raw__={
                    "bot": bot,
                    "status": True,
                    "fields": {
                        "$elemMatch": {
                            "parameter_type": ActionParameterType.key_vault.value,
                            "value": key,
                        }
                    },
                }
            ).values_list("name")
        )

        razorpay_actions = list(
            RazorpayAction.objects(
                (
                    (
                        Q(api_key__parameter_type=ActionParameterType.key_vault.value)
                        & Q(api_key__value=key)
                    )
                    | (
                        Q(
                            api_secret__parameter_type=ActionParameterType.key_vault.value
                        )
                        & Q(api_secret__value=key)
                    )
                    | (
                        Q(amount__parameter_type=ActionParameterType.key_vault.value)
                        & Q(amount__value=key)
                    )
                    | (
                        Q(currency__parameter_type=ActionParameterType.key_vault.value)
                        & Q(currency__value=key)
                    )
                    | (
                        Q(username__parameter_type=ActionParameterType.key_vault.value)
                        & Q(username__value=key)
                    )
                    | (
                        Q(email__parameter_type=ActionParameterType.key_vault.value)
                        & Q(email__value=key)
                    )
                    | (
                        Q(contact__parameter_type=ActionParameterType.key_vault.value)
                        & Q(contact__value=key)
                    )
                ),
                bot=bot,
                status=True,
            ).values_list("name")
        )

        actions = (
            http_action
            + email_action
            + google_action
            + action_list
            + hubspot_action
            + razorpay_actions
        )

        if len(actions):
            raise AppException(f"Key is attached to action: {actions}")

        if len(custom_widgets):
            raise AppException(f"Key is attached to custom widget: {custom_widgets}")
        KeyVault.objects(key=key, bot=bot).delete()

    def add_two_stage_fallback_action(self, request_data: dict, bot: Text, user: Text):
        """
        Add 2 stage fallback config.

        :param request_data: request config for fallback action
        :param bot: bot id
        :param user: user
        """
        Utility.is_exist(
            Actions,
            exp_message="Action exists!",
            name__iexact=KAIRON_TWO_STAGE_FALLBACK,
            bot=bot,
            status=True,
        )
        Utility.is_exist(
            KaironTwoStageFallbackAction,
            exp_message="Action exists!",
            name__iexact=KAIRON_TWO_STAGE_FALLBACK,
            bot=bot,
            status=True,
        )
        trigger_rules = [
            rule["payload"] for rule in request_data.get("trigger_rules") or []
        ]
        intent_present = self.fetch_intents(bot)
        if trigger_rules and set(trigger_rules).difference(set(intent_present)):
            raise AppException(
                f"Intent {set(trigger_rules).difference(set(intent_present))} do not exist in the bot"
            )
        request_data["bot"] = bot
        request_data["user"] = user
        request_data["name"] = KAIRON_TWO_STAGE_FALLBACK
        KaironTwoStageFallbackAction(**request_data).save()
        self.add_action(
            KAIRON_TWO_STAGE_FALLBACK,
            bot,
            user,
            raise_exception=False,
            action_type=ActionType.two_stage_fallback,
        )

    def edit_two_stage_fallback_action(self, request_data: dict, bot: Text, user: Text):
        """
        Edit 2 stage fallback config.

        :param request_data: request config for fallback action
        :param bot: bot id
        :param user: user
        :param name: action name
        """
        if not Utility.is_exist(
            KaironTwoStageFallbackAction,
            raise_error=False,
            name=KAIRON_TWO_STAGE_FALLBACK,
            bot=bot,
            status=True,
        ):
            raise AppException(
                f'Action with name "{KAIRON_TWO_STAGE_FALLBACK}" not found'
            )
        trigger_rules = [
            rule["payload"] for rule in request_data.get("trigger_rules") or []
        ]
        intent_present = self.fetch_intents(bot)
        if trigger_rules and set(trigger_rules).difference(set(intent_present)):
            raise AppException(
                f"Intent {set(trigger_rules).difference(set(intent_present))} do not exist in the bot"
            )
        action = KaironTwoStageFallbackAction.objects(
            name=KAIRON_TWO_STAGE_FALLBACK, bot=bot
        ).get()
        action.trigger_rules = [
            QuickReplies(**rule) for rule in request_data.get("trigger_rules") or []
        ]
        action.text_recommendations = request_data.get("text_recommendations")
        action.fallback_message = request_data.get("fallback_message")
        action.user = user
        action.save()

    def get_two_stage_fallback_action_config(
        self,
        bot: Text,
        name: Text = KAIRON_TWO_STAGE_FALLBACK,
        with_doc_id: bool = True,
    ):
        """
        Retrieve 2 stage fallback config.

        :param bot: bot id
        :param name: action name
        :param with_doc_id: return document id along with action configuration if True
        """
        for action in KaironTwoStageFallbackAction.objects(
            name=name, bot=bot, status=True
        ):
            action = action.to_mongo().to_dict()
            if with_doc_id:
                action["_id"] = action["_id"].__str__()
            else:
                action.pop("_id")
            action.pop("timestamp")
            action.pop("status")
            action.pop("bot")
            action.pop("user")
            yield action

    def add_prompt_action(self, request_data: dict, bot: Text, user: Text):
        """
        Add prompt(Kairon FAQ) Action

        :param request_data: request config for kairon faq action
        :param bot: bot id
        :param user: user
        """
        bot_settings = self.get_bot_settings(bot=bot, user=user)
        if not bot_settings["llm_settings"]["enable_faq"]:
            raise AppException(
                "Faq feature is disabled for the bot! Please contact support."
            )

        self.__validate_llm_prompts(request_data.get("llm_prompts", []), bot)
        Utility.is_valid_action_name(request_data.get("name"), bot, PromptAction)
        request_data["bot"] = bot
        request_data["user"] = user
        prompt_action_id = PromptAction(**request_data).save().id.__str__()
        self.add_action(
            request_data["name"],
            bot,
            user,
            action_type=ActionType.prompt_action.value,
            raise_exception=False,
        )
        return prompt_action_id

    def __validate_llm_prompts(self, llm_prompts, bot: Text):
        for prompt in llm_prompts:
            if prompt["source"] == "slot":
                if not Utility.is_exist(
                    Slots, raise_error=False, name=prompt["data"], bot=bot, status=True
                ):
                    raise AppException(f'Slot with name {prompt["data"]} not found!')
            if prompt["source"] == "action":
                if not (
                    Utility.is_exist(
                        HttpActionConfig,
                        raise_error=False,
                        action_name=prompt["data"],
                        bot=bot,
                        status=True,
                    )
                    or Utility.is_exist(
                        GoogleSearchAction,
                        raise_error=False,
                        name=prompt["data"],
                        bot=bot,
                        status=True,
                    )
                ):
                    raise AppException(f'Action with name {prompt["data"]} not found!')

    def edit_prompt_action(
        self, prompt_action_id: str, request_data: dict, bot: Text, user: Text
    ):
        """
        Edit prompt(Kairon FAQ) Action

        :param prompt_action_id: action id
        :param request_data: request config for kairon faq action
        :param bot: bot id
        :param user: user
        """
        if not Utility.is_exist(
            PromptAction, id=prompt_action_id, raise_error=False, bot=bot, status=True
        ):
            raise AppException("Action not found")
        self.__validate_llm_prompts(request_data.get("llm_prompts", []), bot)
        action = PromptAction.objects(id=prompt_action_id, bot=bot, status=True).get()
        action.name = request_data.get("name")
        action.failure_message = request_data.get("failure_message")
        action.user_question = UserQuestion(**request_data.get("user_question"))
        action.top_results = request_data.get("top_results")
        action.enable_response_cache = request_data.get("enable_response_cache", False)
        action.similarity_threshold = request_data.get("similarity_threshold")
        action.num_bot_responses = request_data.get("num_bot_responses", 5)
        action.hyperparameters = request_data.get(
            "hyperparameters", Utility.get_llm_hyperparameters()
        )
        action.llm_prompts = [
            LlmPrompt(**prompt) for prompt in request_data.get("llm_prompts", [])
        ]
        action.instructions = request_data.get("instructions", [])
        action.collection = request_data.get("collection")
        action.set_slots = request_data.get("set_slots", [])
        action.dispatch_response = request_data.get("dispatch_response", True)
        action.timestamp = datetime.utcnow()
        action.user = user
        action.save()

    def get_prompt_action(self, bot: Text, with_doc_id: bool = True):
        """
        fetches prompt(Kairon FAQ) Action

        :param bot: bot id
        :param with_doc_id: action id
        :return: yield dict
        """
        actions = []
        for action in PromptAction.objects(bot=bot, status=True):
            action = action.to_mongo().to_dict()
            if with_doc_id:
                action["_id"] = action["_id"].__str__()
            else:
                action.pop("_id")
            action.pop("timestamp")
            action.pop("bot")
            action.pop("user")
            actions.append(action)
        return actions

    @staticmethod
    def save_auditlog_event_config(bot, user, data):
        headers = {} if data.get("headers") is None else data.get("headers")
        try:
            event_config = EventConfig.objects(bot=bot).get()
            event_config.update(
                set__ws_url=data.get("ws_url"),
                set__headers=Utility.encrypt_message(json.dumps(headers)),
                set__method=data.get("method"),
            )
        except DoesNotExist:
            event_config = EventConfig(
                bot=bot,
                user=user,
                ws_url=data.get("ws_url"),
                headers=headers,
                method=data.get("method"),
            )
            event_config.save()

    @staticmethod
    def get_auditlog_event_config(bot):
        try:
            event_config_data = EventConfig.objects(bot=bot).get()
            event_config = event_config_data.to_mongo().to_dict()
            event_config.pop("_id")
            event_config.pop("timestamp")
            event_config["headers"] = Utility.decrypt_message(event_config_data.headers)
        except DoesNotExist:
            event_config = {}
        return event_config

    @staticmethod
    def get_auditlog_for_bot(bot, from_date=None, to_date=None, start_idx: int = 0, page_size: int = 10):
        processor = MongoProcessor()
        if not from_date:
            from_date = datetime.utcnow().date()
        if not to_date:
            to_date = from_date + timedelta(days=1)
        to_date = to_date + timedelta(days=1)
        data_filter = {"attributes__key": 'bot', "attributes__value": bot, "timestamp__gte": from_date, "timestamp__lte": to_date}
        auditlog_data = AuditLogData.objects(**data_filter).skip(start_idx).limit(page_size).exclude('id').order_by('-timestamp').to_json()
        row_cnt = processor.get_row_count(AuditLogData, bot, **data_filter)
        return json.loads(auditlog_data), row_cnt

    def get_logs(
        self, bot: Text, logtype: str, start_time: datetime, end_time: datetime
    ):
        """
        create zip file containing download data

        :param bot: bot id
        :param logtype: log type
        :param start_time: start time
        :param end_time: end time
        :return: zip file path
        """
        from .data_objects import ModelTraining, ConversationsHistoryDeleteLogs
        from kairon.shared.test.data_objects import ModelTestingLogs
        from kairon.shared.multilingual.data_objects import BotReplicationLogs
        from kairon.shared.importer.data_objects import ValidationLogs

        logs = {
            LogType.training_data_generator.value: TrainingDataGenerator,
            LogType.model_training.value: ModelTraining,
            LogType.model_testing.value: ModelTestingLogs,
            LogType.action_logs.value: ActionServerLogs,
            LogType.audit_logs.value: AuditLogData,
            LogType.data_importer.value: ValidationLogs,
            LogType.history_deletion.value: ConversationsHistoryDeleteLogs,
            LogType.multilingual.value: BotReplicationLogs,
        }
        if logtype == LogType.action_logs.value:
            filter_query = {
                "bot": bot,
                "timestamp__gte": start_time,
                "timestamp__lte": end_time,
            }
            query = logs[logtype].objects(**filter_query).to_json()
        elif logtype == LogType.audit_logs.value:
            filter_query = {
                "attributes__key": "bot",
                "attributes__value": bot,
                "timestamp__gte": start_time,
                "timestamp__lte": end_time,
            }
            query = (
                logs[logtype].objects(**filter_query).order_by("-timestamp").to_json()
            )
        else:
            filter_query = {
                "bot": bot,
                "start_timestamp__gte": start_time,
                "start_timestamp__lte": end_time,
            }
            query = logs[logtype].objects(**filter_query).to_json()
        value = json.loads(query)
        return value

    def delete_audit_logs(self):
        retention_period = Utility.environment["events"]["audit_logs"]["retention"]
        overdue_time = datetime.utcnow() - timedelta(days=retention_period)
        AuditLogData.objects(timestamp__lte=overdue_time).delete()

    def flatten_qna(self, bot: Text, start_idx=0, page_size=10, fetch_all=False):
        """
        Returns Q&As having intent name, utterance name, training examples,
        responses in flattened form.
        :param bot: bot id
        :param start_idx: start index of the page
        :param page_size: size of the page
        :param fetch_all: removes paginated result if True
        """
        query = (
            Rules.objects(bot=bot, status=True, template_type=TemplateType.QNA.value)
            .skip(start_idx)
            .limit(page_size)
        )
        if fetch_all:
            query = Rules.objects(
                bot=bot, status=True, template_type=TemplateType.QNA.value
            )
        for qna in query.aggregate(
            {
                "$addFields": {
                    "story": "$block_name",
                    "intent": {"$arrayElemAt": ["$events", 1]},
                    "action": {"$arrayElemAt": ["$events", 2]},
                }
            },
            {
                "$project": {
                    "_id": {"$toString": "$_id"},
                    "story": 1,
                    "intent": "$intent.name",
                    "utterance": "$action.name",
                }
            },
            {
                "$lookup": {
                    "from": "training_examples",
                    "as": "training_examples",
                    "let": {"intent_name": "$intent"},
                    "pipeline": [
                        {
                            "$match": {
                                "$expr": {
                                    "$and": [
                                        {"$eq": ["$intent", "$$intent_name"]},
                                        {"$eq": ["$status", True]},
                                        {"$eq": ["$bot", bot]},
                                    ]
                                }
                            }
                        },
                        {
                            "$project": {
                                "_id": {"$toString": "$_id"},
                                "text": 1,
                                "entities": 1,
                            }
                        },
                    ],
                }
            },
            {
                "$lookup": {
                    "from": "responses",
                    "as": "responses",
                    "let": {"utterance_name": "$utterance"},
                    "pipeline": [
                        {
                            "$match": {
                                "$expr": {
                                    "$and": [
                                        {"$eq": ["$name", "$$utterance_name"]},
                                        {"$eq": ["$status", True]},
                                        {"$eq": ["$bot", bot]},
                                    ]
                                }
                            }
                        },
                        {
                            "$project": {
                                "_id": {"$toString": "$_id"},
                                "text": 1,
                                "custom": 1,
                            }
                        },
                    ],
                }
            },
        ):
            training_examples = []
            for t_example in qna.get("training_examples") or []:
                entities = t_example.get("entities") or []
                text = DataUtility.prepare_nlu_text(t_example["text"], entities)
                training_examples.append({"text": text, "_id": t_example["_id"]})
            qna["training_examples"] = training_examples
            yield qna

    def save_faq(self, bot: Text, user: Text, df: DataFrame):
        from kairon.shared.augmentation.utils import AugmentationUtils

        error_summary = {"intents": [], "utterances": [], "training_examples": []}
        component_count = {
            "intents": 0,
            "utterances": 0,
            "stories": 0,
            "rules": 0,
            "training_examples": 0,
            "domain": {"intents": 0, "utterances": 0},
        }
        for index, row in df.iterrows():
            is_intent_added = False
            is_response_added = False
            training_example_errors = None
            component_count["utterances"] = component_count["utterances"] + 1
            key_tokens = AugmentationUtils.get_keywords(row["questions"])
            if key_tokens:
                key_tokens = key_tokens[0][0]
            else:
                key_tokens = row["questions"].split("\n")[0]
            intent = key_tokens.replace(" ", "_") + "_" + str(index)
            examples = row["questions"].split("\n")
            component_count["training_examples"] = component_count[
                "training_examples"
            ] + len(examples)
            action = f"utter_{intent}"
            steps = [
                {"name": RULE_SNIPPET_ACTION_NAME, "type": StoryStepType.bot.value},
                {"name": intent, "type": StoryStepType.intent.value},
                {"name": action, "type": StoryStepType.bot.value},
            ]
            rule = {
                "name": intent,
                "steps": steps,
                "type": "RULE",
                "template_type": TemplateType.QNA.value,
            }
            try:
                training_example_errors = list(
                    self.add_training_example(examples, intent, bot, user, False)
                )
                is_intent_added = True
                self.add_text_response(row["answer"], action, bot, user)
                is_response_added = True
                self.add_complex_story(rule, bot, user)
            except Exception as e:
                logging.info(e)
                training_example_errors = [
                    f"{a['message']}: {a['text']}"
                    for a in training_example_errors
                    if a["_id"] is None
                ]
                error_summary["training_examples"].extend(training_example_errors)
                if is_intent_added:
                    error_summary["utterances"].append(str(e))
                    self.delete_intent(intent, bot, user, False)
                if is_response_added:
                    self.delete_utterance(action, bot)
        return component_count, error_summary

    def delete_all_faq(self, bot: Text):
        get_intents_pipelines = [
            {"$unwind": {"path": "$events"}},
            {"$match": {"events.type": "user"}},
            {"$group": {"_id": None, "intents": {"$push": "$events.name"}}},
            {"$project": {"_id": 0, "intents": 1}},
        ]
        get_utterances_pipelines = [
            {"$unwind": {"path": "$events"}},
            {"$match": {"events.type": "action", "events.name": {"$regex": "^utter_"}}},
            {"$group": {"_id": None, "utterances": {"$push": "$events.name"}}},
            {"$project": {"_id": 0, "utterances": 1}},
        ]
        qna_intents = list(
            Rules.objects(
                bot=bot, status=True, template_type=TemplateType.QNA.value
            ).aggregate(get_intents_pipelines)
        )
        qna_intents = set(qna_intents[0].get("intents")) if qna_intents else set()
        story_intents = list(
            Stories.objects(bot=bot, status=True).aggregate(get_intents_pipelines)
        )
        story_intents = set(story_intents[0].get("intents")) if story_intents else set()
        custom_rule_intents = list(
            Rules.objects(
                bot=bot, status=True, template_type=TemplateType.CUSTOM.value
            ).aggregate(get_intents_pipelines)
        )
        custom_rule_intents = (
            set(custom_rule_intents[0].get("intents")) if custom_rule_intents else set()
        )
        delete_intents = qna_intents - story_intents - custom_rule_intents

        qna_utterances = list(
            Rules.objects(
                bot=bot, status=True, template_type=TemplateType.QNA.value
            ).aggregate(get_utterances_pipelines)
        )
        qna_utterances = (
            set(qna_utterances[0].get("utterances")) if qna_utterances else set()
        )
        custom_rule_utterances = list(
            Rules.objects(
                bot=bot, status=True, template_type=TemplateType.CUSTOM.value
            ).aggregate(get_utterances_pipelines)
        )
        custom_rule_utterances = (
            set(custom_rule_utterances[0].get("utterances"))
            if custom_rule_utterances
            else set()
        )
        story_utterances = list(
            Stories.objects(bot=bot, status=True).aggregate(get_utterances_pipelines)
        )
        story_utterances = (
            set(story_utterances[0].get("utterances")) if story_utterances else set()
        )
        delete_utterances = qna_utterances - story_utterances - custom_rule_utterances

        Utility.hard_delete_document([TrainingExamples], bot, intent__in=delete_intents)
        Utility.hard_delete_document([Intents], bot, name__in=delete_intents)
        Utility.hard_delete_document(
            [Utterances, Responses], bot, name__in=delete_utterances
        )
        Utility.hard_delete_document([Rules], bot, template_type=TemplateType.QNA.value)

    def add_razorpay_action(self, request_data: dict, bot: Text, user: Text):
        """
        Add razorpay config.

        :param request_data: request config for razorpay action
        :param bot: bot id
        :param user: user
        """
        Utility.is_exist(
            Actions,
            exp_message="Action exists!",
            name__iexact=request_data.get("name"),
            bot=bot,
            status=True,
        )
        Utility.is_exist(
            RazorpayAction,
            exp_message="Action exists!",
            name__iexact=request_data.get("name"),
            bot=bot,
            status=True,
        )
        request_data["bot"] = bot
        request_data["user"] = user
        action_id = RazorpayAction(**request_data).save().id.__str__()
        self.add_action(
            request_data["name"],
            bot,
            user,
            raise_exception=False,
            action_type=ActionType.razorpay_action,
        )
        return action_id

    def edit_razorpay_action(self, request_data: dict, bot: Text, user: Text):
        """
        Edit razorpay config.

        :param request_data: request config for razorpay action
        :param bot: bot id
        :param user: user
        :param name: action name
        """
        if not Utility.is_exist(
            RazorpayAction,
            raise_error=False,
            name=request_data.get("name"),
            bot=bot,
            status=True,
        ):
            raise AppException(
                f'Action with name "{request_data.get("name")}" not found'
            )
        action = RazorpayAction.objects(name=request_data.get("name"), bot=bot).get()
        action.api_key = CustomActionRequestParameters(**request_data.get("api_key"))
        action.api_secret = CustomActionRequestParameters(
            **request_data.get("api_secret")
        )
        action.amount = CustomActionRequestParameters(**request_data.get("amount"))
        action.currency = CustomActionRequestParameters(**request_data.get("currency"))
        action.username = (
            CustomActionRequestParameters(**request_data.get("username"))
            if request_data.get("username")
            else None
        )
        action.email = (
            CustomActionRequestParameters(**request_data.get("email"))
            if request_data.get("email")
            else None
        )
        action.contact = (
            CustomActionRequestParameters(**request_data.get("contact"))
            if request_data.get("contact")
            else None
        )
        action.user = user
        action.save()

    def get_razorpay_action_config(self, bot: Text, with_doc_id: bool = True):
        """
        Retrieve razorpay config.

        :param bot: bot id
        :param with_doc_id: return document id along with action configuration if True
        """
        for action in RazorpayAction.objects(bot=bot, status=True):
            action = action.to_mongo().to_dict()
            if with_doc_id:
                action["_id"] = action["_id"].__str__()
            else:
                action.pop("_id")
            action.pop("status")
            action.pop("bot")
            action.pop("user")

            yield action<|MERGE_RESOLUTION|>--- conflicted
+++ resolved
@@ -3134,40 +3134,6 @@
         """
 
         http_actions = self.list_http_action_names(bot)
-<<<<<<< HEAD
-        reset_slot_actions = set(
-            SlotSetAction.objects(bot=bot, status=True).values_list("name")
-        )
-        google_search_actions = set(
-            GoogleSearchAction.objects(bot=bot, status=True).values_list("name")
-        )
-        jira_actions = set(JiraAction.objects(bot=bot, status=True).values_list("name"))
-        zendesk_actions = set(
-            ZendeskAction.objects(bot=bot, status=True).values_list("name")
-        )
-        pipedrive_leads_actions = set(
-            PipedriveLeadsAction.objects(bot=bot, status=True).values_list("name")
-        )
-        hubspot_forms_actions = set(
-            HubspotFormsAction.objects(bot=bot, status=True).values_list("name")
-        )
-        pyscript_actions = set(
-            PyscriptActionConfig.objects(bot=bot, status=True).values_list("name")
-        )
-        razorpay_actions = set(
-            RazorpayAction.objects(bot=bot, status=True).values_list("name")
-        )
-        email_actions = set(
-            EmailActionConfig.objects(bot=bot, status=True).values_list("action_name")
-        )
-        prompt_actions = set(
-            PromptAction.objects(bot=bot, status=True).values_list("name")
-        )
-        web_search_actions = set(
-            WebSearchAction.objects(bot=bot, status=True).values_list("name")
-        )
-        forms = set(Forms.objects(bot=bot, status=True).values_list("name"))
-=======
         reset_slot_actions = set(SlotSetAction.objects(bot=bot, status=True).values_list('name'))
         google_search_actions = set(GoogleSearchAction.objects(bot=bot, status=True).values_list('name'))
         jira_actions = set(JiraAction.objects(bot=bot, status=True).values_list('name'))
@@ -3181,7 +3147,6 @@
         database_actions = set(DatabaseAction.objects(bot=bot, status=True).values_list('name'))
         web_search_actions = set(WebSearchAction.objects(bot=bot, status=True).values_list('name'))
         forms = set(Forms.objects(bot=bot, status=True).values_list('name'))
->>>>>>> ba7c6482
         data_list = list(Stories.objects(bot=bot, status=True))
         data_list.extend(list(Rules.objects(bot=bot, status=True)))
         for value in data_list:
@@ -3236,29 +3201,17 @@
                     elif event["name"] in razorpay_actions:
                         step["type"] = StoryStepType.razorpay_action.value
                     elif event["name"] in pyscript_actions:
-<<<<<<< HEAD
                         step["type"] = StoryStepType.pyscript_action.value
                     elif event["name"] == KAIRON_TWO_STAGE_FALLBACK:
                         step["type"] = StoryStepType.two_stage_fallback_action.value
                     elif event["name"] in prompt_actions:
                         step["type"] = StoryStepType.prompt_action.value
-                    elif event["name"] in web_search_actions:
+                    elif event["name"] in database_actions:
+                        step['type'] = StoryStepType.database_action.value
+                    elif event['name'] in web_search_actions:
                         step["type"] = StoryStepType.web_search_action.value
                     elif str(event["name"]).startswith("utter_"):
                         step["type"] = StoryStepType.bot.value
-=======
-                        step['type'] = StoryStepType.pyscript_action.value
-                    elif event['name'] == KAIRON_TWO_STAGE_FALLBACK:
-                        step['type'] = StoryStepType.two_stage_fallback_action.value
-                    elif event['name'] in prompt_actions:
-                        step['type'] = StoryStepType.prompt_action.value
-                    elif event['name'] in database_actions:
-                        step['type'] = StoryStepType.database_action.value
-                    elif event['name'] in web_search_actions:
-                        step['type'] = StoryStepType.web_search_action.value
-                    elif str(event['name']).startswith("utter_"):
-                        step['type'] = StoryStepType.bot.value
->>>>>>> ba7c6482
                     else:
                         step["type"] = StoryStepType.action.value
                 elif event["type"] == ActiveLoop.type_name:
@@ -3912,7 +3865,6 @@
         :return: VectorDb configuration id for updated VectorDb action config
         """
 
-<<<<<<< HEAD
         if not Utility.is_exist(
             DatabaseAction,
             raise_error=False,
@@ -3924,9 +3876,13 @@
                 f'Action with name "{request_data.get("name")}" not found'
             )
         self.__validate_payload(request_data.get("payload"), bot)
+        if not Utility.is_exist(CognitionSchema, bot=bot, collection_name__iexact=request_data.get('collection'),
+                                raise_error=False):
+            raise AppException('Collection does not exist!')
         action = DatabaseAction.objects(
             name=request_data.get("name"), bot=bot, status=True
         ).get()
+        action.collection = request_data['collection']
         action.query_type = request_data["query_type"]
         action.payload = DbQuery(**request_data["payload"])
         action.response = HttpActionResponse(**request_data.get("response", {}))
@@ -3934,21 +3890,6 @@
             SetSlotsFromResponse(**slot).to_mongo().to_dict()
             for slot in request_data.get("set_slots")
         ]
-=======
-        if not Utility.is_exist(DatabaseAction, raise_error=False, name=request_data.get('name'), bot=bot, status=True):
-            raise AppException(f'Action with name "{request_data.get("name")}" not found')
-        self.__validate_payload(request_data.get('payload'), bot)
-        if not Utility.is_exist(CognitionSchema, bot=bot, collection_name__iexact=request_data.get('collection'),
-                                raise_error=False):
-            raise AppException('Collection does not exist!')
-        action = DatabaseAction.objects(name=request_data.get('name'), bot=bot, status=True).get()
-        action.collection = request_data['collection']
-        action.query_type = request_data['query_type']
-        action.payload = DbQuery(**request_data['payload'])
-        action.response = HttpActionResponse(**request_data.get('response', {}))
-        action.set_slots = [SetSlotsFromResponse(**slot).to_mongo().to_dict() for slot in
-                            request_data.get('set_slots')]
->>>>>>> ba7c6482
         action.user = user
         action.timestamp = datetime.utcnow()
         action_id = action.save().id.__str__()
@@ -3962,11 +3903,13 @@
         :param bot: bot id
         :return: Http configuration id for saved Http action config
         """
-<<<<<<< HEAD
         self.__validate_payload(vector_db_action_config.get("payload"), bot)
         Utility.is_valid_action_name(
             vector_db_action_config.get("name"), bot, DatabaseAction
         )
+        if not Utility.is_exist(CognitionSchema, bot=bot, collection_name__iexact=vector_db_action_config.get('collection'),
+                                raise_error=False):
+            raise AppException('Collection does not exist!')
         set_slots = [
             SetSlotsFromResponse(**slot)
             for slot in vector_db_action_config.get("set_slots")
@@ -3974,6 +3917,7 @@
         action_id = (
             DatabaseAction(
                 name=vector_db_action_config["name"],
+            collection=vector_db_action_config['collection'],
                 query_type=vector_db_action_config.get("query_type"),
                 payload=DbQuery(**vector_db_action_config.get("payload")),
                 response=HttpActionResponse(
@@ -3993,26 +3937,6 @@
             action_type=ActionType.database_action.value,
             raise_exception=False,
         )
-=======
-        self.__validate_payload(vector_db_action_config.get('payload'), bot)
-        Utility.is_valid_action_name(vector_db_action_config.get("name"), bot, DatabaseAction)
-        if not Utility.is_exist(CognitionSchema, bot=bot, collection_name__iexact=vector_db_action_config.get('collection'),
-                                raise_error=False):
-            raise AppException('Collection does not exist!')
-        set_slots = [SetSlotsFromResponse(**slot) for slot in vector_db_action_config.get('set_slots')]
-        action_id = DatabaseAction(
-            name=vector_db_action_config['name'],
-            collection=vector_db_action_config['collection'],
-            query_type=vector_db_action_config.get('query_type'),
-            payload=DbQuery(**vector_db_action_config.get('payload')),
-            response=HttpActionResponse(**vector_db_action_config.get('response', {})),
-            set_slots=set_slots,
-            bot=bot,
-            user=user,
-        ).save().id.__str__()
-        self.add_action(vector_db_action_config['name'], bot, user, action_type=ActionType.database_action.value,
-                        raise_exception=False)
->>>>>>> ba7c6482
         return action_id
 
     def __validate_payload(self, payload, bot: Text):
