--- conflicted
+++ resolved
@@ -149,20 +149,12 @@
         config = self.load_config(bot)
         chat_client_config = self.load_chat_client_config(bot, user)
         rules = self.get_rules_for_training(bot)
-<<<<<<< HEAD
         if download_multiflow:
             multiflow_stories = self.load_linear_flows_from_multiflow_stories(bot)
             stories = stories.merge(multiflow_stories[0])
             rules = rules.merge(multiflow_stories[1])
         multiflow_stories = self.load_multiflow_stories_yaml(bot)
         actions = self.load_action_configurations(bot)
-=======
-        multiflow_stories = self.load_multiflow_stories(bot)
-        actions = self.load_action_configurations(bot)
-        if download_multiflow:
-            stories = stories.merge(multiflow_stories[0])
-            rules = rules.merge(multiflow_stories[1])
->>>>>>> 0b5ed822
         return Utility.create_zip_file(nlu, domain, stories, config, bot, rules, actions, multiflow_stories, chat_client_config)
 
     async def apply_template(self, template: Text, bot: Text, user: Text):
@@ -460,11 +452,29 @@
         if multiflow_stories and multiflow_stories['multiflow_story']:
             self.__save_multiflow_stories(multiflow_stories['multiflow_story'], bot, user)
 
-<<<<<<< HEAD
+    def delete_multiflow_stories(self, bot: Text, user: Text):
+        """
+        soft deletes stories
+
+        :param bot: bot id
+        :param user: user id
+        :return: None
+        """
+        Utility.hard_delete_document([MultiflowStories], bot=bot)
+
+    def save_multiflow_stories(self, multiflow_stories: dict, bot: Text, user: Text):
+        """
+        saves multiflow stories data
+
+        :param multiflow_stories: multiflow stories data
+        :param bot: bot id
+        :param user: user id
+        :return: None
+        """
+        if multiflow_stories and multiflow_stories['multiflow_story']:
+            self.__save_multiflow_stories(multiflow_stories['multiflow_story'], bot, user)
+
     def load_linear_flows_from_multiflow_stories(self, bot: Text) -> (StoryGraph, StoryGraph):
-=======
-    def load_multiflow_stories(self, bot: Text) -> (StoryGraph, StoryGraph):
->>>>>>> 0b5ed822
         """
         loads multiflow stories for training.
         Each multiflow story is divided into linear stories and segregated into either story or rule.
@@ -1194,7 +1204,6 @@
             elif event.type == SlotSet.type_name:
                 yield SlotSet(key=event.name, value=event.value, timestamp=timestamp)
 
-<<<<<<< HEAD
     def __retrieve_existing_components(self, bot):
         intents = {}
         slots = {}
@@ -1208,12 +1217,6 @@
             StoryStepType.slot.value: slots['slots'],
             StoryStepType.bot.value: utterances['utterances']
         }
-=======
-    def __retrieve_events(self, bot):
-        intents = dict(Intents.objects(bot=bot, status=True).values_list('name', 'id'))
-        slots = dict(Slots.objects(bot=bot, status=True).values_list('name', 'id'))
-        utterances = dict(Utterances.objects(bot=bot, status=True).values_list('name', 'id'))
->>>>>>> 0b5ed822
         http_action = dict(HttpActionConfig.objects(bot=bot, status=True).values_list('action_name', 'id'))
         email_action = dict(EmailActionConfig.objects(bot=bot, status=True).values_list('action_name', 'id'))
         google_search_action = dict(GoogleSearchAction.objects(bot=bot, status=True).values_list('name', 'id'))
@@ -1226,7 +1229,6 @@
         two_stage_fallback_action = dict(KaironTwoStageFallbackAction.objects(bot=bot, status=True).values_list('name', 'id'))
         prompt_action = dict(PromptAction.objects(bot=bot, status=True).values_list('name', 'id'))
         web_search_action = dict(WebSearchAction.objects(bot=bot, status=True).values_list('name', 'id'))
-<<<<<<< HEAD
         all_actions = [http_action, google_search_action, email_action, slot_set_action, jira_action, form_action,
                        zendesk_action, pipedrive_leads_action, hubspot_forms_action, two_stage_fallback_action,
                        prompt_action, web_search_action]
@@ -1255,34 +1257,6 @@
                     elif connection_name_lower in actions['actions']:
                         connection['component_id'] = str(actions['actions'].get(connection_name_lower))
         return events
-=======
-        actions = [http_action, google_search_action, email_action, slot_set_action, jira_action, form_action,
-                   zendesk_action, pipedrive_leads_action, hubspot_forms_action, two_stage_fallback_action,
-                   prompt_action, web_search_action]
-        combined_actions = {key: value for action in actions for key, value in action.items()}
-        event_type = [intents, slots, utterances, combined_actions]
-        events_with_id = {key: value for event in event_type for key, value in event.items()}
-        return events_with_id
-
-    def __updated_events(self, bot, events):
-        events_with_id = self.__retrieve_events(bot)
-        try:
-            for event in events:
-                step = event['step']
-                connections = event.get('connections', [])
-                if step.get('name') is None or step.get('name').lower() not in events_with_id:
-                    raise Exception(f"{step.get('name')} does not exists!")
-                step['component_id'] = str(events_with_id[step['name'].lower()])
-                if connections:
-                    for connection in connections:
-                        if connection['name'] is None or connection['name'].lower() not in events_with_id:
-                            raise Exception(f"{connection['name']} does not exists!")
-                        connection['component_id'] = str(events_with_id[connection['name'].lower()])
-            return events
-        except Exception as e:
-            logger.exception(e)
-            raise AppException(e)
->>>>>>> 0b5ed822
 
     def __fetch_multiflow_story_block_names(self, bot: Text):
         multiflow_stories = list(
@@ -1291,7 +1265,6 @@
         return multiflow_stories
 
     def __extract_multiflow_story_step(self, multiflow_stories, bot: Text, user: Text):
-<<<<<<< HEAD
         existing_multiflow_stories = self.__fetch_multiflow_story_block_names(bot)
         existing_stories = self.__fetch_story_block_names(bot)
         existing_rules = self.fetch_rule_block_names(bot)
@@ -1300,16 +1273,6 @@
             if story['block_name'].strip().lower() not in collection:
                 story['events'] = self.__updated_events(bot, story['events'])
                 multiflow_story = MultiflowStories(**story)
-=======
-        saved_multiflow_stories = self.__fetch_multiflow_story_block_names(bot)
-        saved_linear_multiflow_stories = self.__fetch_story_block_names(bot)
-        saved_linear_multiflow_rules = self.fetch_rule_block_names(bot)
-        for multiflow_story_items in multiflow_stories:
-            if multiflow_story_items['block_name'].strip().lower() not in (
-                    saved_multiflow_stories and saved_linear_multiflow_stories and saved_linear_multiflow_rules):
-                multiflow_story_items['events'] = self.__updated_events(bot, multiflow_story_items['events'])
-                multiflow_story = MultiflowStories(**multiflow_story_items)
->>>>>>> 0b5ed822
                 multiflow_story.bot = bot
                 multiflow_story.user = user
                 multiflow_story.clean()
@@ -3909,26 +3872,6 @@
             slot.pop("status")
             yield slot
 
-    async def validate_and_prepare_data(self, bot: Text, user: Text, training_files: List, overwrite: bool):
-        """
-        Saves training data (zip, file or files) and validates whether at least one
-        training file exists in the received set of files. If some training files are
-        missing then, it prepares the rest of the data from database.
-        In case only http actions are received, then it is validated and saved.
-        Finally, a list of files received are returned.
-        """
-        non_event_validation_summary = None
-        bot_data_home_dir = await DataUtility.save_uploaded_data(bot, training_files)
-        files_to_prepare = DataUtility.validate_and_get_requirements(bot_data_home_dir, True)
-        files_received = REQUIREMENTS - files_to_prepare
-        is_event_data = False
-
-        if files_received.difference({'config', 'actions', 'chat_client_config', 'multiflow_stories'}):
-            is_event_data = True
-        else:
-            non_event_validation_summary = self.save_data_without_event(bot_data_home_dir, bot, user, overwrite)
-        return files_received, is_event_data, non_event_validation_summary
-
     async def validate_and_log(self, bot: Text, user: Text, training_files, overwrite):
         files_received, is_event_data, non_event_validation_summary = await self.validate_and_prepare_data(bot,
                                                                                                            user,
@@ -3945,6 +3888,26 @@
                                                     event_status=EVENT_STATUS.COMPLETED.value)
 
         return is_event_data
+
+    async def validate_and_prepare_data(self, bot: Text, user: Text, training_files: List, overwrite: bool):
+        """
+        Saves training data (zip, file or files) and validates whether at least one
+        training file exists in the received set of files. If some training files are
+        missing then, it prepares the rest of the data from database.
+        In case only http actions are received, then it is validated and saved.
+        Finally, a list of files received are returned.
+        """
+        non_event_validation_summary = None
+        bot_data_home_dir = await DataUtility.save_uploaded_data(bot, training_files)
+        files_to_prepare = DataUtility.validate_and_get_requirements(bot_data_home_dir, True)
+        files_received = REQUIREMENTS - files_to_prepare
+        is_event_data = False
+
+        if files_received.difference({'config', 'actions', 'chat_client_config'}):
+            is_event_data = True
+        else:
+            non_event_validation_summary = self.save_data_without_event(bot_data_home_dir, bot, user, overwrite)
+        return files_received, is_event_data, non_event_validation_summary
 
     def save_data_without_event(self, data_home_dir: Text, bot: Text, user: Text, overwrite: bool):
         """
