import itertools
import ujson as json
import os
import uuid
from collections import ChainMap
from copy import deepcopy
from datetime import datetime, timedelta, timezone
from pathlib import Path
from typing import Text, Dict, List
from urllib.parse import urljoin

import networkx as nx
import yaml
from fastapi import File
from loguru import logger as logging
from mongoengine import Document
from mongoengine.errors import DoesNotExist
from mongoengine.errors import NotUniqueError
from mongoengine.queryset.visitor import Q
from pandas import DataFrame
from rasa.shared.constants import (
    DEFAULT_CONFIG_PATH,
    DEFAULT_DATA_PATH,
    DEFAULT_DOMAIN_PATH,
    INTENT_MESSAGE_PREFIX,
    DEFAULT_NLU_FALLBACK_INTENT_NAME,
)
from rasa.shared.core.constants import (
    RULE_SNIPPET_ACTION_NAME,
    DEFAULT_INTENTS,
    DEFAULT_SLOT_NAMES,
    MAPPING_TYPE,
    SlotMappingType,
)
from rasa.shared.core.domain import SessionConfig
from rasa.shared.core.events import ActionExecuted, UserUttered, ActiveLoop
from rasa.shared.core.events import SlotSet
from rasa.shared.core.slots import CategoricalSlot, FloatSlot
from rasa.shared.core.training_data.story_writer.yaml_story_writer import (
    YAMLStoryWriter,
)
from rasa.shared.core.training_data.structures import Checkpoint, RuleStep
from rasa.shared.core.training_data.structures import STORY_START
from rasa.shared.core.training_data.structures import StoryGraph, StoryStep
from rasa.shared.importers.rasa import Domain
from rasa.shared.importers.rasa import RasaFileImporter
from rasa.shared.nlu.constants import TEXT
from rasa.shared.nlu.training_data.message import Message
from rasa.shared.nlu.training_data.training_data import TrainingData
from rasa.shared.utils.io import read_config_file
from werkzeug.utils import secure_filename

from kairon.api import models
from kairon.exceptions import AppException
from kairon.shared.actions.data_objects import (
    HttpActionConfig,
    HttpActionRequestBody,
    ActionServerLogs,
    Actions,
    SlotSetAction,
    FormValidationAction,
    EmailActionConfig,
    GoogleSearchAction,
    JiraAction,
    ZendeskAction,
    PipedriveLeadsAction,
    SetSlots,
    HubspotFormsAction,
    HttpActionResponse,
    SetSlotsFromResponse,
    CustomActionRequestParameters,
    KaironTwoStageFallbackAction,
    QuickReplies,
    RazorpayAction,
    PromptAction,
    LlmPrompt,
    FormSlotSet,
    DatabaseAction,
    DbQuery,
    PyscriptActionConfig,
    WebSearchAction,
    UserQuestion, LiveAgentActionConfig,
)
from kairon.shared.actions.models import (
    ActionType,
    HttpRequestContentType,
    ActionParameterType,
    DbQueryValueType,
)
from kairon.shared.data.audit.data_objects import AuditLogData
from kairon.shared.importer.processor import DataImporterLogProcessor
from kairon.shared.metering.constants import MetricType
from kairon.shared.metering.metering_processor import MeteringProcessor
from kairon.shared.models import (
    StoryEventType,
    TemplateType,
    StoryStepType,
    HttpContentType,
    StoryType,
    LlmPromptSource,
)
from kairon.shared.plugins.factory import PluginFactory
from kairon.shared.utils import Utility, StoryValidator
from .constant import (
    DOMAIN,
    SESSION_CONFIG,
    STORY_EVENT,
    REGEX_FEATURES,
    LOOKUP_TABLE,
    TRAINING_EXAMPLE,
    RESPONSE,
    ENTITY,
    SLOTS,
    UTTERANCE_TYPE,
    CUSTOM_ACTIONS,
    REQUIREMENTS,
    EVENT_STATUS,
    COMPONENT_COUNT,
    SLOT_TYPE,
    DEFAULT_NLU_FALLBACK_RULE,
    DEFAULT_NLU_FALLBACK_RESPONSE,
    DEFAULT_ACTION_FALLBACK_RESPONSE,
    ENDPOINT_TYPE,
    TOKEN_TYPE,
    KAIRON_TWO_STAGE_FALLBACK,
    DEFAULT_NLU_FALLBACK_UTTERANCE_NAME,
    ACCESS_ROLES,
    LogType,
)
from .data_objects import (
    Responses,
    SessionConfigs,
    Configs,
    Endpoints,
    Entities,
    EntitySynonyms,
    TrainingExamples,
    Stories,
    Intents,
    Forms,
    LookupTables,
    RegexFeatures,
    Entity,
    EndPointBot,
    EndPointAction,
    EndPointHistory,
    Slots,
    StoryEvents,
    ModelDeployment,
    Rules,
    Utterances, BotSettings, ChatClientConfig, SlotMapping, KeyVault, EventConfig, TrainingDataGenerator,
    MultiflowStories, MultiflowStoryEvents, MultiFlowStoryMetadata,
    Synonyms, Lookup, Analytics, ModelTraining, ConversationsHistoryDeleteLogs
)
from .utils import DataUtility
from ..chat.broadcast.data_objects import MessageBroadcastLogs
from ..cognition.data_objects import CognitionSchema
from ..constants import KaironSystemSlots, PluginTypes, EventClass
from ..custom_widgets.data_objects import CustomWidgets
from ..importer.data_objects import ValidationLogs
from ..live_agent.live_agent import LiveAgentHandler
from ..multilingual.data_objects import BotReplicationLogs
from ..test.data_objects import ModelTestingLogs


class MongoProcessor:
    """
    Class contains logic for saves, updates and deletes bot data in mongo database
    """

    async def upload_and_save(
        self,
        nlu: File,
        domain: File,
        stories: File,
        config: File,
        rules: File,
        http_action: File,
        multiflow_stories: File,
        bot: Text,
        user: Text,
        overwrite: bool = True,
    ):
        """
        loads the training data into database

        :param nlu: nlu data
        :param domain: domain data
        :param stories: stories data
        :param rules: rules data
        :param http_action: http_actions data
        :param config: config data
        :param multiflow_stories: multiflow_stories data
        :param bot: bot id
        :param user: user id
        :param overwrite: whether to append or overwrite, default is overwite
        :return: None
        """
        training_file_loc = await DataUtility.save_training_files(
            nlu, domain, config, stories, rules, http_action, multiflow_stories
        )
        await self.save_from_path(training_file_loc["root"], bot, overwrite, user)
        Utility.delete_directory(training_file_loc["root"])

    def download_files(self, bot: Text, user: Text, download_multiflow: bool = False):
        """
        create zip file containing download data

        :param bot: bot id
        :param user: user id
        :param download_multiflow: flag to download multiflow stories.
        :return: zip file path
        """
        nlu = self.load_nlu(bot)
        domain = self.load_domain(bot)
        stories = self.load_stories(bot)
        config = self.load_config(bot)
        chat_client_config = self.load_chat_client_config(bot, user)
        rules = self.get_rules_for_training(bot)
        if download_multiflow:
            multiflow_stories = self.load_linear_flows_from_multiflow_stories(bot)
            stories = stories.merge(multiflow_stories[0])
            rules = rules.merge(multiflow_stories[1])
        multiflow_stories = self.load_multiflow_stories_yaml(bot)
        actions = self.load_action_configurations(bot)
        return Utility.create_zip_file(
            nlu,
            domain,
            stories,
            config,
            bot,
            rules,
            actions,
            multiflow_stories,
            chat_client_config,
        )

    async def apply_template(self, template: Text, bot: Text, user: Text):
        """
        apply use-case template

        :param template: use-case template name
        :param bot: bot id
        :param user: user id

        :return: None
        :raises: raise AppException
        """
        use_case_path = os.path.join("./template/use-cases", secure_filename(template))
        if os.path.exists(use_case_path):
            await self.save_from_path(path=use_case_path, bot=bot, user=user)
        else:
            raise AppException("Invalid template!")

    async def save_from_path(
        self, path: Text, bot: Text, overwrite: bool = True, user="default"
    ):
        """
        saves training data file

        :param path: data directory path
        :param bot: bot id
        :param overwrite: append or overwrite, default is overwrite
        :param user: user id
        :return: None
        """
        from kairon.importer.validator.file_validator import TrainingDataValidator

        try:
            domain_path = os.path.join(path, DEFAULT_DOMAIN_PATH)
            training_data_path = os.path.join(path, DEFAULT_DATA_PATH)
            config_path = os.path.join(path, DEFAULT_CONFIG_PATH)
            actions_yml = os.path.join(path, "actions.yml")
            multiflow_stories_yml = os.path.join(path, "multiflow_stories.yml")
            importer = RasaFileImporter.load_from_config(
                config_path=config_path,
                domain_path=domain_path,
                training_data_paths=training_data_path,
            )
            domain = importer.get_domain()
            story_graph = importer.get_stories()
            config = importer.get_config()
            nlu = importer.get_nlu_data(config.get("language"))
            actions = Utility.read_yaml(actions_yml)
            multiflow_stories = (
                Utility.read_yaml(multiflow_stories_yml)
                if multiflow_stories_yml
                else None
            )
            TrainingDataValidator.validate_custom_actions(actions)

            self.save_training_data(
                bot,
                user,
                config,
                domain,
                story_graph,
                nlu,
                actions,
                multiflow_stories,
                overwrite=overwrite,
                what=REQUIREMENTS.copy() - {"chat_client_config"},
            )
        except Exception as e:
            logging.info(e)
            raise AppException(e)

    def save_training_data(
        self,
        bot: Text,
        user: Text,
        config: dict = None,
        domain: Domain = None,
        story_graph: StoryGraph = None,
        nlu: TrainingData = None,
        actions: dict = None,
        multiflow_stories: dict = None,
        chat_client_config: dict = None,
        overwrite: bool = False,
        what: set = REQUIREMENTS.copy(),
    ):
        if overwrite:
            self.delete_bot_data(bot, user, what)

        if "actions" in what:
            self.save_integrated_actions(actions, bot, user)
        if "domain" in what:
            self.save_domain(domain, bot, user)
        if "stories" in what:
            self.save_stories(story_graph.story_steps, bot, user)
        if "nlu" in what:
            self.save_nlu(nlu, bot, user)
        if "rules" in what:
            self.save_rules(story_graph.story_steps, bot, user)
        if "config" in what:
            self.add_or_overwrite_config(config, bot, user)
        if "chat_client_config" in what:
            self.save_chat_client_config(chat_client_config, bot, user)
        if "multiflow_stories" in what:
            self.save_multiflow_stories(multiflow_stories, bot, user)

    def apply_config(self, template: Text, bot: Text, user: Text):
        """
        apply config template

        :param template: template name
        :param bot: bot id
        :param user: user id
        :return: None
        :raises: AppException
        """
        config_path = os.path.join(
            "./template/config", secure_filename(template) + ".yml"
        )
        if os.path.exists(config_path):
            self.save_config(read_config_file(config_path), bot=bot, user=user)
        else:
            raise AppException("Invalid config!")

    def load_multiflow_stories_yaml(self, bot: Text):
        multiflow = (
            MultiflowStories.objects(bot=bot, status=True)
            .exclude("id", "bot", "user", "timestamp", "status")
            .to_json()
        )
        multiflow = json.loads(multiflow)
        return {"multiflow_story": multiflow}

    def get_config_templates(self):
        """
        fetches list of available config template

        :return: config template list
        """
        files = Utility.list_files("./template/config")
        return [
            {"name": Path(file).stem, "config": read_config_file(file)}
            for file in files
        ]

    def delete_bot_data(self, bot: Text, user: Text, what=REQUIREMENTS.copy()):
        """
        deletes bot data

        :param bot: bot id
        :param user: user id
        :param what: training data that should be deleted
        :return: None
        """
        if "domain" in what:
            self.delete_domain(bot, user)
        if "stories" in what:
            self.delete_stories(bot, user)
        if "nlu" in what:
            self.delete_nlu(bot, user)
        if "config" in what:
            self.delete_config(bot, user)
        if "rules" in what:
            self.delete_rules(bot, user)
        if "actions" in what:
            self.delete_bot_actions(bot, user)
        if "multiflow_stories" in what:
            self.delete_multiflow_stories(bot, user)

    def save_nlu(self, nlu: TrainingData, bot: Text, user: Text):
        """
        saves training examples

        :param nlu: nly data
        :param bot: bot id
        :param user: user id
        :return: None
        """
        self.__save_training_examples(nlu.training_examples, bot, user)
        self.__save_entity_synonyms(nlu.entity_synonyms, bot, user)
        self.__save_lookup_tables(nlu.lookup_tables, bot, user)
        self.__save_regex_features(nlu.regex_features, bot, user)

    def delete_nlu(self, bot: Text, user: Text):
        """
        soft deletes nlu data

        :param bot: bot id
        :param user: user id
        :return: None
        """
        Utility.hard_delete_document(
            [TrainingExamples, EntitySynonyms, LookupTables, RegexFeatures], bot=bot
        )

    def load_nlu(self, bot: Text) -> TrainingData:
        """
        loads nlu data for training

        :param bot: bot id
        :return: TrainingData object
        """
        training_examples = self.__prepare_training_examples(bot)
        entity_synonyms = self.__prepare_training_synonyms(bot)
        lookup_tables = self.__prepare_training_lookup_tables(bot)
        regex_features = self.__prepare_training_regex_features(bot)
        return TrainingData(
            training_examples=training_examples,
            entity_synonyms=entity_synonyms,
            lookup_tables=lookup_tables,
            regex_features=regex_features,
        )

    def save_domain(self, domain: Domain, bot: Text, user: Text):
        """
        saves domain data

        :param domain: domain data
        :param bot: bot id
        :param user: user id
        :return: None
        """
        self.__save_intents(domain.intent_properties, bot, user)
        self.__save_domain_entities(domain.entities, bot, user)
        actions = list(
            filter(
                lambda actions: not actions.startswith("utter_"), domain.user_actions
            )
        )
        self.__save_actions(actions, bot, user)
        self.__save_responses(domain.responses, bot, user)
        self.save_utterances(domain.responses.keys(), bot, user)
        self.__save_slots(domain.slots, bot, user)
        self.__save_forms(domain.forms, bot, user)
        self.__save_session_config(domain.session_config, bot, user)
        self.__save_slot_mapping(domain.slots, bot, user)

    def delete_domain(self, bot: Text, user: Text):
        """
        soft deletes domain data

        :param bot: bot id
        :param user: user id
        :return: None
        """
        Utility.hard_delete_document(
            [
                Intents,
                Entities,
                Forms,
                FormValidationAction,
                Responses,
                Slots,
                SlotMapping,
                Utterances,
            ],
            bot=bot,
        )
        Utility.hard_delete_document([Actions], bot=bot, type=None)

    def load_domain(self, bot: Text) -> Domain:
        """
        loads domain data for training

        :param bot: bot id
        :return: dict of Domain objects
        """
        intent_properties = self.__prepare_training_intents_and_properties(bot)

        domain_dict = {
            DOMAIN.INTENTS.value: intent_properties,
            DOMAIN.ACTIONS.value: self.__prepare_training_actions(bot),
            DOMAIN.SLOTS.value: self.__prepare_training_slots(bot),
            DOMAIN.SESSION_CONFIG.value: self.__prepare_training_session_config(bot),
            DOMAIN.RESPONSES.value: self.__prepare_training_responses(bot),
            DOMAIN.FORMS.value: self.__prepare_training_forms(bot),
            DOMAIN.ENTITIES.value: self.__prepare_training_domain_entities(bot),
        }
        return Domain.from_dict(domain_dict)

    def save_stories(self, story_steps: List[StoryStep], bot: Text, user: Text):
        """
        saves stories data

        :param story_steps: stories data
        :param bot: bot id
        :param user: user id
        :return: None
        """
        self.__save_stories(story_steps, bot, user)

    def delete_stories(self, bot: Text, user: Text):
        """
        soft deletes stories

        :param bot: bot id
        :param user: user id
        :return: None
        """
        Utility.hard_delete_document([Stories], bot=bot)

    def load_stories(self, bot: Text) -> StoryGraph:
        """
        loads multiflow stories for training.
        Each multiflow story is divided into linear stories and segregated into either story or rule.

        :param bot: bot id
        :return: StoryGraph
        """
        return self.__prepare_training_story(bot)

    def delete_multiflow_stories(self, bot: Text, user: Text):
        """
        soft deletes stories
        :param bot: bot id
        :param user: user id
        :return: None
        """
        Utility.hard_delete_document([MultiflowStories], bot=bot)

    def save_multiflow_stories(self, multiflow_stories: dict, bot: Text, user: Text):
        """
        saves multiflow stories data
        :param multiflow_stories: multiflow stories data
        :param bot: bot id
        :param user: user id
        :return: None
        """
        if multiflow_stories and multiflow_stories.get("multiflow_story"):
            self.__save_multiflow_stories(
                multiflow_stories["multiflow_story"], bot, user
            )

    def load_linear_flows_from_multiflow_stories(
        self, bot: Text
    ) -> (StoryGraph, StoryGraph):
        """
        loads multiflow stories for training.
        Each multiflow story is divided into linear stories and segregated into either story or rule.

        :param bot: bot id
        :return: Tuple with 2 StoryGraph objects, one each for Stories and Rules.
        """
        return self.__prepare_training_multiflow_story(bot)

    def __save_training_examples(self, training_examples, bot: Text, user: Text):
        if training_examples:
            new_examples = list(
                self.__extract_training_examples(training_examples, bot, user)
            )
            if new_examples:
                TrainingExamples.objects.insert(new_examples)

    def check_training_example_exists(self, text: Text, bot: Text):
        try:
            training_example = (
                TrainingExamples.objects(bot=bot, text=text, status=True)
                .get()
                .to_mongo()
                .to_dict()
            )
            data = {"is_exists": True, "intent": training_example["intent"]}
        except DoesNotExist as e:
            logging.info(e)
            data = {"is_exists": False, "intent": None}
        return data

    def __extract_entities(self, entities):
        for entity in entities:
            entity_data = Entity(
                start=entity[ENTITY.START.value],
                end=entity[ENTITY.END.value],
                value=entity[ENTITY.VALUE.value],
                entity=entity[ENTITY.ENTITY.value],
            )
            entity_data.clean()
            yield entity_data

    def __extract_training_examples(self, training_examples, bot: Text, user: Text):
        saved_training_examples, _ = self.get_all_training_examples(bot)
        for training_example in training_examples:
            if (
                "text" in training_example.data
                and str(training_example.data["text"]).lower()
                not in saved_training_examples
            ):
                training_data = TrainingExamples()
                training_data.intent = str(
                    training_example.data[TRAINING_EXAMPLE.INTENT.value]
                )
                training_data.text = training_example.data["text"]
                training_data.bot = bot
                training_data.user = user
                if "entities" in training_example.data:
                    training_data.entities = list(
                        self.__extract_entities(
                            training_example.data[TRAINING_EXAMPLE.ENTITIES.value]
                        )
                    )
                training_data.clean()
                yield training_data

    def __fetch_all_synonyms_value(self, bot: Text):
        synonyms = list(
            EntitySynonyms.objects(bot=bot, status=True).values_list("value")
        )
        return synonyms

    def __fetch_all_synonyms_name(self, bot: Text):
        synonyms = list(Synonyms.objects(bot=bot, status=True).values_list("name"))
        return synonyms

    def __extract_synonyms(self, synonyms, bot: Text, user: Text):
        saved_synonyms = self.__fetch_all_synonyms_value(bot)
        saved_synonym_names = self.__fetch_all_synonyms_name(bot)
        for key, value in synonyms.items():
            if value not in saved_synonym_names:
                self.add_synonym(value, bot, user)
                saved_synonym_names.append(value)
            if key not in saved_synonyms:
                new_synonym = EntitySynonyms(bot=bot, name=value, value=key, user=user)
                new_synonym.clean()
                yield new_synonym

    def __save_entity_synonyms(self, entity_synonyms, bot: Text, user: Text):
        if entity_synonyms:
            new_synonyms = list(self.__extract_synonyms(entity_synonyms, bot, user))
            if new_synonyms:
                EntitySynonyms.objects.insert(new_synonyms)

    def fetch_synonyms(self, bot: Text, status=True):
        """
        fetches entity synonyms

        :param bot: bot id
        :param status: active or inactive, default is active
        :return: yield name, value
        """
        synonyms = Synonyms.objects(bot=bot, status=status)
        for synonym in synonyms:
            yield {"_id": synonym.id.__str__(), "synonym": synonym.name}

    def fetch_synonyms_values(self, bot: Text, status=True):
        """
        fetches entity synonyms

        :param bot: bot id
        :param status: active or inactive, default is active
        :return: yield name, value
        """
        entitySynonyms = EntitySynonyms.objects(bot=bot, status=status)
        for entitySynonym in entitySynonyms:
            yield {
                "_id": entitySynonym.id.__str__(),
                "synonym": entitySynonym.name,
                "value": entitySynonym.value,
            }

    def __prepare_training_synonyms(self, bot: Text):
        synonyms = list(self.fetch_synonyms_values(bot))
        training_synonyms = {}
        for synonym in synonyms:
            training_synonyms[synonym["value"]] = synonym["synonym"]
        return training_synonyms

    def __prepare_entities(self, entities):
        for entity in entities:
            yield entity.to_mongo().to_dict()

    def fetch_training_examples(self, bot: Text, status=True):
        """
        fetches training examples

        :param bot: bot id
        :param status: active or inactive, default is active
        :return: Message List
        """
        trainingExamples = TrainingExamples.objects(bot=bot, status=status)
        for trainingExample in trainingExamples:
            message = Message()
            message.data = {
                TRAINING_EXAMPLE.INTENT.value: trainingExample.intent,
                TEXT: trainingExample.text,
            }
            if trainingExample.entities:
                message.data[TRAINING_EXAMPLE.ENTITIES.value] = list(
                    self.__prepare_entities(trainingExample.entities)
                )
            yield message

    def __prepare_training_examples(self, bot: Text):
        return list(self.fetch_training_examples(bot))

    def __fetch_all_lookups(self, bot: Text):
        lookup_tables = list(Lookup.objects(bot=bot, status=True).values_list("name"))

        return lookup_tables

    def __fetch_all_lookup_values(self, bot: Text):
        lookup_tables = list(
            LookupTables.objects(bot=bot, status=True).values_list("value")
        )

        return lookup_tables

    def __extract_lookup_tables(self, lookup_tables, bot: Text, user: Text):
        saved_lookup = self.__fetch_all_lookup_values(bot)
        saved_lookup_names = self.__fetch_all_lookups(bot)
        for lookup_table in lookup_tables:
            name = lookup_table[LOOKUP_TABLE.NAME.value]
            if name not in saved_lookup_names:
                self.add_lookup(name, bot, user)
                saved_lookup_names.append(name)
            for element in lookup_table[LOOKUP_TABLE.ELEMENTS.value]:
                if element not in saved_lookup:
                    new_lookup = LookupTables(
                        name=name, value=element, bot=bot, user=user
                    )
                    new_lookup.clean()
                    yield new_lookup

    def __save_lookup_tables(self, lookup_tables, bot: Text, user: Text):
        if lookup_tables:
            new_lookup = list(self.__extract_lookup_tables(lookup_tables, bot, user))
            if new_lookup:
                LookupTables.objects.insert(new_lookup)

    def fetch_lookup_tables(self, bot: Text, status=True):
        """
        fetches lookup table

        :param bot: bot id
        :param status: user id
        :return: yield dict of lookup tables
        """
        lookup_tables = LookupTables.objects(bot=bot, status=status).aggregate(
            [{"$group": {"_id": "$name", "elements": {"$push": "$value"}}}]
        )
        for lookup_table in lookup_tables:
            yield {
                LOOKUP_TABLE.NAME.value: lookup_table["_id"],
                LOOKUP_TABLE.ELEMENTS.value: lookup_table["elements"],
            }

    def __prepare_training_lookup_tables(self, bot: Text):
        return list(self.fetch_lookup_tables(bot))

    def __fetch_all_regex_patterns(self, bot: Text):
        regex_patterns = list(
            RegexFeatures.objects(bot=bot, status=True).values_list("pattern")
        )
        return regex_patterns

    def __extract_regex_features(self, regex_features, bot: Text, user: Text):
        saved_regex_patterns = self.__fetch_all_regex_patterns(bot)
        for regex_feature in regex_features:
            if regex_feature["pattern"] not in saved_regex_patterns:
                regex_data = RegexFeatures(**regex_feature)
                regex_data.bot = bot
                regex_data.user = user
                regex_data.clean()
                yield regex_data

    def __save_regex_features(self, regex_features, bot: Text, user: Text):
        if regex_features:
            new_regex_patterns = list(
                self.__extract_regex_features(regex_features, bot, user)
            )
            if new_regex_patterns:
                RegexFeatures.objects.insert(new_regex_patterns)

    def fetch_regex_features(self, bot: Text, status=True):
        """
        fetches regular expression for entities

        :param bot: bot id
        :param status: active or inactive, default is active
        :return: yield dict of regular expression
        """
        regex_features = RegexFeatures.objects(bot=bot, status=status)
        for regex_feature in regex_features:
            yield {
                REGEX_FEATURES.NAME.value: regex_feature["name"],
                REGEX_FEATURES.PATTERN.value: regex_feature["pattern"],
            }

    def __prepare_training_regex_features(self, bot: Text):
        return list(self.fetch_regex_features(bot))

    def __extract_intents(self, intents, bot: Text, user: Text):
        """
        If intents does not have use_entities flag set in the domain.yml, then
        use_entities is assumed to be True by rasa.
        """
        saved_intents = self.__prepare_training_intents(bot)
        for intent in intents:
            if intent.strip().lower() not in saved_intents:
                entities = intents[intent].get("used_entities")
                use_entities = True if entities else False
                new_intent = Intents(
                    name=intent, bot=bot, user=user, use_entities=use_entities
                )
                new_intent.clean()
                yield new_intent

    def __save_intents(self, intents, bot: Text, user: Text):
        if intents:
            new_intents = list(self.__extract_intents(intents, bot, user))
            if new_intents:
                Intents.objects.insert(new_intents)

    def fetch_intents(self, bot: Text, status=True):
        """
        fetches intents

        :param bot: bot id
        :param status: active or inactive, default is active
        :return: List of intents
        """
        intents = Intents.objects(bot=bot, status=status).values_list("name")
        return list(intents)

    def __prepare_training_intents(self, bot: Text):
        intents = self.fetch_intents(bot)
        return intents

    def __prepare_training_intents_and_properties(self, bot: Text):
        intent_properties = []
        use_entities_true = {DOMAIN.USE_ENTITIES_KEY.value: True}
        use_entities_false = {DOMAIN.USE_ENTITIES_KEY.value: False}
        for intent in Intents.objects(bot=bot, status=True):
            intent_property = {}
            used_entities = intent["use_entities"]
            intent_property[intent["name"]] = (
                use_entities_true.copy() if used_entities else use_entities_false.copy()
            )
            intent_properties.append(intent_property)
        return intent_properties

    def __extract_domain_entities(self, entities: List[str], bot: Text, user: Text):
        saved_entities = self.__prepare_training_domain_entities(bot=bot)
        for entity in entities:
            if entity.strip().lower() not in saved_entities:
                new_entity = Entities(name=entity, bot=bot, user=user)
                new_entity.clean()
                yield new_entity

    def __save_domain_entities(self, entities: List[str], bot: Text, user: Text):
        if entities:
            new_entities = list(self.__extract_domain_entities(entities, bot, user))
            if new_entities:
                Entities.objects.insert(new_entities)

    def fetch_domain_entities(self, bot: Text, status=True):
        """
        fetches domain entities

        :param bot: bot id
        :param status: active or inactive, default is active
        :return: list of entities
        """
        entities = Entities.objects(bot=bot, status=status).values_list("name")
        return list(entities)

    def __prepare_training_domain_entities(self, bot: Text):
        entities = self.fetch_domain_entities(bot)
        return entities

    def __extract_forms(self, forms, bot: Text, user: Text):
        saved_forms = list(self.fetch_forms(bot, status=True) or [])
        saved_form_names = {
            key for name_mapping in saved_forms for key in name_mapping.keys()
        }
        for form, mappings in forms.items():
            if form not in saved_form_names:
                yield self.__save_form_logic(
                    form, mappings.get("required_slots") or {}, bot, user
                )

    def __save_form_logic(self, name, slots, bot, user):
        if Utility.is_exist(
            Actions, raise_error=False, name=f"validate_{name}", bot=bot, status=True
        ):
            form_validation_action = Actions.objects(
                name=f"validate_{name}", bot=bot, status=True
            ).get()
            form_validation_action.type = ActionType.form_validation_action.value
            form_validation_action.save()
        form = Forms(name=name, required_slots=slots, bot=bot, user=user)
        form.clean()
        return form

    def __save_slot_mapping(self, slots, bot, user):
        slots_name_list = self.__fetch_slot_names(bot)
        existing_slot_mappings = SlotMapping.objects(bot=bot, status=True).values_list(
            "slot"
        )
        mapping_to_save = []
        for slot in slots:
            items = vars(slot)
            slot_name = items["name"]
            slot_mapping = items["mappings"]
            if slot_mapping and slot_name in slots_name_list:
                if slot_name not in existing_slot_mappings:
                    for mapping in slot_mapping:
                        mapping_to_save.append(
                            SlotMapping(
                                slot=slot_name, mapping=mapping, bot=bot, user=user
                            )
                        )
        if mapping_to_save:
            SlotMapping.objects.insert(mapping_to_save)

    def __save_forms(self, forms, bot: Text, user: Text):
        if forms:
            new_forms = list(self.__extract_forms(forms, bot, user))
            if new_forms:
                Forms.objects.insert(new_forms)

    def fetch_forms(self, bot: Text, status=True):
        """
        fetches form

        :param bot: bot id
        :param status: active or inactive, default is active
        :return: list of forms
        """
        forms = Forms.objects(bot=bot, status=status)
        for form in forms:
            yield {form.name: {"required_slots": form.required_slots}}

    def __prepare_training_forms(self, bot: Text):
        forms = list(self.fetch_forms(bot))
        return dict(ChainMap(*forms))

    def __extract_actions(self, actions, bot: Text, user: Text):
        saved_actions = self.__prepare_training_actions(bot)
        for action in actions:
            if action.strip().lower() not in saved_actions:
                new_action = Actions(name=action, bot=bot, user=user)
                new_action.clean()
                yield new_action

    def __save_actions(self, actions, bot: Text, user: Text):
        if actions:
            new_actions = list(self.__extract_actions(actions, bot, user))
            if new_actions:
                Actions.objects.insert(new_actions)

    def fetch_actions(self, bot: Text, status=True):
        """
        fetches actions

        :param bot: bot id
        :param status: user id
        :return: list of actions
        """
        actions = Actions.objects(bot=bot, status=status).values_list("name")
        return list(actions)

    def __prepare_training_actions(self, bot: Text):
        actions = self.fetch_actions(bot)
        return actions

    def __extract_session_config(
        self, session_config: SessionConfig, bot: Text, user: Text
    ):
        return SessionConfigs(
            sesssionExpirationTime=session_config.session_expiration_time,
            carryOverSlots=session_config.carry_over_slots,
            bot=bot,
            user=user,
        )

    def __save_session_config(
        self, session_config: SessionConfig, bot: Text, user: Text
    ):
        try:
            if session_config:
                try:
                    session = SessionConfigs.objects().get(bot=bot)
                    session.session_expiration_time = (
                        session_config.session_expiration_time
                    )
                    session.carryOverSlots = True
                    session.user = user
                except DoesNotExist:
                    session = self.__extract_session_config(session_config, bot, user)
                session.save()

        except NotUniqueError as e:
            logging.info(e)
            raise AppException("Session Config already exists for the bot")
        except Exception as e:
            logging.info(e)
            raise AppException("Internal Server Error")

    def fetch_session_config(self, bot: Text):
        """
        fetches session config

        :param bot: bot id
        :return: SessionConfigs object
        """
        try:
            session_config = SessionConfigs.objects().get(bot=bot)
        except DoesNotExist as e:
            logging.info(e)
            session_config = None
        return session_config

    def __prepare_training_session_config(self, bot: Text):
        session_config = self.fetch_session_config(bot)
        if session_config:
            return {
                SESSION_CONFIG.SESSION_EXPIRATION_TIME.value: session_config.sesssionExpirationTime,
                SESSION_CONFIG.CARRY_OVER_SLOTS.value: session_config.carryOverSlots,
            }
        else:
            default_session = SessionConfig.default()
            return {
                SESSION_CONFIG.SESSION_EXPIRATION_TIME.value: default_session.session_expiration_time,
                SESSION_CONFIG.CARRY_OVER_SLOTS.value: default_session.carry_over_slots,
            }

    def __extract_response_value(self, values: List[Dict], key, bot: Text, user: Text):
        saved_responses = self.fetch_list_of_response(bot)
        for value in values:
            if value not in saved_responses:
                response = Responses()
                response.name = key.strip()
                response.bot = bot
                response.user = user
                r_type, r_object = DataUtility.prepare_response(value)
                if RESPONSE.Text.value == r_type:
                    response.text = r_object
                elif RESPONSE.CUSTOM.value == r_type:
                    response.custom = r_object
                response.clean()
                yield response

    def __extract_response(self, responses, bot: Text, user: Text):
        responses_result = []
        for key, values in responses.items():
            responses_to_saved = list(
                self.__extract_response_value(values, key, bot, user)
            )
            responses_result.extend(responses_to_saved)
        return responses_result

    def __save_responses(self, responses, bot: Text, user: Text):
        if responses:
            new_responses = self.__extract_response(responses, bot, user)
            if new_responses:
                Responses.objects.insert(new_responses)

    def save_utterances(self, utterances, bot: Text, user: Text):
        if utterances:
            new_utterances = []
            existing_utterances = Utterances.objects(bot=bot, status=True).values_list(
                "name"
            )
            for utterance in utterances:
                if utterance.strip().lower() not in existing_utterances:
                    new_utter = Utterances(name=utterance, bot=bot, user=user)
                    new_utter.clean()
                    new_utterances.append(new_utter)
            if new_utterances:
                Utterances.objects.insert(new_utterances)

    def __prepare_response_Text(self, texts: List[Dict]):
        for text in texts:
            yield text

    def fetch_responses(self, bot: Text, status=True):
        """
        fetches utterances

        :param bot: bot id
        :param status: active or inactive, default is True
        :return: yield bot utterances
        """
        responses = Responses.objects(bot=bot, status=status).aggregate(
            [
                {
                    "$group": {
                        "_id": "$name",
                        "texts": {"$push": "$text"},
                        "customs": {"$push": "$custom"},
                    }
                }
            ]
        )
        for response in responses:
            key = response["_id"]
            value = list(self.__prepare_response_Text(response["texts"]))
            if response["customs"]:
                value.extend(response["customs"])
            yield {key: value}

    def __prepare_training_responses(self, bot: Text):
        responses = dict(ChainMap(*list(self.fetch_responses(bot))))
        return responses

    def __fetch_slot_names(self, bot: Text):
        saved_slots = list(Slots.objects(bot=bot, status=True).values_list("name"))
        return saved_slots

    def __extract_slots(self, slots, bot: Text, user: Text):
        """
        If influence_conversation flag is not present for a slot, then it is assumed to be
        set to false by rasa.
        """
        slots_name_list = self.__fetch_slot_names(bot)
        slots_name_list.extend(list(DEFAULT_SLOT_NAMES))
        entities = self.__prepare_training_domain_entities(bot=bot)
        for slot in slots:
            items = vars(deepcopy(slot))
            if items["name"].strip().lower() not in slots_name_list:
                if items["name"].strip().lower() not in entities:
                    self.add_entity(items["name"], bot, user, False)
                items["type"] = slot.type_name
                items["value_reset_delay"] = items["_value_reset_delay"]
                items.pop("_value_reset_delay")
                items["bot"] = bot
                items["user"] = user
                items.pop("_value")
                items.pop("mappings")
                new_slot = Slots._from_son(items)
                new_slot.clean()
                yield new_slot

    def __save_slots(self, slots, bot: Text, user: Text):
        self.add_system_required_slots(bot, user)
        if slots:
            new_slots = list(self.__extract_slots(slots, bot, user))
            if new_slots:
                Slots.objects.insert(new_slots)

    def add_system_required_slots(self, bot: Text, user: Text):
        non_conversational_slots = {
                KaironSystemSlots.kairon_action_response.value, KaironSystemSlots.bot.value,
                KaironSystemSlots.order.value, KaironSystemSlots.flow_reply.value,
            KaironSystemSlots.http_status_code.value
            }
        for slot in [s for s in KaironSystemSlots if s.value in non_conversational_slots]:
            initial_value = None
            if slot.value == KaironSystemSlots.bot.value:
                initial_value = bot

            self.add_slot(
                {
                    "name": slot,
                    "type": "any",
                    "initial_value": initial_value,
                    "influence_conversation": False,
                },
                bot,
                user,
                raise_exception_if_exists=False,
            )

        for slot in [s for s in KaironSystemSlots if s.value not in non_conversational_slots]:
            self.add_slot(
                {
                    "name": slot,
                    "type": "text",
                    "initial_value": None,
                    "influence_conversation": True,
                },
                bot,
                user,
                raise_exception_if_exists=False,
            )

    def fetch_slots(self, bot: Text, status=True):
        """
        fetches slots

        :param bot: bot id
        :param status: active or inactive, default is active
        :return: list of slots
        """
        slots = Slots.objects(bot=bot, status=status)
        return list(slots)

    def __prepare_training_slots(self, bot: Text):
        slots = self.fetch_slots(bot)
        slots_mapping = dict(ChainMap(*list(self.__prepare_slot_mappings(bot))))
        results = []
        for slot in slots:
            key = slot.name
            if slot.type == FloatSlot.type_name:
                value = {
                    SLOTS.INITIAL_VALUE.value: slot.initial_value,
                    SLOTS.VALUE_RESET_DELAY.value: slot.value_reset_delay,
                    SLOTS.MIN_VALUE.value: slot.min_value,
                    SLOTS.MAX_VALUE.value: slot.max_value,
                }
            elif slot.type == CategoricalSlot.type_name:
                value = {
                    SLOTS.INITIAL_VALUE.value: slot.initial_value,
                    SLOTS.VALUE_RESET_DELAY.value: slot.value_reset_delay,
                    SLOTS.VALUES.value: slot.values,
                }
            else:
                value = {
                    SLOTS.INITIAL_VALUE.value: slot.initial_value,
                    SLOTS.VALUE_RESET_DELAY.value: slot.value_reset_delay,
                }
            value[SLOTS.TYPE.value] = slot.type
            value["influence_conversation"] = slot.influence_conversation
            value["mappings"] = self.__prepare_autofill(slots_mapping.get(key, []), key)
            results.append({key: value})
        return dict(ChainMap(*results))

    def __prepare_autofill(self, mappings: list, slot_name: str):
        auto_fill = False
        new_mappings = mappings.copy()
        for mapping in new_mappings:
            if (
                mapping.get(MAPPING_TYPE) == SlotMappingType.FROM_ENTITY.value
                and mapping.get("entity") == slot_name
            ):
                auto_fill = True
                break

        if not auto_fill:
            new_mappings.append(
                {MAPPING_TYPE: SlotMappingType.FROM_ENTITY.value, "entity": slot_name}
            )
        return new_mappings

    def __extract_story_events(self, events):
        for event in events:
            if isinstance(event, UserUttered):
                entities = [
                    Entity(
                        start=entity.get("start"),
                        end=entity.get("end"),
                        value=entity.get("value"),
                        entity=entity.get("entity"),
                    )
                    for entity in event.entities
                ]
                story_event = StoryEvents(
                    type=event.type_name, name=event.intent_name, entities=entities
                )
                story_event.clean()
                yield story_event
            elif isinstance(event, ActionExecuted):
                story_event = StoryEvents(type=event.type_name, name=event.action_name)
                story_event.clean()
                yield story_event
            elif isinstance(event, ActiveLoop):
                if event.name == None:
                    story_event = StoryEvents(type=event.type_name, name=event.name)
                    story_event.clean()
                    yield story_event
            elif isinstance(event, SlotSet):
                story_event = StoryEvents(
                    type=event.type_name, name=event.key, value=event.value
                )
                story_event.clean()
                yield story_event

    def __fetch_story_block_names(self, bot: Text):
        saved_stories = list(
            Stories.objects(bot=bot, status=True).values_list("block_name")
        )
        return saved_stories

    def __extract_story_step(self, story_steps, bot: Text, user: Text):
        saved_stories = self.__fetch_story_block_names(bot)
        for story_step in story_steps:
            if (
                not isinstance(story_step, RuleStep)
                and story_step.block_name.strip().lower() not in saved_stories
            ):
                story_events = list(self.__extract_story_events(story_step.events))
                template_type = DataUtility.get_template_type(story_step)
                story = Stories(
                    block_name=story_step.block_name,
                    start_checkpoints=[
                        start_checkpoint.name
                        for start_checkpoint in story_step.start_checkpoints
                    ],
                    end_checkpoints=[
                        end_checkpoint.name
                        for end_checkpoint in story_step.end_checkpoints
                    ],
                    events=story_events,
                    template_type=template_type,
                )
                story.bot = bot
                story.user = user
                story.clean()
                yield story

    def __save_stories(self, story_steps, bot: Text, user: Text):
        if story_steps:
            new_stories = list(self.__extract_story_step(story_steps, bot, user))
            if new_stories:
                Stories.objects.insert(new_stories)

    def __prepare_training_story_events(self, events, timestamp, bot):
        for event in events:
            if event.type == UserUttered.type_name:
                entities = []
                if event.entities:
                    entities = [
                        {
                            "start": entity["start"],
                            "end": entity["end"],
                            "value": entity["value"],
                            "entity": entity["entity"],
                        }
                        for entity in event.entities
                    ]

                intent = {
                    STORY_EVENT.NAME.value: event.name,
                    STORY_EVENT.CONFIDENCE.value: 1.0,
                }
                parse_data = {
                    "text": INTENT_MESSAGE_PREFIX + event.name,
                    "intent": intent,
                    "intent_ranking": [intent],
                    "entities": entities,
                }
                yield UserUttered(
                    text=event.name,
                    intent=intent,
                    entities=entities,
                    parse_data=parse_data,
                    timestamp=timestamp,
                )
            elif event.type == ActionExecuted.type_name:
                yield ActionExecuted(action_name=event.name, timestamp=timestamp)
            elif event.type == ActiveLoop.type_name:
                yield ActiveLoop(name=event.name, timestamp=timestamp)
            elif event.type == SlotSet.type_name:
                yield SlotSet(key=event.name, value=event.value, timestamp=timestamp)

    def __retrieve_existing_components(self, bot):
        component_dict = {
            StoryStepType.intent.value: dict(
                Intents.objects(bot=bot, status=True).values_list("name", "id")
            ),
            StoryStepType.slot.value: dict(
                Slots.objects(bot=bot, status=True).values_list("name", "id")
            ),
            StoryStepType.bot.value: dict(
                Utterances.objects(bot=bot, status=True).values_list("name", "id")
            ),
            StoryStepType.http_action.value: dict(
                HttpActionConfig.objects(bot=bot, status=True).values_list(
                    "action_name", "id"
                )
            ),
            StoryStepType.email_action.value: dict(
                EmailActionConfig.objects(bot=bot, status=True).values_list(
                    "action_name", "id"
                )
            ),
            StoryStepType.google_search_action.value: dict(
                GoogleSearchAction.objects(bot=bot, status=True).values_list(
                    "name", "id"
                )
            ),
            StoryStepType.slot_set_action.value: dict(
                SlotSetAction.objects(bot=bot, status=True).values_list("name", "id")
            ),
            StoryStepType.jira_action.value: dict(
                JiraAction.objects(bot=bot, status=True).values_list("name", "id")
            ),
            StoryStepType.form_action.value: dict(
                FormValidationAction.objects(bot=bot, status=True).values_list(
                    "name", "id"
                )
            ),
            StoryStepType.zendesk_action.value: dict(
                ZendeskAction.objects(bot=bot, status=True).values_list("name", "id")
            ),
            StoryStepType.pipedrive_leads_action.value: dict(
                PipedriveLeadsAction.objects(bot=bot, status=True).values_list(
                    "name", "id"
                )
            ),
            StoryStepType.hubspot_forms_action.value: dict(
                HubspotFormsAction.objects(bot=bot, status=True).values_list(
                    "name", "id"
                )
            ),
            StoryStepType.two_stage_fallback_action.value: dict(
                KaironTwoStageFallbackAction.objects(bot=bot, status=True).values_list(
                    "name", "id"
                )
            ),
            StoryStepType.razorpay_action.value: dict(
                RazorpayAction.objects(bot=bot, status=True).values_list("name", "id")
            ),
            StoryStepType.prompt_action.value: dict(
                PromptAction.objects(bot=bot, status=True).values_list("name", "id")
            ),
            StoryStepType.web_search_action.value: dict(
                WebSearchAction.objects(bot=bot, status=True).values_list("name", "id")
            ),
        }
        return component_dict

    def __updated_events(self, bot, events, existing_components):
        for event in events:
            step = event["step"]
            connections = event.get("connections", [])
            step_type = step.get("type")
            step_name_lower = step.get("name").lower()

            step["component_id"] = (
                existing_components.get(step_type, {}).get(step_name_lower).__str__()
            )
            if connections:
                for connection in connections:
                    connection_name_lower = connection["name"].lower()
                    connection["component_id"] = (
                        existing_components.get(connection["type"], {})
                        .get(connection_name_lower)
                        .__str__()
                    )
        return events

    def __fetch_multiflow_story_block_names(self, bot: Text):
        multiflow_stories = list(
            MultiflowStories.objects(bot=bot, status=True).values_list("block_name")
        )
        return multiflow_stories

    def __extract_multiflow_story_step(self, multiflow_stories, bot: Text, user: Text):
        existing_multiflow_stories = self.__fetch_multiflow_story_block_names(bot)
        existing_stories = self.__fetch_story_block_names(bot)
        existing_rules = self.fetch_rule_block_names(bot)
        existing_flows = set(
            existing_multiflow_stories + existing_stories + existing_rules
        )
        existing_components = self.__retrieve_existing_components(bot)
        for story in multiflow_stories:
            if story["block_name"].strip().lower() not in existing_flows:
                story["events"] = self.__updated_events(
                    bot, story["events"], existing_components
                )
                multiflow_story = MultiflowStories(**story)
                multiflow_story.bot = bot
                multiflow_story.user = user
                multiflow_story.clean()
                yield multiflow_story

    def __save_multiflow_stories(self, multiflow_stories, bot: Text, user: Text):
        new_multiflow_stories = list(
            self.__extract_multiflow_story_step(multiflow_stories, bot, user)
        )
        if new_multiflow_stories:
            MultiflowStories.objects.insert(new_multiflow_stories)

    def __prepare_training_multiflow_story_events(self, events, metadata, timestamp):
        roots = []
        leaves = []
        leaves_node_id = set()
        paths = []
        events = StoryValidator.get_graph(events)
        metadata = (
            {item["node_id"]: item["flow_type"] for item in metadata}
            if metadata
            else {}
        )
        for node in events.nodes:
            if events.in_degree(node) == 0:
                roots.append(node)
            elif events.out_degree(node) == 0:
                leaves_node_id.add(node.node_id)
                leaves.append(node)

        for root in roots:
            for leaf in leaves:
                for path in nx.all_simple_paths(events, root, leaf):
                    paths.append(path)
        for path in paths:
            flow_type = "STORY"
            story_events = []
            for event in path:
                if event.node_id in leaves_node_id and metadata:
                    flow_type = metadata.get(event.node_id, StoryType.story.value)
                if event.step_type == StoryStepType.intent.value:
                    intent = {
                        STORY_EVENT.NAME.value: event.name,
                        STORY_EVENT.CONFIDENCE.value: 1.0,
                    }
                    parse_data = {
                        "text": INTENT_MESSAGE_PREFIX + event.name,
                        "intent": intent,
                        "intent_ranking": [intent],
                        "entities": [],
                    }
                    story_events.append(
                        UserUttered(
                            text=event.name,
                            intent=intent,
                            parse_data=parse_data,
                            timestamp=timestamp,
                            entities=[],
                        )
                    )
                elif event.step_type == StoryStepType.slot.value:
                    story_events.append(
                        SlotSet(key=event.name, value=event.value, timestamp=timestamp)
                    )
                else:
                    story_events.append(
                        ActionExecuted(action_name=event.name, timestamp=timestamp)
                    )
            if flow_type == StoryType.rule.value:
                story_events.insert(
                    0,
                    ActionExecuted(
                        action_name=RULE_SNIPPET_ACTION_NAME, timestamp=timestamp
                    ),
                )
            yield story_events, flow_type

    def fetch_multiflow_stories(self, bot: Text, status=True):
        """
        fetches stories
        :param bot: bot id
        :param status: active or inactive, default is active
        :return: list of stories
        """
        return list(MultiflowStories.objects(bot=bot, status=status))

    def fetch_stories(self, bot: Text, status=True):
        """
        fetches stories

        :param bot: bot id
        :param status: active or inactive, default is active
        :return: list of stories
        """
        return list(Stories.objects(bot=bot, status=status))

    def __prepare_training_story_step(self, bot: Text):
        for story in Stories.objects(bot=bot, status=True):
            story_events = list(
                self.__prepare_training_story_events(
                    story.events, datetime.now().timestamp(), bot
                )
            )
            yield StoryStep(
                block_name=story.block_name,
                events=story_events,
                start_checkpoints=[
                    Checkpoint(start_checkpoint)
                    for start_checkpoint in story.start_checkpoints
                ],
                end_checkpoints=[
                    Checkpoint(end_checkpoints)
                    for end_checkpoints in story.end_checkpoints
                ],
            )

    def __prepare_training_multiflow_story_step(self, bot: Text):
        flows = {StoryType.story.value: StoryStep, StoryType.rule.value: RuleStep}
        for story in MultiflowStories.objects(bot=bot, status=True):
            events = story.to_mongo().to_dict()["events"]
            metadata = (
                story.to_mongo().to_dict()["metadata"] if story["metadata"] else {}
            )
            stories = list(
                self.__prepare_training_multiflow_story_events(
                    events, metadata, datetime.now().timestamp()
                )
            )
            count = 1
            for story_events, flow_type in stories:
                block_name = f"{story.block_name}_{count}"
                yield flows[flow_type](
                    block_name=block_name,
                    events=story_events,
                    start_checkpoints=[
                        Checkpoint(start_checkpoint)
                        for start_checkpoint in story.start_checkpoints
                    ],
                    end_checkpoints=[
                        Checkpoint(end_checkpoints)
                        for end_checkpoints in story.end_checkpoints
                    ],
                )
                count += 1

    def __prepare_training_story(self, bot: Text):
        return StoryGraph(list(self.__prepare_training_story_step(bot)))

    def __prepare_training_multiflow_story(self, bot: Text):
        from rasa.shared.core.training_data.structures import RuleStep

        rule_steps = []
        story_steps = []
        for flow in list(self.__prepare_training_multiflow_story_step(bot)):
            if isinstance(flow, RuleStep):
                rule_steps.append(flow)
            else:
                story_steps.append(flow)
        return StoryGraph(story_steps), StoryGraph(rule_steps)

    def save_config(self, configs: dict, bot: Text, user: Text):
        """
        saves bot configuration

        :param configs: configuration
        :param bot: bot id
        :param user: user id
        :return: config unique id
        """
        from kairon.importer.validator.file_validator import TrainingDataValidator

        try:
            config_errors = TrainingDataValidator.validate_rasa_config(configs)
            if config_errors:
                raise AppException(config_errors[0])
            return self.add_or_overwrite_config(configs, bot, user)
        except Exception as e:
            logging.info(e)
            raise AppException(e)

    def add_or_overwrite_config(self, configs: dict, bot: Text, user: Text):
        """
        saves bot configuration

        :param configs: configuration
        :param bot: bot id
        :param user: user id
        :return: config unique id
        """
        for custom_component in Utility.environment["model"]["pipeline"]["custom"]:
            self.__insert_bot_id(configs, bot, custom_component)
        self.add_default_fallback_config(configs, bot, user)
        try:
            config_obj = Configs.objects().get(bot=bot)
        except DoesNotExist:
            config_obj = Configs()

        config_obj.bot = bot
        config_obj.user = user
        config_obj.pipeline = configs["pipeline"]
        config_obj.language = configs["language"]
        config_obj.policies = configs["policies"]

        return config_obj.save().id.__str__()

    def __insert_bot_id(self, config_obj: dict, bot: Text, component_name: Text):
        gpt_classifier = next(
            (comp for comp in config_obj["pipeline"] if comp["name"] == component_name),
            None,
        )
        if gpt_classifier:
            gpt_classifier["bot_id"] = bot

    def save_component_properties(self, configs: dict, bot: Text, user: Text):
        """
        Set properties (epoch and fallback) in the bot pipeline and policies configurations

        :param configs: nlu fallback threshold, action fallback threshold and fallback action, epochs for policies.
        :param bot: bot id
        :param user: user id
        :return: config unique id
        """
        nlu_confidence_threshold = configs.get("nlu_confidence_threshold")
        action_fallback_threshold = configs.get("action_fallback_threshold")
        action_fallback = configs.get("action_fallback")
        nlu_epochs = configs.get("nlu_epochs")
        response_epochs = configs.get("response_epochs")
        ted_epochs = configs.get("ted_epochs")
        max_history = configs.get("ted_epochs") if "max_history" in configs else 5

        if (
            not nlu_epochs
            and not response_epochs
            and not ted_epochs
            and not nlu_confidence_threshold
            and not action_fallback
        ):
            raise AppException("At least one field is required")

        present_config = self.load_config(bot)
        if nlu_confidence_threshold:
            fallback_classifier_idx = next(
                (
                    idx
                    for idx, comp in enumerate(present_config["pipeline"])
                    if comp["name"] == "FallbackClassifier"
                ),
                None,
            )
            if fallback_classifier_idx:
                del present_config["pipeline"][fallback_classifier_idx]
            diet_classifier_idx = next(
                (
                    idx
                    for idx, comp in enumerate(present_config["pipeline"])
                    if comp["name"] == "DIETClassifier"
                ),
                None,
            )
            fallback = {
                "name": "FallbackClassifier",
                "threshold": nlu_confidence_threshold,
            }
            present_config["pipeline"].insert(diet_classifier_idx + 1, fallback)
            rule_policy = next(
                (
                    comp
                    for comp in present_config["policies"]
                    if "RulePolicy" in comp["name"]
                ),
                {},
            )

            if not rule_policy:
                present_config["policies"].append(rule_policy)
            rule_policy["name"] = "RulePolicy"

        if action_fallback:
            action_fallback_threshold = (
                action_fallback_threshold if action_fallback_threshold else 0.3
            )
            if action_fallback == "action_default_fallback":
                utterance_exists = Utility.is_exist(
                    Responses,
                    raise_error=False,
                    bot=bot,
                    status=True,
                    name__iexact="utter_default",
                )
                if not utterance_exists:
                    raise AppException("Utterance utter_default not defined")
            else:
                utterance_exists = Utility.is_exist(
                    Responses,
                    raise_error=False,
                    bot=bot,
                    status=True,
                    name__iexact=action_fallback,
                )
                if not (
                    utterance_exists
                    or Utility.is_exist(
                        Actions,
                        raise_error=False,
                        bot=bot,
                        status=True,
                        name__iexact=action_fallback,
                    )
                ):
                    raise AppException(
                        f"Action fallback {action_fallback} does not exists"
                    )
            fallback = next(
                (
                    comp
                    for comp in present_config["policies"]
                    if "RulePolicy" in comp["name"]
                ),
                {},
            )

            if not fallback:
                present_config["policies"].append(fallback)
            fallback["name"] = "RulePolicy"
            fallback["core_fallback_action_name"] = action_fallback
            fallback["core_fallback_threshold"] = action_fallback_threshold
            fallback["max_history"] = max_history

        nlu_fallback = next(
            (
                comp
                for comp in present_config["pipeline"]
                if comp["name"] == "FallbackClassifier"
            ),
            {},
        )
        action_fallback = next(
            (
                comp
                for comp in present_config["policies"]
                if "RulePolicy" in comp["name"]
            ),
            {},
        )
        if nlu_fallback.get("threshold") and action_fallback.get(
            "core_fallback_threshold"
        ):
            if nlu_fallback["threshold"] < action_fallback["core_fallback_threshold"]:
                raise AppException(
                    "Action fallback threshold should always be smaller than nlu fallback threshold"
                )

        Utility.add_or_update_epoch(present_config, configs)
        self.save_config(present_config, bot, user)

    def list_epoch_and_fallback_config(self, bot: Text):
        config = self.load_config(bot)
        selected_config = {}
        nlu_fallback = next(
            (
                comp
                for comp in config["pipeline"]
                if comp["name"] == "FallbackClassifier"
            ),
            {},
        )
        action_fallback = next(
            (comp for comp in config["policies"] if "RulePolicy" in comp["name"]), {}
        )
        ted_policy = next(
            (comp for comp in config["policies"] if comp["name"] == "TEDPolicy"), {}
        )
        diet_classifier = next(
            (comp for comp in config["pipeline"] if comp["name"] == "DIETClassifier"),
            {},
        )
        response_selector = next(
            (comp for comp in config["pipeline"] if comp["name"] == "ResponseSelector"),
            {},
        )
        selected_config["nlu_confidence_threshold"] = (
            nlu_fallback.get("threshold") if nlu_fallback.get("threshold") else None
        )
        selected_config["action_fallback"] = action_fallback.get(
            "core_fallback_action_name"
        )
        selected_config["action_fallback_threshold"] = (
            action_fallback.get("core_fallback_threshold")
            if action_fallback.get("core_fallback_threshold")
            else None
        )
        selected_config["ted_epochs"] = ted_policy.get("epochs")
        selected_config["nlu_epochs"] = diet_classifier.get("epochs")
        selected_config["response_epochs"] = response_selector.get("epochs")
        return selected_config

    def delete_config(self, bot: Text, user: Text):
        """
        soft deletes bot training configuration

        :param bot: bot id
        :param user: user id
        :return: None
        """
        Utility.hard_delete_document([Configs], bot=bot)

    def fetch_configs(self, bot: Text):
        """
        fetches bot training configuration is exist otherwise load default

        :param bot: bot id
        :return: dict
        """
        try:
            configs = Configs.objects().get(bot=bot)
        except DoesNotExist as e:
            logging.info(e)
            configs = Configs._from_son(
                read_config_file(
                    Utility.environment["model"]["train"][
                        "default_model_training_config_path"
                    ]
                )
            )
        return configs

    def load_config(self, bot: Text):
        """
        loads bot training configuration for training

        :param bot: bot id
        :return: dict
        """
        configs = self.fetch_configs(bot)
        config_dict = configs.to_mongo().to_dict()
        return {
            key: config_dict[key]
            for key in config_dict
            if key not in ["bot", "user", "timestamp", "status", "_id"]
        }

    def load_chat_client_config(self, bot: Text, user: Text):
        """
        loads chat client configuration for training

        :param bot: bot id
        :param user: user id
        :return: dict
        """
        config = self.get_chat_client_config(bot, user)
        config_dict = config.to_mongo().to_dict()
        config_dict["config"].pop("headers", None)
        config_dict["config"].pop("multilingual", None)
        config_dict.pop("_id", None)
        config_dict.pop("bot", None)
        config_dict.pop("status", None)
        config_dict.pop("user", None)
        config_dict.pop("timestamp", None)
        return config_dict

    def add_training_data(
        self,
        training_data: List[models.TrainingData],
        bot: Text,
        user: Text,
        is_integration: bool,
    ):
        """
        adds a list of intents

        :param intents: intents list to be added
        :param bot: bot id
        :param user: user id
        :param is_integration: integration status
        :return: intent id
        """
        overall_response = [{}]
        training_data_added = {}
        for data in training_data:
            status = {}
            try:
                intent_id = self.add_intent(
                    text=data.intent, bot=bot, user=user, is_integration=is_integration
                )
                status[data.intent] = intent_id
            except AppException as e:
                status[data.intent] = str(e)

            story_name = "path_" + data.intent
            utterance = "utter_" + data.intent
            events = [
                {"name": data.intent, "type": StoryStepType.intent.value},
                {"name": utterance, "type": StoryStepType.bot.value},
            ]
            try:
                doc_id = self.add_complex_story(
                    story={
                        "name": story_name,
                        "steps": events,
                        "type": "STORY",
                        "template_type": TemplateType.CUSTOM.value,
                    },
                    bot=bot,
                    user=user,
                )
                status["story"] = doc_id
            except AppException as e:
                status["story"] = str(e)
            try:
                status_message = list(
                    self.add_training_example(
                        data.training_examples, data.intent, bot, user, is_integration
                    )
                )
                status["training_examples"] = status_message
                training_examples = []
                for training_data_add_status in status_message:
                    if training_data_add_status["_id"]:
                        training_examples.append(training_data_add_status["text"])
                training_data_added[data.intent] = training_examples
            except AppException as e:
                status["training_examples"] = str(e)

            try:
                utterance_id = self.add_text_response(
                    data.response, utterance, bot, user
                )
                status["responses"] = utterance_id
            except AppException as e:
                status["responses"] = str(e)
            overall_response.append(status)
        return overall_response, training_data_added

    def add_intent(self, text: Text, bot: Text, user: Text, is_integration: bool):
        """
        adds new intent

        :param text: intent name
        :param bot: bot id
        :param user: user id
        :param is_integration: integration status
        :return: intent id
        """
        if Utility.check_empty_string(text):
            raise AppException("Intent Name cannot be empty or blank spaces")

        Utility.is_exist(
            Intents,
            exp_message="Intent already exists!",
            name__iexact=text.strip(),
            bot=bot,
            status=True,
        )
        saved = (
            Intents(name=text, bot=bot, user=user, is_integration=is_integration)
            .save()
            .to_mongo()
            .to_dict()
        )
        return saved["_id"].__str__()

    def get_intents(self, bot: Text):
        """
        fetches list of intent

        :param bot: bot id
        :return: intent list
        """
        intents = Intents.objects(bot=bot, status=True).order_by("-timestamp")
        return list(self.__prepare_document_list(intents, "name"))

    def add_training_example(
        self,
        examples: List[Text],
        intent: Text,
        bot: Text,
        user: Text,
        is_integration: bool,
    ):
        """
        adds training examples for bot

        :param examples: list of training example
        :param intent: intent name
        :param bot: bot id
        :param user: user id
        :param is_integration: integration status
        :return: list training examples id
        """
        if Utility.check_empty_string(intent):
            raise AppException("Intent cannot be empty or blank spaces")
        if not Utility.is_exist(
            Intents, raise_error=False, name__iexact=intent, bot=bot, status=True
        ):
            self.add_intent(intent, bot, user, is_integration)

        for example in examples:
            try:
                if Utility.check_empty_string(example):
                    raise AppException(
                        "Training Example cannot be empty or blank spaces"
                    )
                text, entities = DataUtility.extract_text_and_entities(example.strip())
                intent_for_example = Utility.retrieve_field_values(
                    TrainingExamples,
                    field=TrainingExamples.intent.name,
                    text__iexact=text,
                    bot=bot,
                    status=True,
                )
                if intent_for_example:
                    yield {
                        "text": example,
                        "message": f"Training Example exists in intent: {intent_for_example}",
                        "_id": None,
                    }
                else:
                    if entities:
                        new_entities = self.save_entities_and_add_slots(
                            entities, bot, user
                        )
                    else:
                        new_entities = None

                    training_example = TrainingExamples(
                        intent=intent,
                        text=text,
                        entities=new_entities,
                        bot=bot,
                        user=user,
                    )

                    saved = training_example.save().to_mongo().to_dict()
                    new_entities_as_dict = []
                    if new_entities:
                        new_entities_as_dict = [
                            json.loads(e.to_json()) for e in new_entities
                        ]
                    yield {
                        "text": DataUtility.prepare_nlu_text(
                            text, new_entities_as_dict
                        ),
                        "_id": saved["_id"].__str__(),
                        "message": "Training Example added",
                    }
            except Exception as e:
                yield {"text": example, "_id": None, "message": str(e)}

    def add_or_move_training_example(
        self, examples: List[Text], intent: Text, bot: Text, user: Text
    ):
        """
        Moves list of training examples to existing intent.
        If training examples does not exists, then it is added to the specified intent.

        :param examples: list of training example
        :param intent: intent name
        :param bot: bot id
        :param user: user id
        :return: list training examples id
        """
        if not Utility.is_exist(
            Intents, raise_error=False, name__iexact=intent, bot=bot, status=True
        ):
            raise AppException("Intent does not exists")

        for example in examples:
            if Utility.check_empty_string(example):
                yield {
                    "text": example,
                    "_id": None,
                    "message": "Training Example cannot be empty or blank spaces",
                }
                continue

            text, entities = DataUtility.extract_text_and_entities(example.strip())
            new_entities_as_dict = []
            try:
                training_example = TrainingExamples.objects(
                    text__iexact=text, bot=bot, status=True
                ).get()
                training_example.intent = intent
                message = "Training Example moved"
                if training_example.entities:
                    new_entities_as_dict = [
                        json.loads(e.to_json()) for e in training_example.entities
                    ]
            except DoesNotExist:
                if entities:
                    new_entities = self.save_entities_and_add_slots(entities, bot, user)
                    new_entities_as_dict = [
                        json.loads(e.to_json()) for e in new_entities
                    ]
                else:
                    new_entities = None
                training_example = TrainingExamples(
                    intent=intent, text=text, entities=new_entities, bot=bot, user=user
                )
                message = "Training Example added"
            saved = training_example.save().to_mongo().to_dict()

            yield {
                "text": DataUtility.prepare_nlu_text(text, new_entities_as_dict),
                "_id": saved["_id"].__str__(),
                "message": message,
            }

    def save_entities_and_add_slots(self, entities, bot: Text, user: Text):
        ext_entity = [ent["entity"] for ent in entities]
        self.__save_domain_entities(ext_entity, bot=bot, user=user)
        self.__add_slots_from_entities(ext_entity, bot, user)
        new_entities = list(self.__extract_entities(entities))
        return new_entities

    def edit_training_example(
        self, id: Text, example: Text, intent: Text, bot: Text, user: Text
    ):
        """
        update training example

        :param id: training example id
        :param example: new training example
        :param intent: intent name
        :param bot: bot id
        :param user: user id
        :return: None
        """
        try:
            if Utility.check_empty_string(example):
                raise AppException("Training Example cannot be empty or blank spaces")
            text, entities = DataUtility.extract_text_and_entities(example.strip())
            intent_for_example = Utility.retrieve_field_values(
                TrainingExamples,
                field=TrainingExamples.intent.name,
                text__iexact=text,
                entities=entities,
                bot=bot,
                status=True,
            )
            if intent_for_example:
                raise AppException(
                    f"Training Example exists in intent: {intent_for_example}"
                )
            training_example = TrainingExamples.objects(bot=bot, intent=intent).get(
                id=id
            )
            training_example.user = user
            training_example.text = text
            if entities:
                training_example.entities = list(self.__extract_entities(entities))
            else:
                training_example.entities = None
            training_example.timestamp = datetime.utcnow()
            training_example.save()
        except DoesNotExist:
            raise AppException("Invalid training example!")

    def search_training_examples(self, search: Text, bot: Text, limit: int = 5):
        """
        search the training examples

        :param search: search text
        :param bot: bot id
        :param limit: number of search results
        :return: yields tuple of intent name, training example
        """
        results = (
            TrainingExamples.objects(bot=bot, status=True)
            .search_text(search)
            .order_by("$text_score")
            .limit(limit)
        )
        for result in results:
            yield {"intent": result.intent, "text": result.text}

    def get_intents_and_training_examples(self, bot: Text):
        """
        Gets all the intents and associated training examples

        :param bot: bot id
        :return: intents and list of training examples against them
        """
        intents_and_training_examples_dict = {}
        intents = self.get_intents(bot)
        intents_and_training_examples = list(
            TrainingExamples.objects(bot=bot, status=True).aggregate(
                [
                    {
                        "$group": {
                            "_id": "$intent",
                            "training_examples": {
                                "$push": {
                                    "text": "$text",
                                    "entities": {"$ifNull": ["$entities", None]},
                                    "_id": {"$toString": "$_id"},
                                }
                            },
                        }
                    },
                    {"$project": {"_id": 0, "intent": "$_id", "training_examples": 1}},
                ]
            )
        )
        for data in intents_and_training_examples:
            intents_and_training_examples_dict[data["intent"]] = data[
                "training_examples"
            ]

        for intent in intents:
            if not intents_and_training_examples_dict.get(intent["name"]):
                intents_and_training_examples_dict[intent["name"]] = None
        return intents_and_training_examples_dict

    def get_training_examples(self, intent: Text, bot: Text):
        """
        fetches training examples

        :param intent: intent name
        :param bot: bot id
        :return: yields training examples
        """
        training_examples = TrainingExamples.objects(
            bot=bot, intent__iexact=intent, status=True
        ).order_by("-timestamp")
        for training_example in training_examples:
            example = training_example.to_mongo().to_dict()
            entities = example["entities"] if "entities" in example else None
            yield {
                "_id": example["_id"].__str__(),
                "text": DataUtility.prepare_nlu_text(example["text"], entities),
            }

    def get_all_training_examples(self, bot: Text):
        """
        fetches list of all training examples

        :param bot: bot id
        :return: text list, id list
        """
        training_examples = list(
            TrainingExamples.objects(bot=bot, status=True).aggregate(
                [
                    {
                        "$group": {
                            "_id": "$bot",
                            "text": {"$push": {"$toLower": "$text"}},
                            "id": {"$push": {"$toString": "$_id"}},
                        }
                    }
                ]
            )
        )

        if training_examples:
            return training_examples[0]["text"], training_examples[0]["id"]
        else:
            return [], []

    @staticmethod
    def get_training_examples_as_dict(bot: Text):
        """
        fetches training examples and intent as a dict

        :param bot: bot id
        :return: list of dict<training_example, intent>
        """
        training_examples = list(
            TrainingExamples.objects(bot=bot, status=True).aggregate(
                [
                    {
                        "$replaceRoot": {
                            "newRoot": {
                                "$arrayToObject": [[{"k": "$text", "v": "$intent"}]]
                            }
                        }
                    },
                    {"$addFields": {"bot": bot}},
                    {
                        "$group": {
                            "_id": "$bot",
                            "training_examples": {"$mergeObjects": "$$ROOT"},
                        }
                    },
                    {"$unset": "training_examples.bot"},
                    {"$project": {"_id": 0, "training_examples": 1}},
                ]
            )
        )
        if training_examples:
            training_examples = training_examples[0].get("training_examples", {})
        else:
            training_examples = {}
        return training_examples

    def remove_document(
        self, document: Document, id: Text, bot: Text, user: Text, **kwargs
    ):
        """
        soft delete the document

        :param document: mongoengine document
        :param id: document id
        :param bot: bot id
        :param user: user id
        :return: None
        """
        try:
            doc = document.objects(bot=bot, **kwargs).get(id=id)
            doc.status = False
            doc.user = user
            doc.timestamp = datetime.utcnow()
            doc.save(validate=False)
        except DoesNotExist as e:
            logging.info(e)
            raise AppException("Unable to remove document")
        except Exception as e:
            logging.info(e)
            raise AppException("Unable to remove document")

    def __prepare_document_list(self, documents: List[Document], field: Text):
        for document in documents:
            doc_dict = document.to_mongo().to_dict()
            yield {"_id": doc_dict["_id"].__str__(), field: doc_dict[field]}

    def add_entity(
        self, name: Text, bot: Text, user: Text, raise_exc_if_exists: bool = True
    ):
        """
        adds an entity

        :param name: entity name
        :param bot: bot id
        :param user: user id
        :param raise_exc_if_exists: raise exception if entity exists
        :return: entity id
        """
        if Utility.check_empty_string(name):
            raise AppException("Entity Name cannot be empty or blank spaces")
        if not Utility.is_exist(
            Entities,
            raise_error=raise_exc_if_exists,
            exp_message="Entity already exists!",
            name__iexact=name.strip(),
            bot=bot,
            status=True,
        ):
            entity = Entities(name=name, bot=bot, user=user).save().to_mongo().to_dict()
            return entity["_id"].__str__()

    def delete_entity(
        self, name: Text, bot: Text, user: Text, raise_exc_if_not_exists: bool = True
    ):
        """
        Deletes an entity.

        :param name: entity name
        :param bot: bot id
        :param user: user
        :param raise_exc_if_not_exists: raise exception if entity does not exists
        """
        try:
            entity = Entities.objects(name=name, bot=bot, status=True).get()
            entity.delete()
        except DoesNotExist:
            if raise_exc_if_not_exists:
                raise AppException("Entity not found")

    def get_entities(self, bot: Text):
        """
        fetches list of registered entities

        :param bot: bot id
        :return: list of entities
        """
        entities = Entities.objects(bot=bot, status=True)
        return list(self.__prepare_document_list(entities, "name"))

    def add_action(
        self,
        name: Text,
        bot: Text,
        user: Text,
        raise_exception=True,
        action_type: ActionType = None,
    ):
        """
        adds action
        :param name: action name
        :param bot: bot id
        :param user: user id
        :param raise_exception: default is True to raise exception if Entity already exists
        :param action_type: one of http_action or slot_set_action
        :return: action id
        """
        if Utility.check_empty_string(name):
            raise AppException("Action name cannot be empty or blank spaces")

        if not name.startswith("utter_") and not Utility.is_exist(
            Actions,
            raise_error=raise_exception,
            exp_message="Action exists!",
            name__iexact=name,
            bot=bot,
            status=True,
        ):
            action = (
                Actions(name=name, type=action_type, bot=bot, user=user)
                .save()
                .to_mongo()
                .to_dict()
            )
            return action["_id"].__str__()
        else:
            return None

    def get_actions(self, bot: Text):
        """
        fetches actions

        :param bot: bot id
        :return: list of actions
        """
        actions = Actions.objects(bot=bot, status=True)
        return list(self.__prepare_document_list(actions, "name"))

    def __add_slots_from_entities(self, entities: List[Text], bot: Text, user: Text):
        slot_name_list = self.__fetch_slot_names(bot)
        slots = []
        for entity in entities:
            if entity.strip().lower() not in slot_name_list:
                slot = Slots(name=entity, type="text", bot=bot, user=user)
                slot.clean()
                slots.append(slot)

        if slots:
            Slots.objects.insert(slots)

    def add_text_response(
        self,
        utterance: Text,
        name: Text,
        bot: Text,
        user: Text,
        form_attached: str = None,
    ):
        """
        saves bot text utterance
        :param utterance: text utterance
        :param name: utterance name
        :param bot: bot id
        :param user: user id
        :param form_attached: form for which this utterance was created
        :return: bot utterance id
        """
        if Utility.check_empty_string(utterance):
            raise AppException("Utterance text cannot be empty or blank spaces")
        if Utility.check_empty_string(name):
            raise AppException("Utterance name cannot be empty or blank spaces")
        if form_attached and not Utility.is_exist(
            Forms, raise_error=False, name=form_attached, bot=bot, status=True
        ):
            raise AppException(f"Form '{form_attached}' does not exists")
        return self.add_response(
            utterances={"text": utterance},
            name=name,
            bot=bot,
            user=user,
            form_attached=form_attached,
        )

    def add_custom_response(
        self,
        utterance: Dict,
        name: Text,
        bot: Text,
        user: Text,
        form_attached: str = None,
    ):
        """
        saves bot json utterance
        :param utterance: text utterance
        :param name: utterance name
        :param bot: bot id
        :param user: user id
        :param form_attached: form for which this utterance was created
        :return: json utterance id
        """
        if not (isinstance(utterance, dict) and utterance):
            raise AppException("Utterance must be dict type and must not be empty")
        if Utility.check_empty_string(name):
            raise AppException("Utterance name cannot be empty or blank spaces")
        if form_attached and not Utility.is_exist(
            Forms, raise_error=False, name=form_attached, bot=bot, status=True
        ):
            raise AppException(f"Form '{form_attached}' does not exists")
        return self.add_response(
            utterances={"custom": utterance},
            name=name,
            bot=bot,
            user=user,
            form_attached=form_attached,
        )

    def add_response(
        self,
        utterances: Dict,
        name: Text,
        bot: Text,
        user: Text,
        form_attached: str = None,
    ):
        """
        save bot utterance

        :param utterances: utterance value
        :param name: utterance name
        :param bot: bot id
        :param user: user id
        :param form_attached: form name in case utterance is attached to form
        :return: bot utterance id
        """
        self.__check_response_existence(
            response=utterances, bot=bot, exp_message="Utterance already exists!"
        )
        response = list(
            self.__extract_response_value(
                values=[utterances], key=name, bot=bot, user=user
            )
        )[0]
        value = response.save().to_mongo().to_dict()
        self.add_utterance_name(
            name=name, bot=bot, user=user, form_attached=form_attached
        )
        return value["_id"].__str__()

    def edit_text_response(
        self, id: Text, utterance: Text, name: Text, bot: Text, user: Text
    ):
        """
        update the text bot utterance

        :param id: utterance id against which the utterance is updated
        :param utterance: text utterance value
        :param name: utterance name
        :param bot: bot id
        :param user: user id
        :return: None
        :raises: DoesNotExist: if utterance does not exist
        """
        self.edit_response(id, {"text": utterance}, name, bot, user)

    def edit_custom_response(
        self, id: Text, utterance: Dict, name: Text, bot: Text, user: Text
    ):
        """
        update the json bot utterance

        :param id: utterance id against which the utterance is updated
        :param utterance: json utterance value
        :param name: utterance name
        :param bot: bot id
        :param user: user id
        :return: None
        :raises: DoesNotExist: if utterance does not exist
        """
        self.edit_response(id, {"custom": utterance}, name, bot, user)

    def edit_response(
        self, id: Text, utterances: Dict, name: Text, bot: Text, user: Text
    ):
        """
        update the bot utterance

        :param id: utterance id against which the utterance is updated
        :param utterances: utterance value
        :param name: utterance name
        :param bot: bot id
        :param user: user id
        :return: None
        :raises: AppException
        """
        try:
            self.__check_response_existence(
                response=utterances, bot=bot, exp_message="Utterance already exists!"
            )
            response = Responses.objects(bot=bot, name=name).get(id=id)
            r_type, r_object = DataUtility.prepare_response(utterances)
            if RESPONSE.Text.value == r_type:
                response.text = r_object
                response.custom = None
            elif RESPONSE.CUSTOM.value == r_type:
                response.custom = r_object
                response.text = None
            response.user = user
            response.timestamp = datetime.utcnow()
            response.save()
        except DoesNotExist:
            raise AppException("Utterance does not exist!")

    def get_response(self, name: Text, bot: Text):
        """
        fetch all the utterances

        :param name: utterance name
        :param bot: bot id
        :return: yields the utterances
        """
        values = Responses.objects(bot=bot, status=True, name__iexact=name).order_by(
            "-timestamp"
        )
        for value in values:
            val = None
            resp_type = None
            if value.text:
                val = list(
                    self.__prepare_response_Text([value.text.to_mongo().to_dict()])
                )[0]
                resp_type = "text"
            elif value.custom:
                val = value.custom.to_mongo().to_dict()
                resp_type = "json"
            yield {"_id": value.id.__str__(), "value": val, "type": resp_type}

    def fetch_list_of_response(self, bot: Text):
        saved_responses = list(
            Responses.objects(bot=bot, status=True).aggregate(
                [
                    {
                        "$group": {
                            "_id": "$name",
                            "texts": {"$push": "$text"},
                            "customs": {"$push": "$custom"},
                        }
                    }
                ]
            )
        )

        saved_items = list(
            itertools.chain.from_iterable(
                [items["texts"] + items["customs"] for items in saved_responses]
            )
        )

        return saved_items

    def get_all_responses(self, bot: Text):
        responses = list(
            Responses.objects(bot=bot, status=True)
            .order_by("-timestamp")
            .aggregate(
                [
                    {
                        "$group": {
                            "_id": "$name",
                            "texts": {"$push": "$text"},
                            "customs": {"$push": "$custom"},
                        }
                    },
                    {"$project": {"_id": 0, "name": "$_id", "texts": 1, "customs": 1}},
                ]
            )
        )
        return responses

    def __check_response_existence(
        self, response: Dict, bot: Text, exp_message: Text = None, raise_error=True
    ):
        saved_items = self.fetch_list_of_response(bot)

        if response in saved_items:
            if raise_error:
                if Utility.check_empty_string(exp_message):
                    raise AppException("Exception message cannot be empty")
                raise AppException(exp_message)
            else:
                return True
        else:
            if not raise_error:
                return False

    def __complex_story_prepare_steps(self, steps: List[Dict], flowtype, bot, user):
        """
        convert kairon story events to rasa story events
        :param steps: list of story steps
        :return: rasa story events list
        """

        events = []
        if steps and flowtype == "RULE":
            if (
                steps[0]["name"] != RULE_SNIPPET_ACTION_NAME
                and steps[0]["type"] != ActionExecuted.type_name
            ):
                events.append(
                    StoryEvents(
                        name=RULE_SNIPPET_ACTION_NAME, type=ActionExecuted.type_name
                    )
                )
        action_step_types = {s_type.value for s_type in StoryStepType}.difference(
            {
                StoryStepType.intent.value,
                StoryStepType.slot.value,
                StoryStepType.form_start.value,
                StoryStepType.form_end.value,
            }
        )
        for step in steps:
            if step["type"] == StoryStepType.intent.value:
                events.append(
                    StoryEvents(
                        name=step["name"].strip().lower(), type=UserUttered.type_name
                    )
                )
            elif step["type"] == StoryStepType.slot.value:
                events.append(
                    StoryEvents(
                        name=step["name"].strip().lower(),
                        type=SlotSet.type_name,
                        value=step.get("value"),
                    )
                )
            elif step["type"] in action_step_types:
                Utility.is_exist(
                    Utterances,
                    f'utterance "{step["name"]}" is attached to a form',
                    bot=bot,
                    name__iexact=step["name"],
                    form_attached__ne=None,
                )
                events.append(
                    StoryEvents(
                        name=step["name"].strip().lower(), type=ActionExecuted.type_name
                    )
                )
                if step["type"] == StoryStepType.action.value:
                    self.add_action(step["name"], bot, user, raise_exception=False)
            elif step["type"] == StoryStepType.form_start.value:
                events.append(
                    StoryEvents(
                        name=step["name"].strip().lower(), type=ActiveLoop.type_name
                    )
                )
            elif step["type"] == StoryStepType.form_end.value:
                events.append(StoryEvents(name=None, type=ActiveLoop.type_name))
            else:
                raise AppException("Invalid event type!")
        return events

    def add_complex_story(self, story: Dict, bot: Text, user: Text):
        """
        save story in mongodb

        :param story: story steps list
        :param bot: bot id
        :param user: user id
        :return: story id
        :raises: AppException: Story already exist!

        """
        name = story["name"]
        steps = story["steps"]
        flowtype = story["type"]
        if Utility.check_empty_string(name):
            raise AppException("path name cannot be empty or blank spaces")

        if not steps:
            raise AppException("steps are required")

        template_type = story.get("template_type")
        if not template_type:
            template_type = DataUtility.get_template_type(story)

        if flowtype == "STORY":
            data_class = Stories
            data_object = Stories()
            exception_message_name = "Story"
        elif flowtype == "RULE":
            data_class = Rules
            data_object = Rules()
            exception_message_name = "Rule"
        else:
            raise AppException("Invalid type")
        Utility.is_exist(
            data_class,
            bot=bot,
            status=True,
            block_name__iexact=name,
            exp_message=f"{exception_message_name} with the name already exists",
        )
        events = self.__complex_story_prepare_steps(steps, flowtype, bot, user)
        Utility.is_exist_query(
            data_class,
            query=(Q(bot=bot) & Q(status=True))
            & (Q(block_name__iexact=name) | Q(events=events)),
            exp_message="Flow already exists!",
        )

        data_object.block_name = name
        data_object.events = events
        data_object.bot = bot
        data_object.user = user
        data_object.start_checkpoints = [STORY_START]
        data_object.template_type = template_type

        id = data_object.save().id.__str__()

        self.add_slot(
            {
                "name": "bot",
                "type": "any",
                "initial_value": bot,
                "influence_conversation": False,
            },
            bot,
            user,
            raise_exception_if_exists=False,
        )

        return id

    def add_multiflow_story(self, story: Dict, bot: Text, user: Text):
        """
        save conditional story in mongodb

        :param story: story steps list
        :param bot: bot id
        :param user: user id
        :return: story id
        :raises: AppException: Story already exist!

        """

        name = story["name"]
        steps = story["steps"]
        metadata = story.get("metadata")

        if Utility.check_empty_string(name):
            raise AppException("Story name cannot be empty or blank spaces")

        if not steps:
            raise AppException("steps are required")
        Utility.is_exist(
            MultiflowStories,
            bot=bot,
            status=True,
            block_name__iexact=name,
            exp_message="Multiflow Story with the name already exists",
        )
        StoryValidator.validate_steps(steps, metadata)
        events = [MultiflowStoryEvents(**step) for step in steps]
        path_metadata = [MultiFlowStoryMetadata(**path) for path in metadata or []]
        Utility.is_exist_query(
            MultiflowStories,
            query=(Q(bot=bot) & Q(status=True))
            & (Q(block_name__iexact=name) | Q(events=events)),
            exp_message="Story flow already exists!",
        )

        story_obj = MultiflowStories()
        story_obj.block_name = name
        story_obj.events = events
        story_obj.metadata = path_metadata
        story_obj.bot = bot
        story_obj.user = user
        story_obj.start_checkpoints = [STORY_START]

        id = story_obj.save().id.__str__()

        self.add_slot(
            {
                "name": "bot",
                "type": "any",
                "initial_value": bot,
                "influence_conversation": False,
            },
            bot,
            user,
            raise_exception_if_exists=False,
        )

        return id

    def update_complex_story(self, story_id: Text, story: Dict, bot: Text, user: Text):
        """
        Updates story in mongodb

        :param story_id: story id
        :param story: dict contains name, steps and type for either rules or story
        :param bot: bot id
        :param user: user id
        :return: story id
        :raises: AppException: Story already exist!

        """
        name = story["name"]
        steps = story["steps"]
        flowtype = story["type"]
        if Utility.check_empty_string(name):
            raise AppException("path name cannot be empty or blank spaces")

        if not steps:
            raise AppException("steps are required")

        if flowtype == "STORY":
            data_class = Stories
            exception_message_name = "Story"
        elif flowtype == "RULE":
            data_class = Rules
            exception_message_name = "Rule"
        else:
            raise AppException("Invalid type")
        Utility.is_exist(
            data_class,
            bot=bot,
            status=True,
            block_name__iexact=name,
            id__ne=story_id,
            exp_message=f"{exception_message_name} with the name already exists",
        )
        try:
            data_object = data_class.objects(bot=bot, status=True, id=story_id).get()
        except DoesNotExist:
            raise AppException("Flow does not exists")

        events = self.__complex_story_prepare_steps(steps, flowtype, bot, user)
        data_object["events"] = events
        Utility.is_exist_query(
            data_class,
            query=(
                Q(id__ne=story_id)
                & Q(bot=bot)
                & Q(status=True)
                & Q(events=data_object["events"])
            ),
            exp_message="Flow already exists!",
        )
        data_object["block_name"] = name
        story_id = data_object.save().id.__str__()
        return story_id

    def update_multiflow_story(self, story_id: Text, story: Dict, bot: Text):
        """
        Updates story in mongodb

        :param story_id: story id
        :param story: dict contains name, steps and type for either rules or story
        :param bot: bot id
        :param user: user id
        :return: story id
        :raises: AppException: Story already exist!

        """
        name = story["name"]
        steps = story["steps"]
        metadata = story.get("metadata")

        if Utility.check_empty_string(name):
            raise AppException("Story name cannot be empty or blank spaces")

        if not steps:
            raise AppException("steps are required")
        StoryValidator.validate_steps(steps, metadata)
        Utility.is_exist(
            MultiflowStories,
            bot=bot,
            status=True,
            block_name__iexact=name,
            id__ne=story_id,
            exp_message="Multiflow Story with the name already exists",
        )
        events = [MultiflowStoryEvents(**step) for step in steps]
        path_metadata = [MultiFlowStoryMetadata(**path) for path in metadata or []]
        Utility.is_exist_query(
            MultiflowStories,
            query=(Q(id__ne=story_id) & Q(bot=bot) & Q(status=True) & Q(events=events)),
            exp_message="Story flow already exists!",
        )

        try:
            story_obj = MultiflowStories.objects(
                bot=bot, status=True, id=story_id
            ).get()
            story_obj.events = events
            story_obj.metadata = path_metadata
            story_obj.block_name = name
            story_id = story_obj.save().id.__str__()
            return story_id
        except DoesNotExist:
            raise AppException("Flow does not exists")

    def delete_complex_story(self, story_id: str, type: Text, bot: Text, user: Text):
        """
        Soft deletes complex story.
        :param story_id: Story id
        :param type: Flow Type
        :param user: user id
        :param bot: bot id
        :return:
        """

        if type == StoryType.story.value:
            data_class = Stories
        elif type == StoryType.rule.value:
            data_class = Rules
        elif type == StoryType.multiflow_story.value:
            data_class = MultiflowStories
        else:
            raise AppException("Invalid type")
        try:
            document = data_class.objects(bot=bot, status=True).get(id=story_id)
            document.delete()
        except DoesNotExist:
            raise AppException("Flow does not exists")

    def get_all_stories(self, bot: Text):
        standard_stories = list(self.get_stories(bot=bot))
        multiflow_stories = list(self.get_multiflow_stories(bot=bot))
        return standard_stories + multiflow_stories

    def get_stories(self, bot: Text):
        """
        fetches stories

        :param bot: bot is
        :return: yield dict
        """

        http_actions = self.list_http_action_names(bot)
        reset_slot_actions = set(SlotSetAction.objects(bot=bot, status=True).values_list('name'))
        google_search_actions = set(GoogleSearchAction.objects(bot=bot, status=True).values_list('name'))
        jira_actions = set(JiraAction.objects(bot=bot, status=True).values_list('name'))
        zendesk_actions = set(ZendeskAction.objects(bot=bot, status=True).values_list('name'))
        pipedrive_leads_actions = set(PipedriveLeadsAction.objects(bot=bot, status=True).values_list('name'))
        hubspot_forms_actions = set(HubspotFormsAction.objects(bot=bot, status=True).values_list('name'))
        pyscript_actions = set(PyscriptActionConfig.objects(bot=bot, status=True).values_list('name'))
        razorpay_actions = set(RazorpayAction.objects(bot=bot, status=True).values_list('name'))
        email_actions = set(EmailActionConfig.objects(bot=bot, status=True).values_list('action_name'))
        prompt_actions = set(PromptAction.objects(bot=bot, status=True).values_list('name'))
        database_actions = set(DatabaseAction.objects(bot=bot, status=True).values_list('name'))
        web_search_actions = set(WebSearchAction.objects(bot=bot, status=True).values_list('name'))
        forms = set(Forms.objects(bot=bot, status=True).values_list('name'))
        data_list = list(Stories.objects(bot=bot, status=True))
        data_list.extend(list(Rules.objects(bot=bot, status=True)))
        for value in data_list:
            final_data = {}
            item = value.to_mongo().to_dict()
            block_name = item.pop("block_name")
            events = item.pop("events")
            final_data["_id"] = item["_id"].__str__()
            final_data["template_type"] = item.pop("template_type")
            if isinstance(value, Stories):
                final_data["type"] = StoryType.story.value
            elif isinstance(value, Rules):
                final_data["type"] = StoryType.rule.value
            else:
                continue
            steps = []
            for event in events:
                step = {}
                if (
                    isinstance(value, Rules)
                    and event.get("name") == RULE_SNIPPET_ACTION_NAME
                    and event["type"] == ActionExecuted.type_name
                ):
                    continue
                if event["type"] == UserUttered.type_name:
                    step["name"] = event["name"]
                    step["type"] = StoryStepType.intent.value
                elif event["type"] == SlotSet.type_name:
                    step["name"] = event["name"]
                    step["type"] = StoryStepType.slot.value
                    step["value"] = event.get("value")
                elif event["type"] == ActionExecuted.type_name:
                    step["name"] = event["name"]
                    if event["name"] in http_actions:
                        step["type"] = StoryStepType.http_action.value
                    elif event["name"] in reset_slot_actions:
                        step["type"] = StoryStepType.slot_set_action.value
                    elif event["name"] in google_search_actions:
                        step["type"] = StoryStepType.google_search_action.value
                    elif event["name"] in jira_actions:
                        step["type"] = StoryStepType.jira_action.value
                    elif event["name"] in email_actions:
                        step["type"] = StoryStepType.email_action.value
                    elif event["name"] in forms:
                        step["type"] = StoryStepType.form_action.value
                    elif event["name"] in zendesk_actions:
                        step["type"] = StoryStepType.zendesk_action.value
                    elif event["name"] in pipedrive_leads_actions:
                        step["type"] = StoryStepType.pipedrive_leads_action.value
                    elif event["name"] in hubspot_forms_actions:
                        step["type"] = StoryStepType.hubspot_forms_action.value
                    elif event["name"] in razorpay_actions:
                        step["type"] = StoryStepType.razorpay_action.value
                    elif event["name"] in pyscript_actions:
                        step["type"] = StoryStepType.pyscript_action.value
                    elif event["name"] == KAIRON_TWO_STAGE_FALLBACK:
                        step["type"] = StoryStepType.two_stage_fallback_action.value
                    elif event["name"] in prompt_actions:
                        step["type"] = StoryStepType.prompt_action.value
                    elif event["name"] in database_actions:
                        step['type'] = StoryStepType.database_action.value
                    elif event['name'] in web_search_actions:
                        step["type"] = StoryStepType.web_search_action.value
                    elif str(event["name"]).startswith("utter_"):
                        step["type"] = StoryStepType.bot.value
                    else:
                        step["type"] = StoryStepType.action.value
                elif event["type"] == ActiveLoop.type_name:
                    step["type"] = StoryStepType.form_end.value
                    if not Utility.check_empty_string(event.get("name")):
                        step["name"] = event["name"]
                        step["type"] = StoryStepType.form_start.value
                if step:
                    steps.append(step)

            final_data["name"] = block_name
            final_data["steps"] = steps
            yield final_data

    def get_multiflow_stories(self, bot: Text):
        """
        fetches stories

        :param bot: bot id
        :return: yield dict
        """
        multiflow = list(MultiflowStories.objects(bot=bot, status=True))
        for value in multiflow:
            final_data = {}
            item = value.to_mongo().to_dict()
            block_name = item.pop("block_name")
            events = item.pop("events")
            final_data["metadata"] = item.get("metadata", [])
            final_data["type"] = StoryType.multiflow_story.value
            final_data["_id"] = item["_id"].__str__()
            final_data["name"] = block_name
            final_data["steps"] = events
            yield final_data

    def get_utterance_from_intent(self, intent: Text, bot: Text):
        """
        fetches the utterance name by searching intent name in stories

        :param intent: intent name
        :param bot: bot id
        :return: utterance name
        """
        if Utility.check_empty_string(intent):
            raise AppException("Intent cannot be empty or blank spaces")

        responses = Responses.objects(bot=bot, status=True).distinct(field="name")
        actions = HttpActionConfig.objects(bot=bot, status=True).distinct(
            field="action_name"
        )
        story = Stories.objects(bot=bot, status=True, events__name__iexact=intent)
        if story:
            events = story[0].events
            search = False
            http_action_for_story = None
            for i in range(len(events)):
                event = events[i]
                if event.type == "user":
                    if str(event.name).lower() == intent.lower():
                        search = True
                    else:
                        search = False
                if (
                    search
                    and event.type == StoryEventType.action
                    and event.name in responses
                ):
                    return event.name, UTTERANCE_TYPE.BOT
                elif (
                    search
                    and event.type == StoryEventType.action
                    and event.name == CUSTOM_ACTIONS.HTTP_ACTION_NAME
                ):
                    if http_action_for_story in actions:
                        return http_action_for_story, UTTERANCE_TYPE.HTTP
                elif search and event.type == StoryEventType.action:
                    return event.name, event.type
                if search and event.name == CUSTOM_ACTIONS.HTTP_ACTION_CONFIG:
                    http_action_for_story = event.value
        return None, None

    def add_session_config(
        self,
        bot: Text,
        user: Text,
        id: Text = None,
        sesssionExpirationTime: int = 60,
        carryOverSlots: bool = True,
    ):
        """
        save or update session config

        :param bot: bot id
        :param user: user id
        :param id: session config id
        :param sesssionExpirationTime: session expiration time, default is 60
        :param carryOverSlots: caary over slots, default is True
        :return:
        """
        if not Utility.check_empty_string(id):
            session_config = SessionConfigs.objects().get(id=id)
            session_config.sesssionExpirationTime = sesssionExpirationTime
            session_config.carryOverSlots = carryOverSlots
        else:
            if SessionConfigs.objects(bot=bot):
                raise AppException("Session config already exists!")
            session_config = SessionConfigs(
                sesssionExpirationTime=sesssionExpirationTime,
                carryOverSlots=carryOverSlots,
                bot=bot,
                user=user,
            )

        return session_config.save().id.__str__()

    def get_session_config(self, bot: Text):
        """
        fetches session configuration

        :param bot: bot id
        :return: dict of session configuration
        """
        session_config = SessionConfigs.objects().get(bot=bot).to_mongo().to_dict()
        return {
            "_id": session_config["_id"].__str__(),
            "sesssionExpirationTime": session_config["sesssionExpirationTime"],
            "carryOverSlots": session_config["carryOverSlots"],
        }

    def add_endpoints(self, endpoint_config: Dict, bot: Text, user: Text):
        """
        saves endpoint configurations

        :param endpoint_config: endpoint configurations
        :param bot: bot id
        :param user: user id
        :return: endpoint id
        """
        try:
            endpoint = Endpoints.objects().get(bot=bot)
        except DoesNotExist:
            if Endpoints.objects(bot=bot):
                raise AppException("Endpoint Configuration already exists!")
            endpoint = Endpoints()

        if endpoint_config.get("bot_endpoint"):
            endpoint.bot_endpoint = EndPointBot(**endpoint_config.get("bot_endpoint"))

        if endpoint_config.get("action_endpoint"):
            endpoint.action_endpoint = EndPointAction(
                **endpoint_config.get("action_endpoint")
            )

        if endpoint_config.get(ENDPOINT_TYPE.HISTORY_ENDPOINT.value):
            token = endpoint_config[ENDPOINT_TYPE.HISTORY_ENDPOINT.value].get("token")
            if not Utility.check_empty_string(token):
                if len(token) < 8:
                    raise AppException("token must contain at least 8 characters")
                if " " in token:
                    raise AppException("token cannot contain spaces")
                encrypted_token = Utility.encrypt_message(token)
                endpoint_config[ENDPOINT_TYPE.HISTORY_ENDPOINT.value][
                    "token"
                ] = encrypted_token
            endpoint.history_endpoint = EndPointHistory(
                **endpoint_config.get(ENDPOINT_TYPE.HISTORY_ENDPOINT.value)
            )

        endpoint.bot = bot
        endpoint.user = user
        return endpoint.save().id.__str__()

    def delete_endpoint(self, bot: Text, endpoint_type: ENDPOINT_TYPE):
        """
        delete endpoint configuration

        :param bot: bot id
        :param endpoint_type: Type of endpoint
        :return:
        """
        if not endpoint_type:
            raise AppException("endpoint_type is required for deletion")
        try:
            current_endpoint_config = Endpoints.objects().get(bot=bot)
            if current_endpoint_config.__getitem__(endpoint_type):
                current_endpoint_config.__setitem__(endpoint_type, None)
                current_endpoint_config.save()
            else:
                raise AppException("Endpoint not configured")
        except DoesNotExist as e:
            logging.info(e)
            raise AppException("No Endpoint configured")

    def get_history_server_endpoint(self, bot):
        endpoint_config = None
        try:
            endpoint_config = self.get_endpoints(bot)
        except AppException:
            pass
        if endpoint_config and endpoint_config.get(
            ENDPOINT_TYPE.HISTORY_ENDPOINT.value
        ):
            history_endpoint = endpoint_config.get(ENDPOINT_TYPE.HISTORY_ENDPOINT.value)
            history_endpoint["type"] = "user"
        elif Utility.environment["history_server"].get("url"):
            history_endpoint = {
                "url": Utility.environment["history_server"]["url"],
                "token": Utility.environment["history_server"].get("token"),
                "type": "kairon",
            }
        else:
            raise AppException("No history server endpoint configured")
        return history_endpoint

    def get_endpoints(
        self, bot: Text, raise_exception=True, mask_characters: bool = False
    ):
        """
        fetches endpoint configuration

        :param bot: bot id
        :param mask_characters: masks last 3 characters of the history server token if True
        :param raise_exception: wether to raise an exception, default is True
        :return: endpoint configuration
        """
        try:
            endpoint = Endpoints.objects().get(bot=bot).to_mongo().to_dict()
            endpoint.pop("bot")
            endpoint.pop("user")
            endpoint.pop("timestamp")
            endpoint["_id"] = endpoint["_id"].__str__()

            if endpoint.get(ENDPOINT_TYPE.HISTORY_ENDPOINT.value):
                token = endpoint[ENDPOINT_TYPE.HISTORY_ENDPOINT.value].get("token")
                if not Utility.check_empty_string(token):
                    decrypted_token = Utility.decrypt_message(token)
                    if mask_characters:
                        decrypted_token = decrypted_token[:-3] + "***"
                    endpoint[ENDPOINT_TYPE.HISTORY_ENDPOINT.value][
                        "token"
                    ] = decrypted_token

            return endpoint
        except DoesNotExist as e:
            logging.info(e)
            if raise_exception:
                raise AppException("Endpoint Configuration does not exists!")
            else:
                return {}

    def add_model_deployment_history(
        self, bot: Text, user: Text, model: Text, url: Text, status: Text
    ):
        """
        saves model deployment history

        :param bot: bot id
        :param user: user id
        :param model: model path
        :param url: deployment url
        :param status: deploument status
        :return: model deployment id
        """
        return (
            ModelDeployment(bot=bot, user=user, model=model, url=url, status=status)
            .save()
            .to_mongo()
            .to_dict()
            .get("_id")
            .__str__()
        )

    def get_model_deployment_history(self, bot: Text):
        """
        fetches model deployment history

        :param bot: bot id
        :return: list of model deployment history
        """
        model_deployments = ModelDeployment.objects(bot=bot).order_by("-timestamp")

        for deployment in model_deployments:
            value = deployment.to_mongo().to_dict()
            value.pop("bot")
            value.pop("_id")
            yield value

    def deploy_model(self, bot: Text, user: Text):
        """
        deploy the model to the particular url

        :param bot: bot id
        :param user: user id
        :return: deployment response
        :raises: Exception
        """
        endpoint = {}
        model = None
        try:
            endpoint = self.get_endpoints(bot, raise_exception=False)
            response, model = Utility.deploy_model(endpoint, bot)
        except Exception as e:
            response = str(e)

        self.add_model_deployment_history(
            bot=bot,
            user=user,
            model=model,
            url=(
                endpoint.get("bot_endpoint").get("url")
                if endpoint.get("bot_endpoint")
                else None
            ),
            status=response,
        )
        return response

    def delete_intent(
        self,
        intent: Text,
        bot: Text,
        user: Text,
        is_integration: bool,
    ):
        """
        deletes intent including dependencies

        :param intent: intent name
        :param bot: bot id
        :param user: user id
        :param is_integration: integration status
        :param delete_dependencies: if True deletes training example, stories and responses
        that are associated with intent, default is True
        :return: None
        :raises: AppException
        """
        if Utility.check_empty_string(intent):
            raise AssertionError("Intent Name cannot be empty or blank spaces")

        try:
            # status to be filtered as Invalid Intent should not be fetched
            intent_obj = Intents.objects(bot=bot, status=True).get(name__iexact=intent)
            MongoProcessor.get_attached_flows(bot, intent, "user")
        except DoesNotExist as custEx:
            logging.info(custEx)
            raise AppException(
                "Invalid IntentName: Unable to remove document: " + str(custEx)
            )

        if is_integration:
            if not intent_obj.is_integration:
                raise AppException(
                    "This intent cannot be deleted by an integration user"
                )

        try:
            intent_obj.user = user
            Utility.hard_delete_document(
                [TrainingExamples], bot=bot, intent__iexact=intent
            )
            intent_obj.delete()
        except Exception as ex:
            logging.info(ex)
            raise AppException("Unable to remove document" + str(ex))

    def delete_utterance(self, utterance: str, bot: str, validate_form: bool = True):
        if not (utterance and utterance.strip()):
            raise AppException("Utterance cannot be empty or spaces")
        try:
            utterance = Utterances.objects(
                name__iexact=utterance, bot=bot, status=True
            ).get()
            utterance_name = utterance.name

            if validate_form and not Utility.check_empty_string(
                utterance.form_attached
            ):
                raise AppException(
                    f"Utterance cannot be deleted as it is linked to form: {utterance.form_attached}"
                )

            MongoProcessor.get_attached_flows(bot, utterance_name, "action")
            Utility.hard_delete_document([Responses], bot=bot, name=utterance_name)
            utterance.delete()
        except DoesNotExist as e:
            logging.info(e)
            raise AppException("Utterance does not exists")

    def delete_response(self, utterance_id: str, bot: str):
        if not (utterance_id and utterance_id.strip()):
            raise AppException("Response Id cannot be empty or spaces")
        try:
            response = Responses.objects(bot=bot, status=True).get(id=utterance_id)
            utterance_name = response["name"]
            story = MongoProcessor.get_attached_flows(
                bot, utterance_name, "action", False
            )
            responses = list(
                Responses.objects(bot=bot, status=True, name__iexact=utterance_name)
            )

            if story and len(responses) <= 1:
                raise AppException(
                    "At least one response is required for utterance linked to story"
                )
            if len(responses) <= 1:
                self.delete_utterance_name(name=utterance_name, bot=bot, raise_exc=True)
            response.delete()
        except DoesNotExist as e:
            raise AppException(e)

    def update_http_config(self, request_data: Dict, user: str, bot: str):
        """
        Updates Http configuration.
        :param request_data: Dict containing configuration to be modified
        :param user: user id
        :param bot: bot id
        :return: Http configuration id for updated Http action config
        """
        if not Utility.is_exist(
            HttpActionConfig,
            raise_error=False,
            action_name__iexact=request_data["action_name"],
            bot=bot,
            status=True,
        ):
            raise AppException(
                "No HTTP action found for bot "
                + bot
                + " and action "
                + request_data["action_name"]
            )
        for http_action in HttpActionConfig.objects(
            bot=bot, action_name=request_data["action_name"], status=True
        ):
            content_type = {
                HttpContentType.application_json: HttpRequestContentType.json.value,
                HttpContentType.urlencoded_form_data: HttpRequestContentType.data.value,
            }[request_data["content_type"]]
            response = (
                HttpActionResponse(**request_data.get("response", {}))
                .to_mongo()
                .to_dict()
            )
            params_list = Utility.build_http_request_data_object(
                request_data.get("params_list", [])
            )
            headers = Utility.build_http_request_data_object(
                request_data.get("headers", [])
            )
            set_slots = [
                SetSlotsFromResponse(**slot).to_mongo().to_dict()
                for slot in request_data.get("set_slots")
            ]
            http_action.update(
                set__http_url=request_data["http_url"],
                set__request_method=request_data["request_method"],
                set__dynamic_params=request_data.get("dynamic_params"),
                set__content_type=content_type,
                set__params_list=params_list,
                set__headers=headers,
                set__response=response,
                set__set_slots=set_slots,
                set__user=user,
                set__timestamp=datetime.utcnow(),
            )
            return http_action.id.__str__()

    def add_http_action_config(self, http_action_config: Dict, user: str, bot: str):
        """
        Adds a new Http action.
        :param http_action_config: dict object containing configuration for the Http action
        :param user: user id
        :param bot: bot id
        :return: Http configuration id for saved Http action config
        """
        Utility.is_valid_action_name(
            http_action_config.get("action_name"), bot, HttpActionConfig
        )
        http_action_params = [
            HttpActionRequestBody(**param)
            for param in http_action_config.get("params_list") or []
        ]
        headers = [
            HttpActionRequestBody(**param)
            for param in http_action_config.get("headers") or []
        ]
        content_type = {
            HttpContentType.application_json: HttpRequestContentType.json.value,
            HttpContentType.urlencoded_form_data: HttpRequestContentType.data.value,
        }[http_action_config["content_type"]]
        set_slots = [
            SetSlotsFromResponse(**slot) for slot in http_action_config.get("set_slots")
        ]
        doc_id = (
            HttpActionConfig(
                action_name=http_action_config["action_name"],
                content_type=content_type,
                http_url=http_action_config["http_url"],
                request_method=http_action_config["request_method"],
                dynamic_params=http_action_config.get("dynamic_params"),
                params_list=http_action_params,
                headers=headers,
                response=HttpActionResponse(**http_action_config.get("response", {})),
                set_slots=set_slots,
                bot=bot,
                user=user,
            )
            .save()
            .id.__str__()
        )
        self.add_action(
            http_action_config["action_name"],
            bot,
            user,
            action_type=ActionType.http_action.value,
            raise_exception=False,
        )
        return doc_id

    def get_http_action_config(self, bot: str, action_name: str):
        """
        Fetches Http action config from collection.
        :param bot: bot id
        :param user: user id
        :param action_name: action name
        :return: HttpActionConfig object containing configuration for the Http action.
        """
        try:
            http_config_dict = (
                HttpActionConfig.objects()
                .get(bot=bot, action_name=action_name, status=True)
                .to_mongo()
                .to_dict()
            )
            del http_config_dict["_id"]
            for param in http_config_dict.get("headers", []):
                Utility.decrypt_action_parameter(param)
                param.pop("_cls")

            for param in http_config_dict.get("params_list", []):
                Utility.decrypt_action_parameter(param)
                param.pop("_cls")

            http_config_dict["content_type"] = {
                HttpRequestContentType.json.value: HttpContentType.application_json.value,
                HttpRequestContentType.data.value: HttpContentType.urlencoded_form_data.value,
            }[http_config_dict["content_type"]]
            return http_config_dict
        except DoesNotExist as ex:
            logging.info(ex)
            raise AppException(
                "No HTTP action found for bot " + bot + " and action " + action_name
            )

    def list_http_actions(self, bot: str):
        """
        Fetches all Http actions from collection.
        :param bot: bot id
        :param user: user id
        :return: List of Http actions.
        """
        actions = HttpActionConfig.objects(bot=bot, status=True)
        return list(self.__prepare_document_list(actions, "action_name"))

    def add_pyscript_action(self, pyscript_config: Dict, user: str, bot: str):
        """
        Adds a new PyscriptActionConfig action.
        :param pyscript_config: dict object containing configuration for the Http action
        :param user: user id
        :param bot: bot id
        :return: Pyscript configuration id for saved Pyscript action config
        """
        Utility.is_valid_action_name(
            pyscript_config.get("name"), bot, PyscriptActionConfig
        )
        action_id = (
            PyscriptActionConfig(
                name=pyscript_config["name"],
                source_code=pyscript_config["source_code"],
                dispatch_response=pyscript_config["dispatch_response"],
                bot=bot,
                user=user,
            )
            .save()
            .id.__str__()
        )
        self.add_action(
            pyscript_config["name"],
            bot,
            user,
            action_type=ActionType.pyscript_action.value,
            raise_exception=False,
        )
        return action_id

    def update_pyscript_action(self, request_data: Dict, user: str, bot: str):
        """
        Updates Pyscript configuration.
        :param request_data: Dict containing configuration to be modified
        :param user: user id
        :param bot: bot id
        :return: Pyscript configuration id for updated Pyscript action config
        """

        if not Utility.is_exist(
            PyscriptActionConfig,
            raise_error=False,
            name=request_data.get("name"),
            bot=bot,
            status=True,
        ):
            raise AppException(
                f'Action with name "{request_data.get("name")}" not found'
            )
        action = PyscriptActionConfig.objects(
            name=request_data.get("name"), bot=bot, status=True
        ).get()
        action.update(
            source_code=request_data["source_code"],
            set__dispatch_response=request_data["dispatch_response"],
            set__user=user,
            set__timestamp=datetime.utcnow(),
        )
        return action.id.__str__()

    def list_pyscript_actions(self, bot: str, with_doc_id: bool = True):
        """
        Fetches all Pyscript actions from collection
        :param bot: bot id
        :param with_doc_id: return document id along with action configuration if True
        :return: List of Pyscript actions.
        """
        for action in PyscriptActionConfig.objects(bot=bot, status=True):
            action = action.to_mongo().to_dict()
            if with_doc_id:
                action["_id"] = action["_id"].__str__()
            else:
                action.pop("_id")
            action.pop("user")
            action.pop("bot")
            action.pop("status")
            action.pop("timestamp")
            yield action

    def update_db_action(self, request_data: Dict, user: str, bot: str):
        """
        Updates VectorDb configuration.
        :param request_data: Dict containing configuration to be modified
        :param user: user id
        :param bot: bot id
        :return: VectorDb configuration id for updated VectorDb action config
        """
        bot_settings = MongoProcessor.get_bot_settings(bot=bot, user=user)
        if not bot_settings['llm_settings']["enable_faq"]:
            raise AppException("Faq feature is disabled for the bot! Please contact support.")

        if not Utility.is_exist(
            DatabaseAction,
            raise_error=False,
            name=request_data.get("name"),
            bot=bot,
            status=True,
        ):
            raise AppException(
                f'Action with name "{request_data.get("name")}" not found'
            )
        self.__validate_payload(request_data.get("payload"), bot)
        if not Utility.is_exist(CognitionSchema, bot=bot, collection_name__iexact=request_data.get('collection'),
                                raise_error=False):
            raise AppException('Collection does not exist!')
        action = DatabaseAction.objects(
            name=request_data.get("name"), bot=bot, status=True
        ).get()
        action.collection = request_data['collection']
        action.query_type = request_data["query_type"]
        action.payload = DbQuery(**request_data["payload"])
        action.response = HttpActionResponse(**request_data.get("response", {}))
        action.set_slots = [
            SetSlotsFromResponse(**slot).to_mongo().to_dict()
            for slot in request_data.get("set_slots")
        ]
        action.user = user
        action.timestamp = datetime.utcnow()
        action_id = action.save().id.__str__()
        return action_id

    def add_db_action(self, vector_db_action_config: Dict, user: str, bot: str):
        """
        Adds a new VectorDb action.
        :param vector_db_action_config: dict object containing configuration for the Http action
        :param user: user id
        :param bot: bot id
        :return: Http configuration id for saved Http action config
        """
        bot_settings = MongoProcessor.get_bot_settings(bot=bot, user=user)
        if not bot_settings['llm_settings']["enable_faq"]:
            raise AppException("Faq feature is disabled for the bot! Please contact support.")
        self.__validate_payload(vector_db_action_config.get("payload"), bot)
        Utility.is_valid_action_name(
            vector_db_action_config.get("name"), bot, DatabaseAction
        )
        if not Utility.is_exist(CognitionSchema, bot=bot, collection_name__iexact=vector_db_action_config.get('collection'),
                                raise_error=False):
            raise AppException('Collection does not exist!')
        set_slots = [
            SetSlotsFromResponse(**slot)
            for slot in vector_db_action_config.get("set_slots")
        ]
        action_id = (
            DatabaseAction(
                name=vector_db_action_config["name"],
                collection=vector_db_action_config['collection'],
                query_type=vector_db_action_config.get("query_type"),
                payload=DbQuery(**vector_db_action_config.get("payload")),
                response=HttpActionResponse(
                    **vector_db_action_config.get("response", {})
                ),
                set_slots=set_slots,
                bot=bot,
                user=user,
            )
            .save()
            .id.__str__()
        )
        self.add_action(
            vector_db_action_config["name"],
            bot,
            user,
            action_type=ActionType.database_action.value,
            raise_exception=False,
        )
        return action_id

    def __validate_payload(self, payload, bot: Text):
        if payload.get("type") == DbQueryValueType.from_slot.value:
            slot = payload.get("value")
            if not Utility.is_exist(
                Slots, raise_error=False, name=slot, bot=bot, status=True
            ):
                raise AppException(f"Slot with name {slot} not found!")

    def get_db_action_config(self, bot: str, action: str):
        """
        Fetches VectorDb action config from collection.
        :param bot: bot id
        :param action: action name
        :return: DatabaseAction object containing configuration for the Http action.
        """
        try:
            vector_embedding_config_dict = DatabaseAction.objects(
                bot=bot, name=action, status=True
            ).get()
            vector_embedding_config = vector_embedding_config_dict.to_mongo().to_dict()
            vector_embedding_config["_id"] = vector_embedding_config["_id"].__str__()
            return vector_embedding_config
        except DoesNotExist as ex:
            logging.info(ex)
            raise AppException("Action does not exists!")

    def list_db_actions(self, bot: str, with_doc_id: bool = True):
        """
        Fetches all VectorDb actions from collection
        :param bot: bot id
        :param with_doc_id: return document id along with action configuration if True
        :return: List of VectorDb actions.
        """
        for action in DatabaseAction.objects(bot=bot, status=True):
            action = action.to_mongo().to_dict()
            if with_doc_id:
                action["_id"] = action["_id"].__str__()
            else:
                action.pop("_id")
            action.pop("user")
            action.pop("bot")
            action.pop("status")
            action.pop("timestamp")
            yield action

    def list_actions(self, bot: Text):
        all_actions = list(
            Actions.objects(bot=bot, status=True).aggregate(
                [
                    {
                        "$group": {
                            "_id": {"$ifNull": ["$type", "actions"]},
                            "actions": {"$addToSet": "$name"},
                        }
                    }
                ]
            )
        )
        all_actions = {action["_id"]: action["actions"] for action in all_actions}
        all_actions["utterances"] = list(
            Utterances.objects(bot=bot, status=True).values_list("name")
        )
        action_types = [a_type.value for a_type in ActionType]
        action_types.append("actions")
        for a_type in action_types:
            if a_type not in all_actions.keys():
                all_actions[a_type] = []
        if all_actions.get("actions"):
            actions = all_actions["actions"]
            actions = [
                action for action in actions if not str(action).startswith("utter_")
            ]
            all_actions["actions"] = actions
        return all_actions

    def list_http_action_names(self, bot: Text):
        actions = list(
            HttpActionConfig.objects(bot=bot, status=True).values_list("action_name")
        )
        return actions

    def add_google_search_action(self, action_config: dict, bot: Text, user: Text):
        """
        Add a new google search action

        :param action_config: google search action configuration
        :param bot: bot id
        :param user: user id
        :return: doc id
        """
        Utility.is_valid_action_name(action_config.get("name"), bot, GoogleSearchAction)
        action = (
            GoogleSearchAction(
                name=action_config["name"],
                api_key=CustomActionRequestParameters(**action_config["api_key"]),
                search_engine_id=action_config["search_engine_id"],
                website=action_config.get("website"),
                failure_response=action_config.get("failure_response"),
                num_results=action_config.get("num_results"),
                dispatch_response=action_config.get("dispatch_response", True),
                set_slot=action_config.get("set_slot"),
                bot=bot,
                user=user,
            )
            .save()
            .id.__str__()
        )
        self.add_action(
            action_config["name"],
            bot,
            user,
            action_type=ActionType.google_search_action.value,
            raise_exception=False,
        )
        return action

    def edit_google_search_action(self, action_config: dict, bot: Text, user: Text):
        """
        Update google search action with new values.
        :param action_config: google search action configuration
        :param bot: bot id
        :param user: user id
        :return: None
        """
        if not Utility.is_exist(
            GoogleSearchAction,
            raise_error=False,
            name=action_config.get("name"),
            bot=bot,
            status=True,
        ):
            raise AppException(
                f'Google search action with name "{action_config.get("name")}" not found'
            )
        action = GoogleSearchAction.objects(
            name=action_config.get("name"), bot=bot, status=True
        ).get()
        action.api_key = CustomActionRequestParameters(**action_config["api_key"])
        action.search_engine_id = action_config["search_engine_id"]
        action.website = action_config.get("website")
        action.failure_response = action_config.get("failure_response")
        action.num_results = action_config.get("num_results")
        action.dispatch_response = action_config.get("dispatch_response", True)
        action.set_slot = action_config.get("set_slot")
        action.user = user
        action.timestamp = datetime.utcnow()
        action.save()

    def list_google_search_actions(self, bot: Text, with_doc_id: bool = True):
        """
        List google search actions
        :param bot: bot id
        :param with_doc_id: return document id along with action configuration if True
        """
        for action in GoogleSearchAction.objects(bot=bot, status=True):
            action = action.to_mongo().to_dict()
            if with_doc_id:
                action["_id"] = action["_id"].__str__()
            else:
                action.pop("_id")
            action.pop("user")
            action.pop("bot")
            action.pop("timestamp")
            action.pop("status")
            yield action

    def add_web_search_action(self, action_config: dict, bot: Text, user: Text):
        """
        Add a new public search action

        :param action_config: public search action configuration
        :param bot: bot id
        :param user: user id
        :return: doc id
        """
        Utility.is_valid_action_name(action_config.get("name"), bot, WebSearchAction)
        action = (
            WebSearchAction(
                name=action_config["name"],
                website=action_config.get("website", None),
                failure_response=action_config.get("failure_response"),
                topn=action_config.get("topn"),
                dispatch_response=action_config.get("dispatch_response", True),
                set_slot=action_config.get("set_slot"),
                bot=bot,
                user=user,
            )
            .save()
            .id.__str__()
        )
        self.add_action(
            action_config["name"],
            bot,
            user,
            action_type=ActionType.web_search_action.value,
            raise_exception=False,
        )
        return action

    def edit_web_search_action(self, action_config: dict, bot: Text, user: Text):
        """
        Update public search action with new values.
        :param action_config: public search action configuration
        :param bot: bot id
        :param user: user id
        :return: None
        """
        if not Utility.is_exist(
            WebSearchAction,
            raise_error=False,
            name=action_config.get("name"),
            bot=bot,
            status=True,
        ):
            raise AppException(
                f'Public search action with name "{action_config.get("name")}" not found'
            )
        action = WebSearchAction.objects(
            name=action_config.get("name"), bot=bot, status=True
        ).get()
        action.website = action_config.get("website", None)
        action.failure_response = action_config.get("failure_response")
        action.topn = action_config.get("topn")
        action.dispatch_response = action_config.get("dispatch_response", True)
        action.set_slot = action_config.get("set_slot")
        action.user = user
        action.timestamp = datetime.utcnow()
        action.save()

    def list_web_search_actions(self, bot: Text, with_doc_id: bool = True):
        """
        List public search actions
        :param bot: bot id
        :param with_doc_id: return document id along with action configuration if True
        """
        for action in WebSearchAction.objects(bot=bot, status=True):
            action = action.to_mongo().to_dict()
            if with_doc_id:
                action["_id"] = action["_id"].__str__()
            else:
                action.pop("_id")
            action.pop("user")
            action.pop("bot")
            action.pop("timestamp")
            action.pop("status")
            yield action

    def add_slot(self, slot_value: Dict, bot, user, raise_exception_if_exists=True):
        """
        Adds slot if it doesn't exist, updates slot if it exists
        :param slot_value: slot data dict
        :param bot: bot id
        :param user: user id
        :param raise_exception_if_exists: set True to add new slot, False to update slot
        :return: slot id
        """

        if Utility.check_empty_string(slot_value.get("name")):
            raise AppException("Slot Name cannot be empty or blank spaces")

        if slot_value.get("type") not in [item for item in SLOT_TYPE]:
            raise AppException("Invalid slot type.")

        Utility.validate_slot_initial_value_and_values(slot_value)

        try:
            slot = Slots.objects(
                name__iexact=slot_value.get("name"), bot=bot, status=True
            ).get()
            if raise_exception_if_exists:
                raise AppException("Slot already exists!")
        except DoesNotExist:
            slot = Slots()
            slot.name = slot_value.get("name")

        slot.type = slot_value.get("type")
        slot.initial_value = slot_value.get("initial_value")
        slot.influence_conversation = slot_value.get("influence_conversation")

        if slot_value.get("type") == CategoricalSlot.type_name:
            slot.values = slot_value.get("values")
        elif slot_value.get("type") == FloatSlot.type_name:
            slot.max_value = slot_value.get("max_value")
            slot.min_value = slot_value.get("min_value")

        slot.user = user
        slot.bot = bot
        slot_id = slot.save().id.__str__()
        self.add_entity(slot_value.get("name"), bot, user, False)
        return slot_id

    def delete_slot(self, slot_name: Text, bot: Text, user: Text):
        """
        deletes slots
        :param slot_name: slot name
        :param bot: bot id
        :param user: user id
        :return: AppException
        """

        try:
            if slot_name.lower() in {s.value for s in KaironSystemSlots}:
                raise AppException("Default kAIron slot deletion not allowed")
            if self.get_row_count(SlotMapping, bot, slot=slot_name, status=True) > 0:
                raise AppException("Cannot delete slot without removing its mappings!")
            slot = Slots.objects(name__iexact=slot_name, bot=bot, status=True).get()
            forms_with_slot = Forms.objects(
                bot=bot, status=True, required_slots__contains=slot_name
            )
            action_with_slot = GoogleSearchAction.objects(
                bot=bot, status=True, set_slot=slot_name
            )
            web_search_action_with_slot = WebSearchAction.objects(
                bot=bot, status=True, set_slot=slot_name
            )
            stories = Stories.objects(
                bot=bot,
                status=True,
                events__name=slot_name,
                events__type__=SlotSet.type_name,
            )
            training_examples = TrainingExamples.objects(
                bot=bot, status=True, entities__entity=slot_name
            )
            multi_stories = MultiflowStories.objects(
                bot=bot,
                status=True,
                events__connections__type__=StoryStepType.slot,
                events__connections__name=slot_name,
            )

            if len(forms_with_slot) > 0:
                raise AppException(
                    f'Slot is attached to form: {[form["name"] for form in forms_with_slot]}'
                )
            elif len(action_with_slot) > 0:
                raise AppException(
                    f'Slot is attached to action: {[action["name"] for action in action_with_slot]}'
                )
            elif len(web_search_action_with_slot) > 0:
                raise AppException(
                    f'Slot is attached to action: {[action["name"] for action in web_search_action_with_slot]}'
                )
            elif len(stories) > 0:
                raise AppException(
                    f'Slot is attached to story: {[story["block_name"] for story in stories]}'
                )
            elif len(training_examples) > 0:
                raise AppException(
                    f'Slot is attached to Example: {[example["intent"] for example in training_examples]}'
                )
            elif len(multi_stories) > 0:
                raise AppException(
                    f'Slot is attached to multi-flow story: {[story["block_name"] for story in multi_stories]}'
                )

            slot.delete()
            self.delete_entity(slot_name, bot, user, False)
        except DoesNotExist as custEx:
            logging.info(custEx)
            raise AppException("Slot does not exist.")

    @staticmethod
    def abort_current_event(bot: Text, user: Text, event_type: EventClass):
        """
        sets event status to aborted if there is any event in progress or enqueued

        :param bot: bot id
        :param user: user id
        :param event_type: type of the event
        :return: None
        :raises: AppException
        """
        events_dict = {
            EventClass.model_training: ModelTraining,
            EventClass.model_testing: ModelTestingLogs,
            EventClass.delete_history: ConversationsHistoryDeleteLogs,
            EventClass.data_importer: ValidationLogs,
            EventClass.multilingual: BotReplicationLogs,
            EventClass.data_generator: TrainingDataGenerator,
            EventClass.faq_importer: ValidationLogs,
            EventClass.message_broadcast: MessageBroadcastLogs
        }
        status_field = "status" if event_type in {EventClass.model_training,
                                                  EventClass.delete_history,
                                                  EventClass.data_generator} else "event_status"
        event_data_object = events_dict.get(event_type)
        if event_data_object:
            try:
                filter_params = {'bot': bot, f'{status_field}__in': [EVENT_STATUS.ENQUEUED.value]}

                event_object = event_data_object.objects.get(**filter_params)
                update_params = {f'set__{status_field}': EVENT_STATUS.ABORTED.value}
                event_object.update(**update_params)
                event = event_object.save().to_mongo().to_dict()
                event_id = event["_id"].__str__()
                payload = {'bot': bot, 'user': user, 'event_id': event_id}
                Utility.request_event_server(event_type, payload)
            except DoesNotExist:
                raise AppException(f"No Enqueued {event_type} present for this bot.")

    @staticmethod
    def get_row_count(document: Document, bot: str, **kwargs):
        """
        Gets the count of rows in a document for a particular bot.
        :param document: Mongoengine document for which count is to be given
        :param bot: bot id
        :return: Count of rows
        """
        if document.__name__ != "AuditLogData":
            kwargs['bot'] = bot
        return document.objects(**kwargs).count()

    @staticmethod
    def get_action_server_logs(bot: str, start_idx: int = 0, page_size: int = 10):
        """
        Fetches all action server logs from collection.
        :param bot: bot id
        :param start_idx: start index in collection
        :param page_size: number of rows
        :return: List of Http actions.
        """
        for log in (
            ActionServerLogs.objects(bot=bot)
            .order_by("-timestamp")
            .skip(start_idx)
            .limit(page_size)
        ):
            log = log.to_mongo().to_dict()
            log.pop("bot")
            log.pop("_id")
            yield log

    def __extract_rules(self, story_steps, bot: Text, user: Text):
        saved_rules = self.fetch_rule_block_names(bot)

        for story_step in story_steps:
            if (
                isinstance(story_step, RuleStep)
                and story_step.block_name.strip().lower() not in saved_rules
            ):
                rule = self.__extract_rule_events(story_step, bot, user)
                yield rule

    def __extract_rule_events(self, rule_step, bot: Text, user: Text):
        rule_events = list(self.__extract_story_events(rule_step.events))
        template_type = DataUtility.get_template_type(rule_step)
        rule = Rules(
            block_name=rule_step.block_name,
            condition_events_indices=list(rule_step.condition_events_indices),
            start_checkpoints=[
                start_checkpoint.name
                for start_checkpoint in rule_step.start_checkpoints
            ],
            end_checkpoints=[
                end_checkpoint.name for end_checkpoint in rule_step.end_checkpoints
            ],
            events=rule_events,
            template_type=template_type,
            bot=bot,
            user=user,
        )
        rule.clean()
        return rule

    @staticmethod
    def fetch_rule_block_names(bot: Text):
        saved_stories = list(
            Rules.objects(bot=bot, status=True).values_list("block_name")
        )
        return saved_stories

    def save_rules(self, story_steps, bot: Text, user: Text):
        if story_steps:
            new_rules = list(self.__extract_rules(story_steps, bot, user))
            if new_rules:
                Rules.objects.insert(new_rules)

    def delete_rules(self, bot: Text, user: Text):
        """
        soft deletes rules

        :param bot: bot id
        :param user: user id
        :return: None
        """
        Utility.hard_delete_document([Rules], bot=bot)

    def delete_bot_actions(self, bot: Text, user: Text):
        """
        Deletes all type of actions created in bot.

        :param bot: bot id
        :param user: user id
        :return: None
        """
        Utility.hard_delete_document([
            HttpActionConfig, SlotSetAction, FormValidationAction, EmailActionConfig, GoogleSearchAction, JiraAction,
            ZendeskAction, PipedriveLeadsAction, HubspotFormsAction, KaironTwoStageFallbackAction, PromptAction,
            PyscriptActionConfig, RazorpayAction, DatabaseAction
        ], bot=bot)
        Utility.hard_delete_document([Actions], bot=bot, type__ne=None)

    def __get_rules(self, bot: Text):
        for rule in Rules.objects(bot=bot, status=True):
            rule_events = list(
                self.__prepare_training_story_events(
                    rule.events, datetime.now().timestamp(), bot
                )
            )

            yield RuleStep(
                block_name=rule.block_name,
                condition_events_indices=set(rule.condition_events_indices),
                events=rule_events,
                start_checkpoints=[
                    Checkpoint(start_checkpoint)
                    for start_checkpoint in rule.start_checkpoints
                ],
                end_checkpoints=[
                    Checkpoint(end_checkpoints)
                    for end_checkpoints in rule.end_checkpoints
                ],
            )

    def get_rules_for_training(self, bot: Text):
        return StoryGraph(list(self.__get_rules(bot)))

    def save_integrated_actions(self, actions: dict, bot: Text, user: Text):
        """
        Saves different actions config data
        :param actions: action configurations of different types
        :param bot: bot id
        :param user: user id
        :return: None
        """
        if not actions:
            return
        document_types = {
            ActionType.http_action.value: HttpActionConfig,
            ActionType.two_stage_fallback.value: KaironTwoStageFallbackAction,
            ActionType.email_action.value: EmailActionConfig,
            ActionType.zendesk_action.value: ZendeskAction,
            ActionType.jira_action.value: JiraAction,
            ActionType.form_validation_action.value: FormValidationAction,
            ActionType.slot_set_action.value: SlotSetAction,
            ActionType.google_search_action.value: GoogleSearchAction,
            ActionType.pipedrive_leads_action.value: PipedriveLeadsAction,
            ActionType.prompt_action.value: PromptAction,
            ActionType.web_search_action.value: WebSearchAction,
            ActionType.razorpay_action.value: RazorpayAction,
            ActionType.pyscript_action.value: PyscriptActionConfig,
            ActionType.database_action.value: DatabaseAction
        }
        saved_actions = set(
            Actions.objects(bot=bot, status=True, type__ne=None).values_list("name")
        )
        for action_type, actions_list in actions.items():
            for action in actions_list:
                action_name = action.get("name") or action.get("action_name")
                action_name = action_name.lower()
                if document_types.get(action_type) and action_name not in saved_actions:
                    action["bot"] = bot
                    action["user"] = user
                    document_types[action_type](**action).save()
                    self.add_action(
                        action_name,
                        bot,
                        user,
                        action_type=action_type,
                        raise_exception=False,
                    )

    def load_action_configurations(self, bot: Text):
        """
        loads configurations of all types of actions from the database
        :param bot: bot id
        :return: dict of action configurations of all types.
        """
        action_config = {}
        action_config.update(self.load_http_action(bot))
        action_config.update(self.load_jira_action(bot))
        action_config.update(self.load_email_action(bot))
        action_config.update(self.load_zendesk_action(bot))
        action_config.update(self.load_form_validation_action(bot))
        action_config.update(self.load_slot_set_action(bot))
        action_config.update(self.load_google_search_action(bot))
        action_config.update(self.load_pipedrive_leads_action(bot))
        action_config.update(self.load_two_stage_fallback_action_config(bot))
        action_config.update(self.load_prompt_action(bot))
        action_config.update(self.load_razorpay_action(bot))
        action_config.update(self.load_pyscript_action(bot))
        action_config.update(self.load_database_action(bot))
        return action_config

    def load_http_action(self, bot: Text):
        """
        loads the http actions from the database
        :param bot: bot id
        :return: dict
        """
        http_actions = []
        for action in HttpActionConfig.objects(bot=bot, status=True):
            action = action.to_mongo().to_dict()
            config = {
                "action_name": action["action_name"],
                "response": action["response"],
                "http_url": action["http_url"],
                "request_method": action["request_method"],
                "content_type": action["content_type"],
            }
            for header in action.get("headers") or []:
                parameter_type = header.get("parameter_type")
                value = header["value"]
                if (
                    parameter_type == ActionParameterType.value.value
                    and not Utility.check_empty_string(value)
                    and header.get("encrypt") is True
                ):
                    header["value"] = Utility.decrypt_message(header["value"])

            for param in action.get("params_list") or []:
                parameter_type = param.get("parameter_type")
                value = param["value"]
                if (
                    parameter_type == ActionParameterType.value.value
                    and not Utility.check_empty_string(value)
                    and param.get("encrypt") is True
                ):
                    param["value"] = Utility.decrypt_message(param["value"])

            if action.get('headers'):
                config['headers'] = action['headers']
            if action.get('params_list'):
                config['params_list'] = action['params_list']
            if action.get('set_slots'):
                config['set_slots'] = action['set_slots']
            if action.get('dynamic_params'):
                config['dynamic_params'] = action['dynamic_params']
            http_actions.append(config)
        return {ActionType.http_action.value: http_actions}

    def load_email_action(self, bot: Text):
        """
        Loads email actions from the database
        :param bot: bot id
        :return: dict
        """
        return {ActionType.email_action.value: list(self.list_email_action(bot, False))}

    def load_jira_action(self, bot: Text):
        """
        Loads JIRA actions from the database
        :param bot: bot id
        :return: dict
        """
        return {ActionType.jira_action.value: list(self.list_jira_actions(bot, False))}

    def load_google_search_action(self, bot: Text):
        """
        Loads Google search action from the database
        :param bot: bot id
        :return: dict
        """
        return {
            ActionType.google_search_action.value: list(
                self.list_google_search_actions(bot, False)
            )
        }

    def load_zendesk_action(self, bot: Text):
        """
        Loads Zendesk actions from the database
        :param bot: bot id
        :return: dict
        """
        return {
            ActionType.zendesk_action.value: list(self.list_zendesk_actions(bot, False))
        }

    def load_slot_set_action(self, bot: Text):
        """
        Loads Slot set actions from the database
        :param bot: bot id
        :return: dict
        """
        return {
            ActionType.slot_set_action.value: list(
                self.list_slot_set_actions(bot, False)
            )
        }

    def load_pipedrive_leads_action(self, bot: Text):
        """
        Loads Pipedrive leads actions from the database
        :param bot: bot id
        :return: dict
        """
        return {
            ActionType.pipedrive_leads_action.value: list(
                self.list_pipedrive_actions(bot, False)
            )
        }

    def load_two_stage_fallback_action_config(self, bot: Text):
        """
        Loads Two Stage Fallback actions from the database
        :param bot: bot id
        :return: dict
        """
        return {
            ActionType.two_stage_fallback.value: list(
                self.get_two_stage_fallback_action_config(
                    bot, KAIRON_TWO_STAGE_FALLBACK, False
                )
            )
        }

    def load_form_validation_action(self, bot: Text):
        """
        Loads Form validation actions from the database
        :param bot: bot id
        :return: dict
        """
        return {
            ActionType.form_validation_action.value: list(
                self.list_form_validation_actions(bot)
            )
        }

    def load_prompt_action(self, bot: Text):
        """
        Loads Prompt actions from the database
        :param bot: bot id
        :return: dict
        """
        return {
            ActionType.prompt_action.value: list(self.get_prompt_action(bot, False))
        }

    def load_razorpay_action(self, bot: Text):
        """
        Loads Razorpay actions from the database
        :param bot: bot id
        :return: dict
        """
        return {ActionType.razorpay_action.value: list(self.get_razorpay_action_config(bot, False))}

    def load_pyscript_action(self, bot: Text):
        """
        Loads Pyscript actions from the database
        :param bot: bot id
        :return: dict
        """
        return {ActionType.pyscript_action.value: list(self.list_pyscript_actions(bot, False))}

    def load_database_action(self, bot: Text):
        """
        Loads Database actions from the database
        :param bot: bot id
        :return: dict
        """
        return {ActionType.database_action.value: list(self.list_db_actions(bot, False))}

    @staticmethod
    def get_existing_slots(bot: Text):
        """
        fetches exisitng slots

        :param bot: bot id
        :param status: active or inactive, default is active
        :return: list of slots
        """
        for slot in Slots.objects(bot=bot, status=True):
            slot = slot.to_mongo().to_dict()
            slot.pop("bot")
            slot.pop("user")
            slot.pop("_id")
            slot.pop("timestamp")
            slot.pop("status")
            yield slot

    async def validate_and_log(self, bot: Text, user: Text, training_files, overwrite):
        (
            files_received,
            is_event_data,
            non_event_validation_summary,
        ) = await self.validate_and_prepare_data(bot, user, training_files, overwrite)
        DataImporterLogProcessor.add_log(
            bot, user, is_data_uploaded=True, files_received=list(files_received)
        )
        if not is_event_data:
            status = "Failure"
            summary = non_event_validation_summary["summary"]
            component_count = non_event_validation_summary["component_count"]
            if not non_event_validation_summary["validation_failed"]:
                status = "Success"
            DataImporterLogProcessor.update_summary(
                bot,
                user,
                component_count,
                summary,
                status=status,
                event_status=EVENT_STATUS.COMPLETED.value,
            )

        return is_event_data

    async def validate_and_prepare_data(
        self, bot: Text, user: Text, training_files: List, overwrite: bool
    ):
        """
        Saves training data (zip, file or files) and validates whether at least one
        training file exists in the received set of files. If some training files are
        missing then, it prepares the rest of the data from database.
        In case only http actions are received, then it is validated and saved.
        Finally, a list of files received are returned.
        """
        non_event_validation_summary = None
        bot_data_home_dir = await DataUtility.save_uploaded_data(bot, training_files)
        files_to_prepare = DataUtility.validate_and_get_requirements(
            bot_data_home_dir, True
        )
        files_received = REQUIREMENTS - files_to_prepare
        is_event_data = False

        if files_received.difference({"config", "actions", "chat_client_config"}):
            is_event_data = True
        else:
            non_event_validation_summary = self.save_data_without_event(
                bot_data_home_dir, bot, user, overwrite
            )
        return files_received, is_event_data, non_event_validation_summary

    def save_data_without_event(
        self, data_home_dir: Text, bot: Text, user: Text, overwrite: bool
    ):
        """
        Saves http actions and config file.
        """
        from kairon.importer.validator.file_validator import TrainingDataValidator

        actions = None
        config = None
        chat_client_config = None
        validation_failed = False
        error_summary = {}
        component_count = COMPONENT_COUNT.copy()
        actions_path = os.path.join(data_home_dir, "actions.yml")
        config_path = os.path.join(data_home_dir, "config.yml")
        chat_client_config_path = os.path.join(data_home_dir, "chat_client_config.yml")
        if os.path.exists(actions_path):
            actions = Utility.read_yaml(actions_path)
            (
                validation_failed,
                error_summary,
                actions_count,
            ) = TrainingDataValidator.validate_custom_actions(actions)
            component_count.update(actions_count)
        if os.path.exists(config_path):
            config = Utility.read_yaml(config_path)
            errors = TrainingDataValidator.validate_rasa_config(config)
            error_summary["config"] = errors
        if os.path.exists(chat_client_config_path):
            chat_client_config = Utility.read_yaml(chat_client_config_path)
            chat_client_config = chat_client_config["config"]

        if not validation_failed and not error_summary.get("config"):
            files_to_save = set()
            if actions and set(actions.keys()).intersection(
                {a_type.value for a_type in ActionType}
            ):
                files_to_save.add("actions")
            if config:
                files_to_save.add("config")
            if chat_client_config:
                files_to_save.add("chat_client_config")
            self.save_training_data(
                bot,
                user,
                actions=actions,
                config=config,
                overwrite=overwrite,
                what=files_to_save,
                chat_client_config=chat_client_config,
            )
        else:
            validation_failed = True
        return {
            "summary": error_summary,
            "component_count": component_count,
            "validation_failed": validation_failed,
        }

    def prepare_training_data_for_validation(
        self, bot: Text, bot_data_home_dir: str = None, which: set = REQUIREMENTS.copy()
    ):
        """
        Writes training data into files and makes them available for validation.
        @param bot: bot id.
        @param bot_data_home_dir: location where data needs to be written
        @param which: which training data is to be written
        @return:
        """
        if not bot_data_home_dir:
            bot_data_home_dir = os.path.join("training_data", bot, str(uuid.uuid4()))
        data_path = os.path.join(bot_data_home_dir, DEFAULT_DATA_PATH)
        Utility.make_dirs(data_path)

        if "nlu" in which:
            nlu_path = os.path.join(data_path, "nlu.yml")
            nlu = self.load_nlu(bot)
            nlu_as_str = nlu.nlu_as_yaml().encode()
            Utility.write_to_file(nlu_path, nlu_as_str)

        if "domain" in which:
            domain_path = os.path.join(bot_data_home_dir, DEFAULT_DOMAIN_PATH)
            domain = self.load_domain(bot)
            if isinstance(domain, Domain):
                domain_as_str = domain.as_yaml().encode()
                Utility.write_to_file(domain_path, domain_as_str)
            elif isinstance(domain, Dict):
                yaml.safe_dump(domain, open(domain_path, "w"))

        if "stories" in which:
            stories_path = os.path.join(data_path, "stories.yml")
            stories = self.load_stories(bot)
            YAMLStoryWriter().dump(stories_path, stories.story_steps)

        if "config" in which:
            config_path = os.path.join(bot_data_home_dir, DEFAULT_CONFIG_PATH)
            config = self.load_config(bot)
            config_as_str = yaml.dump(config).encode()
            Utility.write_to_file(config_path, config_as_str)

        if "rules" in which:
            rules_path = os.path.join(data_path, "rules.yml")
            rules = self.get_rules_for_training(bot)
            YAMLStoryWriter().dump(rules_path, rules.story_steps)

    def add_default_fallback_config(self, config_obj: dict, bot: Text, user: Text):
        idx = next(
            (
                idx
                for idx, comp in enumerate(config_obj["policies"])
                if comp["name"] == "FallbackPolicy"
            ),
            None,
        )
        if idx:
            del config_obj["policies"][idx]
        rule_policy = next(
            (comp for comp in config_obj["policies"] if "RulePolicy" in comp["name"]),
            {},
        )

        if not rule_policy:
            config_obj["policies"].append(rule_policy)
        rule_policy["name"] = "RulePolicy"

        if not rule_policy.get("core_fallback_action_name"):
            rule_policy["core_fallback_action_name"] = "action_default_fallback"
        if not rule_policy.get("core_fallback_threshold"):
            rule_policy["core_fallback_threshold"] = 0.3
        if not rule_policy.get("max_history"):
            rule_policy["max_history"] = 5
        property_idx = next(
            (
                idx
                for idx, comp in enumerate(config_obj["pipeline"])
                if comp["name"] == "FallbackClassifier"
            ),
            None,
        )
        if not property_idx:
            property_idx = next(
                (
                    idx
                    for idx, comp in enumerate(config_obj["pipeline"])
                    if comp["name"] == "DIETClassifier"
                ),
                None,
            )
            if property_idx:
                fallback = {"name": "FallbackClassifier", "threshold": 0.7}
                config_obj["pipeline"].insert(property_idx + 1, fallback)

        self.add_default_fallback_data(bot, user, True, True)

    def add_default_fallback_data(
        self,
        bot: Text,
        user: Text,
        nlu_fallback: bool = True,
        action_fallback: bool = True,
    ):
        if nlu_fallback:
            if not Utility.is_exist(
                Responses,
                raise_error=False,
                bot=bot,
                status=True,
                name__iexact="utter_please_rephrase",
            ):
                self.add_text_response(
                    DEFAULT_NLU_FALLBACK_RESPONSE, "utter_please_rephrase", bot, user
                )
            steps = [
                {"name": RULE_SNIPPET_ACTION_NAME, "type": StoryStepType.bot.value},
                {
                    "name": DEFAULT_NLU_FALLBACK_INTENT_NAME,
                    "type": StoryStepType.intent.value,
                },
                {"name": "utter_please_rephrase", "type": StoryStepType.bot.value},
            ]
            rule = {"name": DEFAULT_NLU_FALLBACK_RULE, "steps": steps, "type": "RULE"}
            try:
                self.add_complex_story(rule, bot, user)
            except AppException as e:
                logging.info(str(e))

        if action_fallback:
            if not Utility.is_exist(
                Responses,
                raise_error=False,
                bot=bot,
                status=True,
                name__iexact=DEFAULT_NLU_FALLBACK_UTTERANCE_NAME,
            ):
                self.add_text_response(
                    DEFAULT_ACTION_FALLBACK_RESPONSE,
                    DEFAULT_NLU_FALLBACK_UTTERANCE_NAME,
                    bot,
                    user,
                )

    def add_default_training_data(self, bot: Text, user: Text):
        data = Utility.read_yaml("template/use-cases/GPT-FAQ/data/nlu.yml")
        utterance = Utility.read_yaml("template/use-cases/GPT-FAQ/domain.yml")

        self.add_intent("bye", bot, user, is_integration=False)
        examples_bye = next(
            intent["examples"] for intent in data["nlu"] if intent["intent"] == "bye"
        )
        list(
            self.add_training_example(
                examples_bye, "bye", bot, user, is_integration=False
            )
        )
        utter_bye_exmp = utterance["responses"]["utter_bye"]
        utter_bye = [item["text"] for item in utter_bye_exmp]
        if not Utility.is_exist(
            Responses, raise_error=False, bot=bot, status=True, name__iexact="utter_bye"
        ):
            for text in utter_bye:
                self.add_text_response(text, "utter_bye", bot, user)
        steps_goodbye = [
            {"name": "bye", "type": "INTENT"},
            {"name": "utter_bye", "type": "BOT"},
        ]
        rule_bye = {"name": "Bye", "steps": steps_goodbye, "type": "RULE"}
        self.add_complex_story(rule_bye, bot, user)

        self.add_intent("greet", bot, user, is_integration=False)
        examples_greet = next(
            intent["examples"] for intent in data["nlu"] if intent["intent"] == "greet"
        )
        list(
            self.add_training_example(
                examples_greet, "greet", bot, user, is_integration=False
            )
        )
        utter_greet_exmp = utterance["responses"]["utter_greet"]
        utter_greet = [item["text"] for item in utter_greet_exmp]
        if not Utility.is_exist(
            Responses,
            raise_error=False,
            bot=bot,
            status=True,
            name__iexact="utter_greet",
        ):
            for text in utter_greet:
                self.add_text_response(text, "utter_greet", bot, user)
        steps_greet = [
            {"name": "greet", "type": "INTENT"},
            {"name": "utter_greet", "type": "BOT"},
        ]
        rule_greet = {"name": "Greet", "steps": steps_greet, "type": "RULE"}
        self.add_complex_story(rule_greet, bot, user)

    def add_synonym(self, synonym_name: Text, bot, user):
        """
        add a synonym
        :param synonym_name: name of synonym
        :param bot: bot Id
        :param user: user Id
        """
        Utility.is_exist(
            Synonyms,
            raise_error=True,
            exp_message="Synonym already exists!",
            status=True,
            bot=bot,
            name__iexact=synonym_name,
        )
        synonym = Synonyms()
        synonym.name = synonym_name
        synonym.user = user
        synonym.bot = bot
        return synonym.save().id.__str__()

    def add_synonym_value(self, value: Text, synonym_name: Text, bot, user):
        """
        add a synonym value
        :param value: synonym value
        :param synonym_name: synonym_name
        :param bot: bot Id
        :user user: user Id
        """
        Utility.is_exist(
            Synonyms,
            raise_error=False,
            exp_message="Synonym does not exist!",
            name__iexact=synonym_name,
            bot=bot,
            status=True,
        )

        synonym = list(
            EntitySynonyms.objects(
                name__exact=synonym_name, bot=bot, status=True, value__exact=value
            )
        )
        if len(synonym):
            raise AppException("Synonym value already exists")
        entity_synonym = EntitySynonyms()
        entity_synonym.name = synonym_name
        entity_synonym.value = value
        entity_synonym.user = user
        entity_synonym.bot = bot
        return entity_synonym.save().id.__str__()

    def add_synonym_values(self, synonyms_dict: Dict, bot, user):
        """
        add values for a synonym
        :param synonyms_dict: dict for synonym and values
        :param bot: bot ID
        :param user: user ID
        """
        if Utility.check_empty_string(synonyms_dict.get("name")):
            raise AppException("Synonym name cannot be an empty!")
        if not synonyms_dict.get("value"):
            raise AppException("Synonym value cannot be an empty!")

        synonym_exist = Utility.is_exist(
            Synonyms,
            raise_error=False,
            name__iexact=synonyms_dict.get("name"),
            bot=bot,
            status=True,
        )
        if not synonym_exist:
            raise AppException("Synonym does not exist!")

        empty_element = any(
            [Utility.check_empty_string(elem) for elem in synonyms_dict.get("value")]
        )
        if empty_element:
            raise AppException("Synonym value cannot be an empty!")
        synonym = list(
            EntitySynonyms.objects(
                name__iexact=synonyms_dict["name"], bot=bot, status=True
            )
        )
        value_list = set(item.value for item in synonym)
        check = any(item in value_list for item in synonyms_dict.get("value"))
        if check:
            raise AppException("Synonym value already exists")
        added_values = []
        for val in synonyms_dict.get("value"):
            entity_synonym = EntitySynonyms()
            entity_synonym.name = synonyms_dict["name"]
            entity_synonym.value = val
            entity_synonym.user = user
            entity_synonym.bot = bot
            id = entity_synonym.save().id.__str__()
            added_values.append({"_id": id, "value": val})
        return added_values

    def edit_synonym(
        self, value_id: Text, value: Text, name: Text, bot: Text, user: Text
    ):
        """
        update the synonym value
        :param value_id: value id against which the synonym is updated
        :param value: synonym value
        :param name: synonym name
        :param bot: bot id
        :param user: user id
        :return: None
        :raises: AppException
        """
        values = list(
            EntitySynonyms.objects(
                name__iexact=name, value__exact=value, bot=bot, status=True
            )
        )
        if values:
            raise AppException("Synonym value already exists")
        try:
            val = EntitySynonyms.objects(bot=bot, status=True, name__exact=name).get(
                id=value_id
            )
            val.value = value
            val.user = user
            val.timestamp = datetime.utcnow()
            val.save()
        except DoesNotExist:
            raise AppException("Synonym value does not exist!")

    def delete_synonym(self, id: str, bot: str):
        """
        delete the synonym and its values
        :param id: synonym id
        :param bot: bot id
        """
        try:
            synonym = Synonyms.objects(bot=bot, status=True).get(id=id)
            Utility.hard_delete_document(
                [EntitySynonyms], bot=bot, status=True, name__iexact=synonym.name
            )
            synonym.delete()
        except DoesNotExist as e:
            raise AppException(e)

    def delete_synonym_value(self, synonym_name: str, value_id: str, bot: str):
        """
        delete particular synonym value
        :param synonym_name: name of synonym
        :param value_id: value id
        :param bot: bot_id
        """
        if not (synonym_name and synonym_name.strip()):
            raise AppException("Synonym cannot be empty or spaces")
        try:
            synonym_value = EntitySynonyms.objects(
                bot=bot, status=True, name__exact=synonym_name
            ).get(id=value_id)
            synonym_value.delete()
        except DoesNotExist as e:
            raise AppException(e)

    def get_synonym_values(self, name: Text, bot: Text):
        """
        fetch all the synonym values
        :param name: synonym name
        :param bot: bot id
        :return: yields the values
        """
        values = EntitySynonyms.objects(
            bot=bot, status=True, name__iexact=name
        ).order_by("-timestamp")
        for value in values:
            yield {
                "_id": value.id.__str__(),
                "value": value.value,
                "synonym": value.name,
            }

    def add_utterance_name(
        self,
        name: Text,
        bot: Text,
        user: Text,
        form_attached: str = None,
        raise_error_if_exists: bool = False,
    ):
        if Utility.check_empty_string(name):
            raise AppException("Name cannot be empty")
        try:
            Utterances.objects(bot=bot, status=True, name__iexact=name).get()
            if raise_error_if_exists:
                raise AppException("Utterance exists")
        except DoesNotExist as e:
            logging.info(e)
            Utterances(
                name=name, form_attached=form_attached, bot=bot, user=user
            ).save()

    def get_utterances(self, bot: Text):
        utterances = Utterances.objects(bot=bot, status=True)
        for utterance in utterances:
            utterance = utterance.to_mongo().to_dict()
            utterance["_id"] = utterance["_id"].__str__()
            utterance.pop("status")
            utterance.pop("timestamp")
            utterance.pop("bot")
            utterance.pop("user")
            yield utterance

    def delete_utterance_name(self, name: Text, bot: Text, raise_exc: bool = False):
        try:
            utterance = Utterances.objects(
                name__iexact=name, bot=bot, status=True
            ).get()
            if not Utility.check_empty_string(utterance.form_attached):
                if raise_exc:
                    raise AppException(
                        f"Utterance cannot be deleted as it is linked to form: {utterance.form_attached}"
                    )
            else:
                utterance.delete()
        except DoesNotExist as e:
            logging.info(e)
            if raise_exc:
                raise AppException("Utterance not found")

    def get_training_data_count(self, bot: Text):
        intents_count = list(
            Intents.objects(bot=bot, status=True, name__nin=DEFAULT_INTENTS).aggregate(
                [
                    {
                        "$lookup": {
                            "from": "training_examples",
                            "let": {"bot_id": bot, "name": "$name"},
                            "pipeline": [
                                {"$match": {"bot": bot, "status": True}},
                                {
                                    "$match": {
                                        "$expr": {
                                            "$and": [{"$eq": ["$intent", "$$name"]}]
                                        }
                                    }
                                },
                                {"$count": "count"},
                            ],
                            "as": "intents_count",
                        }
                    },
                    {
                        "$project": {
                            "_id": 0,
                            "name": 1,
                            "count": {"$first": "$intents_count.count"},
                        }
                    },
                ]
            )
        )

        utterances_count = list(
            Utterances.objects(bot=bot, status=True).aggregate(
                [
                    {
                        "$lookup": {
                            "from": "responses",
                            "let": {"bot_id": bot, "utterance": "$name"},
                            "pipeline": [
                                {"$match": {"bot": bot, "status": True}},
                                {
                                    "$match": {
                                        "$expr": {
                                            "$and": [{"$eq": ["$name", "$$utterance"]}]
                                        }
                                    }
                                },
                                {"$count": "count"},
                            ],
                            "as": "responses_count",
                        }
                    },
                    {
                        "$project": {
                            "_id": 0,
                            "name": 1,
                            "count": {"$first": "$responses_count.count"},
                        }
                    },
                ]
            )
        )

        return {"intents": intents_count, "utterances": utterances_count}

    @staticmethod
    def get_bot_settings(bot: Text, user: Text):
        try:
            settings = BotSettings.objects(bot=bot, status=True).get()
        except DoesNotExist as e:
            logging.info(e)
            settings = BotSettings(bot=bot, user=user).save()
        return settings

    @staticmethod
    def edit_bot_settings(bot_settings: dict, bot: Text, user: Text):
        """
        Update bot settings with new values.
        :param bot_settings: bot settings values
        :param bot: bot id
        :param user: user id
        :return: None
        """
        if not Utility.is_exist(BotSettings, raise_error=False, bot=bot, status=True):
            raise AppException(f"Bot Settings for the bot not found")

        settings = BotSettings.objects(bot=bot, status=True).get()
        analytics = Analytics(**bot_settings.get("analytics"))
        settings.update(
            set__analytics=analytics, set__user=user, set__timestamp=datetime.utcnow()
        )

    @staticmethod
    def enable_llm_faq(bot: Text, user: Text):
        bot_settings = MongoProcessor.get_bot_settings(bot, user)
        bot_settings.llm_settings.enable_faq = True
        bot_settings.save()

    def save_chat_client_config(self, config: dict, bot: Text, user: Text):
        from kairon.shared.account.processor import AccountProcessor

        client_config = self.get_chat_client_config(bot, user)
        white_listed_domain = (
            ["*"] if not config.__contains__("whitelist") else config.pop("whitelist")
        )
        if client_config.config.get("headers"):
            client_config.config["headers"].pop("authorization", None)

        if config.get("multilingual") and config["multilingual"].get("bots"):
            accessible_bots = AccountProcessor.get_accessible_multilingual_bots(
                bot, user
            )
            enabled_bots = list(
                filter(
                    lambda bot_info: bot_info.get("is_enabled"),
                    config["multilingual"]["bots"],
                )
            )
            enabled_bots = set(map(lambda bot_info: bot_info["id"], enabled_bots))
            if not enabled_bots:
                raise AppException("At least one bot should be enabled!")
            for bot_info in accessible_bots:
                bot_info["is_enabled"] = (
                    True if bot_info["id"] in enabled_bots else False
                )
            client_config.config["multilingual"]["bots"] = accessible_bots

        client_config.config = config
        client_config.user = user
        client_config.white_listed_domain = white_listed_domain
        client_config.save()

    def get_chat_client_config_url(self, bot: Text, user: Text, **kwargs):
        from kairon.shared.auth import Authentication

        request = kwargs.get("request")
        account = kwargs.get("account")
        bot_account = kwargs.get("bot_account")
        ip_info = Utility.get_client_ip(request)
        geo_location = (
            PluginFactory.get_instance(PluginTypes.ip_info.value).execute(ip=ip_info)
            or {}
        )
        data = {"ip_info": ip_info, "geo_location": geo_location}
        MeteringProcessor.add_metrics(bot, account, MetricType.user_metrics, **data)
        MeteringProcessor.add_metrics(bot, bot_account, MetricType.user_metrics, **data)
        access_token, _ = Authentication.generate_integration_token(
            bot,
            user,
            ACCESS_ROLES.TESTER.value,
            access_limit=["/api/bot/.+/chat/client/config$"],
            token_type=TOKEN_TYPE.DYNAMIC.value,
        )
        url = urljoin(
            Utility.environment["model"]["agent"].get("url"),
            f"/api/bot/{bot}/chat/client/config/",
        )
        url = urljoin(url, access_token)
        return url

    def get_client_config_using_uid(self, bot: Text, token_claims: Dict):
        config = self.get_chat_client_config(
            bot, token_claims["sub"], is_client_live=True
        )
        return config.to_mongo().to_dict()

    def get_chat_client_config(
        self, bot: Text, user: Text, is_client_live: bool = False
    ):
        from kairon.shared.auth import Authentication
        from kairon.shared.account.processor import AccountProcessor

        AccountProcessor.get_bot_and_validate_status(bot)
        bot_settings = self.get_bot_settings(bot, user)
        try:
            client_config = ChatClientConfig.objects(bot=bot, status=True).get()
            client_config.config["whitelist"] = client_config.white_listed_domain
        except DoesNotExist as e:
            logging.info(e)
            config = Utility.load_json_file(
                "./template/chat-client/default-config.json"
            )
            client_config = ChatClientConfig(config=config, bot=bot, user=user)
        if not client_config.config.get('headers'):
            client_config.config['headers'] = {}
        if not client_config.config['headers'].get('X-USER'):
            client_config.config['headers']['X-USER'] = user
        client_config.config['api_server_host_url'] = Utility.environment['app']['server_url']
        client_config.config['nudge_server_url'] = Utility.environment['nudge']['server_url']
        token, refresh_token = Authentication.generate_integration_token(
            bot,
            user,
            expiry=bot_settings.chat_token_expiry,
            access_limit=[
                "/api/bot/.+/chat",
                "/api/bot/.+/agent/live/.+",
                "/api/bot/.+/conversation",
                "/api/bot/.+/metric/user/logs/user_metrics",
            ],
            token_type=TOKEN_TYPE.DYNAMIC.value,
        )
        iat = datetime.now(tz=timezone.utc).replace(microsecond=0).replace(second=0)
        access_token_expiry = iat + timedelta(minutes=bot_settings.chat_token_expiry)
        access_token_expiry = access_token_expiry.timestamp()
        refresh_token_expiry = iat + timedelta(
            minutes=bot_settings.refresh_token_expiry
        )
        refresh_token_expiry = refresh_token_expiry.timestamp()
        client_config.config["headers"]["authorization"] = {}
        client_config.config["headers"]["authorization"]["access_token"] = token
        client_config.config["headers"]["authorization"]["token_type"] = "Bearer"
        client_config.config["headers"]["authorization"][
            "refresh_token"
        ] = f"{refresh_token}"
        client_config.config["headers"]["authorization"][
            "access_token_ttl"
        ] = bot_settings.chat_token_expiry
        client_config.config["headers"]["authorization"][
            "refresh_token_ttl"
        ] = bot_settings.refresh_token_expiry
        client_config.config["headers"]["authorization"][
            "access_token_expiry"
        ] = access_token_expiry
        client_config.config["headers"]["authorization"][
            "refresh_token_expiry"
        ] = refresh_token_expiry
        client_config.config["chat_server_base_url"] = Utility.environment["model"][
            "agent"
        ]["url"]
        if client_config.config.get("multilingual") and client_config.config[
            "multilingual"
        ].get("enable"):
            accessible_bots = AccountProcessor.get_accessible_multilingual_bots(
                bot, user
            )
            enabled_bots = {}
            if client_config.config["multilingual"].get("bots"):
                enabled_bots = list(
                    filter(
                        lambda bot_info: bot_info.get("is_enabled"),
                        client_config.config["multilingual"]["bots"],
                    )
                )
                enabled_bots = set(map(lambda bot_info: bot_info["id"], enabled_bots))
            if is_client_live and bot not in enabled_bots:
                raise AppException("Bot is disabled. Please use a valid bot.")
            client_config.config["multilingual"]["bots"] = []
            for bot_info in accessible_bots:
                bot_info["is_enabled"] = (
                    True if bot_info["id"] in enabled_bots else False
                )
                if bot_info["is_enabled"] or not is_client_live:
                    token, _ = Authentication.generate_integration_token(
                        bot_info["id"],
                        user,
                        expiry=bot_settings.chat_token_expiry,
                        access_limit=[
                            "/api/bot/.+/chat",
                            "/api/bot/.+/agent/live/.+",
                            "/api/bot/.+/conversation",
                            "/api/bot/.+/metric/user/logs/{log_type}",
                        ],
                        token_type=TOKEN_TYPE.DYNAMIC.value,
                    )
                    bot_info["authorization"] = f"Bearer {token}"
                    client_config.config["multilingual"]["bots"].append(bot_info)

        return client_config

    def add_regex(self, regex_dict: Dict, bot, user):
        if Utility.check_empty_string(
            regex_dict.get("name")
        ) or Utility.check_empty_string(regex_dict.get("pattern")):
            raise AppException("Regex name and pattern cannot be empty or blank spaces")
        try:
            RegexFeatures.objects(
                name__iexact=regex_dict.get("name"), bot=bot, status=True
            ).get()
            raise AppException("Regex name already exists!")
        except DoesNotExist:
            regex = RegexFeatures()
            regex.name = regex_dict.get("name")
            regex.pattern = regex_dict.get("pattern")
            regex.bot = bot
            regex.user = user
            regex_id = regex.save().id.__str__()
            return regex_id

    def edit_regex(self, regex_dict: Dict, bot, user):
        if Utility.check_empty_string(
            regex_dict.get("name")
        ) or Utility.check_empty_string(regex_dict.get("pattern")):
            raise AppException("Regex name and pattern cannot be empty or blank spaces")
        try:
            regex = RegexFeatures.objects(
                name__iexact=regex_dict.get("name"), bot=bot, status=True
            ).get()
            regex.pattern = regex_dict.get("pattern")
            regex.user = user
            regex.timestamp = datetime.utcnow()
            regex.save()
        except DoesNotExist:
            raise AppException("Regex name does not exist!")

    def delete_regex(self, regex_name: Text, bot: Text, user: Text):
        """
        deletes regex pattern
        :param regex_name: regex name
        :param user: user id
        :param bot: bot id
        :return: AppException
        """

        try:
            regex = RegexFeatures.objects(
                name__iexact=regex_name, bot=bot, status=True
            ).get()
            regex.delete()
        except DoesNotExist:
            raise AppException("Regex name does not exist.")

    def add_lookup(self, lookup_name, bot, user):
        """
        add a lookup table
        :param lookup_name: name of the lookup
        :param bot: bot id
        :param user: user id
        """
        Utility.is_exist(
            Lookup,
            raise_error=True,
            exp_message="Lookup already exists!",
            status=True,
            bot=bot,
            name__iexact=lookup_name,
        )
        lookup = Lookup()
        lookup.name = lookup_name
        lookup.user = user
        lookup.bot = bot
        lookup.save()
        return lookup.id.__str__()

    def add_lookup_value(self, lookup_name, lookup_value, bot, user):
        """
        add a lookup value
        :param lookup_name: name of the lookup
        :param lookup_value: value of the lookup
        :param bot: bot id
        :param user: user id
        """
        lookup_exist = Utility.is_exist(
            Lookup, raise_error=False, name__iexact=lookup_name, bot=bot, status=True
        )
        if not lookup_exist:
            raise AppException("Lookup does not exists")
        Utility.is_exist(
            LookupTables,
            raise_error=True,
            exp_message="Lookup value already exists",
            value__exact=lookup_value,
            bot=bot,
            status=True,
        )
        lookup_table = LookupTables()
        lookup_table.name = lookup_name
        lookup_table.value = lookup_value
        lookup_table.user = user
        lookup_table.bot = bot
        lookup_table.save()
        return lookup_table.id.__str__()

    def add_lookup_values(self, lookup_dict: Dict, bot, user):
        """
        add values for a lookup
        :param lookup_dict: lookup and its values
        :param bot: bot ID
        :param user: user ID
        """
        if Utility.check_empty_string(lookup_dict.get("name")):
            raise AppException("Lookup cannot be an empty string")
        if not lookup_dict.get("value"):
            raise AppException("Lookup value cannot be an empty string")

        lookup_exist = Utility.is_exist(
            Lookup,
            raise_error=False,
            name__iexact=lookup_dict.get("name"),
            bot=bot,
            status=True,
        )
        if not lookup_exist:
            raise AppException("Lookup does not exists")

        empty_element = any(
            [Utility.check_empty_string(elem) for elem in lookup_dict.get("value")]
        )
        if empty_element:
            raise AppException("Lookup value cannot be an empty string")
        lookup = list(
            LookupTables.objects(name__iexact=lookup_dict["name"], bot=bot, status=True)
        )
        value_list = set(item.value for item in lookup)
        check = any(item in value_list for item in lookup_dict.get("value"))
        if check:
            raise AppException("Lookup value already exists")
        added_values = []
        for val in lookup_dict.get("value"):
            lookup_table = LookupTables()
            lookup_table.name = lookup_dict["name"]
            lookup_table.value = val
            lookup_table.user = user
            lookup_table.bot = bot
            lookup_table.save()
            id = lookup_table.id.__str__()
            added_values.append({"_id": id, "value": val})
        return added_values

    def get_lookups(self, bot: Text):
        """
        fetch all the lookup table name
        :param name: table name
        :param bot: bot id
        :return: yields the values
        """
        lookups = Lookup.objects(bot=bot, status=True).order_by("-timestamp")
        for lookup in lookups:
            yield {"_id": lookup.id.__str__(), "lookup": lookup.name}

    def get_lookup_values(self, name: Text, bot: Text):
        """
        fetch all the lookup table values
        :param name: table name
        :param bot: bot id
        :return: yields the values
        """
        values = LookupTables.objects(bot=bot, status=True, name__iexact=name).order_by(
            "-timestamp"
        )
        for value in values:
            yield {
                "_id": value.id.__str__(),
                "value": value.value,
                "lookup": value.name,
            }

    def edit_lookup_value(
        self, lookup_id: Text, value: Text, name: Text, bot: Text, user: Text
    ):
        """
        update the lookup table value
        :param id: value id against which the lookup table is updated
        :param value: table value
        :param name: lookup table name
        :param bot: bot id
        :param user: user id
        :return: None
        :raises: AppException
        """
        lookup_exist = Utility.is_exist(
            Lookup, raise_error=False, name__iexact=name, bot=bot, status=True
        )
        if not lookup_exist:
            raise AppException("Lookup does not exists")

        lookup = list(LookupTables.objects(name__iexact=name, bot=bot, status=True))
        value_list = set(item.value for item in lookup)
        if value in value_list:
            raise AppException("Lookup value already exists")
        try:
            val = LookupTables.objects(bot=bot, status=True, name__iexact=name).get(
                id=lookup_id
            )
            val.value = value
            val.user = user
            val.timestamp = datetime.utcnow()
            val.save()
        except DoesNotExist:
            raise AppException("Lookup value does not exist!")

    def delete_lookup(self, lookup_id: str, bot: str):
        """
        delete lookup and its value
        :param lookup_id: lookup ID
        :param bot: bot id
        """
        if not (lookup_id and lookup_id.strip()):
            raise AppException("Lookup Id cannot be empty or spaces")
        try:
            lookup = Lookup.objects(bot=bot, status=True).get(id=lookup_id)
            Utility.hard_delete_document(
                [LookupTables], bot=bot, name__exact=lookup.name
            )
            lookup.delete()
        except DoesNotExist:
            raise AppException("Invalid lookup!")

    def delete_lookup_value(self, lookup_value_id: str, lookup_name: str, bot: str):
        """
        delete a lookup value
        :param lookup_value_id: value ID
        :param lookup_name: lookup name
        :param bot: bot ID
        """
        if not (lookup_value_id and lookup_value_id.strip()):
            raise AppException("Lookup value Id cannot be empty or spaces")
        try:
            lookup_value = LookupTables.objects(
                bot=bot, status=True, name__iexact=lookup_name
            ).get(id=lookup_value_id)
            lookup_value.delete()
        except DoesNotExist as e:
            raise AppException(e)

    def __add_or_update_form_validations(
        self, name: Text, path: list, bot: Text, user: Text
    ):
        existing_slot_validations = FormValidationAction.objects(
            name=name, bot=bot, status=True
        )
        existing_validations = {
            validation.slot for validation in list(existing_slot_validations)
        }
        slots_required_for_form = {slots_to_fill["slot"] for slots_to_fill in path}

        for slots_to_fill in path:
            slot = slots_to_fill.get("slot")
            slot_set = slots_to_fill.get("slot_set", {})
            validation_semantic = slots_to_fill.get("validation_semantic")
            if slot in existing_validations:
                validation = existing_slot_validations.get(slot=slot)
                validation.validation_semantic = validation_semantic
                validation.valid_response = slots_to_fill.get("valid_response")
                validation.invalid_response = slots_to_fill.get("invalid_response")
                validation.is_required = slots_to_fill.get("is_required")
                validation.slot_set.type = slot_set.get("type")
                validation.slot_set.value = slot_set.get("value")
                validation.user = user
                validation.timestamp = datetime.utcnow()
                validation.save()
            else:
                FormValidationAction(
                    name=name,
                    slot=slot,
                    validation_semantic=validation_semantic,
                    bot=bot,
                    user=user,
                    valid_response=slots_to_fill.get("valid_response"),
                    invalid_response=slots_to_fill.get("invalid_response"),
                    is_required=slots_to_fill.get("is_required"),
                    slot_set=FormSlotSet(**slot_set),
                ).save()

        slot_validations_to_delete = existing_validations.difference(
            slots_required_for_form
        )
        for slot in slot_validations_to_delete:
            validation = existing_slot_validations.get(slot=slot)
            validation.delete()

    def __add_form_responses(
        self, responses: list, utterance_name: Text, form: Text, bot: Text, user: Text
    ):
        for resp in responses:
            self.add_response(
                utterances={"text": resp.strip()},
                name=utterance_name,
                form_attached=form,
                bot=bot,
                user=user,
            )

    def __validate_slots_attached_to_form(self, required_slots: set, bot: Text):
        existing_slots = set(
            Slots.objects(bot=bot, status=True, name__in=required_slots).values_list(
                "name"
            )
        )
        existing_slot_mappings = SlotMapping.objects(
            bot=bot, status=True, slot__in=required_slots
        ).values_list("slot")
        if required_slots.difference(existing_slots).__len__() > 0:
            raise AppException(
                f"slots not exists: {required_slots.difference(existing_slots)}"
            )
        if required_slots.difference(existing_slot_mappings).__len__() > 0:
            raise AppException(
                f"Mapping is required for slot: {required_slots.difference(existing_slot_mappings)}"
            )

    def add_form(self, name: str, path: list, bot: Text, user: Text):
        if Utility.check_empty_string(name):
            raise AppException("Form name cannot be empty or spaces")
        Utility.is_exist(
            Forms,
            f'Form with name "{name}" exists',
            name__iexact=name,
            bot=bot,
            status=True,
        )
        Utility.is_valid_action_name(name, bot, Forms)
        required_slots = [
            slots_to_fill["slot"]
            for slots_to_fill in path
            if not Utility.check_empty_string(slots_to_fill["slot"])
        ]
        self.__validate_slots_attached_to_form(set(required_slots), bot)
        for slots_to_fill in path:
            self.__add_form_responses(
                slots_to_fill["ask_questions"],
                utterance_name=f'utter_ask_{name}_{slots_to_fill["slot"]}',
                form=name,
                bot=bot,
                user=user,
            )
        form_id = (
            Forms(name=name, required_slots=required_slots, bot=bot, user=user)
            .save()
            .id.__str__()
        )
        self.__add_or_update_form_validations(f"validate_{name}", path, bot, user)
        self.add_action(
            f"validate_{name}",
            bot,
            user,
            action_type=ActionType.form_validation_action.value,
        )
        return form_id

    @staticmethod
    def list_forms(bot: Text):
        for form in Forms.objects(bot=bot, status=True):
            form = form.to_mongo().to_dict()
            form["_id"] = form["_id"].__str__()
            form.pop("bot")
            form.pop("user")
            form.pop("status")
            yield form

    def get_form(self, form_id: Text, bot: Text):
        try:
            form = (
                Forms.objects(id=form_id, bot=bot, status=True)
                .get()
                .to_mongo()
                .to_dict()
            )
            name = form["name"]
            form["_id"] = form["_id"].__str__()
            form_validations = FormValidationAction.objects(
                name=f"validate_{name}", bot=bot, status=True
            )
            slots_with_validations = {
                validation.slot for validation in form_validations
            }
            slot_mapping = []
            for slot in form.get("required_slots") or []:
                utterance = list(
                    self.get_response(name=f"utter_ask_{name}_{slot}", bot=bot)
                )
                mapping = {
                    "slot": slot,
                    "ask_questions": utterance,
                    "validation": None,
                    "valid_response": None,
                    "invalid_response": None,
                    "slot_set": {},
                }
                if slot in slots_with_validations:
                    validations = form_validations.get(slot=slot).to_mongo().to_dict()
                    mapping["validation_semantic"] = validations.get(
                        "validation_semantic"
                    )
                    mapping["valid_response"] = validations.get("valid_response")
                    mapping["invalid_response"] = validations.get("invalid_response")
                    mapping["is_required"] = validations.get("is_required")
                    mapping["slot_set"]["type"] = validations["slot_set"].get("type")
                    mapping["slot_set"]["value"] = validations["slot_set"].get("value")
                slot_mapping.append(mapping)
            form["settings"] = slot_mapping
            return form
        except DoesNotExist as e:
            logging.info(str(e))
            raise AppException("Form does not exists")

    def edit_form(self, name: str, path: list, bot: Text, user: Text):
        try:
            form = Forms.objects(name=name, bot=bot, status=True).get()
            slots_required_for_form = [slots_to_fill["slot"] for slots_to_fill in path]
            self.__validate_slots_attached_to_form(set(slots_required_for_form), bot)
            existing_slots_for_form = set(form.required_slots)
            slots_to_remove = existing_slots_for_form.difference(
                set(slots_required_for_form)
            )
            new_slots_to_add = set(slots_required_for_form).difference(
                existing_slots_for_form
            )

            for slot in slots_to_remove:
                try:
                    self.delete_utterance(f"utter_ask_{name}_{slot}", bot, False)
                except AppException:
                    pass

            for slots_to_fill in path:
                slot_name = slots_to_fill["slot"]
                if slot_name in new_slots_to_add:
                    self.__add_form_responses(
                        slots_to_fill["ask_questions"],
                        utterance_name=f"utter_ask_{name}_{slot_name}",
                        form=name,
                        bot=bot,
                        user=user,
                    )
            form.required_slots = slots_required_for_form
            form.user = user
            form.timestamp = datetime.utcnow()
            form.save()
            self.__add_or_update_form_validations(f"validate_{name}", path, bot, user)
        except DoesNotExist:
            raise AppException("Form does not exists")

    def delete_form(self, name: Text, bot: Text, user: Text):
        try:
            form = Forms.objects(name=name, bot=bot, status=True).get()
            MongoProcessor.get_attached_flows(bot, name, "action")
            for slot in form.required_slots:
                try:
                    utterance_name = f"utter_ask_{name}_{slot}"
                    self.delete_utterance(utterance_name, bot, False)
                except Exception as e:
                    logging.info(str(e))
            form.delete()
            if Utility.is_exist(
                FormValidationAction,
                raise_error=False,
                name__iexact=f"validate_{name}",
                bot=bot,
                status=True,
            ):
                self.delete_action(f"validate_{name}", bot, user)
        except DoesNotExist:
            raise AppException(f'Form "{name}" does not exists')

    def add_or_update_slot_mapping(self, mapping: dict, bot: Text, user: Text):
        """
        Add/update slot mappings.

        :param mapping: slot mapping request
        :param bot: bot id
        :param user: user id
        :return: document id of the mapping
        """
        try:
            if not Utility.is_exist(
                Slots, raise_error=False, name=mapping["slot"], bot=bot, status=True
            ):
                raise AppException(f'Slot with name \'{mapping["slot"]}\' not found')
            slot_mapping = SlotMapping.objects(
                slot=mapping["slot"], bot=bot, status=True
            ).get()
        except DoesNotExist:
            slot_mapping = SlotMapping(slot=mapping["slot"], bot=bot)
        slot_mapping.mapping = mapping["mapping"]
<<<<<<< HEAD

=======
        if mapping["mapping"].get("conditions"):
            slot_mapping.form_name = mapping["mapping"]["condition"][0]["active_loop"]
>>>>>>> 15d8dd16
        slot_mapping.user = user
        slot_mapping.timestamp = datetime.utcnow()
        return slot_mapping.save().id.__str__()

    def add_slot_mapping(self, mapping: dict, bot: Text, user: Text):
        """
        Add slot mapping.

        :param mapping: slot mapping request
        :param bot: bot id
        :param user: user id
        :return: document id of the mapping
        """
        if not Utility.is_exist(
            Slots, raise_error=False, name=mapping["slot"], bot=bot, status=True
        ):
            raise AppException(f'Slot with name "{mapping["slot"]}" not found')
        form_name = None
        if mapping["mapping"].get("conditions"):
            form_name = mapping["mapping"]["conditions"][0]["active_loop"]

        slot_mapping = SlotMapping.objects(
            slot=mapping["slot"], bot=bot, user=user, status=True, mapping=mapping["mapping"]
        ).first()
        if slot_mapping:
            raise AppException(f'Slot mapping already exists for slot: {mapping["slot"]}')

        slot_mapping = SlotMapping(
            slot=mapping["slot"],
            mapping=mapping["mapping"],
            bot=bot,
            user=user,
            form_name= form_name,
        )

        return slot_mapping.save().id.__str__()

    def update_slot_mapping(self, mapping: dict, slot_mapping_id: str):
        """
        Update slot mapping.

        :param mapping: slot mapping request
        :param slot_mapping_id: document id of the mapping
        """
        try:
            slot_mapping = SlotMapping.objects(id=slot_mapping_id, status=True).get()
            slot_mapping.mapping = mapping["mapping"]
            if mapping["mapping"].get("conditions"):
                slot_mapping.form_name = mapping["mapping"]["conditions"][0]["active_loop"]
            slot_mapping.timestamp = datetime.utcnow()
            slot_mapping.save()
        except Exception as e:
            raise AppException(e)



    def delete_single_slot_mapping(self, slot_mapping_id: str):
        """
        Delete slot mapping.

        :param slot_mapping_id: document id of the mapping
        """
        try:
            slot_mapping = SlotMapping.objects(id=slot_mapping_id, status=True).get()
            slot_mapping.delete()
        except Exception as e:
            raise AppException(e)





    def __prepare_slot_mappings(self, bot: Text):
        """
        Fetches existing slot mappings.

        :param bot: bot id
        :return: list of slot mappings for training
        """
        mappings = self.get_slot_mappings(bot)
        for mapping in mappings:
            yield {mapping["slot"]: mapping["mapping"]}

    def get_slot_mappings(self, bot: Text, form: Text = None, include_id = False):
        """
        Fetches existing slot mappings.

        :param bot: bot id
        :param form: retrieve slot mappings for a particular form
        :return: list of slot mappings
        """
        filter = {"bot": bot, "status": True}
        if form:
            filter["form_name"] = form
        pipeline = [{"$match": filter}]
        if include_id:
            pipeline.append({"$addFields": {"mapping._id": {"$toString": "$_id"}}})

        pipeline.extend([
            {"$group": {"_id": "$slot", "mapping": {"$push": "$mapping"}}},
            {"$project": {"_id": 0, "slot": "$_id", "mapping": "$mapping"}}
        ])

        return SlotMapping.objects.aggregate(pipeline)

    def delete_slot_mapping(self, name: Text, bot: Text, user: Text):
        """
        Delete slot mapping.

        :param name: Name of slot for which mapping exists.
        :param bot: bot id
        :param user: user id
        :return: document id of the mapping
        """
        try:
            forms_with_slot = Forms.objects(
                bot=bot, status=True, required_slots__contains=name
            )
            if len(forms_with_slot) > 0:
                raise AppException(
                    f'Slot mapping is required for form: {[form["name"] for form in forms_with_slot]}'
                )
            slot_mappings = SlotMapping.objects(slot=name, bot=bot, status=True)
            if len(slot_mappings) == 0:
                raise DoesNotExist
            slot_mappings.delete()
        except DoesNotExist:
            raise AppException(f"No slot mapping exists for slot: {name}")

<<<<<<< HEAD
    def add_slot_set_action(self, action: dict, bot: Text, user: Text, form_name):
=======
    def delete_singular_slot_mapping(self, slot_mapping_id: Text):
        """
        Delete slot mapping.

        :param slot_mapping_id: document id of the mapping
        :return: None
        """
        try:
            slot_mapping = SlotMapping.objects(id=slot_mapping_id, status=True).get()
            slot_mapping.delete()
        except DoesNotExist:
            raise AppException("No slot mapping exists")

    def add_slot_set_action(self, action: dict, bot: Text, user: Text):
>>>>>>> 15d8dd16
        set_slots = []
        if Utility.check_empty_string(action.get("name")):
            raise AppException("name cannot be empty or spaces")
        Utility.is_valid_action_name(action.get("name"), bot, SlotSetAction)
        for slot in action["set_slots"]:
            if Utility.check_empty_string(slot.get("name")):
                raise AppException("slot name cannot be empty or spaces")
            if not Utility.is_exist(
                Slots, raise_error=False, name=slot["name"], bot=bot, status=True
            ):
                raise AppException(f'Slot with name "{slot["name"]}" not found')
            set_slots.append(SetSlots(**slot))
        SlotSetAction(
            name=action["name"], set_slots=set_slots, bot=bot, user=user
        ).save()
        self.add_action(
            action["name"], bot, user, action_type=ActionType.slot_set_action.value
        )

    @staticmethod
    def list_slot_set_actions(bot: Text, with_doc_id: bool = True):
        if with_doc_id:
            actions = (
                SlotSetAction.objects(bot=bot, status=True)
                .exclude("bot", "user", "timestamp", "status")
                .to_json()
            )
            actions = json.loads(actions)
            slot_set_actions = [
                {**action, "_id": action["_id"]["$oid"].__str__()} for action in actions
            ]
        else:
            actions = (
                SlotSetAction.objects(bot=bot, status=True)
                .exclude("id", "bot", "user", "timestamp", "status")
                .to_json()
            )
            slot_set_actions = json.loads(actions)
        return slot_set_actions

    @staticmethod
    def edit_slot_set_action(action: dict, bot: Text, user: Text):
        set_slots = []
        try:
            for slot in action["set_slots"]:
                if Utility.check_empty_string(slot.get("name")):
                    raise AppException("slot name cannot be empty or spaces")
                if not Utility.is_exist(
                    Slots, raise_error=False, name=slot["name"], bot=bot, status=True
                ):
                    raise AppException(f'Slot with name "{slot["name"]}" not found')
                set_slots.append(SetSlots(**slot))
            slot_set_action = SlotSetAction.objects(
                name=action.get("name"), bot=bot, status=True
            ).get()
            slot_set_action.set_slots = set_slots
            slot_set_action.user = user
            slot_set_action.timestamp = datetime.utcnow()
            slot_set_action.save()
        except DoesNotExist:
            raise AppException(
                f'Slot setting action with name "{action.get("name")}" not found'
            )

    def delete_action(self, name: Text, bot: Text, user: Text):
        """
        soft delete an action
        :param name: action name
        :param bot: bot id
        :param user: user id
        :return:
        """
        try:
            action = Actions.objects(name=name, bot=bot, status=True).get()
            MongoProcessor.get_attached_flows(bot, name, "action")
            Utility.is_exist(
                PromptAction,
                bot=bot,
                llm_prompts__source=LlmPromptSource.action.value,
                llm_prompts__data=name,
                exp_message=f"Action with name {name} is attached with PromptAction!",
            )
            if action.type == ActionType.slot_set_action.value:
                Utility.hard_delete_document(
                    [SlotSetAction],
                    name__iexact=name,
                    bot=bot,
                )
            elif action.type == ActionType.form_validation_action.value:
                Utility.hard_delete_document(
                    [FormValidationAction],
                    name__iexact=name,
                    bot=bot,
                )
            elif action.type == ActionType.email_action.value:
                Utility.hard_delete_document(
                    [EmailActionConfig],
                    action_name__iexact=name,
                    bot=bot,
                )
            elif action.type == ActionType.google_search_action.value:
                Utility.hard_delete_document(
                    [GoogleSearchAction],
                    name__iexact=name,
                    bot=bot,
                )
            elif action.type == ActionType.jira_action.value:
                Utility.hard_delete_document(
                    [JiraAction],
                    name__iexact=name,
                    bot=bot,
                )
            elif action.type == ActionType.http_action.value:
                Utility.hard_delete_document(
                    [HttpActionConfig], action_name__iexact=name, bot=bot
                )
            elif action.type == ActionType.zendesk_action.value:
                Utility.hard_delete_document(
                    [ZendeskAction], name__iexact=name, bot=bot
                )
            elif action.type == ActionType.pipedrive_leads_action.value:
                Utility.hard_delete_document(
                    [PipedriveLeadsAction], name__iexact=name, bot=bot
                )
            elif action.type == ActionType.hubspot_forms_action.value:
                Utility.hard_delete_document(
                    [HubspotFormsAction], name__iexact=name, bot=bot
                )
            elif action.type == ActionType.two_stage_fallback.value:
                Utility.hard_delete_document(
                    [KaironTwoStageFallbackAction], name__iexact=name, bot=bot
                )
            elif action.type == ActionType.razorpay_action.value:
                Utility.hard_delete_document(
                    [RazorpayAction], name__iexact=name, bot=bot
                )
            elif action.type == ActionType.database_action.value:
                Utility.hard_delete_document(
                    [DatabaseAction], name__iexact=name, bot=bot
                )
            elif action.type == ActionType.web_search_action.value:
                Utility.hard_delete_document(
                    [WebSearchAction], name__iexact=name, bot=bot
                )
            elif action.type == ActionType.prompt_action.value:
                Utility.hard_delete_document([PromptAction], name__iexact=name, bot=bot)
            elif action.type == ActionType.pyscript_action.value:
                Utility.hard_delete_document(
                    [PyscriptActionConfig], name__iexact=name, bot=bot
                )
            action.delete()
        except DoesNotExist:
            raise AppException(f'Action with name "{name}" not found')

    def add_email_action(self, action: Dict, bot: str, user: str):
        """
        add a new Email Action
        :param action: email action configuration
        :param bot: bot id
        :param user: user id
        :return: doc id
        """
        action["bot"] = bot
        action["user"] = user
        Utility.is_valid_action_name(action.get("action_name"), bot, EmailActionConfig)
        email = EmailActionConfig(**action).save().id.__str__()
        self.add_action(
            action["action_name"],
            bot,
            user,
            action_type=ActionType.email_action.value,
            raise_exception=False,
        )
        return email

    def edit_email_action(self, action: dict, bot: Text, user: Text):
        """
        update an Email Action
        :param action: email action configuration
        :param bot: bot id
        :param user: user id
        :return: None
        """
        if not Utility.is_exist(
            EmailActionConfig,
            raise_error=False,
            action_name=action.get("action_name"),
            bot=bot,
            status=True,
        ):
            raise AppException(
                f'Action with name "{action.get("action_name")}" not found'
            )
        email_action = EmailActionConfig.objects(
            action_name=action.get("action_name"), bot=bot, status=True
        ).get()
        email_action.smtp_url = action["smtp_url"]
        email_action.smtp_port = action["smtp_port"]
        email_action.smtp_userid = (
            CustomActionRequestParameters(**action["smtp_userid"])
            if action.get("smtp_userid")
            else None
        )
        email_action.smtp_password = CustomActionRequestParameters(
            **action["smtp_password"]
        )
        email_action.custom_text = (
            CustomActionRequestParameters(**action["custom_text"])
            if action.get("custom_text")
            else None
        )
        email_action.from_email = action["from_email"]
        email_action.subject = action["subject"]
        email_action.to_email = action["to_email"]
        email_action.response = action["response"]
        email_action.tls = action["tls"]
        email_action.user = user
        email_action.timestamp = datetime.utcnow()
        email_action.save()

    def list_email_action(self, bot: Text, with_doc_id: bool = True):
        """
        List Email Action
        :param bot: bot id
        :param with_doc_id: return document id along with action configuration if True
        """
        for action in EmailActionConfig.objects(bot=bot, status=True):
            action = action.to_mongo().to_dict()
            if with_doc_id:
                action["_id"] = action["_id"].__str__()
            else:
                action.pop("_id")
            action.pop("user")
            action.pop("bot")
            action.pop("timestamp")
            action.pop("status")
            yield action

    def add_jira_action(self, action: Dict, bot: str, user: str):
        """
        Add a new Jira Action
        :param action: Jira action configuration
        :param bot: bot id
        :param user: user id
        :return: doc id
        """
        action["bot"] = bot
        action["user"] = user
        Utility.is_valid_action_name(action.get("name"), bot, JiraAction)
        jira_action = JiraAction(**action).save().id.__str__()
        self.add_action(
            action["name"],
            bot,
            user,
            action_type=ActionType.jira_action.value,
            raise_exception=False,
        )
        return jira_action

    def edit_jira_action(self, action: dict, bot: Text, user: Text):
        """
        Update a Jira Action
        :param action: Jira action configuration
        :param bot: bot id
        :param user: user id
        :return: None
        """
        if not Utility.is_exist(
            JiraAction, raise_error=False, name=action.get("name"), bot=bot, status=True
        ):
            raise AppException(f'Action with name "{action.get("name")}" not found')
        jira_action = JiraAction.objects(
            name=action.get("name"), bot=bot, status=True
        ).get()
        jira_action.url = action["url"]
        jira_action.user_name = action["user_name"]
        jira_action.api_token = CustomActionRequestParameters(**action["api_token"])
        jira_action.project_key = action["project_key"]
        jira_action.issue_type = action["issue_type"]
        jira_action.parent_key = action["parent_key"]
        jira_action.summary = action["summary"]
        jira_action.response = action["response"]
        jira_action.user = user
        jira_action.timestamp = datetime.utcnow()
        jira_action.save()

    def list_form_validation_actions(self, bot: Text):
        for action in FormValidationAction.objects(bot=bot, status=True):
            action = action.to_mongo().to_dict()
            action.pop("_id")
            action.pop("bot")
            action.pop("user")
            action.pop("timestamp")
            action.pop("status")
            yield action

    def list_jira_actions(self, bot: Text, with_doc_id: bool = True):
        """
        List Email Action
        :param bot: bot id
        :param with_doc_id: return document id along with action configuration if True
        """
        for action in JiraAction.objects(bot=bot, status=True):
            action = action.to_mongo().to_dict()
            if with_doc_id:
                action["_id"] = action["_id"].__str__()
            else:
                action.pop("_id")
            action.pop("user")
            action.pop("bot")
            action.pop("status")
            action.pop("timestamp")
            yield action

    def add_zendesk_action(self, action: Dict, bot: str, user: str):
        """
        Add a new Zendesk Action
        :param action: Zendesk action configuration
        :param bot: bot id
        :param user: user id
        :return: doc id
        """
        action["bot"] = bot
        action["user"] = user
        Utility.is_valid_action_name(action.get("name"), bot, ZendeskAction)
        zendesk_action = ZendeskAction(**action).save().id.__str__()
        self.add_action(
            action["name"],
            bot,
            user,
            action_type=ActionType.zendesk_action.value,
            raise_exception=False,
        )
        return zendesk_action

    def edit_zendesk_action(self, action: dict, bot: Text, user: Text):
        """
        Update a Zendesk Action
        :param action: Zendesk action configuration
        :param bot: bot id
        :param user: user id
        :return: None
        """
        if not Utility.is_exist(
            ZendeskAction,
            raise_error=False,
            name=action.get("name"),
            bot=bot,
            status=True,
        ):
            raise AppException(f'Action with name "{action.get("name")}" not found')
        zendesk_action = ZendeskAction.objects(
            name=action.get("name"), bot=bot, status=True
        ).get()
        zendesk_action.subdomain = action["subdomain"]
        zendesk_action.user_name = action["user_name"]
        zendesk_action.api_token = CustomActionRequestParameters(**action["api_token"])
        zendesk_action.subject = action["subject"]
        zendesk_action.response = action["response"]
        zendesk_action.user = user
        zendesk_action.timestamp = datetime.utcnow()
        zendesk_action.save()

    def list_zendesk_actions(self, bot: Text, with_doc_id: bool = True):
        """
        List Zendesk Action
        :param bot: bot id
        :param with_doc_id: return document id along with action configuration if True
        """
        for action in ZendeskAction.objects(bot=bot, status=True):
            action = action.to_mongo().to_dict()
            if with_doc_id:
                action["_id"] = action["_id"].__str__()
            else:
                action.pop("_id")
            action.pop("user")
            action.pop("bot")
            action.pop("status")
            action.pop("timestamp")
            yield action

    def add_pipedrive_action(self, action: Dict, bot: str, user: str):
        """
        Add a new Pipedrive Action
        :param action: Pipedrive action configuration
        :param bot: bot id
        :param user: user id
        :return: doc id
        """
        action["bot"] = bot
        action["user"] = user
        Utility.is_valid_action_name(action.get("name"), bot, PipedriveLeadsAction)
        pipedrive_action = PipedriveLeadsAction(**action).save().id.__str__()
        self.add_action(
            action["name"],
            bot,
            user,
            action_type=ActionType.pipedrive_leads_action.value,
            raise_exception=False,
        )
        return pipedrive_action

    def edit_pipedrive_action(self, action: dict, bot: Text, user: Text):
        """
        Update a Pipedrive Action
        :param action: Pipedrive action configuration
        :param bot: bot id
        :param user: user id
        :return: None
        """
        if not Utility.is_exist(
            PipedriveLeadsAction,
            raise_error=False,
            name=action.get("name"),
            bot=bot,
            status=True,
        ):
            raise AppException(f'Action with name "{action.get("name")}" not found')
        pipedrive_action = PipedriveLeadsAction.objects(
            name=action.get("name"), bot=bot, status=True
        ).get()
        pipedrive_action.domain = action["domain"]
        pipedrive_action.api_token = CustomActionRequestParameters(
            **action["api_token"]
        )
        pipedrive_action.title = action["title"]
        pipedrive_action.response = action["response"]
        pipedrive_action.metadata = action["metadata"]
        pipedrive_action.user = user
        pipedrive_action.timestamp = datetime.utcnow()
        pipedrive_action.save()

    def list_pipedrive_actions(self, bot: Text, with_doc_id: bool = True):
        """
        List Pipedrive Action
        :param bot: bot id
        :param with_doc_id: return document id along with action configuration if True
        """
        for action in PipedriveLeadsAction.objects(bot=bot, status=True):
            action = action.to_mongo().to_dict()
            if with_doc_id:
                action["_id"] = action["_id"].__str__()
            else:
                action.pop("_id")
            action.pop("user")
            action.pop("bot")
            action.pop("status")
            action.pop("timestamp")
            yield action

    def add_hubspot_forms_action(self, action: Dict, bot: str, user: str):
        """
        Add a new Hubspot forms Action
        :param action: Hubspot action configuration
        :param bot: bot id
        :param user: user id
        :return: doc id
        """
        action["bot"] = bot
        action["user"] = user
        Utility.is_valid_action_name(action.get("name"), bot, HubspotFormsAction)
        hubspot_action = HubspotFormsAction(**action).save().id.__str__()
        self.add_action(
            action["name"],
            bot,
            user,
            action_type=ActionType.hubspot_forms_action.value,
            raise_exception=False,
        )
        return hubspot_action

    def edit_hubspot_forms_action(self, action: dict, bot: Text, user: Text):
        """
        Update a Hubspot forms Action
        :param action: Hubspot forms action configuration
        :param bot: bot id
        :param user: user id
        :return: None
        """
        if not Utility.is_exist(
            HubspotFormsAction,
            raise_error=False,
            name=action.get("name"),
            bot=bot,
            status=True,
        ):
            raise AppException(f'Action with name "{action.get("name")}" not found')
        hubspot_forms_action = HubspotFormsAction.objects(
            name=action.get("name"), bot=bot, status=True
        ).get()
        hubspot_forms_action.portal_id = action["portal_id"]
        hubspot_forms_action.form_guid = action["form_guid"]
        hubspot_forms_action.response = action["response"]
        hubspot_forms_action.fields = action["fields"]
        hubspot_forms_action.user = user
        hubspot_forms_action.timestamp = datetime.utcnow()
        hubspot_forms_action.save()

    def list_hubspot_forms_actions(self, bot: Text, with_doc_id: bool = True):
        """
        List Hubspot forms Action
        :param bot: bot id
        :param with_doc_id: return document id along with action configuration if True
        """
        for action in HubspotFormsAction.objects(bot=bot, status=True):
            action = action.to_mongo().to_dict()
            if with_doc_id:
                action["_id"] = action["_id"].__str__()
            else:
                action.pop("_id")
            action.pop("user")
            action.pop("bot")
            action.pop("status")
            yield action

    @staticmethod
    def get_attached_flows(
        bot: Text, event_name: Text, event_type: Text, raise_error: bool = True
    ):
        stories_with_event = list(
            Stories.objects(
                bot=bot,
                status=True,
                events__name__iexact=event_name,
                events__type__exact=event_type,
            )
        )
        rules_with_event = list(
            Rules.objects(
                bot=bot,
                status=True,
                events__name__iexact=event_name,
                events__type__exact=event_type,
            )
        )
        stories_with_event.extend(rules_with_event)
        if stories_with_event and raise_error:
            if event_type == "user":
                event_type = "intent"
            raise AppException(
                f'Cannot remove {event_type} "{event_name}" linked to flow "{stories_with_event[0].block_name}"'
            )
        return stories_with_event

    @staticmethod
    def add_secret(key: Text, value: Text, bot: Text, user: Text):
        """
        Add secret key, value to vault.

        :param key: key to be added
        :param value: value to be added
        :param bot: bot id
        :param user: user id
        """
        Utility.is_exist(KeyVault, "Key exists!", key=key, bot=bot)
        return KeyVault(key=key, value=value, bot=bot, user=user).save().id.__str__()

    @staticmethod
    def get_secret(key: Text, bot: Text, raise_err: bool = True):
        """
        Get secret value for key from key vault.

        :param key: key to be added
        :param raise_err: raise error if key does not exists
        :param bot: bot id
        """
        from ..actions.utils import ActionUtility

        return ActionUtility.get_secret_from_key_vault(key, bot, raise_err)

    @staticmethod
    def update_secret(key: Text, value: Text, bot: Text, user: Text):
        """
        Update secret value for a key to key vault.

        :param key: key to be added
        :param value: value to be added
        :param bot: bot id
        :param user: user id
        """
        if not Utility.is_exist(KeyVault, raise_error=False, key=key, bot=bot):
            raise AppException(f"key '{key}' does not exists!")
        key_value = KeyVault.objects(key=key, bot=bot).get()
        key_value.value = value
        key_value.user = user
        key_value.save()
        return key_value.id.__str__()

    @staticmethod
    def list_secrets(bot: Text):
        """
        List secret keys for bot.

        :param bot: bot id
        """
        keys = list(KeyVault.objects(bot=bot).values_list("key"))
        return keys

    @staticmethod
    def delete_secret(key: Text, bot: Text):
        """
        Delete secret for bot.

        :param key: key to be added
        :param bot: bot id
        """
        if not Utility.is_exist(KeyVault, raise_error=False, key=key, bot=bot):
            raise AppException(f"key '{key}' does not exists!")
        custom_widgets = list(
            CustomWidgets.objects(
                __raw__={
                    "bot": bot,
                    "$or": [
                        {
                            "headers": {
                                "$elemMatch": {
                                    "parameter_type": ActionParameterType.key_vault.value,
                                    "value": key,
                                }
                            }
                        },
                        {
                            "request_parameters": {
                                "$elemMatch": {
                                    "parameter_type": ActionParameterType.key_vault.value,
                                    "value": key,
                                }
                            }
                        },
                    ],
                }
            ).values_list("name")
        )

        http_action = list(
            HttpActionConfig.objects(
                __raw__={
                    "bot": bot,
                    "status": True,
                    "$or": [
                        {
                            "headers": {
                                "$elemMatch": {
                                    "parameter_type": ActionParameterType.key_vault.value,
                                    "value": key,
                                }
                            }
                        },
                        {
                            "params_list": {
                                "$elemMatch": {
                                    "parameter_type": ActionParameterType.key_vault.value,
                                    "value": key,
                                }
                            }
                        },
                    ],
                }
            ).values_list("action_name")
        )

        email_action = list(
            EmailActionConfig.objects(
                (
                    (
                        Q(
                            smtp_userid__parameter_type=ActionParameterType.key_vault.value
                        )
                        & Q(smtp_userid__value=key)
                    )
                    | (
                        Q(
                            smtp_password__parameter_type=ActionParameterType.key_vault.value
                        )
                        & Q(smtp_password__value=key)
                    )
                ),
                bot=bot,
                status=True,
            ).values_list("action_name")
        )

        google_action = list(
            GoogleSearchAction.objects(
                (
                    Q(api_key__parameter_type=ActionParameterType.key_vault.value)
                    & Q(api_key__value=key)
                ),
                bot=bot,
                status=True,
            ).values_list("name")
        )

        action_list = []
        for action_class in [JiraAction, ZendeskAction, PipedriveLeadsAction]:
            attached_action = list(
                action_class.objects(
                    (
                        Q(api_token__parameter_type=ActionParameterType.key_vault.value)
                        & Q(api_token__value=key)
                    ),
                    bot=bot,
                    status=True,
                ).values_list("name")
            )
            action_list.extend(attached_action)

        hubspot_action = list(
            HubspotFormsAction.objects(
                __raw__={
                    "bot": bot,
                    "status": True,
                    "fields": {
                        "$elemMatch": {
                            "parameter_type": ActionParameterType.key_vault.value,
                            "value": key,
                        }
                    },
                }
            ).values_list("name")
        )

        razorpay_actions = list(
            RazorpayAction.objects(
                (
                    (
                        Q(api_key__parameter_type=ActionParameterType.key_vault.value)
                        & Q(api_key__value=key)
                    )
                    | (
                        Q(
                            api_secret__parameter_type=ActionParameterType.key_vault.value
                        )
                        & Q(api_secret__value=key)
                    )
                    | (
                        Q(amount__parameter_type=ActionParameterType.key_vault.value)
                        & Q(amount__value=key)
                    )
                    | (
                        Q(currency__parameter_type=ActionParameterType.key_vault.value)
                        & Q(currency__value=key)
                    )
                    | (
                        Q(username__parameter_type=ActionParameterType.key_vault.value)
                        & Q(username__value=key)
                    )
                    | (
                        Q(email__parameter_type=ActionParameterType.key_vault.value)
                        & Q(email__value=key)
                    )
                    | (
                        Q(contact__parameter_type=ActionParameterType.key_vault.value)
                        & Q(contact__value=key)
                    )
                ),
                bot=bot,
                status=True,
            ).values_list("name")
        )

        actions = (
            http_action
            + email_action
            + google_action
            + action_list
            + hubspot_action
            + razorpay_actions
        )

        if len(actions):
            raise AppException(f"Key is attached to action: {actions}")

        if len(custom_widgets):
            raise AppException(f"Key is attached to custom widget: {custom_widgets}")
        KeyVault.objects(key=key, bot=bot).delete()

    def add_two_stage_fallback_action(self, request_data: dict, bot: Text, user: Text):
        """
        Add 2 stage fallback config.

        :param request_data: request config for fallback action
        :param bot: bot id
        :param user: user
        """
        Utility.is_exist(
            Actions,
            exp_message="Action exists!",
            name__iexact=KAIRON_TWO_STAGE_FALLBACK,
            bot=bot,
            status=True,
        )
        Utility.is_exist(
            KaironTwoStageFallbackAction,
            exp_message="Action exists!",
            name__iexact=KAIRON_TWO_STAGE_FALLBACK,
            bot=bot,
            status=True,
        )
        trigger_rules = [
            rule["payload"] for rule in request_data.get("trigger_rules") or []
        ]
        intent_present = self.fetch_intents(bot)
        if trigger_rules and set(trigger_rules).difference(set(intent_present)):
            raise AppException(
                f"Intent {set(trigger_rules).difference(set(intent_present))} do not exist in the bot"
            )
        request_data["bot"] = bot
        request_data["user"] = user
        request_data["name"] = KAIRON_TWO_STAGE_FALLBACK
        KaironTwoStageFallbackAction(**request_data).save()
        self.add_action(
            KAIRON_TWO_STAGE_FALLBACK,
            bot,
            user,
            raise_exception=False,
            action_type=ActionType.two_stage_fallback,
        )

    def edit_two_stage_fallback_action(self, request_data: dict, bot: Text, user: Text):
        """
        Edit 2 stage fallback config.

        :param request_data: request config for fallback action
        :param bot: bot id
        :param user: user
        :param name: action name
        """
        if not Utility.is_exist(
            KaironTwoStageFallbackAction,
            raise_error=False,
            name=KAIRON_TWO_STAGE_FALLBACK,
            bot=bot,
            status=True,
        ):
            raise AppException(
                f'Action with name "{KAIRON_TWO_STAGE_FALLBACK}" not found'
            )
        trigger_rules = [
            rule["payload"] for rule in request_data.get("trigger_rules") or []
        ]
        intent_present = self.fetch_intents(bot)
        if trigger_rules and set(trigger_rules).difference(set(intent_present)):
            raise AppException(
                f"Intent {set(trigger_rules).difference(set(intent_present))} do not exist in the bot"
            )
        action = KaironTwoStageFallbackAction.objects(
            name=KAIRON_TWO_STAGE_FALLBACK, bot=bot
        ).get()
        action.trigger_rules = [
            QuickReplies(**rule) for rule in request_data.get("trigger_rules") or []
        ]
        action.text_recommendations = request_data.get("text_recommendations")
        action.fallback_message = request_data.get("fallback_message")
        action.user = user
        action.save()

    def get_two_stage_fallback_action_config(
        self,
        bot: Text,
        name: Text = KAIRON_TWO_STAGE_FALLBACK,
        with_doc_id: bool = True,
    ):
        """
        Retrieve 2 stage fallback config.

        :param bot: bot id
        :param name: action name
        :param with_doc_id: return document id along with action configuration if True
        """
        for action in KaironTwoStageFallbackAction.objects(
            name=name, bot=bot, status=True
        ):
            action = action.to_mongo().to_dict()
            if with_doc_id:
                action["_id"] = action["_id"].__str__()
            else:
                action.pop("_id")
            action.pop("timestamp")
            action.pop("status")
            action.pop("bot")
            action.pop("user")
            yield action

    def add_prompt_action(self, request_data: dict, bot: Text, user: Text):
        """
        Add prompt(Kairon FAQ) Action

        :param request_data: request config for kairon faq action
        :param bot: bot id
        :param user: user
        """
        bot_settings = self.get_bot_settings(bot=bot, user=user)
        if not bot_settings["llm_settings"]["enable_faq"]:
            raise AppException(
                "Faq feature is disabled for the bot! Please contact support."
            )

        self.__validate_llm_prompts(request_data.get("llm_prompts", []), bot)
        Utility.is_valid_action_name(request_data.get("name"), bot, PromptAction)
        request_data["bot"] = bot
        request_data["user"] = user
        prompt_action_id = PromptAction(**request_data).save().id.__str__()
        self.add_action(
            request_data["name"],
            bot,
            user,
            action_type=ActionType.prompt_action.value,
            raise_exception=False,
        )
        return prompt_action_id

    def __validate_llm_prompts(self, llm_prompts, bot: Text):
        for prompt in llm_prompts:
            if prompt["source"] == "slot":
                if not Utility.is_exist(
                    Slots, raise_error=False, name=prompt["data"], bot=bot, status=True
                ):
                    raise AppException(f'Slot with name {prompt["data"]} not found!')
            if prompt["source"] == "action":
                if not (
                    Utility.is_exist(
                        HttpActionConfig,
                        raise_error=False,
                        action_name=prompt["data"],
                        bot=bot,
                        status=True,
                    )
                    or Utility.is_exist(
                        GoogleSearchAction,
                        raise_error=False,
                        name=prompt["data"],
                        bot=bot,
                        status=True,
                    )
                ):
                    raise AppException(f'Action with name {prompt["data"]} not found!')

    def edit_prompt_action(
        self, prompt_action_id: str, request_data: dict, bot: Text, user: Text
    ):
        """
        Edit prompt(Kairon FAQ) Action

        :param prompt_action_id: action id
        :param request_data: request config for kairon faq action
        :param bot: bot id
        :param user: user
        """
        if not Utility.is_exist(
            PromptAction, id=prompt_action_id, raise_error=False, bot=bot, status=True
        ):
            raise AppException("Action not found")
        self.__validate_llm_prompts(request_data.get("llm_prompts", []), bot)
        action = PromptAction.objects(id=prompt_action_id, bot=bot, status=True).get()
        action.name = request_data.get("name")
        action.failure_message = request_data.get("failure_message")
        action.user_question = UserQuestion(**request_data.get("user_question"))
        action.num_bot_responses = request_data.get("num_bot_responses", 5)
        action.hyperparameters = request_data.get(
            "hyperparameters", Utility.get_llm_hyperparameters()
        )
        action.llm_prompts = [
            LlmPrompt(**prompt) for prompt in request_data.get("llm_prompts", [])
        ]
        action.instructions = request_data.get("instructions", [])
        action.set_slots = request_data.get("set_slots", [])
        action.dispatch_response = request_data.get("dispatch_response", True)
        action.timestamp = datetime.utcnow()
        action.user = user
        action.save()

    def get_prompt_action(self, bot: Text, with_doc_id: bool = True):
        """
        fetches prompt(Kairon FAQ) Action

        :param bot: bot id
        :param with_doc_id: action id
        :return: yield dict
        """
        actions = []
        for action in PromptAction.objects(bot=bot, status=True):
            action = action.to_mongo().to_dict()
            if with_doc_id:
                action["_id"] = action["_id"].__str__()
            else:
                action.pop("_id")
            action.pop("timestamp")
            action.pop("bot")
            action.pop("user")
            actions.append(action)
        return actions

    @staticmethod
    def save_auditlog_event_config(bot, user, data):
        headers = {} if data.get("headers") is None else data.get("headers")
        try:
            event_config = EventConfig.objects(bot=bot).get()
            event_config.update(
                set__ws_url=data.get("ws_url"),
                set__headers=Utility.encrypt_message(json.dumps(headers)),
                set__method=data.get("method"),
            )
        except DoesNotExist:
            event_config = EventConfig(
                bot=bot,
                user=user,
                ws_url=data.get("ws_url"),
                headers=headers,
                method=data.get("method"),
            )
            event_config.save()

    @staticmethod
    def get_auditlog_event_config(bot):
        try:
            event_config_data = EventConfig.objects(bot=bot).get()
            event_config = event_config_data.to_mongo().to_dict()
            event_config.pop("_id")
            event_config.pop("timestamp")
            event_config["headers"] = Utility.decrypt_message(event_config_data.headers)
        except DoesNotExist:
            event_config = {}
        return event_config

    @staticmethod
    def get_auditlog_for_bot(bot, from_date=None, to_date=None, start_idx: int = 0, page_size: int = 10):
        processor = MongoProcessor()
        if not from_date:
            from_date = datetime.utcnow().date()
        if not to_date:
            to_date = from_date + timedelta(days=1)
        to_date = to_date + timedelta(days=1)
        data_filter = {"attributes__key": 'bot', "attributes__value": bot, "timestamp__gte": from_date, "timestamp__lte": to_date}
        auditlog_data = AuditLogData.objects(**data_filter).skip(start_idx).limit(page_size).exclude('id').order_by('-timestamp').to_json()
        row_cnt = processor.get_row_count(AuditLogData, bot, **data_filter)
        return json.loads(auditlog_data), row_cnt

    def get_logs(
        self, bot: Text, logtype: str, start_time: datetime, end_time: datetime
    ):
        """
        create zip file containing download data

        :param bot: bot id
        :param logtype: log type
        :param start_time: start time
        :param end_time: end time
        :return: zip file path
        """
        from .data_objects import ModelTraining, ConversationsHistoryDeleteLogs
        from kairon.shared.test.data_objects import ModelTestingLogs
        from kairon.shared.multilingual.data_objects import BotReplicationLogs
        from kairon.shared.importer.data_objects import ValidationLogs

        logs = {
            LogType.training_data_generator.value: TrainingDataGenerator,
            LogType.model_training.value: ModelTraining,
            LogType.model_testing.value: ModelTestingLogs,
            LogType.action_logs.value: ActionServerLogs,
            LogType.audit_logs.value: AuditLogData,
            LogType.data_importer.value: ValidationLogs,
            LogType.history_deletion.value: ConversationsHistoryDeleteLogs,
            LogType.multilingual.value: BotReplicationLogs,
        }
        if logtype == LogType.action_logs.value:
            filter_query = {
                "bot": bot,
                "timestamp__gte": start_time,
                "timestamp__lte": end_time,
            }
            query = logs[logtype].objects(**filter_query).to_json()
        elif logtype == LogType.audit_logs.value:
            filter_query = {
                "attributes__key": "bot",
                "attributes__value": bot,
                "timestamp__gte": start_time,
                "timestamp__lte": end_time,
            }
            query = (
                logs[logtype].objects(**filter_query).order_by("-timestamp").to_json()
            )
        else:
            filter_query = {
                "bot": bot,
                "start_timestamp__gte": start_time,
                "start_timestamp__lte": end_time,
            }
            query = logs[logtype].objects(**filter_query).to_json()
        value = json.loads(query)
        return value

    def delete_audit_logs(self):
        retention_period = Utility.environment["events"]["audit_logs"]["retention"]
        overdue_time = datetime.utcnow() - timedelta(days=retention_period)
        AuditLogData.objects(timestamp__lte=overdue_time).delete()

    def flatten_qna(self, bot: Text, start_idx=0, page_size=10, fetch_all=False):
        """
        Returns Q&As having intent name, utterance name, training examples,
        responses in flattened form.
        :param bot: bot id
        :param start_idx: start index of the page
        :param page_size: size of the page
        :param fetch_all: removes paginated result if True
        """
        query = (
            Rules.objects(bot=bot, status=True, template_type=TemplateType.QNA.value)
            .skip(start_idx)
            .limit(page_size)
        )
        if fetch_all:
            query = Rules.objects(
                bot=bot, status=True, template_type=TemplateType.QNA.value
            )
        for qna in query.aggregate(
            {
                "$addFields": {
                    "story": "$block_name",
                    "intent": {"$arrayElemAt": ["$events", 1]},
                    "action": {"$arrayElemAt": ["$events", 2]},
                }
            },
            {
                "$project": {
                    "_id": {"$toString": "$_id"},
                    "story": 1,
                    "intent": "$intent.name",
                    "utterance": "$action.name",
                }
            },
            {
                "$lookup": {
                    "from": "training_examples",
                    "as": "training_examples",
                    "let": {"intent_name": "$intent"},
                    "pipeline": [
                        {
                            "$match": {
                                "$expr": {
                                    "$and": [
                                        {"$eq": ["$intent", "$$intent_name"]},
                                        {"$eq": ["$status", True]},
                                        {"$eq": ["$bot", bot]},
                                    ]
                                }
                            }
                        },
                        {
                            "$project": {
                                "_id": {"$toString": "$_id"},
                                "text": 1,
                                "entities": 1,
                            }
                        },
                    ],
                }
            },
            {
                "$lookup": {
                    "from": "responses",
                    "as": "responses",
                    "let": {"utterance_name": "$utterance"},
                    "pipeline": [
                        {
                            "$match": {
                                "$expr": {
                                    "$and": [
                                        {"$eq": ["$name", "$$utterance_name"]},
                                        {"$eq": ["$status", True]},
                                        {"$eq": ["$bot", bot]},
                                    ]
                                }
                            }
                        },
                        {
                            "$project": {
                                "_id": {"$toString": "$_id"},
                                "text": 1,
                                "custom": 1,
                            }
                        },
                    ],
                }
            },
        ):
            training_examples = []
            for t_example in qna.get("training_examples") or []:
                entities = t_example.get("entities") or []
                text = DataUtility.prepare_nlu_text(t_example["text"], entities)
                training_examples.append({"text": text, "_id": t_example["_id"]})
            qna["training_examples"] = training_examples
            yield qna

    def save_faq(self, bot: Text, user: Text, df: DataFrame):
        from kairon.shared.augmentation.utils import AugmentationUtils

        error_summary = {"intents": [], "utterances": [], "training_examples": []}
        component_count = {
            "intents": 0,
            "utterances": 0,
            "stories": 0,
            "rules": 0,
            "training_examples": 0,
            "domain": {"intents": 0, "utterances": 0},
        }
        for index, row in df.iterrows():
            is_intent_added = False
            is_response_added = False
            training_example_errors = None
            component_count["utterances"] = component_count["utterances"] + 1
            key_tokens = AugmentationUtils.get_keywords(row["questions"])
            if key_tokens:
                key_tokens = key_tokens[0][0]
            else:
                key_tokens = row["questions"].split("\n")[0]
            intent = key_tokens.replace(" ", "_") + "_" + str(index)
            examples = row["questions"].split("\n")
            component_count["training_examples"] = component_count[
                "training_examples"
            ] + len(examples)
            action = f"utter_{intent}"
            steps = [
                {"name": RULE_SNIPPET_ACTION_NAME, "type": StoryStepType.bot.value},
                {"name": intent, "type": StoryStepType.intent.value},
                {"name": action, "type": StoryStepType.bot.value},
            ]
            rule = {
                "name": intent,
                "steps": steps,
                "type": "RULE",
                "template_type": TemplateType.QNA.value,
            }
            try:
                training_example_errors = list(
                    self.add_training_example(examples, intent, bot, user, False)
                )
                is_intent_added = True
                self.add_text_response(row["answer"], action, bot, user)
                is_response_added = True
                self.add_complex_story(rule, bot, user)
            except Exception as e:
                logging.info(e)
                training_example_errors = [
                    f"{a['message']}: {a['text']}"
                    for a in training_example_errors
                    if a["_id"] is None
                ]
                error_summary["training_examples"].extend(training_example_errors)
                if is_intent_added:
                    error_summary["utterances"].append(str(e))
                    self.delete_intent(intent, bot, user, False)
                if is_response_added:
                    self.delete_utterance(action, bot)
        return component_count, error_summary

    def delete_all_faq(self, bot: Text):
        get_intents_pipelines = [
            {"$unwind": {"path": "$events"}},
            {"$match": {"events.type": "user"}},
            {"$group": {"_id": None, "intents": {"$push": "$events.name"}}},
            {"$project": {"_id": 0, "intents": 1}},
        ]
        get_utterances_pipelines = [
            {"$unwind": {"path": "$events"}},
            {"$match": {"events.type": "action", "events.name": {"$regex": "^utter_"}}},
            {"$group": {"_id": None, "utterances": {"$push": "$events.name"}}},
            {"$project": {"_id": 0, "utterances": 1}},
        ]
        qna_intents = list(
            Rules.objects(
                bot=bot, status=True, template_type=TemplateType.QNA.value
            ).aggregate(get_intents_pipelines)
        )
        qna_intents = set(qna_intents[0].get("intents")) if qna_intents else set()
        story_intents = list(
            Stories.objects(bot=bot, status=True).aggregate(get_intents_pipelines)
        )
        story_intents = set(story_intents[0].get("intents")) if story_intents else set()
        custom_rule_intents = list(
            Rules.objects(
                bot=bot, status=True, template_type=TemplateType.CUSTOM.value
            ).aggregate(get_intents_pipelines)
        )
        custom_rule_intents = (
            set(custom_rule_intents[0].get("intents")) if custom_rule_intents else set()
        )
        delete_intents = qna_intents - story_intents - custom_rule_intents

        qna_utterances = list(
            Rules.objects(
                bot=bot, status=True, template_type=TemplateType.QNA.value
            ).aggregate(get_utterances_pipelines)
        )
        qna_utterances = (
            set(qna_utterances[0].get("utterances")) if qna_utterances else set()
        )
        custom_rule_utterances = list(
            Rules.objects(
                bot=bot, status=True, template_type=TemplateType.CUSTOM.value
            ).aggregate(get_utterances_pipelines)
        )
        custom_rule_utterances = (
            set(custom_rule_utterances[0].get("utterances"))
            if custom_rule_utterances
            else set()
        )
        story_utterances = list(
            Stories.objects(bot=bot, status=True).aggregate(get_utterances_pipelines)
        )
        story_utterances = (
            set(story_utterances[0].get("utterances")) if story_utterances else set()
        )
        delete_utterances = qna_utterances - story_utterances - custom_rule_utterances

        Utility.hard_delete_document([TrainingExamples], bot, intent__in=delete_intents)
        Utility.hard_delete_document([Intents], bot, name__in=delete_intents)
        Utility.hard_delete_document(
            [Utterances, Responses], bot, name__in=delete_utterances
        )
        Utility.hard_delete_document([Rules], bot, template_type=TemplateType.QNA.value)

    def add_razorpay_action(self, request_data: dict, bot: Text, user: Text):
        """
        Add razorpay config.

        :param request_data: request config for razorpay action
        :param bot: bot id
        :param user: user
        """
        Utility.is_exist(
            Actions,
            exp_message="Action exists!",
            name__iexact=request_data.get("name"),
            bot=bot,
            status=True,
        )
        Utility.is_exist(
            RazorpayAction,
            exp_message="Action exists!",
            name__iexact=request_data.get("name"),
            bot=bot,
            status=True,
        )
        request_data["bot"] = bot
        request_data["user"] = user
        action_id = RazorpayAction(**request_data).save().id.__str__()
        self.add_action(
            request_data["name"],
            bot,
            user,
            raise_exception=False,
            action_type=ActionType.razorpay_action,
        )
        return action_id

    def edit_razorpay_action(self, request_data: dict, bot: Text, user: Text):
        """
        Edit razorpay config.

        :param request_data: request config for razorpay action
        :param bot: bot id
        :param user: user
        :param name: action name
        """
        if not Utility.is_exist(
            RazorpayAction,
            raise_error=False,
            name=request_data.get("name"),
            bot=bot,
            status=True,
        ):
            raise AppException(
                f'Action with name "{request_data.get("name")}" not found'
            )
        action = RazorpayAction.objects(name=request_data.get("name"), bot=bot).get()
        action.api_key = CustomActionRequestParameters(**request_data.get("api_key"))
        action.api_secret = CustomActionRequestParameters(
            **request_data.get("api_secret")
        )
        action.amount = CustomActionRequestParameters(**request_data.get("amount"))
        action.currency = CustomActionRequestParameters(**request_data.get("currency"))
        action.username = (
            CustomActionRequestParameters(**request_data.get("username"))
            if request_data.get("username")
            else None
        )
        action.email = (
            CustomActionRequestParameters(**request_data.get("email"))
            if request_data.get("email")
            else None
        )
        action.contact = (
            CustomActionRequestParameters(**request_data.get("contact"))
            if request_data.get("contact")
            else None
        )
        action.user = user
        action.save()

    def get_razorpay_action_config(self, bot: Text, with_doc_id: bool = True):
        """
        Retrieve razorpay config.

        :param bot: bot id
        :param with_doc_id: return document id along with action configuration if True
        """
        for action in RazorpayAction.objects(bot=bot, status=True):
            action = action.to_mongo().to_dict()
            if with_doc_id:
                action["_id"] = action["_id"].__str__()
            else:
                action.pop("_id")
            action.pop("status")
            action.pop("bot")
            action.pop("user")

            yield action

    async def enable_live_agent(self, request_data: dict, bot: Text, user: Text):
        channels = request_data.get("channels")
        if not channels or not isinstance(channels, list):
            raise AppException("No channels provided for live agent")


        if not Utility.is_exist(LiveAgentActionConfig, raise_error=False, bot=bot, user=user):
            live_agent = LiveAgentActionConfig(**request_data, bot=bot, user=user, status=True)
            live_agent.save()
        await LiveAgentHandler.register_live_agent(bot, channels)
        return True

    async def is_live_agent_enabled(self, bot: Text):
        return Utility.is_exist(LiveAgentActionConfig, raise_error=False, bot=bot, status=True)


<|MERGE_RESOLUTION|>--- conflicted
+++ resolved
@@ -158,7 +158,6 @@
 from ..constants import KaironSystemSlots, PluginTypes, EventClass
 from ..custom_widgets.data_objects import CustomWidgets
 from ..importer.data_objects import ValidationLogs
-from ..live_agent.live_agent import LiveAgentHandler
 from ..multilingual.data_objects import BotReplicationLogs
 from ..test.data_objects import ModelTestingLogs
 
@@ -937,12 +936,11 @@
             slot_mapping = items["mappings"]
             if slot_mapping and slot_name in slots_name_list:
                 if slot_name not in existing_slot_mappings:
-                    for mapping in slot_mapping:
-                        mapping_to_save.append(
-                            SlotMapping(
-                                slot=slot_name, mapping=mapping, bot=bot, user=user
-                            )
+                    mapping_to_save.append(
+                        SlotMapping(
+                            slot=slot_name, mapping=slot_mapping, bot=bot, user=user
                         )
+                    )
         if mapping_to_save:
             SlotMapping.objects.insert(mapping_to_save)
 
@@ -3843,9 +3841,6 @@
         :param bot: bot id
         :return: VectorDb configuration id for updated VectorDb action config
         """
-        bot_settings = MongoProcessor.get_bot_settings(bot=bot, user=user)
-        if not bot_settings['llm_settings']["enable_faq"]:
-            raise AppException("Faq feature is disabled for the bot! Please contact support.")
 
         if not Utility.is_exist(
             DatabaseAction,
@@ -3885,9 +3880,6 @@
         :param bot: bot id
         :return: Http configuration id for saved Http action config
         """
-        bot_settings = MongoProcessor.get_bot_settings(bot=bot, user=user)
-        if not bot_settings['llm_settings']["enable_faq"]:
-            raise AppException("Faq feature is disabled for the bot! Please contact support.")
         self.__validate_payload(vector_db_action_config.get("payload"), bot)
         Utility.is_valid_action_name(
             vector_db_action_config.get("name"), bot, DatabaseAction
@@ -3902,7 +3894,7 @@
         action_id = (
             DatabaseAction(
                 name=vector_db_action_config["name"],
-                collection=vector_db_action_config['collection'],
+            collection=vector_db_action_config['collection'],
                 query_type=vector_db_action_config.get("query_type"),
                 payload=DbQuery(**vector_db_action_config.get("payload")),
                 response=HttpActionResponse(
@@ -5816,6 +5808,16 @@
             )
 
     def __validate_slots_attached_to_form(self, required_slots: set, bot: Text):
+        any_slots = set(
+            Slots.objects(bot=bot, type="any", status=True, name__in=required_slots).values_list(
+                "name"
+            )
+        )
+        if any_slots:
+            raise AppException(
+                f"form will not accept any type slots: {any_slots}"
+            )
+
         existing_slots = set(
             Slots.objects(bot=bot, status=True, name__in=required_slots).values_list(
                 "name"
@@ -6007,84 +6009,10 @@
         except DoesNotExist:
             slot_mapping = SlotMapping(slot=mapping["slot"], bot=bot)
         slot_mapping.mapping = mapping["mapping"]
-<<<<<<< HEAD
-
-=======
-        if mapping["mapping"].get("conditions"):
-            slot_mapping.form_name = mapping["mapping"]["condition"][0]["active_loop"]
->>>>>>> 15d8dd16
         slot_mapping.user = user
         slot_mapping.timestamp = datetime.utcnow()
         return slot_mapping.save().id.__str__()
 
-    def add_slot_mapping(self, mapping: dict, bot: Text, user: Text):
-        """
-        Add slot mapping.
-
-        :param mapping: slot mapping request
-        :param bot: bot id
-        :param user: user id
-        :return: document id of the mapping
-        """
-        if not Utility.is_exist(
-            Slots, raise_error=False, name=mapping["slot"], bot=bot, status=True
-        ):
-            raise AppException(f'Slot with name "{mapping["slot"]}" not found')
-        form_name = None
-        if mapping["mapping"].get("conditions"):
-            form_name = mapping["mapping"]["conditions"][0]["active_loop"]
-
-        slot_mapping = SlotMapping.objects(
-            slot=mapping["slot"], bot=bot, user=user, status=True, mapping=mapping["mapping"]
-        ).first()
-        if slot_mapping:
-            raise AppException(f'Slot mapping already exists for slot: {mapping["slot"]}')
-
-        slot_mapping = SlotMapping(
-            slot=mapping["slot"],
-            mapping=mapping["mapping"],
-            bot=bot,
-            user=user,
-            form_name= form_name,
-        )
-
-        return slot_mapping.save().id.__str__()
-
-    def update_slot_mapping(self, mapping: dict, slot_mapping_id: str):
-        """
-        Update slot mapping.
-
-        :param mapping: slot mapping request
-        :param slot_mapping_id: document id of the mapping
-        """
-        try:
-            slot_mapping = SlotMapping.objects(id=slot_mapping_id, status=True).get()
-            slot_mapping.mapping = mapping["mapping"]
-            if mapping["mapping"].get("conditions"):
-                slot_mapping.form_name = mapping["mapping"]["conditions"][0]["active_loop"]
-            slot_mapping.timestamp = datetime.utcnow()
-            slot_mapping.save()
-        except Exception as e:
-            raise AppException(e)
-
-
-
-    def delete_single_slot_mapping(self, slot_mapping_id: str):
-        """
-        Delete slot mapping.
-
-        :param slot_mapping_id: document id of the mapping
-        """
-        try:
-            slot_mapping = SlotMapping.objects(id=slot_mapping_id, status=True).get()
-            slot_mapping.delete()
-        except Exception as e:
-            raise AppException(e)
-
-
-
-
-
     def __prepare_slot_mappings(self, bot: Text):
         """
         Fetches existing slot mappings.
@@ -6096,7 +6024,7 @@
         for mapping in mappings:
             yield {mapping["slot"]: mapping["mapping"]}
 
-    def get_slot_mappings(self, bot: Text, form: Text = None, include_id = False):
+    def get_slot_mappings(self, bot: Text, form: Text = None):
         """
         Fetches existing slot mappings.
 
@@ -6104,19 +6032,20 @@
         :param form: retrieve slot mappings for a particular form
         :return: list of slot mappings
         """
-        filter = {"bot": bot, "status": True}
-        if form:
-            filter["form_name"] = form
-        pipeline = [{"$match": filter}]
-        if include_id:
-            pipeline.append({"$addFields": {"mapping._id": {"$toString": "$_id"}}})
-
-        pipeline.extend([
-            {"$group": {"_id": "$slot", "mapping": {"$push": "$mapping"}}},
-            {"$project": {"_id": 0, "slot": "$_id", "mapping": "$mapping"}}
-        ])
-
-        return SlotMapping.objects.aggregate(pipeline)
+        query = Q(bot=bot, status=True)
+        if Utility.check_empty_string(form):
+            mappings = SlotMapping.objects(query)
+        else:
+            query &= Q(mapping__conditions__exists=True) & Q(mapping__conditions__elemMatch={"active_loop": form})
+            mappings = SlotMapping.objects(query)
+        for slot_mapping in mappings:
+            slot_mapping = slot_mapping.to_mongo().to_dict()
+            slot_mapping.pop("bot")
+            slot_mapping.pop("user")
+            slot_mapping.pop("_id")
+            slot_mapping.pop("timestamp")
+            slot_mapping.pop("status")
+            yield slot_mapping
 
     def delete_slot_mapping(self, name: Text, bot: Text, user: Text):
         """
@@ -6128,6 +6057,7 @@
         :return: document id of the mapping
         """
         try:
+            slot_mapping = SlotMapping.objects(slot=name, bot=bot, status=True).get()
             forms_with_slot = Forms.objects(
                 bot=bot, status=True, required_slots__contains=name
             )
@@ -6135,31 +6065,12 @@
                 raise AppException(
                     f'Slot mapping is required for form: {[form["name"] for form in forms_with_slot]}'
                 )
-            slot_mappings = SlotMapping.objects(slot=name, bot=bot, status=True)
-            if len(slot_mappings) == 0:
-                raise DoesNotExist
-            slot_mappings.delete()
+            slot_mapping.user = user
+            slot_mapping.delete()
         except DoesNotExist:
             raise AppException(f"No slot mapping exists for slot: {name}")
 
-<<<<<<< HEAD
-    def add_slot_set_action(self, action: dict, bot: Text, user: Text, form_name):
-=======
-    def delete_singular_slot_mapping(self, slot_mapping_id: Text):
-        """
-        Delete slot mapping.
-
-        :param slot_mapping_id: document id of the mapping
-        :return: None
-        """
-        try:
-            slot_mapping = SlotMapping.objects(id=slot_mapping_id, status=True).get()
-            slot_mapping.delete()
-        except DoesNotExist:
-            raise AppException("No slot mapping exists")
-
     def add_slot_set_action(self, action: dict, bot: Text, user: Text):
->>>>>>> 15d8dd16
         set_slots = []
         if Utility.check_empty_string(action.get("name")):
             raise AppException("name cannot be empty or spaces")
@@ -7577,21 +7488,4 @@
             action.pop("bot")
             action.pop("user")
 
-            yield action
-
-    async def enable_live_agent(self, request_data: dict, bot: Text, user: Text):
-        channels = request_data.get("channels")
-        if not channels or not isinstance(channels, list):
-            raise AppException("No channels provided for live agent")
-
-
-        if not Utility.is_exist(LiveAgentActionConfig, raise_error=False, bot=bot, user=user):
-            live_agent = LiveAgentActionConfig(**request_data, bot=bot, user=user, status=True)
-            live_agent.save()
-        await LiveAgentHandler.register_live_agent(bot, channels)
-        return True
-
-    async def is_live_agent_enabled(self, bot: Text):
-        return Utility.is_exist(LiveAgentActionConfig, raise_error=False, bot=bot, status=True)
-
-
+            yield action