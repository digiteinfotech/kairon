--- conflicted
+++ resolved
@@ -4466,24 +4466,14 @@
     def save_faq(self, bot: Text, user: Text, df: DataFrame):
         from kairon.shared.augmentation.utils import AugmentationUtils
 
-<<<<<<< HEAD
-        error_summary = {'intents': [], 'utterances': [], 'training_examples': [], 'questions': [], 'answer': []}
-        component_count = {'intents': 0, 'utterances': 0, 'stories': 0, 'rules': 0, 'training_examples': 0, 
-                           'questions': 0, 'answer': 0, 'domain': {'intents': 0, 'utterances': 0}}
-=======
         error_summary = {'intents': [], 'utterances': [], 'training_examples': []}
-        component_count = {'intents': 0, 'utterances': 0, 'stories': 0, 'rules': 0, 'training_examples': 0, 
+        component_count = {'intents': 0, 'utterances': 0, 'stories': 0, 'rules': 0, 'training_examples': 0,
                            'domain': {'intents': 0, 'utterances': 0}}
->>>>>>> 11892c36
         for index, row in df.iterrows():
             is_intent_added = False
             is_response_added = False
             training_example_errors = None
-<<<<<<< HEAD
-            component_count['answer'] = component_count['answer'] + 1
-=======
             component_count['utterances'] = component_count['utterances'] + 1
->>>>>>> 11892c36
             key_tokens = AugmentationUtils.get_keywords(row['questions'])
             if key_tokens:
                 key_tokens = key_tokens[0][0]
@@ -4491,11 +4481,7 @@
                 key_tokens = row['questions'].split('\n')[0]
             intent = key_tokens.replace(' ', '_') + "_" + str(index)
             examples = row['questions'].split("\n")
-<<<<<<< HEAD
-            component_count['questions'] = component_count['questions'] + len(examples)
-=======
             component_count['training_examples'] = component_count['training_examples'] + len(examples)
->>>>>>> 11892c36
             action = f"utter_{intent}"
             steps = [
                 {"name": "...", "type": "BOT"},
@@ -4511,17 +4497,10 @@
                 self.add_complex_story(rule, bot, user)
             except Exception as e:
                 logging.exception(e)
-<<<<<<< HEAD
-                training_example_errors = [a for a in training_example_errors if a["_id"] is None]
-                error_summary['questions'].append(training_example_errors)
-                if is_intent_added:
-                    error_summary['answer'].append(str(e))
-=======
                 training_example_errors = [f"{a['message']}: {a['text']}" for a in training_example_errors if a["_id"] is None]
                 error_summary['training_examples'].extend(training_example_errors)
                 if is_intent_added:
                     error_summary['utterances'].append(str(e))
->>>>>>> 11892c36
                     self.delete_intent(intent, bot, user, False)
                 if is_response_added:
                     self.delete_utterance(action, bot)
