--- conflicted
+++ resolved
@@ -1,12 +1,8 @@
 import json
 import re
 from datetime import datetime
-<<<<<<< HEAD
+from .base_data import Auditlog
 from .constant import EVENT_STATUS, SLOT_MAPPING_TYPE, TRAINING_DATA_SOURCE_TYPE
-=======
-from .constant import EVENT_STATUS, SLOT_MAPPING_TYPE
-from .base_data import Auditlog
->>>>>>> 8686cdae
 from mongoengine import (
     Document,
     EmbeddedDocument,
