import os
import shutil
import tempfile
from typing import Text, List, Dict
import uuid

import pandas as pd
import requests
from fastapi import File
from fastapi.security import OAuth2PasswordBearer
from loguru import logger
from mongoengine.errors import ValidationError
from pandas import DataFrame

from .constant import ALLOWED_NLU_FORMATS, ALLOWED_STORIES_FORMATS, \
    ALLOWED_DOMAIN_FORMATS, ALLOWED_CONFIG_FORMATS, EVENT_STATUS, ALLOWED_RULES_FORMATS, ALLOWED_ACTIONS_FORMATS, \
    REQUIREMENTS, ACCESS_ROLES, TOKEN_TYPE
from .constant import RESPONSE
from .training_data_generation_processor import TrainingDataGenerationProcessor
from ...exceptions import AppException
from ...shared.models import StoryStepType
from ...shared.utils import Utility
from urllib.parse import urljoin


class DataUtility:
    """Class contains logic for various utilities"""

    oauth2_scheme = OAuth2PasswordBearer(tokenUrl="/api/auth/login")
    oauth2_scheme_non_strict = OAuth2PasswordBearer(tokenUrl="/api/auth/login", auto_error=False)

    @staticmethod
    def prepare_nlu_text(example: Text, entities: List[Dict]):
        """
        combines plain text and entities into training example format

        :param example: training example plain text
        :param entities: list of entities
        :return: trianing example combine with enities
        """
        if not Utility.check_empty_string(example):
            if entities:
                from rasa.shared.nlu.training_data.formats.rasa_yaml import RasaYAMLWriter
                example = RasaYAMLWriter.generate_message({'text': example, "entities": entities})
        return example

    @staticmethod
    async def save_uploaded_data(bot: Text, training_files: [File]):
        from rasa.shared.constants import DEFAULT_DATA_PATH
        if not training_files:
            raise AppException("No files received!")

        if training_files[0].filename.endswith('.zip'):
            bot_data_home_dir = await DataUtility.save_training_files_as_zip(bot, training_files[0])
        else:
            bot_data_home_dir = os.path.join('training_data', bot, str(uuid.uuid4()))
            data_path = os.path.join(bot_data_home_dir, DEFAULT_DATA_PATH)
            Utility.make_dirs(data_path)

            for file in training_files:
                if file.filename in ALLOWED_NLU_FORMATS.union(ALLOWED_STORIES_FORMATS).union(ALLOWED_RULES_FORMATS):
                    path = os.path.join(data_path, file.filename)
                    Utility.write_to_file(path, await file.read())
                elif file.filename in ALLOWED_CONFIG_FORMATS.union(ALLOWED_DOMAIN_FORMATS).union(
                        ALLOWED_ACTIONS_FORMATS):
                    path = os.path.join(bot_data_home_dir, file.filename)
                    Utility.write_to_file(path, await file.read())

        return bot_data_home_dir

    @staticmethod
    async def save_training_files_as_zip(bot: Text, training_file: File):
        tmp_dir = tempfile.mkdtemp()
        try:
            zipped_file = os.path.join(tmp_dir, training_file.filename)
            Utility.write_to_file(zipped_file, await training_file.read())
            unzip_path = os.path.join('training_data', bot, str(uuid.uuid4()))
            shutil.unpack_archive(zipped_file, unzip_path, 'zip')
            return unzip_path
        except Exception as e:
            logger.error(e)
            raise AppException("Invalid zip")
        finally:
            Utility.delete_directory(tmp_dir)

    @staticmethod
    def validate_and_get_requirements(bot_data_home_dir: Text, delete_dir_on_exception: bool = False):
        from rasa.shared.constants import DEFAULT_DATA_PATH
        """
        Checks whether at least one of the required files are present and
        finds other files required for validation during import.
        
        @param bot_data_home_dir: path where data exists
        @param delete_dir_on_exception: whether directory needs to be deleted in case of exception.
        """
        requirements = set()
        data_path = os.path.join(bot_data_home_dir, DEFAULT_DATA_PATH)

        if not os.path.exists(bot_data_home_dir):
            raise AppException("Bot data home directory not found")

        files_received = set(os.listdir(bot_data_home_dir))
        if os.path.exists(data_path):
            files_received = files_received.union(os.listdir(data_path))

        if ALLOWED_NLU_FORMATS.intersection(files_received).__len__() < 1:
            requirements.add('nlu')
        if ALLOWED_STORIES_FORMATS.intersection(files_received).__len__() < 1:
            requirements.add('stories')
        if ALLOWED_DOMAIN_FORMATS.intersection(files_received).__len__() < 1:
            requirements.add('domain')
        if ALLOWED_CONFIG_FORMATS.intersection(files_received).__len__() < 1:
            requirements.add('config')
        if ALLOWED_RULES_FORMATS.intersection(files_received).__len__() < 1:
            requirements.add('rules')
        if ALLOWED_ACTIONS_FORMATS.intersection(files_received).__len__() < 1:
            requirements.add('actions')

        if requirements == REQUIREMENTS:
            if delete_dir_on_exception:
                Utility.delete_directory(bot_data_home_dir)
            raise AppException('Invalid files received')
        return requirements

    @staticmethod
    async def save_training_files(nlu: File, domain: File, config: File, stories: File, rules: File = None,
                                  http_action: File = None):
        """
        convert mongo data  to individual files

        :param nlu: nlu data
        :param domain: domain data
        :param stories: stories data
        :param config: config data
        :param rules: rules data
        :param http_action: http actions data
        :return: files path
        """
        from rasa.shared.constants import DEFAULT_DATA_PATH
        training_file_loc = {}
        tmp_dir = tempfile.mkdtemp()
        data_path = os.path.join(tmp_dir, DEFAULT_DATA_PATH)
        os.makedirs(data_path)

        nlu_path = os.path.join(data_path, nlu.filename)
        domain_path = os.path.join(tmp_dir, domain.filename)
        stories_path = os.path.join(data_path, stories.filename)
        config_path = os.path.join(tmp_dir, config.filename)

        Utility.write_to_file(nlu_path, await nlu.read())
        Utility.write_to_file(domain_path, await domain.read())
        Utility.write_to_file(stories_path, await stories.read())
        Utility.write_to_file(config_path, await config.read())

        training_file_loc['rules'] = await DataUtility.write_rule_data(data_path, rules)
        training_file_loc['http_action'] = await DataUtility.write_http_data(tmp_dir, http_action)
        training_file_loc['nlu'] = nlu_path
        training_file_loc['config'] = config_path
        training_file_loc['stories'] = stories_path
        training_file_loc['domain'] = domain_path
        training_file_loc['root'] = tmp_dir
        return training_file_loc

    @staticmethod
    async def write_rule_data(data_path: str, rules: File = None):
        """
        writes the rule data to file and returns the file path

        :param data_path: path of the data files
        :param rules: rules data
        :return: rule file path
        """
        if rules and rules.filename:
            rules_path = os.path.join(data_path, rules.filename)
            Utility.write_to_file(rules_path, await rules.read())
            return rules_path
        else:
            return None

    @staticmethod
    async def write_http_data(temp_path: str, http_action: File = None):
        """
       writes the http_actions data to file and returns the file path

       :param temp_path: path of the temporary directory
       :param http_action: http_action data
       :return: http_action file path
       """
        if http_action and http_action.filename:
            http_path = os.path.join(temp_path, http_action.filename)
            Utility.write_to_file(http_path, await http_action.read())
            return http_path
        else:
            return None

    @staticmethod
    def extract_text_and_entities(text: Text):
        """
        extract entities and plain text from markdown intent example

        :param text: markdown intent example
        :return: plain intent, list of extracted entities
        """
        from rasa.shared.nlu.constants import TEXT
        from rasa.shared.nlu.training_data import entities_parser
        example = entities_parser.parse_training_example(text)
        return example.get(TEXT), example.get('entities', None)

    @staticmethod
    def __extract_response_button(buttons: Dict):
        """
        used to prepare ResponseButton by extracting buttons configuration from bot utterance

        :param buttons: button configuration in bot response
        :return: yields ResponseButton
        """
        from .data_objects import ResponseButton

        for button in buttons:
            yield ResponseButton._from_son(button)

    @staticmethod
    def prepare_response(value: Dict):
        """
        used to prepare bot utterance either Text or Custom for saving in Mongo

        :param value: utterance value
        :return: response type, response object
        """
        from .data_objects import ResponseText, ResponseCustom
        if RESPONSE.Text.value in value:
            response_text = ResponseText()
            response_text.text = str(value[RESPONSE.Text.value]).strip()
            if RESPONSE.IMAGE.value in value:
                response_text.image = value[RESPONSE.IMAGE.value]
            if RESPONSE.CHANNEL.value in value:
                response_text.channel = value["channel"]
            if RESPONSE.BUTTONS.value in value:
                response_text.buttons = list(
                    DataUtility.__extract_response_button(value[RESPONSE.BUTTONS.value])
                )
            data = response_text
            response_type = "text"
        elif RESPONSE.CUSTOM.value in value:
            data = ResponseCustom._from_son(
                {RESPONSE.CUSTOM.value: value[RESPONSE.CUSTOM.value]}
            )
            response_type = "custom"
        else:
            response_type = None
            data = None
        return response_type, data

    @staticmethod
    def get_rasa_core_policies():
        from rasa.core.policies import registry
        return list(Utility.get_imports(registry.__file__))

    @staticmethod
    def trigger_data_generation_event(bot: str, user: str, token: str):
        try:
            event_url = Utility.environment['data_generation']['event_url']
            logger.info("Training data generator event started")
            response = requests.post(event_url, headers={'content-type': 'application/json'},
                                     json={'user': user, 'token': token})
            logger.info("Training data generator event completed" + response.content.decode('utf8'))
        except Exception as e:
            logger.error(str(e))
            TrainingDataGenerationProcessor.set_status(bot=bot,
                                                       user=user,
                                                       status=EVENT_STATUS.FAIL.value,
                                                       exception=str(e))

    @staticmethod
    def get_interpreter(model_path):
        from rasa.model import get_model, get_model_subdirectories
        from rasa.core.interpreter import create_interpreter
        try:
            with get_model(model_path) as unpacked_model:
                _, nlu_model = get_model_subdirectories(unpacked_model)
                _interpreter = create_interpreter(
                    nlu_model
                )
        except Exception:
            logger.debug(f"Could not load interpreter from '{model_path}'.")
            _interpreter = None
        return _interpreter

    @staticmethod
    def validate_flow_events(events, event_type, name):
        from rasa.shared.core.constants import RULE_SNIPPET_ACTION_NAME
        Utility.validate_document_list(events)
        if event_type == "STORY" and events[0].type != "user":
            raise ValidationError("First event should be an user")

        if event_type == "RULE":
            if events[0].name == RULE_SNIPPET_ACTION_NAME and events[0].type == "action":
                if events[1].type != "user":
                    raise ValidationError('First event should be an user or conversation_start action')
            else:
                if events[0].type != "user":
                    raise ValidationError('First event should be an user or conversation_start action')

        if events[len(events) - 1].type == "user":
            raise ValidationError("user event should be followed by action")

        intents = 0
        for i, j in enumerate(range(1, len(events))):
            if events[i].type == "user":
                intents = intents + 1
            if events[i].type == "user" and events[j].type == "user":
                raise ValidationError("Found 2 consecutive user events")
            if event_type == "RULE" and intents > 1:
                raise ValidationError(
                    f"""Found rules '{name}' that contain more than user event.\nPlease use stories for this case""")

    @staticmethod
    def load_fallback_actions(bot: Text):
        from .processor import MongoProcessor

        mongo_processor = MongoProcessor()
        config = mongo_processor.load_config(bot)
        fallback_action = DataUtility.parse_fallback_action(config)
        nlu_fallback_action = MongoProcessor.fetch_nlu_fallback_action(bot)
        return fallback_action, nlu_fallback_action

    @staticmethod
    def parse_fallback_action(config: Dict):
        fallback_action = "action_default_fallback"
        action_fallback = next((comp for comp in config['policies'] if comp["name"] == "RulePolicy"), None)
        if action_fallback:
            fallback_action = action_fallback.get("core_fallback_action_name", fallback_action)
        return fallback_action

    @staticmethod
    def load_default_actions():
        from kairon.importer.validator.file_validator import DEFAULT_ACTIONS

        return list(DEFAULT_ACTIONS - {"action_default_fallback", "action_two_stage_fallback"})

    @staticmethod
    def get_template_type(story):
        """
        Retrieve template type(either QnA or Custom) from events in the flow.
        Receives a dict or list and returns its type.
        """
        from rasa.shared.core.constants import RULE_SNIPPET_ACTION_NAME
        from rasa.shared.core.events import UserUttered, ActionExecuted

        template_type = 'CUSTOM'
        if isinstance(story, Dict):
            steps = story['steps']
            if len(steps) == 2 and steps[0]['type'] == StoryStepType.intent and steps[1]['type'] == StoryStepType.bot:
                template_type = 'Q&A'
        else:
            if (
                    len(story) == 2 and
                    story[0].type == UserUttered.type_name and
                    story[1].type == ActionExecuted.type_name and
                    story[1].name.startswith("utter_")
            ) or (
                    len(story) == 3 and
                    story[0].name == RULE_SNIPPET_ACTION_NAME and
                    story[0].type == ActionExecuted.type_name and
                    story[1].type == UserUttered.type_name and
                    story[2].type == ActionExecuted.type_name and
                    story[2].name.startswith("utter_")
            ):
                template_type = 'Q&A'
        return template_type

    @staticmethod
    def get_channel_endpoint(channel_config: dict):
        from kairon.shared.auth import Authentication
        from kairon.shared.constants import ChannelTypes
        token, _ = Authentication.generate_integration_token(
            channel_config['bot'], channel_config['user'], role=ACCESS_ROLES.CHAT.value,
            access_limit=[f"/api/bot/{channel_config['connector_type']}/{channel_config['bot']}/.+"],
            token_type=TOKEN_TYPE.CHANNEL.value
        )
        if channel_config['connector_type'] == ChannelTypes.MSTEAMS.value:
            token = DataUtility.save_channel_metadata(config=channel_config, token=token)

        channel_endpoint = urljoin(
            Utility.environment['model']['agent']['url'],
            f"/api/bot/{channel_config['connector_type']}/{channel_config['bot']}/{token}"
        )
        return channel_endpoint

    @staticmethod
    def save_channel_metadata(**kwargs):
        token = kwargs["token"]
        channel_config = kwargs.get("config")
        hashedtoken = hash(token).__str__()
        encrypted_token = Utility.encrypt_message(token)
        channel_config.meta_config = {"secrethash": hashedtoken, "secrettoken": encrypted_token}
        channel_config.save(validate=False)
        return hashedtoken

    @staticmethod
    def validate_existing_data_train(bot: Text):

        from kairon.shared.data.data_objects import Stories
        from kairon.shared.data.data_objects import Intents
        from kairon.shared.data.data_objects import Rules

        intent_count = Intents.objects(bot=bot, status=True).count()
        stories_count = Stories.objects(bot=bot, status=True).count()
        rule_count = Rules.objects(bot=bot, status=True).count()

        if intent_count < 2 or (stories_count < 2 and rule_count < 2):
            raise AppException('Please add at least 2 flows and 2 intents before training the bot!')

    @staticmethod
    def validate_faq_training_data(bot: Text, df: DataFrame):
        '''
        Checks whether there are duplicates between file and the existing bot data.
        Also validates whether there are duplicates within the file data.
        Total count of training examples and responses are recorded.

        :param bot: bot id
        :param df: dataframe from user given file
        :return: error_summary and component_count
        '''
        from kairon.shared.data.processor import MongoProcessor

        processor = MongoProcessor()
<<<<<<< HEAD
        error_summary = {'intents': [], 'utterances': [], 'training_examples': [], 'questions': [], 'answer': []}
        component_count = {'intents': 0, 'utterances': 0, 'stories': 0, 'rules': 0, 'training_examples': 0, 
                           'questions': 0, 'answer': 0, 'domain': {'intents': 0, 'utterances': 0}}
=======
        error_summary = {'intents': [], 'utterances': [], 'training_examples': []}
        component_count = {'intents': 0, 'utterances': 0, 'stories': 0, 'rules': 0, 'training_examples': 0, 
                           'domain': {'intents': 0, 'utterances': 0}}
>>>>>>> 11892c36
        if df.empty:
            raise AppException("No data found!")
        existing_responses = processor.fetch_list_of_response(bot=bot)
        existing_training_examples = processor.get_training_examples_as_dict(bot)
        existing_training_examples = {k.lower(): v for k, v in existing_training_examples.items()}

        # Iterate over excel/csv
        for index, row in df.iterrows():

            # Validate Training examples and keep count
            for question in row['questions'].split('\n'):
                if Utility.check_empty_string(question):
<<<<<<< HEAD
                    error_summary['questions'].append(f"Empty questions found at index {index + 1} for response '{row['answer']}'")
                if question.lower() in existing_training_examples:
                    error_summary['questions'].append(f"Phrase '{question}' already exists in the bot!")
                component_count['questions'] = component_count['questions'] + 1

            # Validate response and keep count
            if Utility.check_empty_string(row['answer']):
                error_summary['answer'].append(f"Empty answer found at index {index + 1}")
            if {'text': row['answer']} in existing_responses:
                error_summary['answer'].append(f"Answer '{row['answer']}' already exists in the bot!")
            component_count['answer'] = component_count['answer'] + 1
=======
                    error_summary['training_examples'].append(f"Empty questions found at index {index + 1} for response '{row['answer']}'")
                if question.lower() in existing_training_examples:
                    error_summary['training_examples'].append(f"Phrase '{question}' already exists in the bot!")
                component_count['training_examples'] = component_count['training_examples'] + 1

            # Validate response and keep count
            if Utility.check_empty_string(row['answer']):
                error_summary['utterances'].append(f"Empty answer found at index {index + 1}")
            if {'text': row['answer']} in existing_responses:
                error_summary['utterances'].append(f"Answer '{row['answer']}' already exists in the bot!")
            component_count['utterances'] = component_count['utterances'] + 1
>>>>>>> 11892c36

        # Duplicates within the given data
        duplicate_question = DataUtility.get_duplicate_values(df, 'questions')
        duplicate_utterance = DataUtility.get_duplicate_values(df, 'answer')
        if duplicate_question:
<<<<<<< HEAD
            error_summary['questions'].append(f"Found duplicate phrases within the given data - {duplicate_question}")
        if duplicate_utterance:
            error_summary['answer'].append(f"Found duplicate answers within the given data - {duplicate_utterance}")
=======
            error_summary['training_examples'].append(f"Found duplicate phrases within the given data - {duplicate_question}")
        if duplicate_utterance:
            error_summary['utterances'].append(f"Found duplicate answers within the given data - {duplicate_utterance}")
>>>>>>> 11892c36
        return error_summary, component_count

    @staticmethod
    def get_duplicate_values(df: DataFrame, column_name: Text):
        '''
        Checks whether there are duplicates in a particular column.

        :param df: dataframe from user given file
        :param column_name: column on which duplicates are to be found
        :return: duplicates
        '''
        column_data = pd.DataFrame()
        column_data[column_name] = df.apply(lambda x: x[column_name].split("\n"), axis=1)
        new_line_splitted_data = column_data[column_name].explode()
        duplicates = new_line_splitted_data[new_line_splitted_data.duplicated(keep=False)]
        duplicates = set(duplicates.unique())
        return duplicates


class ChatHistoryUtils:

    @staticmethod
    def unique_user_input(month, current_user_bot):
        from ...shared.data.processor import MongoProcessor
        response = Utility.trigger_history_server_request(
            current_user_bot,
            f'/api/history/{current_user_bot}/metrics/users/input',
            {'month': month}
        )

        user_input = response['data']
        processor = MongoProcessor()
        training_examples = processor.get_all_training_examples(bot=current_user_bot)
        queries_not_present = [query for query in user_input if query['_id'] not in training_examples[0]]
        return queries_not_present

    @staticmethod
    def validate_history_endpoint(bot: Text):
        """
        Checks if the history endpoint is managed by kairon or client user
        :param bot: bot id
        :return: none
        """
        # Check history endpoint
        from kairon.shared.data.processor import MongoProcessor

        mongo_processor = MongoProcessor()
        history_endpoint = mongo_processor.get_history_server_endpoint(bot)
        if history_endpoint.get('type') and history_endpoint['type'] != 'kairon':
            raise AppException(f'History server not managed by Kairon!. Manually delete the collection:{bot}')<|MERGE_RESOLUTION|>--- conflicted
+++ resolved
@@ -425,15 +425,9 @@
         from kairon.shared.data.processor import MongoProcessor
 
         processor = MongoProcessor()
-<<<<<<< HEAD
-        error_summary = {'intents': [], 'utterances': [], 'training_examples': [], 'questions': [], 'answer': []}
-        component_count = {'intents': 0, 'utterances': 0, 'stories': 0, 'rules': 0, 'training_examples': 0, 
-                           'questions': 0, 'answer': 0, 'domain': {'intents': 0, 'utterances': 0}}
-=======
         error_summary = {'intents': [], 'utterances': [], 'training_examples': []}
-        component_count = {'intents': 0, 'utterances': 0, 'stories': 0, 'rules': 0, 'training_examples': 0, 
+        component_count = {'intents': 0, 'utterances': 0, 'stories': 0, 'rules': 0, 'training_examples': 0,
                            'domain': {'intents': 0, 'utterances': 0}}
->>>>>>> 11892c36
         if df.empty:
             raise AppException("No data found!")
         existing_responses = processor.fetch_list_of_response(bot=bot)
@@ -446,19 +440,6 @@
             # Validate Training examples and keep count
             for question in row['questions'].split('\n'):
                 if Utility.check_empty_string(question):
-<<<<<<< HEAD
-                    error_summary['questions'].append(f"Empty questions found at index {index + 1} for response '{row['answer']}'")
-                if question.lower() in existing_training_examples:
-                    error_summary['questions'].append(f"Phrase '{question}' already exists in the bot!")
-                component_count['questions'] = component_count['questions'] + 1
-
-            # Validate response and keep count
-            if Utility.check_empty_string(row['answer']):
-                error_summary['answer'].append(f"Empty answer found at index {index + 1}")
-            if {'text': row['answer']} in existing_responses:
-                error_summary['answer'].append(f"Answer '{row['answer']}' already exists in the bot!")
-            component_count['answer'] = component_count['answer'] + 1
-=======
                     error_summary['training_examples'].append(f"Empty questions found at index {index + 1} for response '{row['answer']}'")
                 if question.lower() in existing_training_examples:
                     error_summary['training_examples'].append(f"Phrase '{question}' already exists in the bot!")
@@ -470,21 +451,14 @@
             if {'text': row['answer']} in existing_responses:
                 error_summary['utterances'].append(f"Answer '{row['answer']}' already exists in the bot!")
             component_count['utterances'] = component_count['utterances'] + 1
->>>>>>> 11892c36
 
         # Duplicates within the given data
         duplicate_question = DataUtility.get_duplicate_values(df, 'questions')
         duplicate_utterance = DataUtility.get_duplicate_values(df, 'answer')
         if duplicate_question:
-<<<<<<< HEAD
-            error_summary['questions'].append(f"Found duplicate phrases within the given data - {duplicate_question}")
-        if duplicate_utterance:
-            error_summary['answer'].append(f"Found duplicate answers within the given data - {duplicate_utterance}")
-=======
             error_summary['training_examples'].append(f"Found duplicate phrases within the given data - {duplicate_question}")
         if duplicate_utterance:
             error_summary['utterances'].append(f"Found duplicate answers within the given data - {duplicate_utterance}")
->>>>>>> 11892c36
         return error_summary, component_count
 
     @staticmethod
