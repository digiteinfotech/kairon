--- conflicted
+++ resolved
@@ -155,8 +155,8 @@
             message_id=msg_id,
             errors=status_data.get('errors', []),
             bot=bot,
-<<<<<<< HEAD
-            user=user
+            user=user,
+            campaign_id=campaign_id
         ).save()
 
     @staticmethod
@@ -164,8 +164,3 @@
         channel = ChatDataProcessor.get_channel_config(bot=bot, connector_type="instagram", mask_characters=False)
         comment_response = channel.get("config", {}).get("static_comment_reply")
         return comment_response
-=======
-            user=user,
-            campaign_id=campaign_id
-        ).save()
->>>>>>> eb1a360c
