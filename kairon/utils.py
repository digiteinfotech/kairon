import os
import re
import shutil
import string
import tempfile
from datetime import datetime, timedelta
from glob import glob, iglob
from html import escape
from pathlib import Path
from io import BytesIO
from secrets import choice
from smtplib import SMTP
from typing import Text, List, Dict
from fastapi import File
from rasa.shared.core.training_data.story_writer.yaml_story_writer import YAMLStoryWriter
from rasa.utils.endpoints import EndpointConfig
import requests
import yaml
from fastapi.security import OAuth2PasswordBearer
from jwt import encode, decode
from mongoengine import StringField, ListField
from mongoengine.document import BaseDocument, Document
from mongoengine.errors import ValidationError
from passlib.context import CryptContext
from password_strength import PasswordPolicy
from password_strength.tests import Special, Uppercase, Numbers, Length
from pymongo.errors import InvalidURI
from pymongo.uri_parser import (
    SRV_SCHEME_LEN,
    SCHEME,
    SCHEME_LEN,
    SRV_SCHEME,
    parse_userinfo,
)
from rasa.shared.constants import DEFAULT_CONFIG_PATH, DEFAULT_DATA_PATH, DEFAULT_DOMAIN_PATH
from rasa.shared.constants import DEFAULT_MODELS_PATH
from rasa.shared.nlu.constants import TEXT
from rasa.core import config as configuration
from rasa.core.tracker_store import MongoTrackerStore
from rasa.shared.core.training_data.structures import StoryGraph
from rasa.shared.importers.rasa import Domain
from rasa.nlu.components import ComponentBuilder
from rasa.nlu.config import RasaNLUModelConfig
from rasa.shared.nlu.training_data.training_data import TrainingData
from rasa.shared.nlu.training_data.formats.markdown import MarkdownReader
from rasa.shared.nlu.training_data import entities_parser
from smart_config import ConfigLoader
from validators import ValidationFailure
from validators import email as mail_check

from .action_server.data_objects import HttpActionConfig
from .api.models import HttpActionParametersResponse, HttpActionConfigResponse
from .data_processor.constant import TRAINING_DATA_GENERATOR_STATUS
from .exceptions import AppException
from kairon.data_processor.cache import InMemoryAgentCache
from loguru import logger

class Utility:
    """Class contains logic for various utilities"""

    pwd_context = CryptContext(schemes=["bcrypt"], deprecated="auto")
    oauth2_scheme = OAuth2PasswordBearer(tokenUrl="/api/auth/login")
    environment = {}
    password_policy = PasswordPolicy.from_names(
        length=8,  # min length: 8
        uppercase=1,  # need min. 1 uppercase letters
        numbers=1,  # need min. 1 digits
        special=1,  # need min. 1 special characters
    )
    markdown_reader = MarkdownReader()
    email_conf = {}

    @staticmethod
    def check_empty_string(value: str):
        """
        checks for empty string

        :param value: string value
        :return: boolean
        """
        if not value:
            return True
        if not value.strip():
            return True
        else:
            return False

    @staticmethod
    def prepare_nlu_text(example: Text, entities: List[Dict]):
        """
        combines plain text and entities into training example format

        :param example: training example plain text
        :param entities: list of entities
        :return: trianing example combine with enities
        """
        if not Utility.check_empty_string(example):
            if entities:
                for entity in entities:
                    example = example.replace(
                        entity["value"],
                        "[" + entity["value"] + "](" + entity["entity"] + ")",
                    )
        return example

    @staticmethod
    def validate_document_list(documents: List[BaseDocument]):
        """
        validates list of documents

        :param documents: list of documents
        :return: None
        """
        if documents:
            for document in documents:
                document.validate()

    @staticmethod
    def load_yaml(file: Text):
        """
        loads yaml file

        :param file: yaml file path
        :return: dict
        """
        with open(file) as fp:
            return yaml.safe_load(fp)

    @staticmethod
    def load_evironment():
        """
        Loads the environment variables and their values from the
        system.yaml file for defining the working environment of the app

        :return: None
        """
        Utility.environment = ConfigLoader(os.getenv("system_file", "./system.yaml")).get_config()

    @staticmethod
    def validate_fields(fields: Dict, data: Dict):
        """
        validate fields

        :param fields: fields
        :param data: data
        :return: None
        """
        error = ""
        for key, value in fields.items():
            if isinstance(value, StringField):
                if data[key] != None and str(data["key"]).strip():
                    error += "\n " + key + " cannot be empty or blank spaces"
            elif isinstance(value, ListField):
                if value.required and value:
                    error += "\n " + key + " cannot be empty"
        if error:
            raise error

    @staticmethod
    def is_exist(
            document: Document, exp_message: Text = None, raise_error=True, *args, **kwargs
    ):
        """
        check if document exist

        :param document: document type
        :param exp_message: exception message
        :param raise_error: boolean to raise exception
        :param kwargs: filter parameters
        :return: boolean
        """
        doc = document.objects(**kwargs)
        if doc.__len__():
            if raise_error:
                if Utility.check_empty_string(exp_message):
                    raise AppException("Exception message cannot be empty")
                raise AppException(exp_message)
            else:
                return True
        else:
            if not raise_error:
                return False

    @staticmethod
    def verify_password(plain_password, hashed_password):
        """
        verify password on constant time

        :param plain_password: user password
        :param hashed_password: saved password
        :return: boolean
        """
        return Utility.pwd_context.verify(plain_password, hashed_password)

    @staticmethod
    def get_password_hash(password):
        """
        convert plain password to hashed

        :param password: plain password
        :return: hashed password
        """
        if not Utility.check_empty_string(password):
            return Utility.pwd_context.hash(password)

    @staticmethod
    def get_latest_file(folder):
        """
        fetches latest file from folder

        :param folder: folder path
        :return: latest file
        """
        if not os.path.exists(folder):
            raise AppException("Folder does not exists!")
        return max(iglob(folder + "/*"), key=os.path.getctime)

    @staticmethod
    def check_empty_list_elements(items: List[Text]):
        """
        checks if any of the input strings are empty

        :param items: text list
        :return: boolean
        """
        for item in items:
            if Utility.check_empty_string(item):
                return True
        return False

    @staticmethod
    def deploy_model(endpoint: Dict, bot: Text):
        """
        deploys the model to the specified endpoint

        :param endpoint: endpoint configuration
        :param bot: bot id
        :return: endpoint deployed response
        """
        if not endpoint or not endpoint.get("bot_endpoint"):
            raise AppException("Please configure the bot endpoint for deployment!")
        headers = {"Content-type": "application/json", "Accept": "text/plain"}
        url = endpoint["bot_endpoint"].get("url")
        if endpoint["bot_endpoint"].get("token_type") and endpoint["bot_endpoint"].get(
                "token"
        ):
            headers["Authorization"] = (
                    endpoint["bot_endpoint"].get("token_type")
                    + " "
                    + endpoint["bot_endpoint"].get("token")
            )
        try:
            model_file = Utility.get_latest_file(os.path.join(DEFAULT_MODELS_PATH, bot))
            response = requests.put(
                url + "/model", json={"model_file": model_file}, headers=headers,
            )

            if response.status_code == 204:
                result = "Model was successfully replaced."
            else:
                json_response = response.json()
                if isinstance(json_response, str):
                    result = escape(json_response)
                elif isinstance(json_response, dict):
                    if "message" in json_response:
                        result = escape(json_response["message"])
                    elif "reason" in json_response:
                        result = escape(json_response["reason"])
                    else:
                        result = None
                else:
                    result = None
        except requests.exceptions.ConnectionError:
            raise AppException("Host is not reachable")
        except Exception as e:
            raise AppException(e)
        return result, model_file

    @staticmethod
    def generate_password(size=8, chars=string.ascii_letters + string.digits):
        """
        generates password

        :param size: size of password
        :param chars: password combination
        :return: generated password
        """
        return "".join(choice(chars) for _ in range(size))

    @staticmethod
    async def save_training_files(nlu: File, domain: File, config: File, stories: File, rules: File = None, http_action: File = None):
        """
        convert mongo data  to individual files

        :param nlu: nlu data
        :param domain: domain data
        :param stories: stories data
        :param config: config data
        :param rules: rules data
        :param http_action: http actions data
        :return: files path
        """
        training_file_loc = {}
        tmp_dir = tempfile.mkdtemp()
        data_path = os.path.join(tmp_dir, DEFAULT_DATA_PATH)
        os.makedirs(data_path)

        nlu_path = os.path.join(data_path, nlu.filename)
        domain_path = os.path.join(tmp_dir, domain.filename)
        stories_path = os.path.join(data_path, stories.filename)
        config_path = os.path.join(tmp_dir, config.filename)

        Utility.write_to_file(nlu_path, await nlu.read())
        Utility.write_to_file(domain_path, await domain.read())
        Utility.write_to_file(stories_path, await stories.read())
        Utility.write_to_file(config_path, await config.read())

        training_file_loc['rules'] = await Utility.write_rule_data(data_path, rules)
        training_file_loc['http_action'] = await Utility.write_http_data(tmp_dir, http_action)
        training_file_loc['nlu'] = nlu_path
        training_file_loc['config'] = config_path
        training_file_loc['stories'] = stories_path
        training_file_loc['domain'] = domain_path
        training_file_loc['root'] = tmp_dir
        return training_file_loc

    @staticmethod
<<<<<<< HEAD
    async def write_rule_data(data_path: str, rules: File = None):
        """
        writes the rule data to file and returns the file path

        :param data_path: path of the data files
        :param rules: rules data
        :return: rule file path
        """
        if rules and rules.filename:
            rules_path = os.path.join(data_path, rules.filename)
            Utility.write_to_file(rules_path, await rules.read())
            return rules_path
        else:
            return None

    @staticmethod
    async def write_http_data(temp_path: str, http_action: File = None):
        """
       writes the http_actions data to file and returns the file path

       :param temp_path: path of the temporary directory
       :param http_action: http_action data
       :return: http_action file path
       """
        if http_action and http_action.filename:
            http_path = os.path.join(temp_path, http_action.filename)
            Utility.write_to_file(http_path, await http_action.read())
            return http_path
        else:
            return None

    @staticmethod
    def write_training_data(nlu: TrainingData, domain: Domain, config: dict,
                            stories: StoryGraph, rules: StoryGraph = None, http_action: dict = None):
=======
    def write_training_data(nlu: TrainingData, domain, config: dict,
                            stories: StoryGraph, rules: StoryGraph = None):
>>>>>>> 666328bd
        """
        convert mongo data  to individual files

        :param nlu: nlu data
        :param domain: domain data
        :param stories: stories data
        :param config: config data
        :param rules: rules data
        :param http_action: http actions data
        :return: files path
        """
        temp_path = tempfile.mkdtemp()
        data_path = os.path.join(temp_path, DEFAULT_DATA_PATH)
        os.makedirs(data_path)
        nlu_path = os.path.join(data_path, "nlu.yml")
        domain_path = os.path.join(temp_path, DEFAULT_DOMAIN_PATH)
        stories_path = os.path.join(data_path, "stories.yml")
        config_path = os.path.join(temp_path, DEFAULT_CONFIG_PATH)
        rules_path = os.path.join(data_path, "rules.yml")
        http_path = os.path.join(temp_path, "http_action.yml")

        nlu_as_str = nlu.nlu_as_yaml().encode()
        config_as_str = yaml.dump(config).encode()

        if isinstance(domain, Domain):
            domain_as_str = domain.as_yaml().encode()
            Utility.write_to_file(domain_path, domain_as_str)
        elif isinstance(domain, Dict):
            yaml.safe_dump(domain, open(domain_path, "w"))
        Utility.write_to_file(nlu_path, nlu_as_str)
        Utility.write_to_file(config_path, config_as_str)
        YAMLStoryWriter().dump(stories_path, stories.story_steps)
        if rules:
            YAMLStoryWriter().dump(rules_path, rules.story_steps)
        if http_action:
            http_as_str = yaml.dump(http_action).encode()
            Utility.write_to_file(http_path, http_as_str)
        return temp_path

    @staticmethod
    def write_to_file(file: Text, data: bytes):
        """
        open file in binary mode

        :param file: file path
        :param data: data to write
        :return: None
        """
        with open(file, "wb") as w:
            w.write(data)
            w.flush()

    @staticmethod
    def delete_directory(path: Text):
        """
        deletes directory with all files

        :param path: directory path
        :return: None
        """
        shutil.rmtree(path)

    @staticmethod
    def create_zip_file(
<<<<<<< HEAD
            nlu: TrainingData, domain: Domain, stories: StoryGraph, config: Dict, bot: Text, rules: StoryGraph = None,
            http_action: Dict = None
=======
            nlu: TrainingData, domain, stories: StoryGraph, config: Dict, bot: Text, rules: StoryGraph = None
>>>>>>> 666328bd
    ):
        """
        adds training files to zip

        :param nlu: nlu data
        :param domain: domain data
        :param stories: stories data
        :param config: config data
        :param http_action: http actions data
        :param bot: bot id
        :return: None
        """
        directory = Utility.write_training_data(
            nlu,
            domain,
            config,
            stories,
            rules,
            http_action
        )
        zip_path = os.path.join(tempfile.gettempdir(), bot)
        zip_file = shutil.make_archive(zip_path, format="zip", root_dir=directory)
        shutil.rmtree(directory)
        return zip_file

    @staticmethod
    def load_file_in_memory(file: Text):
        """
        load file in memory

        :param file: file path
        :return: bytes
        """
        data = BytesIO()
        with open(file, "rb") as fo:
            data.write(fo.read())
        data.seek(0)
        os.remove(file)
        return data

    @staticmethod
    def valid_password(password: Text):
        """
        validate password against password policy

        :param password: password
        :return: None
        :exception: list of failed policies
        """
        results = Utility.password_policy.test(password)
        if results:
            response = []
            for result in results:
                if isinstance(result, Length):
                    response.append("Password length must be " + str(result.length))
                elif isinstance(result, Special):
                    response.append("Missing " + str(result.count) + " special letter")
                elif isinstance(result, Uppercase):
                    response.append(
                        "Missing " + str(result.count) + " uppercase letter"
                    )
                elif isinstance(result, Numbers):
                    response.append("Missing " + str(result.count) + "number")

            if response:
                raise AppException("\n".join(response))

    @staticmethod
    def delete_document(documents: List[Document], bot: Text, user: Text, **kwargs):
        """
        perform soft delete on list of mongo collections

        :param documents: list of mongo collections
        :param bot: bot id
        :param user: user id
        :return: NONE
        """
        for document in documents:
            kwargs['bot'] = bot
            update = {'set__user': user, 'set__timestamp': datetime.utcnow()}
            if "status" in document._db_field_map:
                kwargs['status'] = True
                update['set__status'] = False
            fetched_documents = document.objects(**kwargs)
            if fetched_documents.count() > 0:
                fetched_documents.update(**update)


    @staticmethod
    def extract_user_password(uri: str):
        """
        extract username, password and host with port from mongo uri

        :param uri: mongo uri
        :return: username, password, scheme, hosts
        """
        if uri.startswith(SCHEME):
            scheme_free = uri[SCHEME_LEN:]
            scheme = uri[:SCHEME_LEN]
        elif uri.startswith(SRV_SCHEME):
            scheme_free = uri[SRV_SCHEME_LEN:]
            scheme = uri[:SRV_SCHEME_LEN]
        else:
            raise InvalidURI(
                "Invalid URI scheme: URI must "
                "begin with '%s' or '%s'" % (SCHEME, SRV_SCHEME)
            )

        if not scheme_free:
            raise InvalidURI("Must provide at least one hostname or IP.")

        host_part, _, _ = scheme_free.partition("/")
        if "@" in host_part:
            userinfo, _, hosts = host_part.rpartition("@")
            user, passwd = parse_userinfo(userinfo)
            return user, passwd, scheme + hosts
        else:
            return None, None, scheme + host_part

    @staticmethod
    def get_local_mongo_store(bot: Text, domain: Domain):
        """
        create local mongo tracker

        :param bot: bot id
        :param domain: domain data
        :return: mongo tracker
        """
        username, password, url, db_name = Utility.get_local_db()
        return MongoTrackerStore(
            domain=domain,
            host=url,
            db=db_name,
            collection=bot,
            username=username,
            password=password,
        )

    @staticmethod
    def special_match(strg, search=re.compile(r"[^a-zA-Z0-9_]").search):
        """
        check if string contains special character other than allowed ones

        :param strg: text value
        :param search: search pattern
        :return: boolen
        """
        return bool(search(strg))

    @staticmethod
    def extract_text_and_entities(text: Text):
        """
        extract entities and plain text from markdown intent example

        :param text: markdown intent example
        :return: plain intent, list of extracted entities
        """
        example = entities_parser.parse_training_example(text)
        return example.get(TEXT), example.get('entities',[])

    @staticmethod
    def __extract_response_button(buttons: Dict):
        """
        used to prepare ResponseButton by extracting buttons configuration from bot utterance

        :param buttons: button configuration in bot response
        :return: yields ResponseButton
        """
        from .data_processor.data_objects import ResponseButton

        for button in buttons:
            yield ResponseButton._from_son(button)

    @staticmethod
    def prepare_response(value: Dict):
        """
        used to prepare bot utterance either Text or Custom for saving in Mongo

        :param value: utterance value
        :return: response type, response object
        """
        from .data_processor.constant import RESPONSE
        from .data_processor.data_objects import ResponseText, ResponseCustom

        if RESPONSE.Text.value in value:
            response_text = ResponseText()
            response_text.text = str(value[RESPONSE.Text.value]).strip()
            if RESPONSE.IMAGE.value in value:
                response_text.image = value[RESPONSE.IMAGE.value]
            if RESPONSE.CHANNEL.value in value:
                response_text.channel = value["channel"]
            if RESPONSE.BUTTONS.value in value:
                response_text.buttons = list(
                    Utility.__extract_response_button(value[RESPONSE.BUTTONS.value])
                )
            data = response_text
            response_type = "text"
        elif RESPONSE.CUSTOM.value in value:
            data = ResponseCustom._from_son(
                {RESPONSE.CUSTOM.value: value[RESPONSE.CUSTOM.value]}
            )
            response_type = "custom"
        else:
            response_type = None
            data =None
        return response_type, data

    @staticmethod
    def list_directories(path: Text):
        """
        list all the directories in given path

        :param path: directory path
        :return: list of directories
        """
        return list(os.listdir(path))

    @staticmethod
    def list_files(path: Text, extensions=None):
        """
        list all the files in directory

        :param path: directory path
        :param extensions: extension to search
        :return: file list
        """
        if extensions is None:
            extensions = ["yml", "yaml"]
        files = [glob(os.path.join(path, "*." + extension)) for extension in extensions]
        return sum(files, [])

    @staticmethod
    def validate_rasa_config(config: Dict):
        """
        validates bot config.yml content for invalid entries

        :param config: configuration
        :return: None
        """
        rasa_config = RasaNLUModelConfig(config)
        component_builder = ComponentBuilder()
        for i in range(len(rasa_config.pipeline)):
            component_cfg = rasa_config.for_component(i)
            component_builder.create_component(component_cfg, rasa_config)

        configuration.load(config)

    @staticmethod
    def load_email_configuration():
        """
            Loads the variables from the
            email.yaml file
        """

        Utility.email_conf = ConfigLoader(os.getenv("EMAIL_CONF", "./email.yaml")).get_config()

    @staticmethod
    async def validate_and_send_mail(email: str, subject: str, body: str):
        """
        Used to validate the parameters of the mail to be sent

        :param email: email id of the recipient
        :param subject: subject of the mail
        :param body: body or message of the mail
        :return: None
        """
        if isinstance(mail_check(email), ValidationFailure):
            raise AppException("Please check if email is valid")

        if (
                Utility.check_empty_string(subject)
                or Utility.check_empty_string(body)
        ):
            raise ValidationError(
                "Subject and body of the mail cannot be empty or blank space"
            )
        await Utility.trigger_smtp(email, subject, body)

    @staticmethod
    async def trigger_smtp(email: str, subject: str, body: str):
        """
        Sends an email to the mail id of the recipient

        :param email: the mail id of the recipient
        :param subject: the subject of the mail
        :param body: the body of the mail
        :return: None
        """
        smtp = SMTP(Utility.email_conf["email"]["sender"]["service"],
                    port=Utility.email_conf["email"]["sender"]["port"])
        smtp.connect(Utility.email_conf["email"]["sender"]["service"], Utility.email_conf["email"]["sender"]["port"])
        if Utility.email_conf["email"]["sender"]["tls"]:
            smtp.starttls()
        smtp.login(Utility.email_conf["email"]["sender"]["userid"] if
                   Utility.email_conf["email"]["sender"]["userid"] else
                   Utility.email_conf["email"]["sender"]["email"],
                   Utility.email_conf["email"]["sender"]["password"])
        from_addr = Utility.email_conf["email"]["sender"]["email"]
        msg = "From: %s\nTo: %s\nSubject: %s\n\n\n%s" % (from_addr, email, subject, body)
        msg = msg.encode('utf-8')
        smtp.sendmail(from_addr, email, msg)
        smtp.quit()

    @staticmethod
    def generate_token(email: str, minutes_to_expire=1440):
        """
        Used to encode the mail id into a token

        :param email: mail id of the recipient
        :param minutes_to_expire: time in minutes until the token expires
        :return: the token with encoded mail id
        """
        data = {"mail_id": email}
        expire = datetime.utcnow() + timedelta(minutes=minutes_to_expire)
        data.update({"exp": expire})
        encoded_jwt = encode(
            data,
            Utility.environment['security']["secret_key"],
            algorithm=Utility.environment['security']["algorithm"],
        ).decode("utf-8")
        return encoded_jwt

    @staticmethod
    def verify_token(token: str):
        """
        Used to check if token is valid

        :param token: the token from the confirmation link
        :return: mail id
        """
        try:

            decoded_jwt = decode(
                token,
                Utility.environment['security']["secret_key"],
                algorithm=Utility.environment['security']["algorithm"],
            )
            mail = decoded_jwt["mail_id"]
            return mail

        except Exception:
            raise AppException("Invalid token")

    @staticmethod
    def get_local_db():
        db_url = Utility.environment['database']["url"]
        db_name = Utility.environment['database']["test_db"]
        username, password, url = Utility.extract_user_password(db_url)
        return username, password, url, db_name

    @staticmethod
    def get_timestamp_previous_month(month: int):
        start_time = datetime.now() - timedelta(month * 30, seconds=0, minutes=0, hours=0)
        return start_time.timestamp()

    @staticmethod
    def build_http_response_object(http_action_config: HttpActionConfig, user: str, bot: str):
        """
        Builds a new HttpActionConfigResponse object from HttpActionConfig object.
        :param http_action_config: HttpActionConfig object containing configuration for the Http action
        :param user: user id
        :param bot: bot id
        :return: HttpActionConfigResponse containing configuration for Http action
        """
        http_params = [
            HttpActionParametersResponse(key=param.key, value=param.value, parameter_type=param.parameter_type)
            for param in
            http_action_config.params_list]
        response = HttpActionConfigResponse(
            auth_token=http_action_config.auth_token,
            action_name=http_action_config.action_name,
            response=http_action_config.response,
            http_url=http_action_config.http_url,
            request_method=http_action_config.request_method,
            params_list=http_params,
            user=user,
            bot=bot
        )
        return response

    @staticmethod
    def create_cache():
        return InMemoryAgentCache()

    @staticmethod
    def train_model_event(bot: str, user: str, token: str = None):
        event_url = Utility.environment['model']['train']['event_url']
        logger.info("model training event started")
        response = requests.post(event_url, headers={'content-type': 'application/json'}, json={'bot': bot, 'user': user, 'token': token})
        logger.info("model training event completed"+response.content.decode('utf8'))

    @staticmethod
    def trigger_data_generation_event(bot: str, user: str, token: str):
        try:
            event_url = Utility.environment['data_generation']['event_url']
            logger.info("Training data generator event started")
            response = requests.post(event_url, headers={'content-type': 'application/json'},
                                     json={'user': user, 'token': token})
            logger.info("Training data generator event completed" + response.content.decode('utf8'))
        except Exception as e:
            logger.error(str(e))
            from .data_processor.processor import TrainingDataGenerationProcessor
            TrainingDataGenerationProcessor.set_status(bot=bot,
                                                       user=user,
                                                       status=TRAINING_DATA_GENERATOR_STATUS.FAIL.value,
                                                       exception=str(e))


    @staticmethod
    def http_request(method: str, url: str, token: str, user: str, json: Dict = None):
        logger.info("agent event started "+url)
        headers = {'content-type': 'application/json', 'X-USER': user}
        if token:
            headers['Authorization'] = 'Bearer '+token
        response = requests.request(method, url, headers=headers, json=json)
        logger.info("agent event completed" + response.content.decode('utf8'))
        return response.content.decode('utf8')

    @staticmethod
    def get_action_url(endpoint):
        if endpoint and endpoint.get("action_endpoint"):
            return EndpointConfig(url=endpoint["action_endpoint"]["url"])
        elif Utility.environment['action'].get('url'):
            return EndpointConfig(url=Utility.environment['action'].get('url'))
        else:
            return None

    @staticmethod
    async def upload_document(doc):
        if not (doc.filename.lower().endswith('.pdf') or doc.filename.lower().endswith('.docx')):
            raise AppException("Invalid File Format")
        folder_path = 'data_generator'
        if not os.path.exists(folder_path):
            os.makedirs(folder_path)
        destination = os.path.join(folder_path, doc.filename)
        with Path(destination).open("wb") as buffer:
            shutil.copyfileobj(doc.file, buffer)
        return destination<|MERGE_RESOLUTION|>--- conflicted
+++ resolved
@@ -325,7 +325,6 @@
         return training_file_loc
 
     @staticmethod
-<<<<<<< HEAD
     async def write_rule_data(data_path: str, rules: File = None):
         """
         writes the rule data to file and returns the file path
@@ -360,10 +359,6 @@
     @staticmethod
     def write_training_data(nlu: TrainingData, domain: Domain, config: dict,
                             stories: StoryGraph, rules: StoryGraph = None, http_action: dict = None):
-=======
-    def write_training_data(nlu: TrainingData, domain, config: dict,
-                            stories: StoryGraph, rules: StoryGraph = None):
->>>>>>> 666328bd
         """
         convert mongo data  to individual files
 
@@ -428,12 +423,8 @@
 
     @staticmethod
     def create_zip_file(
-<<<<<<< HEAD
             nlu: TrainingData, domain: Domain, stories: StoryGraph, config: Dict, bot: Text, rules: StoryGraph = None,
             http_action: Dict = None
-=======
-            nlu: TrainingData, domain, stories: StoryGraph, config: Dict, bot: Text, rules: StoryGraph = None
->>>>>>> 666328bd
     ):
         """
         adds training files to zip
