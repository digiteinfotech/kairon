--- conflicted
+++ resolved
@@ -101,6 +101,8 @@
     """ MongoDB is connected on the bot trainer startup """
     config: dict = Utility.mongoengine_connection(Utility.environment['database']["url"])
     connect(**config)
+    await AccountProcessor.default_account_setup()
+    AccountProcessor.load_system_properties()
 
 
 @app.on_event("shutdown")
@@ -117,11 +119,7 @@
 @app.post("/api/events/execute/{event_type}", response_model=Response)
 def add_event(
         request: EventRequest,
-<<<<<<< HEAD
         is_scheduled: bool = Query(default=False, description="Whether the event is to be run once or scheduled"),
-=======
-        is_scheduled: bool = Query(description="Whether the event is to be run once or scheduled"),
->>>>>>> 513a4f51
         event_type: EventClass = Path(description="Event type", example=[e.value for e in EventClass])
 ):
     request.validate_request(is_scheduled, event_type)
@@ -132,11 +130,7 @@
 @app.put("/api/events/execute/{event_type}", response_model=Response)
 def update_scheduled_event(
         request: EventRequest,
-<<<<<<< HEAD
         is_scheduled: bool = Query(default=False, description="Whether the event is to be run once or scheduled"),
-=======
-        is_scheduled: bool = Query(description="Whether the event is to be run once or scheduled"),
->>>>>>> 513a4f51
         event_type: EventClass = Path(description="Event type", example=[e.value for e in EventClass])
 ):
     request.validate_request(is_scheduled, event_type)
