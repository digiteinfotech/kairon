from argparse import ArgumentParser, ArgumentDefaultsHelpFormatter

from mongoengine import connect

<<<<<<< HEAD
from kairon.cli import importer, training, testing, conversations_deletion, translator
=======
>>>>>>> 37dc65d9
from kairon.shared.utils import Utility

"""
CLI to train or import(and validate) data into kairon.

Usage:
    Train:
        kairon train <botid> <userid>
        kairon train <botid> <userid> <token>
    
    Import data:
        kairon data-importer <botid> <userid>
        kairon data-importer <botid> <userid> --import-data
        kairon data-importer <botid> <userid> --import-data --overwrite
        
    Test model:
        kairon test <bot-id> <user-id>
    
    Conversations Deletion:
        kairon delete-conversation <botid> <userid> <month>
        kairon delete-conversation <botid> <userid>
        
    Bot Translation:
        kairon multilingual <botid> <userid> <dlang>
        kairon multilingual <botid> <userid> <dlang> --translate-responses
        kairon multilingual <botid> <userid> <dlang> --translate-actions
        kairon multilingual <botid> <userid> <dlang> --translate-responses --translate-actions

"""


def create_argument_parser():
    from kairon.cli import importer, training, testing, conversations_deletion

    parser = ArgumentParser(
        prog="kairon",
        formatter_class=ArgumentDefaultsHelpFormatter,
        description="Kairon command line interface."
    )
    parent_parser = ArgumentParser(add_help=False)
    parent_parsers = [parent_parser]
    subparsers = parser.add_subparsers(help="Kairon commands")
    training.add_subparser(subparsers, parents=parent_parsers)
    importer.add_subparser(subparsers, parents=parent_parsers)
    testing.add_subparser(subparsers, parents=parent_parsers)
    conversations_deletion.add_subparser(subparsers, parents=parent_parsers)
    translator.add_subparser(subparsers, parents=parent_parsers)
    return parser


def cli():
    parser = create_argument_parser()
    arguments = parser.parse_args()
    Utility.load_environment()
    connect(**Utility.mongoengine_connection(Utility.environment['database']["url"]))
    arguments.func(arguments)<|MERGE_RESOLUTION|>--- conflicted
+++ resolved
@@ -2,10 +2,6 @@
 
 from mongoengine import connect
 
-<<<<<<< HEAD
-from kairon.cli import importer, training, testing, conversations_deletion, translator
-=======
->>>>>>> 37dc65d9
 from kairon.shared.utils import Utility
 
 """
@@ -38,7 +34,7 @@
 
 
 def create_argument_parser():
-    from kairon.cli import importer, training, testing, conversations_deletion
+    from kairon.cli import importer, training, testing, conversations_deletion, translator
 
     parser = ArgumentParser(
         prog="kairon",
