import datetime
import os
from typing import Text, Dict

from loguru import logger
from pymongo.collection import Collection
from pymongo.errors import ServerSelectionTimeoutError
from rasa.core.channels import UserMessage
from rasa.core.tracker_store import SerializedTrackerAsDict

from .agent_processor import AgentProcessor
from .. import Utility
from ..live_agent.factory import LiveAgentFactory
from ..shared.account.activity_log import UserActivityLogger
from ..shared.actions.utils import ActionUtility
from ..shared.constants import UserActivityType
from ..shared.live_agent.processor import LiveAgentsProcessor
from ..shared.metering.constants import MetricType
from ..shared.metering.metering_processor import MeteringProcessor


class ChatUtils:
    @staticmethod
    async def chat(
        data: Text,
        account: int,
        bot: Text,
        user: Text,
        is_integration_user: bool = False,
        metadata: Dict = None,
    ):
        model = AgentProcessor.get_agent(bot)
        metadata = ChatUtils.get_metadata(account, bot, is_integration_user, metadata)
        msg = UserMessage(data, sender_id=user, metadata=metadata)
        chat_response = await AgentProcessor.handle_channel_message(bot, msg)
        if not chat_response:
            return {
                "success": True,
                "message": "user message delivered to live agent."
            }
        await ChatUtils.__attach_agent_handoff_metadata(
            account, bot, user, chat_response, model.tracker_store
        )
        return chat_response

    @staticmethod
    def reload(bot: Text, user: Text):
        exc = None
        status = "Success"
        try:
            AgentProcessor.reload(bot)
        except Exception as e:
            logger.error(e)
            exc = str(e)
            status = "Failed"
        finally:
            UserActivityLogger.add_log(
                a_type=UserActivityType.model_reload.value,
                email=user,
                bot=bot,
                data={
                    "username": user,
                    "process_id": os.getpid(),
                    "exception": exc,
                    "status": status,
                },
            )

    @staticmethod
    async def __attach_agent_handoff_metadata(
        account: int, bot: Text, sender_id: Text, bot_predictions, tracker
    ):
        metadata = {"initiate": False, "type": None, "additional_properties": None}
        exception = None
        should_initiate_handoff = False
        try:
            config = LiveAgentsProcessor.get_config(
                bot, mask_characters=False, raise_error=False
            )
            if config:
                metadata["type"] = config["agent_type"]
                should_initiate_handoff = ChatUtils.__should_initiate_handoff(
                    bot_predictions, config
                )
                if should_initiate_handoff:
                    metadata["initiate"] = True
                    live_agent = LiveAgentFactory.get_agent(
                        config["agent_type"], config["config"]
                    )
                    metadata["additional_properties"] = live_agent.initiate_handoff(
                        bot, sender_id
                    )
                    businessdata = live_agent.getBusinesshours(
                        config, metadata["additional_properties"]["inbox_id"]
                    )
                    if businessdata is not None and businessdata.get(
                        "working_hours_enabled"
                    ):
                        is_business_hours_enabled = businessdata.get(
                            "working_hours_enabled"
                        )
                        if is_business_hours_enabled:
                            current_utcnow = datetime.datetime.utcnow()
                            workingstatus = live_agent.validate_businessworkinghours(
                                businessdata, current_utcnow
                            )
                            if not workingstatus:
                                metadata.update(
                                    {
                                        "businessworking": businessdata[
                                            "out_of_office_message"
                                        ]
                                    }
                                )
                                metadata["initiate"] = False
                                bot_predictions["agent_handoff"] = metadata
                                should_initiate_handoff = False
                                return metadata
                    message_trail = await ChatUtils.__retrieve_conversation(
                        tracker, sender_id
                    )
                    live_agent.send_conversation_log(
                        message_trail, metadata["additional_properties"]["destination"]
                    )
        except Exception as e:
            logger.exception(e)
            exception = str(e)
            metadata["initiate"] = False
        finally:
            if not Utility.check_empty_string(exception) or should_initiate_handoff:
                MeteringProcessor.add_metrics(
                    bot,
                    account,
                    MetricType.agent_handoff,
                    sender_id=sender_id,
                    agent_type=metadata.get("type"),
                    bot_predictions=bot_predictions,
                    exception=exception,
                )

        bot_predictions["agent_handoff"] = metadata
        return metadata

    @staticmethod
    async def __retrieve_conversation(tracker, sender_id: Text):
        events = SerializedTrackerAsDict.serialise_tracker(
            await tracker.retrieve(sender_id)
        )
        _, message_trail = ActionUtility.prepare_message_trail(events.get("events"))
        return message_trail

    @staticmethod
    def __should_initiate_handoff(bot_predictions, agent_handoff_config):
        predicted_intent = bot_predictions["nlu"]["intent"]["name"]
        predicted_action = [
            action.get("action_name") for action in bot_predictions["action"]
        ]
        trigger_on_intent = predicted_intent in set(
            agent_handoff_config.get("trigger_on_intents", [])
        )
        trigger_on_action = (
            len(
                set(predicted_action).intersection(
                    set(agent_handoff_config.get("trigger_on_actions", []))
                )
            )
            > 0
        )
        return (
            agent_handoff_config["override_bot"]
            or trigger_on_intent
            or trigger_on_action
        )

    @staticmethod
    def get_last_session_conversation(bot: Text, sender_id: Text):

        """
        List conversation events in last session.

        :param bot: bot id
        :param sender_id: user id
        :return: list of conversation events
        """

        events = []
        message = None

        try:
            config = Utility.get_local_db()
<<<<<<< HEAD
            db_name = config.pop("db")
=======
>>>>>>> 5144a423
            client = Utility.create_mongo_client(config)
            with client as client:
                db = client.get_database(db_name)
                conversations = db.get_collection(bot)
                logger.debug(
                    f"Loading host: {config['host']}, db:{db.name}, collection: {bot},env: {Utility.environment['env']}"
                )
                last_session = ChatUtils.get_last_session(conversations, sender_id)
                print(last_session)
                logger.debug(f"last session: {last_session}")
                if not last_session:
                    return events, message
                events = list(
                    conversations.aggregate(
                        [
                            {
                                "$match": {
                                    "sender_id": sender_id,
                                    "timestamp": {
                                        "$gt": last_session["event"]["timestamp"]
                                    },
                                    "type": {
                                        "$in": ["flattened"]
                                    },
                                }
                            },
                            {
                                "$addFields": {"_id": {"$toString": "$_id"}}
                            },
                            {"$sort": {"timestamp": 1}},
                            {
                                "$group": {
                                  "_id": "$metadata.tabname",
                                  "events": {"$push": "$$ROOT"}
                                }
                            },
                            {
                                "$project": {
                                    "_id": 0,
                                    "tabname": "$_id",
                                    "events": "$events",
                                }
                            },
                        ]
                    )
                )
        except ServerSelectionTimeoutError as e:
            logger.info(e)
            message = f"Failed to retrieve conversation: {e}"
        except Exception as e:
            logger.info(e)
            message = f"Failed to retrieve conversation: {e}"
        return events, message

    @staticmethod
    def get_last_session(conversations: Collection, sender_id: Text):
        last_session = list(
            conversations.aggregate(
                [
                    {
                        "$match": {
                            "sender_id": sender_id,
                            "event.event": "session_started",
                        }
                    },
                    {"$sort": {"event.timestamp": 1}},
                    {"$group": {"_id": "$sender_id", "event": {"$last": "$event"}}},
                ]
            )
        )
        return last_session[0] if last_session else None

    @staticmethod
    def get_metadata(
        account: int,
        bot: Text,
        is_integration_user: bool = False,
        metadata: Dict = None,
    ):
        default_metadata = {
            "is_integration_user": is_integration_user,
            "bot": bot,
            "account": account,
            "channel_type": "chat_client",
        }
        if not metadata:
            metadata = {}
        if not metadata.get("tabname"):
            metadata["tabname"] = "default"
        metadata.update(default_metadata)
        return metadata







    @staticmethod
    def add_telemetry_metadata(x_telemetry_uid: Text, x_telemetry_sid: Text, metadata: Dict = None):
        if not metadata:
            metadata = {}
        if x_telemetry_uid and x_telemetry_sid:
            #TODO: validate x_telemetry_uid and x_session_id for the botid
            metadata["telemetry-uid"] = x_telemetry_uid
            metadata["telemetry-sid"] = x_telemetry_sid
        return metadata<|MERGE_RESOLUTION|>--- conflicted
+++ resolved
@@ -188,13 +188,9 @@
 
         try:
             config = Utility.get_local_db()
-<<<<<<< HEAD
-            db_name = config.pop("db")
-=======
->>>>>>> 5144a423
             client = Utility.create_mongo_client(config)
             with client as client:
-                db = client.get_database(db_name)
+                db = client.get_database(config['db'])
                 conversations = db.get_collection(bot)
                 logger.debug(
                     f"Loading host: {config['host']}, db:{db.name}, collection: {bot},env: {Utility.environment['env']}"
