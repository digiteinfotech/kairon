--- conflicted
+++ resolved
@@ -1,9 +1,4 @@
 import datetime
-<<<<<<< HEAD
-=======
-import json
-import os
->>>>>>> ba7c6482
 from typing import Text, Dict
 
 from loguru import logger
