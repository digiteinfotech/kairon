--- conflicted
+++ resolved
@@ -17,7 +17,6 @@
 class KaironAgent(Agent):
     model_ver: Text
 
-<<<<<<< HEAD
     @classmethod
     def load(
             cls,
@@ -55,27 +54,6 @@
             model_path=model_path,
             tracker_store=self.tracker_store,
             lock_store=self.lock_store,
-=======
-    def create_processor(
-            self, preprocessor: Optional[Callable[[Text], Text]] = None
-    ):
-        """Instantiates a processor based on the set state of the agent."""
-        # Checks that the interpreter and tracker store are set and
-        # creates a processor
-        if not self.is_ready():
-            raise AgentNotReady(
-                "Agent needs to be prepared before usage. You need to set an "
-                "interpreter and a tracker store."
-            )
-
-        return KaironMessageProcessor(
-            self.interpreter,
-            self.policy_ensemble,
-            self.domain,
-            self.tracker_store,
-            self.lock_store,
-            self.nlg,
->>>>>>> d365f3dd
             action_endpoint=self.action_endpoint,
             generator=self.nlg,
             http_interpreter=self.http_interpreter,
