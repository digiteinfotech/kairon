--- conflicted
+++ resolved
@@ -168,7 +168,7 @@
 class TelegramHandler(InputChannel, ChannelHandlerBase):
 
     """Telegram input channel"""
-    
+
     def __init__(self, bot: Text, user: User, request: Request):
         self.bot = bot
         self.user = user
@@ -219,11 +219,7 @@
             else:
                 return "success"
         sender_id = msg.chat.id
-<<<<<<< HEAD
-        metadata = {"out_channel": out_channel.name(), "is_integration_user": True, "bot": bot, "account": user.account,
-=======
         metadata = {"out_channel": out_channel.name(), "is_integration_user": True, "bot": self.bot, "account": self.user.account,
->>>>>>> c26e7319
                     "channel_type": "telegram", "tabname": "default"}
         try:
             if text == (INTENT_MESSAGE_PREFIX + USER_INTENT_RESTART):
