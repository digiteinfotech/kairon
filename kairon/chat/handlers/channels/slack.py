--- conflicted
+++ resolved
@@ -141,7 +141,7 @@
 class SlackHandler(InputChannel, ChannelHandlerBase):
 
     """Slack input channel implementation. Based on the HTTPInputChannel."""
-    
+
     def __init__(self, bot: Text, user: User, request: Request):
         self.bot = bot
         self.user = user
@@ -463,11 +463,7 @@
             user_message = event.get("text", "")
             sender_id = event.get("user", "")
             metadata = self.get_metadata(self.request) or {}
-<<<<<<< HEAD
-            metadata.update({"is_integration_user": True, "bot": bot, "account": user.account, "channel_type": "slack",
-=======
             metadata.update({"is_integration_user": True, "bot": self.bot, "account": self.user.account, "channel_type": "slack",
->>>>>>> c26e7319
                              "tabname": "default"})
             channel_id = metadata.get("out_channel")
             thread_id = metadata.get("thread_id")
