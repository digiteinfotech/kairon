from typing import Optional, Dict, Text, Any, List, Union

from rasa.core.channels import OutputChannel, UserMessage
from starlette.requests import Request

from kairon.chat.agent_processor import AgentProcessor
from kairon.chat.handlers.channels.clients.whatsapp.factory import WhatsappFactory
from kairon.chat.handlers.channels.clients.whatsapp.cloud import WhatsappCloud
from kairon.chat.handlers.channels.messenger import MessengerHandler
import logging

from kairon.shared.chat.processor import ChatDataProcessor
from kairon import Utility
from kairon.shared.concurrency.actors.factory import ActorFactory
from kairon.shared.constants import ChannelTypes, ActorType
from kairon.shared.models import User

logger = logging.getLogger(__name__)


class Whatsapp:
    """Whatsapp input channel to parse incoming webhooks and send msgs."""

    def __init__(self, config: dict) -> None:
        """Init whatsapp input channel."""
        self.config = config
        self.last_message: Dict[Text, Any] = {}

    @classmethod
    def name(cls) -> Text:
        return ChannelTypes.WHATSAPP.value

    async def message(
            self, message: Dict[Text, Any], metadata: Optional[Dict[Text, Any]], bot: str
    ) -> None:
        """Handle an incoming event from the whatsapp webhook."""

        # quick reply and user message both share 'text' attribute
        # so quick reply should be checked first
        if message.get("type") == "interactive":
            interactive_type = message.get("interactive").get("type")
            text = message["interactive"][interactive_type]["id"]
        elif message.get("type") == "text":
            text = message["text"]['body']
        elif message.get("type") == "button":
            text = message["button"]['text']
        elif message.get("type") in {"image", "audio", "document", "video", "voice"}:
            if message['type'] == "voice":
                message['type'] = "audio"
            text = f"/k_multimedia_msg{{\"{message['type']}\": \"{message[message['type']]['id']}\"}}"
        elif message.get("order"):
            text = f"/k_order_msg{{\"{message['type']}\": \"{message['order']}\"}}"
        else:
            logger.warning(f"Received a message from whatsapp that we can not handle. Message: {message}")
            return
        message.update(metadata)
        await self._handle_user_message(text, message["from"], message, bot)

    async def __handle_meta_payload(self, payload: Dict, metadata: Optional[Dict[Text, Any]], bot: str) -> None:
        provider = self.config.get("bsp_type", "meta")
        access_token = self.__get_access_token()
        for entry in payload["entry"]:
            for changes in entry["changes"]:
                self.last_message = changes
                client = WhatsappFactory.get_client(provider)
                self.client = client(access_token, from_phone_number_id=self.get_business_phone_number_id())
                msg_metadata = changes.get("value", {}).get("metadata", {})
                metadata.update(msg_metadata)
                messages = changes.get("value", {}).get("messages")
                for message in messages or []:
                    await self.message(message, metadata, bot)

    async def handle_payload(self, request, metadata: Optional[Dict[Text, Any]], bot: str) -> str:
        msg = "success"
        payload = await request.json()
        provider = self.config.get("bsp_type", "meta")
        metadata.update({"channel_type": ChannelTypes.WHATSAPP.value, "bsp_type": provider, "tabname": "default"})
        signature = request.headers.get("X-Hub-Signature") or ""
        if provider == "meta":
<<<<<<< HEAD
            if not MessengerHandler.validate_hub_signature(self.config["app_secret"], request.body, signature):
=======
            if not MessengerHandler.validate_hub_signature(self.config["app_secret"], payload, signature):
>>>>>>> c26e7319
                logger.warning("Wrong app secret secret! Make sure this matches the secret in your whatsapp app settings.")
                msg = "not validated"
                return msg

        actor = ActorFactory.get_instance(ActorType.callable_runner.value)
        actor.execute(self.__handle_meta_payload, payload, metadata, bot)
        return msg

    def get_business_phone_number_id(self) -> Text:
        return self.last_message.get("value", {}).get("metadata", {}).get("phone_number_id", "")

    async def _handle_user_message(
            self, text: Text, sender_id: Text, metadata: Optional[Dict[Text, Any]], bot: str
    ) -> None:
        """Pass on the text to the dialogue engine for processing."""
        out_channel = WhatsappBot(self.client)
        await out_channel.mark_as_read(metadata["id"])
        user_msg = UserMessage(
            text, out_channel, sender_id, input_channel=self.name(), metadata=metadata
        )
        try:
            await self.process_message(bot, user_msg)
        except Exception as e:
            logger.exception("Exception when trying to handle webhook for whatsapp message.")
            logger.exception(e)

    @staticmethod
    async def process_message(bot: str, user_message: UserMessage):
        await AgentProcessor.get_agent(bot).handle_message(user_message)

    def __get_access_token(self):
        provider = self.config.get("bsp_type", "meta")
        if provider == "meta":
            return self.config.get('access_token')
        else:
            return self.config.get('api_key')


class WhatsappBot(OutputChannel):
    """A bot that uses whatsapp to communicate."""

    @classmethod
    def name(cls) -> Text:
        return ChannelTypes.WHATSAPP.value

    def __init__(self, whatsapp_client: WhatsappCloud) -> None:
        """Init whatsapp output channel."""
        self.whatsapp_client = whatsapp_client
        super().__init__()

    def send(self, recipient_id: Text, element: Any) -> None:
        """Sends a message to the recipient using the messenger client."""

        # this is a bit hacky, but the client doesn't have a proper API to
        # send messages but instead expects the incoming sender to be present
        # which we don't have as it is stored in the input channel.
        self.whatsapp_client.send(element, recipient_id, "text")

    async def send_text_message(
            self, recipient_id: Text, text: Text, **kwargs: Any
    ) -> None:
        """Send a message through this channel."""

        self.send(recipient_id, {"preview_url": True, "body": text})

    async def send_image_url(
            self, recipient_id: Text, image: Text, **kwargs: Any
    ) -> None:
        """Sends an image. Default will just post the url as a string."""
        link = kwargs.get("link")
        self.send(recipient_id, {"link": link})

    async def mark_as_read(self, msg_id: Text) -> None:
        """Mark user message as read.
        Args:
            msg_id: message id
        """
        self.whatsapp_client.mark_as_read(msg_id)

    async def send_custom_json(
            self,
            recipient_id: Text,
            json_message: Union[List, Dict[Text, Any]],
            **kwargs: Any,
    ) -> None:
        """Sends custom json data to the output."""
        type_list = Utility.system_metadata.get("type_list")
        message = json_message.get("data")
        messagetype = json_message.get("type")
        content_type = {"link": "text", "video": "text", "image": "image", "button": "interactive",
                        "dropdown": "interactive"}
        if messagetype is not None and messagetype in type_list:
            messaging_type = content_type.get(messagetype)
            from kairon.chat.converters.channels.response_factory import ConverterFactory
            converter_instance = ConverterFactory.getConcreteInstance(messagetype, ChannelTypes.WHATSAPP.value)
            response = await converter_instance.messageConverter(message)
            self.whatsapp_client.send(response, recipient_id, messaging_type)
        else:
            self.send(recipient_id, {"preview_url": True, "body": str(json_message)})


class WhatsappHandler(MessengerHandler):
    """Whatsapp input channel implementation. Based on the HTTPInputChannel."""

    def __init__(self, bot: Text, user: User, request: Request):
        super().__init__(bot, user, request)
        self.bot = bot
        self.user = user
        self.request = request

    async def validate(self):
        messenger_conf = ChatDataProcessor.get_channel_config(ChannelTypes.WHATSAPP.value, self.bot, mask_characters=False)

        verify_token = messenger_conf["config"]["verify_token"]

        if (self.request.query_params.get("hub.verify_token")[0]).decode() == verify_token:
            hub_challenge = (self.request.query_params.get("hub.challenge")[0]).decode()
            return hub_challenge
        else:
            logger.warning("Invalid verify token! Make sure this matches your webhook settings on the whatsapp app.")
            return {"status": "failure, invalid verify_token"}

    async def handle_message(self):
        channel_conf = ChatDataProcessor.get_channel_config(ChannelTypes.WHATSAPP.value, self.bot, mask_characters=False)
        whatsapp_channel = Whatsapp(channel_conf["config"])
        metadata = self.get_metadata(self.request) or {}
        metadata.update({"is_integration_user": True, "bot": self.bot, "account": self.user.account})
        msg = await whatsapp_channel.handle_payload(self.request, metadata, self.bot)
        return msg<|MERGE_RESOLUTION|>--- conflicted
+++ resolved
@@ -77,11 +77,7 @@
         metadata.update({"channel_type": ChannelTypes.WHATSAPP.value, "bsp_type": provider, "tabname": "default"})
         signature = request.headers.get("X-Hub-Signature") or ""
         if provider == "meta":
-<<<<<<< HEAD
-            if not MessengerHandler.validate_hub_signature(self.config["app_secret"], request.body, signature):
-=======
             if not MessengerHandler.validate_hub_signature(self.config["app_secret"], payload, signature):
->>>>>>> c26e7319
                 logger.warning("Wrong app secret secret! Make sure this matches the secret in your whatsapp app settings.")
                 msg = "not validated"
                 return msg
