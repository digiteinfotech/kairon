--- conflicted
+++ resolved
@@ -8,10 +8,7 @@
 from google.oauth2 import id_token
 from rasa.core.channels.channel import InputChannel, OutputChannel, UserMessage
 from starlette.requests import Request
-<<<<<<< HEAD
 from ujson import dumps
-=======
->>>>>>> 3777be24
 
 from kairon.chat.agent_processor import AgentProcessor
 from kairon.chat.handlers.channels.base import ChannelHandlerBase
@@ -320,8 +317,4 @@
                 f"text: {text}"
             )
 
-<<<<<<< HEAD
-        return dumps(collector.messages)
-=======
-        return collector.messages
->>>>>>> 3777be24
+        return collector.messages