--- conflicted
+++ resolved
@@ -297,15 +297,9 @@
         collector = HangoutsOutput()
 
         try:
-<<<<<<< HEAD
-            metadata = {"is_integration_user": True, "bot": bot, "account": user.account, "room": room_name,
-                        "out_channel": collector.name(), "channel_type": "hangouts", "tabname": "default"}
-            await AgentProcessor.get_agent(bot).handle_message(UserMessage(
-=======
             metadata = {"is_integration_user": True, "bot": self.bot, "account": self.user.account, "room": room_name,
                         "out_channel": collector.name(), "channel_type": "hangouts", "tabname": "default"}
             await AgentProcessor.get_agent(self.bot).handle_message(UserMessage(
->>>>>>> c26e7319
                     text,
                     collector,
                     sender_id,
