--- conflicted
+++ resolved
@@ -74,11 +74,7 @@
     @staticmethod
     async def handle_channel_message(bot: Text, userdata: UserMessage):
         is_live_agent_enabled = await LiveAgentHandler.check_live_agent_active(bot, userdata)
-<<<<<<< HEAD
-        print(is_live_agent_enabled)
-=======
         logging.debug(f"Live agent enabled:{is_live_agent_enabled}")
->>>>>>> 5dc2c495
         if not is_live_agent_enabled:
             return await AgentProcessor.get_agent(bot).handle_message(userdata)
         return await LiveAgentHandler.process_live_agent(bot, userdata)