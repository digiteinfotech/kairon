--- conflicted
+++ resolved
@@ -31,52 +31,13 @@
     nlu = processor.load_nlu(bot)
     if not nlu.training_examples:
         raise AppException("Training data does not exists!")
-<<<<<<< HEAD
-    domain = processor.load_domain(bot)
-    stories = processor.load_stories(bot)
-    multiflow_stories = processor.load_linear_flows_from_multiflow_stories(bot)
-    stories = stories.merge(multiflow_stories[0])
-    config = processor.load_config(bot)
-    config['assistant_id'] = bot
-    rules = processor.get_rules_for_training(bot)
-    rules = rules.merge(multiflow_stories[1])
-
-    directory = Utility.write_training_data(
-        nlu,
-        domain,
-        config,
-        stories,
-        rules
-    )
-
-    output = os.path.join(DEFAULT_MODELS_PATH, bot)
-    if not os.path.exists(output):
-        os.makedirs(output, exist_ok=True)
-    model = train(
-        domain=os.path.join(directory, DEFAULT_DOMAIN_PATH),
-        config=os.path.join(directory, DEFAULT_CONFIG_PATH),
-        training_files=os.path.join(directory, DEFAULT_DATA_PATH),
-        output=output,
-        core_additional_arguments={"augmentation_factor": 100},
-        force_training=True
-    ).model
-    Utility.delete_directory(directory)
-    del processor
-    del nlu
-    del domain
-    del stories
-    del rules
-    del multiflow_stories
-    del config
-    Utility.move_old_models(output, model)
-    Utility.delete_models(bot)
-=======
     try:
         domain = processor.load_domain(bot)
         stories = processor.load_stories(bot)
         multiflow_stories = processor.load_linear_flows_from_multiflow_stories(bot)
         stories = stories.merge(multiflow_stories[0])
         config = processor.load_config(bot)
+        config['assistant_id'] = bot
         rules = processor.get_rules_for_training(bot)
         rules = rules.merge(multiflow_stories[1])
 
@@ -91,7 +52,7 @@
         )
 
         if not os.path.exists(output):
-            os.mkdir(output)
+            os.makedirs(output, exist_ok=True)
         model = train(
             domain=os.path.join(directory, DEFAULT_DOMAIN_PATH),
             config=os.path.join(directory, DEFAULT_CONFIG_PATH),
@@ -118,8 +79,6 @@
     except Exception as e:
         logging.exception(e)
         raise AppException("Failed to load the model for the bot.")
-
->>>>>>> 84be80cb
     return model
 
 
