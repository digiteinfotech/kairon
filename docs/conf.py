# Configuration file for the Sphinx documentation builder.
#
# This file only contains a selection of the most common options. For a full
# list see the documentation:
# https://www.sphinx-doc.org/en/master/usage/configuration.html


html_theme = "sphinx_rtd_theme"
html_theme_options = {
    "collapse_navigation" : False
}
<<<<<<< HEAD
html_logo = 'chironlogo.svg'
html_favicon = 'chironlogo.svg'
=======
html_logo = 'logo.svg'
html_favicon = 'logo.svg'
>>>>>>> 2dc3855d
# -- Path setup --------------------------------------------------------------

# If extensions (or modules to document with autodoc) are in another directory,
# add these directories to sys.path here. If the directory is relative to the
# documentation root, use os.path.abspath to make it absolute, like shown here.
#
import os
import sys
sys.path.insert(0, os.path.abspath('../'))


# -- Project information -----------------------------------------------------

project = 'Kairon'
copyright = '2020, Digite'
author = 'Fahad Shaikh <shaikhfahad2526@gmail.com>'

# The full version, including alpha/beta/rc tags
release = '0.0.1'


# -- General configuration ---------------------------------------------------

# Add any Sphinx extension module names here, as strings. They can be
# extensions coming with Sphinx (named 'sphinx.ext.*') or your custom
# ones.


extensions = ['sphinx.ext.autodoc']


# Add any paths that contain templates here, relative to this directory.
templates_path = ['_templates']

# List of patterns, relative to source directory, that match files and
# directories to ignore when looking for source files.
# This pattern also affects html_static_path and html_extra_path.
exclude_patterns = ['_build', 'Thumbs.db', '.DS_Store']


# -- Options for HTML output -------------------------------------------------

# The theme to use for HTML and HTML Help pages.  See the documentation for
# a list of builtin themes.
#
#html_theme = 'alabaster'

# Add any paths that contain custom static files (such as style sheets) here,
# relative to this directory. They are copied after the builtin static files,
# so a file named "default.css" will overwrite the builtin "default.css".
html_static_path = ['_static']

autodoc_mock_imports = ["pydantic",'starlette','passlib',"fastapi",'validators','slackclient','question_generation']<|MERGE_RESOLUTION|>--- conflicted
+++ resolved
@@ -9,13 +9,8 @@
 html_theme_options = {
     "collapse_navigation" : False
 }
-<<<<<<< HEAD
-html_logo = 'chironlogo.svg'
-html_favicon = 'chironlogo.svg'
-=======
 html_logo = 'logo.svg'
 html_favicon = 'logo.svg'
->>>>>>> 2dc3855d
 # -- Path setup --------------------------------------------------------------
 
 # If extensions (or modules to document with autodoc) are in another directory,
